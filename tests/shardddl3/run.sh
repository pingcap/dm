--- conflicted
+++ resolved
@@ -776,11 +776,7 @@
     init_database
     start=71
     end=103
-<<<<<<< HEAD
-    except=(071 072 073 074 075 083 084 087 088 089 090 091 092 093)
-=======
-    except=(072 074 075 083 084 085 086 087 088 089 090 091 092 093)
->>>>>>> d24ceffb
+    except=(072 074 075 083 084 087 088 089 090 091 092 093)
     for i in $(seq -f "%03g" ${start} ${end}); do
         if [[ ${except[@]} =~ $i ]]; then
             continue
