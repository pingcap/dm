#!/bin/bash

set -eu

cur=$( cd "$( dirname "${BASH_SOURCE[0]}" )" && pwd )
source $cur/../_utils/test_prepare
WORK_DIR=$TEST_DIR/$TEST_NAME
source $cur/../_utils/shardddl_lib.sh

function DM_071_CASE() {
    run_sql_source1 "alter table ${shardddl1}.${tb1} default character set utf8mb4 collate utf8mb4_bin;"
    run_sql_source1 "insert into ${shardddl1}.${tb1} values(1,'aaa');"
    run_sql_source2 "insert into ${shardddl1}.${tb1} values(2,'bbb');"
    run_sql_source2 "insert into ${shardddl1}.${tb2} values(3,'ccc');"

    run_sql_source2 "alter table ${shardddl1}.${tb1} default character set utf8mb4 collate utf8mb4_bin;"
    run_sql_source1 "insert into ${shardddl1}.${tb1} values(4,'ddd');"
    run_sql_source2 "insert into ${shardddl1}.${tb1} values(5,'eee');"
    run_sql_source2 "insert into ${shardddl1}.${tb2} values(6,'fff');"

    run_sql_source2 "alter table ${shardddl1}.${tb2} default character set utf8mb4 collate utf8mb4_bin;"
    run_sql_source1 "insert into ${shardddl1}.${tb1} values(7,'ggg');"
    run_sql_source2 "insert into ${shardddl1}.${tb1} values(8,'hhh');"
    run_sql_source2 "insert into ${shardddl1}.${tb2} values(9,'iii');"

    check_sync_diff $WORK_DIR $cur/conf/diff_config.toml
}

function DM_071() {
    run_case 071 "double-source-pessimistic" \
    "run_sql_source1 \"create table ${shardddl1}.${tb1} (a int primary key, b varchar(10)) default character set utf8 collate utf8_bin;\"; \
     run_sql_source2 \"create table ${shardddl1}.${tb1} (a int primary key, b varchar(10)) default character set utf8 collate utf8_bin;\"; \
     run_sql_source2 \"create table ${shardddl1}.${tb2} (a int primary key, b varchar(10)) default character set utf8 collate utf8_bin;\"" \
    "clean_table" "pessimistic"

    # schema comparer doesn't support to compare/diff charset now
    # run_case 071 "double-source-optimistic" \
    # "run_sql_source1 \"create table ${shardddl1}.${tb1} (a int primary key, b varchar(10)) default character set utf8 collate utf8_bin;\"; \
    #  run_sql_source2 \"create table ${shardddl1}.${tb1} (a int primary key, b varchar(10)) default character set utf8 collate utf8_bin;\"; \
    #  run_sql_source2 \"create table ${shardddl1}.${tb2} (a int primary key, b varchar(10)) default character set utf8 collate utf8_bin;\"" \
    # "clean_table" "optimistic"
}

function DM_073_CASE() {
    run_sql_source1 "alter table ${shardddl1}.${tb1} convert to character set utf8mb4 collate utf8mb4_bin;"
    run_sql_source1 "insert into ${shardddl1}.${tb1} values(1,'aaa');"
    run_sql_source2 "insert into ${shardddl1}.${tb1} values(2,'bbb');"
    run_sql_source2 "insert into ${shardddl1}.${tb2} values(3,'ccc');"

    run_sql_source2 "alter table ${shardddl1}.${tb1} convert to character set utf8mb4 collate utf8mb4_bin;"
    run_sql_source1 "insert into ${shardddl1}.${tb1} values(4,'ddd');"
    run_sql_source2 "insert into ${shardddl1}.${tb1} values(5,'eee');"
    run_sql_source2 "insert into ${shardddl1}.${tb2} values(6,'fff');"

    run_sql_source2 "alter table ${shardddl1}.${tb2} convert to character set utf8mb4 collate utf8mb4_bin;"
    run_sql_source1 "insert into ${shardddl1}.${tb1} values(7,'ggg');"
    run_sql_source2 "insert into ${shardddl1}.${tb1} values(8,'hhh');"
    run_sql_source2 "insert into ${shardddl1}.${tb2} values(9,'iii');"

    check_sync_diff $WORK_DIR $cur/conf/diff_config.toml
}

function DM_073() {
    run_case 073 "double-source-pessimistic" \
    "run_sql_source1 \"create table ${shardddl1}.${tb1} (a int primary key, b varchar(10)) default character set utf8 collate utf8_bin;\"; \
     run_sql_source2 \"create table ${shardddl1}.${tb1} (a int primary key, b varchar(10)) default character set utf8 collate utf8_bin;\"; \
     run_sql_source2 \"create table ${shardddl1}.${tb2} (a int primary key, b varchar(10)) default character set utf8 collate utf8_bin;\"" \
    "clean_table" "pessimistic"

    # schema comparer doesn't support to compare/diff charset now
    # run_case 073 "double-source-optimistic" \
    # "run_sql_source1 \"create table ${shardddl1}.${tb1} (a int primary key, b varchar(10)) default character set utf8 collate utf8_bin;\"; \
    #  run_sql_source2 \"create table ${shardddl1}.${tb1} (a int primary key, b varchar(10)) default character set utf8 collate utf8_bin;\"; \
    #  run_sql_source2 \"create table ${shardddl1}.${tb2} (a int primary key, b varchar(10)) default character set utf8 collate utf8_bin;\"" \
    # "clean_table" "optimistic"
}

function DM_076_CASE() {
    run_sql_source1 "alter table ${shardddl1}.${tb1} add primary key(id);"
    run_dm_ctl_with_retry $WORK_DIR "127.0.0.1:$MASTER_PORT" \
            "query-status test" \
            "Unsupported add primary key" 1
}

function DM_076() {
    run_case 076 "single-source-pessimistic" \
    "run_sql_source1 \"create table ${shardddl1}.${tb1} (a int unique, id int);\"" \
    "clean_table" "pessimistic"
    run_case 076 "single-source-optimistic" \
    "run_sql_source1 \"create table ${shardddl1}.${tb1} (a int unique, id int);\"" \
    "clean_table" "optimistic"
}

function DM_077_CASE() {
    run_sql_source1 "alter table ${shardddl1}.${tb1} drop primary key;"
    run_dm_ctl_with_retry $WORK_DIR "127.0.0.1:$MASTER_PORT" \
            "query-status test" \
            "Unsupported drop primary key" 1
}

function DM_077() {
    run_case 077 "single-source-pessimistic" "run_sql_source1 \"create table ${shardddl1}.${tb1} (id int primary key);\"" "clean_table" ""
    run_case 077 "single-source-optimistic" "run_sql_source1 \"create table ${shardddl1}.${tb1} (id int primary key);\"" "clean_table" ""
}

function DM_078_CASE() {
    run_sql_source1 "insert into ${shardddl1}.${tb1} values (1, 1, 'wer'), (2, 2, NULL);"
    run_sql_source1 "alter table ${shardddl1}.${tb1} add primary key(a);"
    run_sql_source1 "insert into ${shardddl1}.${tb1} values (3, 3, 'wer'), (4, 4, NULL);"

    check_sync_diff $WORK_DIR $cur/conf/diff_config.toml
}

function DM_078() {
    # start a TiDB alter-pk
    pkill -hup tidb-server 2>/dev/null || true
    wait_process_exit tidb-server
    run_tidb_server 4000 $TIDB_PASSWORD $cur/conf/tidb-alter-pk-config.toml

    run_case 078 "single-source-pessimistic" "run_sql_source1 \"create table ${shardddl1}.${tb1} (id int unique, a int, b varchar(10));\"" "clean_table" ""
    run_case 078 "single-source-optimistic" "run_sql_source1 \"create table ${shardddl1}.${tb1} (id int unique, a int, b varchar(10));\"" "clean_table" ""

    # don't revert tidb until DM_079
}

function DM_079_CASE() {
    run_sql_source1 "insert into ${shardddl1}.${tb1} values (1, 'wer'), (2, NULL);"
    run_sql_source1 "alter table ${shardddl1}.${tb1} drop primary key;"
    run_sql_source1 "insert into ${shardddl1}.${tb1} values (0, 'wer'), (0, NULL);"

    check_sync_diff $WORK_DIR $cur/conf/diff_config.toml
}

function DM_079() {
    run_case 079 "single-source-pessimistic" "run_sql_source1 \"create table ${shardddl1}.${tb1} (a int primary key, b varchar(10));\"" "clean_table" ""
    run_case 079 "single-source-optimistic" "run_sql_source1 \"create table ${shardddl1}.${tb1} (a int primary key, b varchar(10));\"" "clean_table" ""

    # revert tidb
    pkill -hup tidb-server 2>/dev/null || true
    wait_process_exit tidb-server
    run_tidb_server 4000 $TIDB_PASSWORD
}

function DM_080_CASE() {
    run_sql_source1 "alter table ${shardddl1}.${tb1} add unique key idx_a(a);"
    run_sql_source1 "alter table ${shardddl1}.${tb1} add unique key idx_b(b);"
    run_sql_source1 "alter table ${shardddl1}.${tb1} add unique key idx_ab(a,b);"
    run_sql_source1 "insert into ${shardddl1}.${tb1} values(1,1,'aaa');"
    run_sql_source2 "insert into ${shardddl1}.${tb1} values(2,1,'aaa');"
    run_sql_source2 "alter table ${shardddl1}.${tb1} add unique key idx_a(a);"
    run_sql_source2 "alter table ${shardddl1}.${tb1} add unique key idx_b(b);"
    run_sql_source2 "alter table ${shardddl1}.${tb1} add unique key idx_ab(a,b);"
    run_sql_source1 "insert into ${shardddl1}.${tb1} values(3,2,'bbb');"
    run_sql_source2 "insert into ${shardddl1}.${tb1} values(4,2,'bbb');"
    run_sql_source2 "insert into ${shardddl1}.${tb2} values(5,2,'bbb');"
    run_sql_source2 "alter table ${shardddl1}.${tb2} add unique key idx_a(a);"
    run_sql_source2 "alter table ${shardddl1}.${tb2} add unique key idx_b(b);"
    run_sql_source2 "alter table ${shardddl1}.${tb2} add unique key idx_ab(a,b);"
    run_sql_source1 "insert into ${shardddl1}.${tb1} values(6,3,'ccc');"
    run_sql_source2 "insert into ${shardddl1}.${tb1} values(7,3,'ccc');"
    run_sql_source2 "insert into ${shardddl1}.${tb2} values(8,3,'ccc');"
    run_sql_tidb_with_retry "select count(1) from ${shardddl}.${tb};" "count(1): 3"
}

function DM_080() {
    run_case 080 "double-source-pessimistic" \
    "run_sql_source1 \"create table ${shardddl1}.${tb1} (id int primary key, a int, b varchar(10));\"; \
     run_sql_source2 \"create table ${shardddl1}.${tb1} (id int primary key, a int, b varchar(10));\"; \
     run_sql_source2 \"create table ${shardddl1}.${tb2} (id int primary key, a int, b varchar(10));\"" \
    "clean_table" "pessimistic"

    # currently not support optimistic
    #run_case 080 "double-source-optimistic" \
    #"run_sql_source1 \"create table ${shardddl1}.${tb1} (id int primary key, a int, b varchar(10));\"; \
    # run_sql_source2 \"create table ${shardddl1}.${tb1} (id int primary key, a int, b varchar(10));\"; \
    # run_sql_source2 \"create table ${shardddl1}.${tb2} (id int primary key, a int, b varchar(10));\"" \
    #"clean_table" "optimistic"
}

function DM_081_CASE() {
    run_sql_source1 "alter table ${shardddl1}.${tb1} add unique key idx_a(a);"
    run_sql_source1 "alter table ${shardddl1}.${tb1} add unique key idx_b(b);"
    run_sql_source1 "alter table ${shardddl1}.${tb1} add unique key idx_ab(a,b);"
    run_sql_source2 "alter table ${shardddl1}.${tb1} add unique key idx_a(a);"
    run_sql_source2 "alter table ${shardddl1}.${tb1} add unique key idx_b(b);"
    run_sql_source2 "alter table ${shardddl1}.${tb1} add unique key idx_ab(a,b);"
    run_sql_source2 "alter table ${shardddl1}.${tb2} add unique key idx_a(a);"
    run_sql_source2 "alter table ${shardddl1}.${tb2} add unique key idx_b(b);"
    run_sql_source2 "alter table ${shardddl1}.${tb2} add unique key idx_ab(a,b);"

    run_sql_source1 "alter table ${shardddl1}.${tb1} drop index idx_a;"
    run_sql_source1 "alter table ${shardddl1}.${tb1} drop index idx_b;"
    run_sql_source1 "alter table ${shardddl1}.${tb1} drop index idx_ab;"
    run_sql_source1 "insert into ${shardddl1}.${tb1} values(1,1,'aaa');"
    run_sql_source2 "insert into ${shardddl1}.${tb1} values(2,1,'aaa');"
    run_sql_source2 "alter table ${shardddl1}.${tb1} drop index idx_a;"
    run_sql_source2 "alter table ${shardddl1}.${tb1} drop index idx_b;"
    run_sql_source2 "alter table ${shardddl1}.${tb1} drop index idx_ab;"
    run_sql_source1 "insert into ${shardddl1}.${tb1} values(3,2,'bbb');"
    run_sql_source2 "insert into ${shardddl1}.${tb1} values(4,2,'bbb');"
    run_sql_source2 "insert into ${shardddl1}.${tb2} values(5,2,'bbb');"
    run_sql_source2 "alter table ${shardddl1}.${tb2} drop index idx_a;"
    run_sql_source2 "alter table ${shardddl1}.${tb2} drop index idx_b;"
    run_sql_source2 "alter table ${shardddl1}.${tb2} drop index idx_ab;"
    run_sql_source1 "insert into ${shardddl1}.${tb1} values(6,3,'ccc');"
    run_sql_source2 "insert into ${shardddl1}.${tb1} values(7,3,'ccc');"
    run_sql_source2 "insert into ${shardddl1}.${tb2} values(8,3,'ccc');"
    check_sync_diff $WORK_DIR $cur/conf/diff_config.toml
}

function DM_081() {
    run_case 081 "double-source-pessimistic" \
    "run_sql_source1 \"create table ${shardddl1}.${tb1} (id int primary key, a int, b varchar(10));\"; \
     run_sql_source2 \"create table ${shardddl1}.${tb1} (id int primary key, a int, b varchar(10));\"; \
     run_sql_source2 \"create table ${shardddl1}.${tb2} (id int primary key, a int, b varchar(10));\"" \
    "clean_table" "pessimistic"

    # currently not support optimistic
    # run_case 081 "double-source-optimistic" \
    #"run_sql_source1 \"create table ${shardddl1}.${tb1} (id int primary key, a int, b varchar(10));\"; \
    # run_sql_source2 \"create table ${shardddl1}.${tb1} (id int primary key, a int, b varchar(10));\"; \
    # run_sql_source2 \"create table ${shardddl1}.${tb2} (id int primary key, a int, b varchar(10));\"" \
    #"clean_table" "optimistic"
}


function DM_082_CASE() {
    run_sql_source1 "alter table ${shardddl1}.${tb1} rename index a to c;"
    run_sql_source1 "insert into ${shardddl1}.${tb1} values(1,'aaa');"
    run_sql_source2 "insert into ${shardddl1}.${tb1} values(2,'bbb');"
    run_sql_source2 "insert into ${shardddl1}.${tb2} values(3,'ccc');"
    run_sql_source2 "alter table ${shardddl1}.${tb1} rename index a to c;"
    run_sql_source1 "insert into ${shardddl1}.${tb1} values(4,'ddd');"
    run_sql_source2 "insert into ${shardddl1}.${tb1} values(5,'eee');"
    run_sql_source2 "insert into ${shardddl1}.${tb2} values(6,'fff');"
    run_sql_source2 "alter table ${shardddl1}.${tb2} rename index a to c;"
    run_sql_source1 "insert into ${shardddl1}.${tb1} values(7,'ggg');"
    run_sql_source2 "insert into ${shardddl1}.${tb1} values(8,'hhh');"
    run_sql_source2 "insert into ${shardddl1}.${tb2} values(9,'iii');"
    check_sync_diff $WORK_DIR $cur/conf/diff_config.toml
}

function DM_082() {
    run_case 082 "double-source-pessimistic" \
    "run_sql_source1 \"create table ${shardddl1}.${tb1} (a int unique key, b varchar(10));\"; \
     run_sql_source2 \"create table ${shardddl1}.${tb1} (a int unique key, b varchar(10));\"; \
     run_sql_source2 \"create table ${shardddl1}.${tb2} (a int unique key, b varchar(10));\"" \
    "clean_table" "pessimistic"

    # currently not support optimistic
    # run_case 082 "double-source-optimistic" \
    #"run_sql_source1 \"create table ${shardddl1}.${tb1} (a int unique key, b varchar(10));\"; \
    # run_sql_source2 \"create table ${shardddl1}.${tb1} (a int unique key, b varchar(10));\"; \
    # run_sql_source2 \"create table ${shardddl1}.${tb2} (a int unique key, b varchar(10));\"" \
    #"clean_table" "optimistic"
}

function DM_085_CASE() {
    run_sql_source2 "alter table ${shardddl1}.${tb1} alter index a visible;"
    run_sql_source2 "insert into ${shardddl1}.${tb1} values(1,'aaa');"
    run_sql_source2 "insert into ${shardddl1}.${tb2} values(2,'bbb');"
    run_sql_source2 "insert into ${shardddl1}.${tb3} values(3,'ccc');"
    run_sql_source2 "alter table ${shardddl1}.${tb2} alter index a visible;"
    run_sql_source2 "insert into ${shardddl1}.${tb1} values(4,'ddd');"
    run_sql_source2 "insert into ${shardddl1}.${tb2} values(5,'eee');"
    run_sql_source2 "insert into ${shardddl1}.${tb3} values(6,'fff');"
    run_sql_source2 "alter table ${shardddl1}.${tb3} alter index a visible;"
    run_sql_source2 "insert into ${shardddl1}.${tb1} values(7,'ggg');"
    run_sql_source2 "insert into ${shardddl1}.${tb2} values(8,'hhh');"
    run_sql_source2 "insert into ${shardddl1}.${tb3} values(9,'iii');"
    check_sync_diff $WORK_DIR $cur/conf/diff_config.toml
}

function DM_085() {
    # `ALTER INDEX` not supported in MySQL 5.7, but we setup the second MySQL 8.0 in CI now.
    run_case 085 "single-source-pessimistic-2" \
    "run_sql_source2 \"create table ${shardddl1}.${tb1} (a int unique key, b varchar(10));\"; \
     run_sql_source2 \"create table ${shardddl1}.${tb2} (a int unique key, b varchar(10));\"; \
     run_sql_source2 \"create table ${shardddl1}.${tb3} (a int unique key, b varchar(10));\"" \
    "clean_table" "pessimistic"
    
    run_case 085 "single-source-optimistic-2" \
    "run_sql_source2 \"create table ${shardddl1}.${tb1} (a int unique key, b varchar(10));\"; \
     run_sql_source2 \"create table ${shardddl1}.${tb2} (a int unique key, b varchar(10));\"; \
     run_sql_source2 \"create table ${shardddl1}.${tb3} (a int unique key, b varchar(10));\"" \
    "clean_table" "optimistic"
}

function DM_086_CASE() {
    run_sql_source2 "alter table ${shardddl1}.${tb1} alter index a visible;"
    run_sql_source2 "insert into ${shardddl1}.${tb1} values(1,'aaa');"
    run_sql_source2 "insert into ${shardddl1}.${tb2} values(2,'bbb');"
    run_sql_source2 "insert into ${shardddl1}.${tb3} values(3,'ccc');"
    run_sql_source2 "alter table ${shardddl1}.${tb2} alter index a invisible;"
    run_sql_source2 "insert into ${shardddl1}.${tb1} values(4,'ddd');"
    run_sql_source2 "insert into ${shardddl1}.${tb2} values(5,'eee');"
    run_sql_source2 "insert into ${shardddl1}.${tb3} values(6,'fff');"
    run_sql_source2 "alter table ${shardddl1}.${tb3} alter index a visible;"
    run_sql_source2 "insert into ${shardddl1}.${tb1} values(7,'ggg');"
    run_sql_source2 "insert into ${shardddl1}.${tb2} values(8,'hhh');"
    run_sql_source2 "insert into ${shardddl1}.${tb3} values(9,'iii');"
    
    if [[ "$1" = "pessimistic" ]]; then
        run_dm_ctl_with_retry $WORK_DIR "127.0.0.1:$MASTER_PORT" \
            "query-status test" \
            "detect inconsistent DDL sequence from source" 1
    else
        # schema comparer for optimistic shard DDL can't diff visible/invisible now.
        # may this needs to be failed?
        check_sync_diff $WORK_DIR $cur/conf/diff_config.toml
    fi
}

function DM_086() {
    # `ALTER INDEX` not supported in MySQL 5.7, but we setup the second MySQL 8.0 in CI now.
    run_case 086 "single-source-pessimistic-2" \
    "run_sql_source2 \"create table ${shardddl1}.${tb1} (a int unique key, b varchar(10));\"; \
     run_sql_source2 \"create table ${shardddl1}.${tb2} (a int unique key, b varchar(10));\"; \
     run_sql_source2 \"create table ${shardddl1}.${tb3} (a int unique key, b varchar(10));\"" \
    "clean_table" "pessimistic"
    
    run_case 086 "single-source-optimistic-2" \
    "run_sql_source2 \"create table ${shardddl1}.${tb1} (a int unique key, b varchar(10));\"; \
     run_sql_source2 \"create table ${shardddl1}.${tb2} (a int unique key, b varchar(10));\"; \
     run_sql_source2 \"create table ${shardddl1}.${tb3} (a int unique key, b varchar(10));\"" \
    "clean_table" "optimistic"
}

function DM_094_CASE() {
    # here we run ddl to make sure we flush first check point in syncer
    # otherwise the worker may dump again when restart
    run_sql_source1 "alter table ${shardddl1}.${tb1} add column col int;"
    run_sql_source1 "alter table ${shardddl1}.${tb2} add column col int;"
    run_sql_source2 "alter table ${shardddl1}.${tb1} add column col int;"
    run_sql_source2 "alter table ${shardddl1}.${tb2} add column col int;"
    check_sync_diff $WORK_DIR $cur/conf/diff_config.toml

    run_sql_source1 "insert into ${shardddl1}.${tb1} values(1,1);"
    run_sql_source2 "insert into ${shardddl1}.${tb1} values(2,2);"
    run_sql_source2 "insert into ${shardddl1}.${tb2} values(3,3);"
    run_sql_source1 "insert into ${shardddl1}.${tb2} values(4,4);"

    run_sql_source1 "alter table ${shardddl1}.${tb1} add column new_col1 int;"
    run_sql_source2 "alter table ${shardddl1}.${tb1} add column new_col1 int;"

    run_dm_ctl_with_retry $WORK_DIR "127.0.0.1:$MASTER_PORT" \
        "stop-task test" \
        "\"result\": true" 3
    
    run_sql_source1 "alter table ${shardddl1}.${tb2} add column new_col1 int;"
    run_sql_source2 "alter table ${shardddl1}.${tb2} add column new_col1 int;"

    run_dm_ctl_with_retry $WORK_DIR "127.0.0.1:$MASTER_PORT" \
        "start-task $cur/conf/double-source-$1.yaml" \
        "\"result\": true" 3

    check_sync_diff $WORK_DIR $cur/conf/diff_config.toml
}

function DM_094() {
    run_case 094 "double-source-pessimistic" "init_table 111 112 211 212" "clean_table" "pessimistic"
    run_case 094 "double-source-optimistic" "init_table 111 112 211 212" "clean_table" "optimistic"
}

function DM_095_CASE() {
    # here we run ddl to make sure we flush first check point in syncer
    # otherwise the worker may dump again when restart
    run_sql_source1 "alter table ${shardddl1}.${tb1} add column col int;"
    run_sql_source1 "alter table ${shardddl1}.${tb2} add column col int;"
    run_sql_source2 "alter table ${shardddl1}.${tb1} add column col int;"
    run_sql_source2 "alter table ${shardddl1}.${tb2} add column col int;"
    check_sync_diff $WORK_DIR $cur/conf/diff_config.toml
 
    run_sql_source1 "insert into ${shardddl1}.${tb1} values(1,1);"
    run_sql_source2 "insert into ${shardddl1}.${tb1} values(2,2);"
    run_sql_source2 "insert into ${shardddl1}.${tb2} values(3,3);"
    run_sql_source1 "insert into ${shardddl1}.${tb2} values(4,4);"

    run_sql_source1 "alter table ${shardddl1}.${tb1} add column new_col1 int;"
    run_sql_source2 "alter table ${shardddl1}.${tb1} add column new_col1 int;"

    # do not check pause result because we may pause when auto resume in optimistic
    # then pause-task "result": true may not 3
    run_dm_ctl_with_retry $WORK_DIR "127.0.0.1:$MASTER_PORT" \
        "pause-task test" \
    
    run_sql_source1 "alter table ${shardddl1}.${tb2} add column new_col1 int;"
    run_sql_source2 "alter table ${shardddl1}.${tb2} add column new_col1 int;"

    run_dm_ctl_with_retry $WORK_DIR "127.0.0.1:$MASTER_PORT" \
        "resume-task test" \
        "\"result\": true" 3
    
    check_sync_diff $WORK_DIR $cur/conf/diff_config.toml
}

function DM_095() {
    run_case 095 "double-source-pessimistic" "init_table 111 112 211 212" "clean_table" "pessimistic"
    run_case 095 "double-source-optimistic" "init_table 111 112 211 212" "clean_table" "optimistic"
}

function DM_096_CASE() {
    # here we run ddl to make sure we flush first check point in syncer
    # otherwise the worker may dump again when restart
    run_sql_source1 "alter table ${shardddl1}.${tb1} add column col int;"
    run_sql_source1 "alter table ${shardddl1}.${tb2} add column col int;"
    run_sql_source2 "alter table ${shardddl1}.${tb1} add column col int;"
    run_sql_source2 "alter table ${shardddl1}.${tb2} add column col int;"
    check_sync_diff $WORK_DIR $cur/conf/diff_config.toml
 
    run_sql_source1 "insert into ${shardddl1}.${tb1} values(1,1);"
    run_sql_source2 "insert into ${shardddl1}.${tb1} values(2,2);"
    run_sql_source2 "insert into ${shardddl1}.${tb2} values(3,3);"
    run_sql_source1 "insert into ${shardddl1}.${tb2} values(4,4);"

    run_sql_source1 "alter table ${shardddl1}.${tb1} add column new_col1 int;"
    run_sql_source2 "alter table ${shardddl1}.${tb1} add column new_col1 int;"

    run_dm_ctl_with_retry $WORK_DIR "127.0.0.1:$MASTER_PORT" \
        "pause-task test" \
    
    run_sql_source1 "alter table ${shardddl1}.${tb2} add column new_col1 int;"
    run_sql_source2 "alter table ${shardddl1}.${tb2} add column new_col1 int;"

    # TODO: uncomment after we support update-task
    # run_dm_ctl_with_retry $WORK_DIR "127.0.0.1:$MASTER_PORT" \
    #     "update-task $cur/conf/double-source-$1.yaml" \
    #     "\"result\": true" 1

    run_dm_ctl_with_retry $WORK_DIR "127.0.0.1:$MASTER_PORT" \
        "resume-task test" \
        "\"result\": true" 3
    
    check_sync_diff $WORK_DIR $cur/conf/diff_config.toml
}

function DM_096() {
    run_case 096 "double-source-pessimistic" "init_table 111 112 211 212" "clean_table" "pessimistic"
    run_case 096 "double-source-optimistic" "init_table 111 112 211 212" "clean_table" "optimistic"
}

function DM_097_CASE() {
    # here we run ddl to make sure we flush first check point in syncer
    # otherwise the worker may dump again when restart
    run_sql_source1 "alter table ${shardddl1}.${tb1} add column col int;"
    run_sql_source1 "alter table ${shardddl1}.${tb2} add column col int;"
    run_sql_source2 "alter table ${shardddl1}.${tb1} add column col int;"
    run_sql_source2 "alter table ${shardddl1}.${tb2} add column col int;"
    check_sync_diff $WORK_DIR $cur/conf/diff_config.toml
 
    run_sql_source1 "insert into ${shardddl1}.${tb1} values(1,1);"
    run_sql_source2 "insert into ${shardddl1}.${tb1} values(2,2);"
    run_sql_source2 "insert into ${shardddl1}.${tb2} values(3,3);"
    run_sql_source1 "insert into ${shardddl1}.${tb2} values(4,4);"

    run_sql_source1 "alter table ${shardddl1}.${tb1} add column new_col1 int;"
    run_sql_source2 "alter table ${shardddl1}.${tb1} add column new_col1 int;"

    ps aux | grep dm-master |awk '{print $2}'|xargs kill || true
    check_port_offline $MASTER_PORT1 20
    
    run_sql_source1 "alter table ${shardddl1}.${tb2} add column new_col1 int;"
    run_sql_source2 "alter table ${shardddl1}.${tb2} add column new_col1 int;"

    run_dm_master $WORK_DIR/master $MASTER_PORT $cur/conf/dm-master.toml
    check_rpc_alive $cur/../bin/check_master_online 127.0.0.1:$MASTER_PORT

    check_sync_diff $WORK_DIR $cur/conf/diff_config.toml
}

function DM_097() {
    run_case 097 "double-source-pessimistic" "init_table 111 112 211 212" "clean_table" "pessimistic"
    run_case 097 "double-source-optimistic" "init_table 111 112 211 212" "clean_table" "optimistic"
}

function DM_098_CASE() {
    # here we run ddl to make sure we flush first check point in syncer
    # otherwise the worker may dump again when restart
    run_sql_source1 "alter table ${shardddl1}.${tb1} add column col int;"
    run_sql_source1 "alter table ${shardddl1}.${tb2} add column col int;"
    run_sql_source2 "alter table ${shardddl1}.${tb1} add column col int;"
    run_sql_source2 "alter table ${shardddl1}.${tb2} add column col int;"
    check_sync_diff $WORK_DIR $cur/conf/diff_config.toml
 
    run_sql_source1 "insert into ${shardddl1}.${tb1} values(1,1);"
    run_sql_source2 "insert into ${shardddl1}.${tb1} values(2,2);"
    run_sql_source2 "insert into ${shardddl1}.${tb2} values(3,3);"
    run_sql_source1 "insert into ${shardddl1}.${tb2} values(4,4);"

    run_sql_source1 "alter table ${shardddl1}.${tb1} add column new_col1 int;"

    ps aux | grep dm-worker1 |awk '{print $2}'|xargs kill || true
    check_port_offline $WORKER1_PORT 20

    run_sql_source2 "alter table ${shardddl1}.${tb1} add column new_col1 int;"
    run_sql_source1 "alter table ${shardddl1}.${tb2} add column new_col1 int;"

    run_dm_worker $WORK_DIR/worker1 $WORKER1_PORT $cur/conf/dm-worker1.toml
    check_rpc_alive $cur/../bin/check_worker_online 127.0.0.1:$WORKER1_PORT

    run_sql_source2 "alter table ${shardddl1}.${tb2} add column new_col1 int;"

    check_sync_diff $WORK_DIR $cur/conf/diff_config.toml
}

function DM_098() {
    run_case 098 "double-source-pessimistic" "init_table 111 112 211 212" "clean_table" "pessimistic"
}

function DM_099_CASE() {
    # here we run ddl to make sure we flush first check point in syncer
    # otherwise the worker may dump again when restart
    run_sql_source1 "alter table ${shardddl1}.${tb1} add column col int;"
    run_sql_source1 "alter table ${shardddl1}.${tb2} add column col int;"
    run_sql_source2 "alter table ${shardddl1}.${tb1} add column col int;"
    run_sql_source2 "alter table ${shardddl1}.${tb2} add column col int;"
    check_sync_diff $WORK_DIR $cur/conf/diff_config.toml
 
    run_sql_source1 "insert into ${shardddl1}.${tb1} values(1,1);"
    run_sql_source2 "insert into ${shardddl1}.${tb1} values(2,2);"
    run_sql_source2 "insert into ${shardddl1}.${tb2} values(3,3);"
    run_sql_source1 "insert into ${shardddl1}.${tb2} values(4,4);"

    run_sql_source1 "alter table ${shardddl1}.${tb1} add column new_col1 int;"
    run_sql_source2 "alter table ${shardddl1}.${tb1} add column new_col1 int;"

    ps aux | grep dm-worker2 |awk '{print $2}'|xargs kill || true
    check_port_offline $WORKER2_PORT 20

    run_sql_source1 "alter table ${shardddl1}.${tb2} add column new_col1 int;"

    run_dm_worker $WORK_DIR/worker2 $WORKER2_PORT $cur/conf/dm-worker2.toml
    check_rpc_alive $cur/../bin/check_worker_online 127.0.0.1:$WORKER2_PORT

    run_sql_source2 "alter table ${shardddl1}.${tb2} add column new_col1 int;"

    check_sync_diff $WORK_DIR $cur/conf/diff_config.toml
}

function DM_099() {
    run_case 099 "double-source-pessimistic" "init_table 111 112 211 212" "clean_table" "pessimistic"
}

function DM_100_CASE() {
    # here we run ddl to make sure we flush first check point in syncer
    # otherwise the worker may dump again when restart
    run_sql_source1 "alter table ${shardddl1}.${tb1} add column col int;"
    run_sql_source1 "alter table ${shardddl1}.${tb2} add column col int;"
    run_sql_source2 "alter table ${shardddl1}.${tb1} add column col int;"
    run_sql_source2 "alter table ${shardddl1}.${tb2} add column col int;"
    check_sync_diff $WORK_DIR $cur/conf/diff_config.toml
 
    run_sql_source1 "insert into ${shardddl1}.${tb1} values(1,1);"
    run_sql_source2 "insert into ${shardddl1}.${tb1} values(2,2);"
    run_sql_source2 "insert into ${shardddl1}.${tb2} values(3,3);"
    run_sql_source1 "insert into ${shardddl1}.${tb2} values(4,4);"

    run_sql_source1 "alter table ${shardddl1}.${tb1} add column new_col1 int;"

    ps aux | grep dm-worker1 |awk '{print $2}'|xargs kill || true
    check_port_offline $WORKER1_PORT 20

    run_sql_source2 "alter table ${shardddl1}.${tb1} add column new_col1 int;"
    run_sql_source1 "alter table ${shardddl1}.${tb2} add column new_col1 int;"

    run_dm_worker $WORK_DIR/worker1 $WORKER1_PORT $cur/conf/dm-worker1.toml
    check_rpc_alive $cur/../bin/check_worker_online 127.0.0.1:$WORKER1_PORT

    run_sql_source2 "alter table ${shardddl1}.${tb2} add column new_col1 int;"

    check_sync_diff $WORK_DIR $cur/conf/diff_config.toml
}

function DM_100() {
    run_case 100 "double-source-optimistic" "init_table 111 112 211 212" "clean_table" "optimistic"
}

function DM_101_CASE() {
    # here we run ddl to make sure we flush first check point in syncer
    # otherwise the worker may dump again when restart
    run_sql_source1 "alter table ${shardddl1}.${tb1} add column col int;"
    run_sql_source1 "alter table ${shardddl1}.${tb2} add column col int;"
    run_sql_source2 "alter table ${shardddl1}.${tb1} add column col int;"
    run_sql_source2 "alter table ${shardddl1}.${tb2} add column col int;"
    check_sync_diff $WORK_DIR $cur/conf/diff_config.toml
 
    run_sql_source1 "insert into ${shardddl1}.${tb1} values(1,1);"
    run_sql_source2 "insert into ${shardddl1}.${tb1} values(2,2);"
    run_sql_source2 "insert into ${shardddl1}.${tb2} values(3,3);"
    run_sql_source1 "insert into ${shardddl1}.${tb2} values(4,4);"

    run_sql_source1 "alter table ${shardddl1}.${tb1} add column new_col1 int;"
    run_sql_source2 "alter table ${shardddl1}.${tb1} add column new_col1 int;"

    ps aux | grep dm-worker2 |awk '{print $2}'|xargs kill || true
    check_port_offline $WORKER2_PORT 20

    run_sql_source1 "alter table ${shardddl1}.${tb2} add column new_col1 int;"

    run_dm_worker $WORK_DIR/worker2 $WORKER2_PORT $cur/conf/dm-worker2.toml
    check_rpc_alive $cur/../bin/check_worker_online 127.0.0.1:$WORKER2_PORT

    run_sql_source2 "alter table ${shardddl1}.${tb2} add column new_col1 int;"

    check_sync_diff $WORK_DIR $cur/conf/diff_config.toml
}

function DM_101() {
    run_case 101 "double-source-optimistic" "init_table 111 112 211 212" "clean_table" "optimistic"
}

function DM_102_CASE() {
    run_sql_source1 "alter table ${shardddl1}.${tb1} add column new_col1 int default 0;"
    run_sql_source1 "insert into ${shardddl1}.${tb1} values (1,1);"
    run_sql_source2 "alter table ${shardddl1}.${tb1} add column new_col1 int default -1;"

    sleep 1
    # wait DM receive source2's DDL
    found=false
    for ((k=0; k<10; k++)); do
        content=$($PWD/bin/dmctl.test DEVEL --master-addr=127.0.0.1:$MASTER_PORT query-status test)
        master2=$(echo $content | sed 's/"masterBinlog":/"masterBinlog":\n/g' | awk -F')' 'FNR==3{print $1}')
        syncer2=$(echo $content | sed 's/"syncerBinlog":/"syncerBinlog":\n/g' | awk -F')' 'FNR==3{print $1}')
        if [ "$master2" != "$syncer2" ]; then
            found=true
            break
        fi
    done
    if [[ $found == false ]]; then
        echo "didn't receive mismatched DDL"
        exit 2
    fi

    run_dm_ctl_with_retry $WORK_DIR "127.0.0.1:$MASTER_PORT" \
        "show-ddl-locks" \
        "\"ID\": \"test-\`shardddl\`.\`tb\`\"" 1

    run_dm_ctl_with_retry $WORK_DIR "127.0.0.1:$MASTER_PORT" \
        "unlock-ddl-lock test-\`shardddl\`.\`tb\`" \
        "\"result\": true" 1

    run_sql_source2 "insert into ${shardddl1}.${tb1} values (2,2);"

    run_sql_tidb_with_retry "select count(1) from ${shardddl}.${tb};" "count(1): 2"
}

function DM_102() {
    run_case 102 "double-source-pessimistic" "init_table 111 211" "clean_table" ""
}

function DM_103_CASE() {
    run_sql_source1 "insert into ${shardddl1}.${tb1} values(1,'aaa');"
    run_sql_source2 "insert into ${shardddl1}.${tb1} values(2,'bbb');"
    run_sql_source2 "insert into ${shardddl1}.${tb2} values(3,'ccc');"

    run_sql_source1 "alter table ${shardddl1}.${tb1} add column c double;"
    run_sql_source1 "alter table ${shardddl1}.${tb1} drop column b;"
    run_sql_source2 "alter table ${shardddl1}.${tb1} add column c double;"
    run_sql_source2 "alter table ${shardddl1}.${tb2} add column c double;"
    run_sql_source1 "alter table ${shardddl1}.${tb1} change a a bigint default 10;"
    run_sql_source2 "alter table ${shardddl1}.${tb1} drop column b;"
    run_sql_source2 "alter table ${shardddl1}.${tb1} change a a bigint default 10;"
    run_sql_source2 "alter table ${shardddl1}.${tb2} drop column b;"
    run_sql_source2 "alter table ${shardddl1}.${tb2} change a a bigint default 10;"

    check_sync_diff $WORK_DIR $cur/conf/diff_config.toml
}

function DM_103() {
    run_case 103 "double-source-pessimistic" \
    "run_sql_source1 \"create table ${shardddl1}.${tb1} (a int primary key, b varchar(10));\"; \
     run_sql_source2 \"create table ${shardddl1}.${tb1} (a int primary key, b varchar(10));\"; \
     run_sql_source2 \"create table ${shardddl1}.${tb2} (a int primary key, b varchar(10));\"" \
    "clean_table" "pessimistic"
    run_case 103 "double-source-optimistic" \
    "run_sql_source1 \"create table ${shardddl1}.${tb1} (a int primary key, b varchar(10));\"; \
     run_sql_source2 \"create table ${shardddl1}.${tb1} (a int primary key, b varchar(10));\"; \
     run_sql_source2 \"create table ${shardddl1}.${tb2} (a int primary key, b varchar(10));\"" \
    "clean_table" "optimistic"
}

<<<<<<< HEAD
function DM_113_CASE {
    run_sql_source1 "insert into ${shardddl1}.${tb1} values(1);"
    run_sql_source2 "insert into ${shardddl1}.${tb1} values(2);"
    run_sql_source2 "insert into ${shardddl1}.${tb2} values(3);"

    run_sql_source1 "alter table ${shardddl1}.${tb1} add column (b int, c int);"
    run_sql_source1 "insert into ${shardddl1}.${tb1} values(4,4,4);"
    run_sql_source2 "insert into ${shardddl1}.${tb1} values(5);"
    run_sql_source2 "insert into ${shardddl1}.${tb2} values(6);"

    run_sql_source2 "alter table ${shardddl1}.${tb1} add column (b int, c int);"
    run_sql_source1 "insert into ${shardddl1}.${tb1} values(7,7,7);"
    run_sql_source2 "insert into ${shardddl1}.${tb1} values(8,8,8);"
    run_sql_source2 "insert into ${shardddl1}.${tb2} values(9);"

    run_sql_source2 "alter table ${shardddl1}.${tb2} add column (b int, c int);"
    run_sql_source1 "insert into ${shardddl1}.${tb1} values(10,10,10);"
    run_sql_source2 "insert into ${shardddl1}.${tb1} values(11,11,11);"
    run_sql_source2 "insert into ${shardddl1}.${tb2} values(12,12,12);"

    check_sync_diff $WORK_DIR $cur/conf/diff_config.toml
}

# Add multiple fileds to a single table.
function DM_113 {
    run_case 113 "double-source-pessimistic" "init_table 111 211 212" "clean_table" "pessimistic"
    run_case 113 "double-source-optimistic" "init_table 111 211 212" "clean_table" "optimistic"
}

function DM_114_CASE {
    run_sql_source1 "insert into ${shardddl1}.${tb1} values(1,1,1);"
    run_sql_source2 "insert into ${shardddl1}.${tb1} values(2,2,2);"
    run_sql_source2 "insert into ${shardddl1}.${tb2} values(3,3,3);"

    run_sql_source1 "alter table ${shardddl1}.${tb1} drop column b, drop column c;"
    run_sql_source1 "insert into ${shardddl1}.${tb1} values(4);"
    run_sql_source2 "insert into ${shardddl1}.${tb1} values(5,5,5);"
    run_sql_source2 "insert into ${shardddl1}.${tb2} values(6,6,6);"

    run_sql_source2 "alter table ${shardddl1}.${tb1} drop column b, drop column c;"
    run_sql_source1 "insert into ${shardddl1}.${tb1} values(7);"
    run_sql_source2 "insert into ${shardddl1}.${tb1} values(8);"
    run_sql_source2 "insert into ${shardddl1}.${tb2} values(9,9,9);"

    run_sql_source2 "alter table ${shardddl1}.${tb2} drop column b, drop column c;"
    run_sql_source1 "insert into ${shardddl1}.${tb1} values(10);"
    run_sql_source2 "insert into ${shardddl1}.${tb1} values(11);"
    run_sql_source2 "insert into ${shardddl1}.${tb2} values(12);"

    check_sync_diff $WORK_DIR $cur/conf/diff_config.toml
}

# Drop multiple fields from a single table.
function DM_114 {
    run_case 114 "double-source-pessimistic" \
    "run_sql_source1 \"create table ${shardddl1}.${tb1} (a int primary key, b int, c int);\"; \
     run_sql_source2 \"create table ${shardddl1}.${tb1} (a int primary key, b int, c int);\"; \
     run_sql_source2 \"create table ${shardddl1}.${tb2} (a int primary key, b int, c int);\"" \
    "clean_table" "pessimistic"
    run_case 114 "double-source-optimistic" \
    "run_sql_source1 \"create table ${shardddl1}.${tb1} (a int primary key, b int, c int);\"; \
     run_sql_source2 \"create table ${shardddl1}.${tb1} (a int primary key, b int, c int);\"; \
     run_sql_source2 \"create table ${shardddl1}.${tb2} (a int primary key, b int, c int);\"" \
    "clean_table" "optimistic"
}

function DM_115_CASE {
    run_sql_source1 "insert into ${shardddl1}.${tb1} values(1,1);"
    run_sql_source2 "insert into ${shardddl1}.${tb1} values(2,2);"
    run_sql_source2 "insert into ${shardddl1}.${tb2} values(3,3);"

    run_sql_source1 "alter table ${shardddl1}.${tb1} drop column b;"
    run_sql_source1 "insert into ${shardddl1}.${tb1} values(4);"
    run_sql_source2 "insert into ${shardddl1}.${tb1} values(5,5);"
    run_sql_source2 "insert into ${shardddl1}.${tb2} values(6,6);"

    run_sql_source1 "alter table ${shardddl1}.${tb1} add column b int;"
    run_sql_source1 "insert into ${shardddl1}.${tb1} values(7,7);"
    run_sql_source2 "insert into ${shardddl1}.${tb1} values(8,8);"
    run_sql_source2 "insert into ${shardddl1}.${tb2} values(9,9);"

    # Rollbacking a drop ddl causes data inconsistency.
    # FIXME: DM should report an error to users and pause the task when such a circumstance happens.
    run_sql_tidb_with_retry "select count(1) from ${shardddl}.${tb} where a=1 and b=1;" "count(1)"
    # Manually fix it so that we can check the sync diff.
    run_sql_tidb "update ${shardddl}.${tb} set b=null where a=1;"
    check_sync_diff $WORK_DIR $cur/conf/diff_config.toml
}

# Drop a field and then rollback by adding it back.
function DM_115 {
    # run_case 115 "double-source-pessimistic" \
    # "run_sql_source1 \"create table ${shardddl1}.${tb1} (a int primary key, b int);\"; \
    #  run_sql_source2 \"create table ${shardddl1}.${tb1} (a int primary key, b int);\"; \
    #  run_sql_source2 \"create table ${shardddl1}.${tb2} (a int primary key, b int);\"" \
    # "clean_table" "pessimistic"
    run_case 115 "double-source-optimistic" \
    "run_sql_source1 \"create table ${shardddl1}.${tb1} (a int primary key, b int);\"; \
     run_sql_source2 \"create table ${shardddl1}.${tb1} (a int primary key, b int);\"; \
     run_sql_source2 \"create table ${shardddl1}.${tb2} (a int primary key, b int);\"" \
    "clean_table" "optimistic"
}

function DM_116_CASE {
    run_sql_source1 "insert into ${shardddl1}.${tb1} values(1,1);"
    run_sql_source2 "insert into ${shardddl1}.${tb1} values(2,2);"
    run_sql_source2 "insert into ${shardddl1}.${tb2} values(3,3);"

    run_sql_source1 "alter table ${shardddl1}.${tb1} add column b int, drop column c;"    
    run_sql_source1 "insert into ${shardddl1}.${tb1} values(4,4);"
    run_sql_source2 "insert into ${shardddl1}.${tb1} values(5,5);"
    run_sql_source2 "insert into ${shardddl1}.${tb2} values(6,6);"

    run_sql_source2 "alter table ${shardddl1}.${tb1} add column b int, drop column c;"
    run_sql_source1 "insert into ${shardddl1}.${tb1} values(7,7);"
    run_sql_source2 "insert into ${shardddl1}.${tb1} values(8,8);"
    run_sql_source2 "insert into ${shardddl1}.${tb2} values(9,9);"

    run_sql_source2 "alter table ${shardddl1}.${tb2} add column b int, drop column c;"
    run_sql_source1 "insert into ${shardddl1}.${tb1} values(10,10);"
    run_sql_source2 "insert into ${shardddl1}.${tb1} values(11,11);"
    run_sql_source2 "insert into ${shardddl1}.${tb2} values(12,12);"

    # FIXME: add,drop,add a same column may cause data inconsistency.
    # For example:
    # table1: add column b(t1) -> drop column b(t3) -> add column b(t5)
    # table2: add column b(t2) -> drop column b(dm master update etcd t4, dm worker execute ddl t6)
    # timeline:
    # t1 < t2 < .. < t6
    # Under this condition, DM should pause the task and report an error.
    check_sync_diff $WORK_DIR $cur/conf/diff_config.toml
}

# Add and Drop multiple columns at the same time.
function DM_116 {
    run_case 116 "double-source-pessimistic" \
    "run_sql_source1 \"create table ${shardddl1}.${tb1} (a int primary key, c int);\"; \
     run_sql_source2 \"create table ${shardddl1}.${tb1} (a int primary key, c int);\"; \
     run_sql_source2 \"create table ${shardddl1}.${tb2} (a int primary key, c int);\"" \
    "clean_table" "pessimistic"
    run_case 116 "double-source-optimistic" \
    "run_sql_source1 \"create table ${shardddl1}.${tb1} (a int primary key, c int);\"; \
     run_sql_source2 \"create table ${shardddl1}.${tb1} (a int primary key, c int);\"; \
     run_sql_source2 \"create table ${shardddl1}.${tb2} (a int primary key, c int);\"" \
    "clean_table" "optimistic"
}

function DM_117_CASE {
    run_sql_source1 "insert into ${shardddl1}.${tb1} values(1,1);"
    run_sql_source2 "insert into ${shardddl1}.${tb1} values(2,2);"
    run_sql_source2 "insert into ${shardddl1}.${tb2} values(3,3);"

    run_sql_source1 "alter table ${shardddl1}.${tb1} change column b c int;"

    run_dm_ctl_with_retry $WORK_DIR "127.0.0.1:$MASTER_PORT" \
        "query-status test" \
        "because schema conflict detected" 1
}

# Rename field name.
function DM_117 {
    # run_case 117 "double-source-pessimistic" \
    # "run_sql_source1 \"create table ${shardddl1}.${tb1} (a int primary key, b int);\"; \
    #  run_sql_source2 \"create table ${shardddl1}.${tb1} (a int primary key, b int);\"; \
    #  run_sql_source2 \"create table ${shardddl1}.${tb2} (a int primary key, b int);\"" \
    # "clean_table" "pessimistic"
    run_case 117 "double-source-optimistic" \
    "run_sql_source1 \"create table ${shardddl1}.${tb1} (a int primary key, b int);\"; \
     run_sql_source2 \"create table ${shardddl1}.${tb1} (a int primary key, b int);\"; \
     run_sql_source2 \"create table ${shardddl1}.${tb2} (a int primary key, b int);\"" \
    "clean_table" "optimistic"
}

function DM_118_CASE {
    run_sql_source1 "insert into ${shardddl1}.${tb1} values(1,1,1,1);"
    run_sql_source2 "insert into ${shardddl1}.${tb1} values(2,2,2,2);"
    run_sql_source2 "insert into ${shardddl1}.${tb2} values(3,3,3,3);"

    run_sql_source1 "alter table ${shardddl1}.${tb1} drop index idx, add index idx(c3,c1,c2);"
    run_sql_source1 "insert into ${shardddl1}.${tb1} values(4,4,4,4);"
    run_sql_source2 "insert into ${shardddl1}.${tb1} values(5,5,5,5);"
    run_sql_source2 "insert into ${shardddl1}.${tb2} values(6,6,6,6);"

    run_sql_source2 "alter table ${shardddl1}.${tb1} drop index idx, add index idx(c3,c1,c2);"
    run_sql_source1 "insert into ${shardddl1}.${tb1} values(7,7,7,7);"
    run_sql_source2 "insert into ${shardddl1}.${tb1} values(8,8,8,8);"
    run_sql_source2 "insert into ${shardddl1}.${tb2} values(9,9,9,9);"

    run_sql_source2 "alter table ${shardddl1}.${tb2} drop index idx, add index idx(c3,c1,c2);"
    run_sql_source1 "insert into ${shardddl1}.${tb1} values(10,10,10,10);"
    run_sql_source2 "insert into ${shardddl1}.${tb1} values(11,11,11,11);"
    run_sql_source2 "insert into ${shardddl1}.${tb2} values(12,12,12,12);"

    check_sync_diff $WORK_DIR $cur/conf/diff_config.toml
}


# Adjust index fields combination.
function DM_118 {
    run_case 118 "double-source-pessimistic" \
    "run_sql_source1 \"create table ${shardddl1}.${tb1} (a int primary key, c1 int, c2 int, c3 int, index idx(c1, c2, c3));\"; \
     run_sql_source2 \"create table ${shardddl1}.${tb1} (a int primary key, c1 int, c2 int, c3 int, index idx(c1, c2, c3));\"; \
     run_sql_source2 \"create table ${shardddl1}.${tb2} (a int primary key, c1 int, c2 int, c3 int, index idx(c1, c2, c3));\"" \
    "clean_table" "pessimistic"
    run_case 118 "double-source-optimistic" \
    "run_sql_source1 \"create table ${shardddl1}.${tb1} (a int primary key, c1 int, c2 int, c3 int, index idx(c1, c2, c3));\"; \
     run_sql_source2 \"create table ${shardddl1}.${tb1} (a int primary key, c1 int, c2 int, c3 int, index idx(c1, c2, c3));\"; \
     run_sql_source2 \"create table ${shardddl1}.${tb2} (a int primary key, c1 int, c2 int, c3 int, index idx(c1, c2, c3));\"" \
    "clean_table" "optimistic"
}

function DM_119_CASE {
    run_sql_source1 "insert into ${shardddl1}.${tb1} values(1,1,1,1);"
    run_sql_source2 "insert into ${shardddl1}.${tb1} values(2,2,2,2);"
    run_sql_source2 "insert into ${shardddl1}.${tb2} values(3,3,3,3);"

    run_sql_source1 "alter table ${shardddl1}.${tb1} add index idx(c1,c2);"
    run_sql_source1 "insert into ${shardddl1}.${tb1} values(4,4,4,4);"
    run_sql_source2 "insert into ${shardddl1}.${tb1} values(5,5,5,5);"
    run_sql_source2 "insert into ${shardddl1}.${tb2} values(6,6,6,6);"

    run_sql_source2 "alter table ${shardddl1}.${tb1} add index idx(c1,c3);"
    run_sql_source1 "insert into ${shardddl1}.${tb1} values(7,7,7,7);"
    run_sql_source2 "insert into ${shardddl1}.${tb1} values(8,8,8,8);"
    run_sql_source2 "insert into ${shardddl1}.${tb2} values(9,9,9,9);"
    
    # FIXME: DM should detect conflicts and give human readable error messages.
    # For example:
    # if [[ "$1" = "pessimistic" ]]; then
    #     check_log_contain_with_retry "is different with" $WORK_DIR/master/log/dm-master.log
    # else
    #     run_dm_ctl_with_retry $WORK_DIR "127.0.0.1:$MASTER_PORT" \
    #         "query-status test" \
    #         "because schema conflict detected" 1
    # fi
}

# Add index with the same name but with different fields.
function DM_119 {
    run_case 119 "double-source-pessimistic" \
    "run_sql_source1 \"create table ${shardddl1}.${tb1} (a int primary key, c1 int, c2 int, c3 int);\"; \
     run_sql_source2 \"create table ${shardddl1}.${tb1} (a int primary key, c1 int, c2 int, c3 int);\"; \
     run_sql_source2 \"create table ${shardddl1}.${tb2} (a int primary key, c1 int, c2 int, c3 int);\"" \
    "clean_table" "pessimistic"
    run_case 119 "double-source-optimistic" \
    "run_sql_source1 \"create table ${shardddl1}.${tb1} (a int primary key, c1 int, c2 int, c3 int);\"; \
     run_sql_source2 \"create table ${shardddl1}.${tb1} (a int primary key, c1 int, c2 int, c3 int);\"; \
     run_sql_source2 \"create table ${shardddl1}.${tb2} (a int primary key, c1 int, c2 int, c3 int);\"" \
    "clean_table" "optimistic"
}

function DM_120_CASE {
    run_sql_source1 "insert into ${shardddl1}.${tb1} values(1,1,1);"
    run_sql_source2 "insert into ${shardddl1}.${tb1} values(2,2,2);"
    run_sql_source2 "insert into ${shardddl1}.${tb2} values(3,3,3);"

    run_sql_source1 "alter table ${shardddl1}.${tb1} add index idx1(c1), add index idx2(c2);"
    run_sql_source1 "insert into ${shardddl1}.${tb1} values(4,4,4);"
    run_sql_source2 "insert into ${shardddl1}.${tb1} values(5,5,5);"
    run_sql_source2 "insert into ${shardddl1}.${tb2} values(6,6,6);"

    run_sql_source2 "alter table ${shardddl1}.${tb1} add index idx1(c1), add index idx2(c2);"
    run_sql_source1 "insert into ${shardddl1}.${tb1} values(7,7,7);"
    run_sql_source2 "insert into ${shardddl1}.${tb1} values(8,8,8);"
    run_sql_source2 "insert into ${shardddl1}.${tb2} values(9,9,9);"

    run_sql_source2 "alter table ${shardddl1}.${tb2} add index idx1(c1), add index idx2(c2);"
    run_sql_source1 "insert into ${shardddl1}.${tb1} values(10,10,10);"
    run_sql_source2 "insert into ${shardddl1}.${tb1} values(11,11,11);"
    run_sql_source2 "insert into ${shardddl1}.${tb2} values(12,12,12);"

    check_sync_diff $WORK_DIR $cur/conf/diff_config.toml
}

# Add multiple indexes to a single table.
function DM_120 {
    run_case 120 "double-source-pessimistic" \
    "run_sql_source1 \"create table ${shardddl1}.${tb1} (a int primary key, c1 int, c2 int);\"; \
     run_sql_source2 \"create table ${shardddl1}.${tb1} (a int primary key, c1 int, c2 int);\"; \
     run_sql_source2 \"create table ${shardddl1}.${tb2} (a int primary key, c1 int, c2 int);\"" \
    "clean_table" "pessimistic"
    run_case 120 "double-source-optimistic" \
    "run_sql_source1 \"create table ${shardddl1}.${tb1} (a int primary key, c1 int, c2 int);\"; \
     run_sql_source2 \"create table ${shardddl1}.${tb1} (a int primary key, c1 int, c2 int);\"; \
     run_sql_source2 \"create table ${shardddl1}.${tb2} (a int primary key, c1 int, c2 int);\"" \
    "clean_table" "optimistic"   
}

function DM_121_CASE {
    run_sql_source1 "insert into ${shardddl1}.${tb1} values(1,1,1);"
    run_sql_source2 "insert into ${shardddl1}.${tb1} values(2,2,2);"
    run_sql_source2 "insert into ${shardddl1}.${tb2} values(3,3,3);"

    run_sql_source1 "alter table ${shardddl1}.${tb1} add index idx(c1);"
    run_sql_source1 "insert into ${shardddl1}.${tb1} values(4,4,4);"
    run_sql_source2 "insert into ${shardddl1}.${tb1} values(5,5,5);"
    run_sql_source2 "insert into ${shardddl1}.${tb2} values(6,6,6);"

    run_sql_source2 "alter table ${shardddl1}.${tb1} add index idx(c1,c2);"
    run_sql_source1 "insert into ${shardddl1}.${tb1} values(7,7,7);"
    run_sql_source2 "insert into ${shardddl1}.${tb1} values(8,8,8);"
    run_sql_source2 "insert into ${shardddl1}.${tb2} values(9,9,9);"
    
    # FIXME: DM should detect conflicts and give human readable error messages.
    # For example:
    # if [[ "$1" = "pessimistic" ]]; then
    #     check_log_contain_with_retry "is different with" $WORK_DIR/master/log/dm-master.log
    # else
    #     run_dm_ctl_with_retry $WORK_DIR "127.0.0.1:$MASTER_PORT" \
    #         "query-status test" \
    #         "because schema conflict detected" 1
    # fi
}

# Add index with the same name but with different fields.
function DM_121 {
    # run_case 121 "double-source-pessimistic" \
    # "run_sql_source1 \"create table ${shardddl1}.${tb1} (a int primary key, c1 int, c2 int);\"; \
    #  run_sql_source2 \"create table ${shardddl1}.${tb1} (a int primary key, c1 int, c2 int);\"; \
    #  run_sql_source2 \"create table ${shardddl1}.${tb2} (a int primary key, c1 int, c2 int);\"" \
    # "clean_table" "pessimistic"
    run_case 121 "double-source-optimistic" \
    "run_sql_source1 \"create table ${shardddl1}.${tb1} (a int primary key, c1 int, c2 int);\"; \
     run_sql_source2 \"create table ${shardddl1}.${tb1} (a int primary key, c1 int, c2 int);\"; \
     run_sql_source2 \"create table ${shardddl1}.${tb2} (a int primary key, c1 int, c2 int);\"" \
    "clean_table" "optimistic"
}

function DM_122_CASE {
    run_sql_source1 "insert into ${shardddl1}.${tb1} values(1,1,1);"
    run_sql_source2 "insert into ${shardddl1}.${tb1} values(2,2,2);"
    run_sql_source2 "insert into ${shardddl1}.${tb2} values(3,3,3);"

    run_sql_source1 "alter table ${shardddl1}.${tb1} drop index idx1, drop index idx2;"
    run_sql_source1 "insert into ${shardddl1}.${tb1} values(4,4,4);"
    run_sql_source2 "insert into ${shardddl1}.${tb1} values(5,5,5);"
    run_sql_source2 "insert into ${shardddl1}.${tb2} values(6,6,6);"

    run_sql_source2 "alter table ${shardddl1}.${tb1} drop index idx1, drop index idx2;"
    run_sql_source1 "insert into ${shardddl1}.${tb1} values(7,7,7);"
    run_sql_source2 "insert into ${shardddl1}.${tb1} values(8,8,8);"
    run_sql_source2 "insert into ${shardddl1}.${tb2} values(9,9,9);"

    run_sql_source2 "alter table ${shardddl1}.${tb2} drop index idx1, drop index idx2;"
    run_sql_source1 "insert into ${shardddl1}.${tb1} values(10,10,10);"
    run_sql_source2 "insert into ${shardddl1}.${tb1} values(11,11,11);"
    run_sql_source2 "insert into ${shardddl1}.${tb2} values(12,12,12);"

    check_sync_diff $WORK_DIR $cur/conf/diff_config.toml
}

# Drop multiple indexes from a single table.
function DM_122 {
    run_case 122 "double-source-pessimistic" \
    "run_sql_source1 \"create table ${shardddl1}.${tb1} (a int primary key, c1 int, c2 int, index idx1(c1), index idx2(c2));\"; \
     run_sql_source2 \"create table ${shardddl1}.${tb1} (a int primary key, c1 int, c2 int, index idx1(c1), index idx2(c2));\"; \
     run_sql_source2 \"create table ${shardddl1}.${tb2} (a int primary key, c1 int, c2 int, index idx1(c1), index idx2(c2));\"" \
    "clean_table" "pessimistic"
    run_case 122 "double-source-optimistic" \
    "run_sql_source1 \"create table ${shardddl1}.${tb1} (a int primary key, c1 int, c2 int, index idx1(c1), index idx2(c2));\"; \
     run_sql_source2 \"create table ${shardddl1}.${tb1} (a int primary key, c1 int, c2 int, index idx1(c1), index idx2(c2));\"; \
     run_sql_source2 \"create table ${shardddl1}.${tb2} (a int primary key, c1 int, c2 int, index idx1(c1), index idx2(c2));\"" \
    "clean_table" "optimistic"
}

function DM_123_CASE {
    run_sql_source1 "insert into ${shardddl1}.${tb1} values(1,1,1,1,1);"
    run_sql_source2 "insert into ${shardddl1}.${tb1} values(2,2,2,2,2);"
    run_sql_source2 "insert into ${shardddl1}.${tb2} values(3,3,3,3,3);"

    run_sql_source1 "alter table ${shardddl1}.${tb1} drop index idx1, add index idx1(c2,c1), drop index idx2, add index idx2(c4,c3);"
    run_sql_source1 "insert into ${shardddl1}.${tb1} values(4,4,4,4,4);"
    run_sql_source2 "insert into ${shardddl1}.${tb1} values(5,5,5,5,5);"
    run_sql_source2 "insert into ${shardddl1}.${tb2} values(6,6,6,6,6);"

    run_sql_source2 "alter table ${shardddl1}.${tb1} drop index idx1, add index idx1(c2,c1), drop index idx2, add index idx2(c4,c3);"
    run_sql_source1 "insert into ${shardddl1}.${tb1} values(7,7,7,7,7);"
    run_sql_source2 "insert into ${shardddl1}.${tb1} values(8,8,8,8,8);"
    run_sql_source2 "insert into ${shardddl1}.${tb2} values(9,9,9,9,9);"

    run_sql_source2 "alter table ${shardddl1}.${tb2} drop index idx1, add index idx1(c2,c1), drop index idx2, add index idx2(c4,c3);"
    run_sql_source1 "insert into ${shardddl1}.${tb1} values(10,10,10,10,10);"
    run_sql_source2 "insert into ${shardddl1}.${tb1} values(11,11,11,11,11);"
    run_sql_source2 "insert into ${shardddl1}.${tb2} values(12,12,12,12,12);"

    check_sync_diff $WORK_DIR $cur/conf/diff_config.toml
}

# Adjust multiple indexes combination.
function DM_123 {
    run_case 123 "double-source-pessimistic" \
    "run_sql_source1 \"create table ${shardddl1}.${tb1} (a int primary key, c1 int, c2 int, c3 int, c4 int, index idx1(c1, c2), index idx2(c3, c4));\"; \
     run_sql_source2 \"create table ${shardddl1}.${tb1} (a int primary key, c1 int, c2 int, c3 int, c4 int, index idx1(c1, c2), index idx2(c3, c4));\"; \
     run_sql_source2 \"create table ${shardddl1}.${tb2} (a int primary key, c1 int, c2 int, c3 int, c4 int, index idx1(c1, c2), index idx2(c3, c4));\"" \
    "clean_table" "pessimistic"
    run_case 123 "double-source-optimistic" \
    "run_sql_source1 \"create table ${shardddl1}.${tb1} (a int primary key, c1 int, c2 int, c3 int, c4 int, index idx1(c1, c2), index idx2(c3, c4));\"; \
     run_sql_source2 \"create table ${shardddl1}.${tb1} (a int primary key, c1 int, c2 int, c3 int, c4 int, index idx1(c1, c2), index idx2(c3, c4));\"; \
     run_sql_source2 \"create table ${shardddl1}.${tb2} (a int primary key, c1 int, c2 int, c3 int, c4 int, index idx1(c1, c2), index idx2(c3, c4));\"" \
    "clean_table" "optimistic"
}

function DM_124_CASE {
    run_sql_source1 "insert into ${shardddl1}.${tb1} values(1,1,1);"
    run_sql_source2 "insert into ${shardddl1}.${tb1} values(2,2,2);"
    run_sql_source2 "insert into ${shardddl1}.${tb2} values(3,3,3);"

    run_sql_source1 "alter table ${shardddl1}.${tb1} add index idx1(c1), add index idx2(c2);"
    run_sql_source1 "insert into ${shardddl1}.${tb1} values(4,4,4);"
    run_sql_source2 "insert into ${shardddl1}.${tb1} values(5,5,5);"
    run_sql_source2 "insert into ${shardddl1}.${tb2} values(6,6,6);"

    run_sql_source1 "alter table ${shardddl1}.${tb1} drop index idx1, drop index idx2;"
    run_sql_source1 "insert into ${shardddl1}.${tb1} values(7,7,7);"
    run_sql_source2 "insert into ${shardddl1}.${tb1} values(8,8,8);"
    run_sql_source2 "insert into ${shardddl1}.${tb2} values(9,9,9);"

    check_sync_diff $WORK_DIR $cur/conf/diff_config.toml
}

# Add multiple indexes and then rollback.
function DM_124 {
    # run_case 124 "double-source-pessimistic" \
    # "run_sql_source1 \"create table ${shardddl1}.${tb1} (a int primary key, c1 int, c2 int);\"; \
    #  run_sql_source2 \"create table ${shardddl1}.${tb1} (a int primary key, c1 int, c2 int);\"; \
    #  run_sql_source2 \"create table ${shardddl1}.${tb2} (a int primary key, c1 int, c2 int);\"" \
    # "clean_table" "pessimistic"
    run_case 124 "double-source-optimistic" \
    "run_sql_source1 \"create table ${shardddl1}.${tb1} (a int primary key, c1 int, c2 int);\"; \
     run_sql_source2 \"create table ${shardddl1}.${tb1} (a int primary key, c1 int, c2 int);\"; \
     run_sql_source2 \"create table ${shardddl1}.${tb2} (a int primary key, c1 int, c2 int);\"" \
    "clean_table" "optimistic"   
}

function DM_125_CASE {
    run_sql_source1 "insert into ${shardddl1}.${tb1} values(1,1,1);"
    run_sql_source2 "insert into ${shardddl1}.${tb1} values(2,2,2);"
    run_sql_source2 "insert into ${shardddl1}.${tb2} values(3,3,3);"

    run_sql_source1 "alter table ${shardddl1}.${tb1} drop index idx1, drop index idx2;"
    run_sql_source1 "insert into ${shardddl1}.${tb1} values(4,4,4);"
    run_sql_source2 "insert into ${shardddl1}.${tb1} values(5,5,5);"
    run_sql_source2 "insert into ${shardddl1}.${tb2} values(6,6,6);"

    run_sql_source1 "alter table ${shardddl1}.${tb1} add index idx1(c1), add index idx2(c2);"
    run_sql_source1 "insert into ${shardddl1}.${tb1} values(7,7,7);"
    run_sql_source2 "insert into ${shardddl1}.${tb1} values(8,8,8);"
    run_sql_source2 "insert into ${shardddl1}.${tb2} values(9,9,9);"

    check_sync_diff $WORK_DIR $cur/conf/diff_config.toml
}

# Drop multiple indexes and then rollback.
function DM_125 {
    # run_case 125 "double-source-pessimistic" \
    # "run_sql_source1 \"create table ${shardddl1}.${tb1} (a int primary key, c1 int, c2 int, index idx1(c1), index idx2(c2));\"; \
    #  run_sql_source2 \"create table ${shardddl1}.${tb1} (a int primary key, c1 int, c2 int, index idx1(c1), index idx2(c2));\"; \
    #  run_sql_source2 \"create table ${shardddl1}.${tb2} (a int primary key, c1 int, c2 int, index idx1(c1), index idx2(c2));\"" \
    # "clean_table" "pessimistic"
    run_case 125 "double-source-optimistic" \
    "run_sql_source1 \"create table ${shardddl1}.${tb1} (a int primary key, c1 int, c2 int, index idx1(c1), index idx2(c2));\"; \
     run_sql_source2 \"create table ${shardddl1}.${tb1} (a int primary key, c1 int, c2 int, index idx1(c1), index idx2(c2));\"; \
     run_sql_source2 \"create table ${shardddl1}.${tb2} (a int primary key, c1 int, c2 int, index idx1(c1), index idx2(c2));\"" \
    "clean_table" "optimistic"
}

function DM_126_CASE {
    run_sql_source1 "insert into ${shardddl1}.${tb1} values(1,1,1,1,1);"
    run_sql_source2 "insert into ${shardddl1}.${tb1} values(2,2,2,2,2);"
    run_sql_source2 "insert into ${shardddl1}.${tb2} values(3,3,3,3,3);"

    run_sql_source1 "alter table ${shardddl1}.${tb1} drop index idx1, add index idx1(c2,c1), drop index idx2, add index idx2(c4,c3);"
    run_sql_source1 "insert into ${shardddl1}.${tb1} values(4,4,4,4,4);"
    run_sql_source2 "insert into ${shardddl1}.${tb1} values(5,5,5,5,5);"
    run_sql_source2 "insert into ${shardddl1}.${tb2} values(6,6,6,6,6);"

    run_sql_source1 "alter table ${shardddl1}.${tb1} drop index idx1, add index idx1(c1,c2), drop index idx2, add index idx2(c3,c4);"
    run_sql_source1 "insert into ${shardddl1}.${tb1} values(7,7,7,7,7);"
    run_sql_source2 "insert into ${shardddl1}.${tb1} values(8,8,8,8,8);"
    run_sql_source2 "insert into ${shardddl1}.${tb2} values(9,9,9,9,9);"

    check_sync_diff $WORK_DIR $cur/conf/diff_config.toml
}

# Ajust multiple indexes combination and then rollback.
function DM_126 {
    # run_case 126 "double-source-pessimistic" \
    # "run_sql_source1 \"create table ${shardddl1}.${tb1} (a int primary key, c1 int, c2 int, c3 int, c4 int, index idx1(c1, c2), index idx2(c3, c4));\"; \
    #  run_sql_source2 \"create table ${shardddl1}.${tb1} (a int primary key, c1 int, c2 int, c3 int, c4 int, index idx1(c1, c2), index idx2(c3, c4));\"; \
    #  run_sql_source2 \"create table ${shardddl1}.${tb2} (a int primary key, c1 int, c2 int, c3 int, c4 int, index idx1(c1, c2), index idx2(c3, c4));\"" \
    # "clean_table" "pessimistic"
    run_case 126 "double-source-optimistic" \
    "run_sql_source1 \"create table ${shardddl1}.${tb1} (a int primary key, c1 int, c2 int, c3 int, c4 int, index idx1(c1, c2), index idx2(c3, c4));\"; \
     run_sql_source2 \"create table ${shardddl1}.${tb1} (a int primary key, c1 int, c2 int, c3 int, c4 int, index idx1(c1, c2), index idx2(c3, c4));\"; \
     run_sql_source2 \"create table ${shardddl1}.${tb2} (a int primary key, c1 int, c2 int, c3 int, c4 int, index idx1(c1, c2), index idx2(c3, c4));\"" \
    "clean_table" "optimistic"
}

function DM_127_CASE {
    run_sql_source1 "insert into ${shardddl1}.${tb1} values(1,1,1);"
    run_sql_source2 "insert into ${shardddl1}.${tb1} values(2,2,2);"
    run_sql_source2 "insert into ${shardddl1}.${tb2} values(3,3,3);"

    run_sql_source1 "alter table ${shardddl1}.${tb1} add index idx2(c2), drop index idx1;"
    run_sql_source1 "insert into ${shardddl1}.${tb1} values(4,4,4);"
    run_sql_source2 "insert into ${shardddl1}.${tb1} values(5,5,5);"
    run_sql_source2 "insert into ${shardddl1}.${tb2} values(6,6,6);"

    run_sql_source1 "alter table ${shardddl1}.${tb1} add index idx1(c1), drop index idx2;"
    run_sql_source1 "insert into ${shardddl1}.${tb1} values(7,7,7);"
    run_sql_source2 "insert into ${shardddl1}.${tb1} values(8,8,8);"
    run_sql_source2 "insert into ${shardddl1}.${tb2} values(9,9,9);"

    check_sync_diff $WORK_DIR $cur/conf/diff_config.toml
}

# Add and drop index at the same time and then rollback.
function DM_127 {
    # run_case 127 "double-source-pessimistic" \
    # "run_sql_source1 \"create table ${shardddl1}.${tb1} (a int primary key, c1 int, c2 int, index idx1(c1));\"; \
    #  run_sql_source2 \"create table ${shardddl1}.${tb1} (a int primary key, c1 int, c2 int, index idx1(c1));\"; \
    #  run_sql_source2 \"create table ${shardddl1}.${tb2} (a int primary key, c1 int, c2 int, index idx1(c1));\"" \
    # "clean_table" "pessimistic"
    run_case 127 "double-source-optimistic" \
    "run_sql_source1 \"create table ${shardddl1}.${tb1} (a int primary key, c1 int, c2 int, index idx1(c1));\"; \
     run_sql_source2 \"create table ${shardddl1}.${tb1} (a int primary key, c1 int, c2 int, index idx1(c1));\"; \
     run_sql_source2 \"create table ${shardddl1}.${tb2} (a int primary key, c1 int, c2 int, index idx1(c1));\"" \
    "clean_table" "optimistic"
}

function DM_128_CASE() {
    run_sql_source1 "insert into ${shardddl1}.${tb1} values(1,1);"
    run_sql_source2 "insert into ${shardddl1}.${tb1} values(2,2);"
    run_sql_source2 "insert into ${shardddl1}.${tb2} values(3,3);"

    run_sql_source1 "alter table ${shardddl1}.${tb1} modify b int not null;"
    run_sql_source1 "insert into ${shardddl1}.${tb1} values(4,4);"
    run_sql_source2 "insert into ${shardddl1}.${tb1} values(5,5);"
    run_sql_source2 "insert into ${shardddl1}.${tb2} values(6,6);"

    run_sql_source2 "alter table ${shardddl1}.${tb1} modify b int not null;"
    run_sql_source1 "insert into ${shardddl1}.${tb1} values(7,7);"
    run_sql_source2 "insert into ${shardddl1}.${tb1} values(8,8);"
    run_sql_source2 "insert into ${shardddl1}.${tb2} values(9,9);"

    run_sql_source2 "alter table ${shardddl1}.${tb2} modify b int not null;"
    run_sql_source1 "insert into ${shardddl1}.${tb1} values(10,10);"
    run_sql_source2 "insert into ${shardddl1}.${tb1} values(11,11);"
    run_sql_source2 "insert into ${shardddl1}.${tb2} values(12,12);"
    check_sync_diff $WORK_DIR $cur/conf/diff_config.toml
}

# Change NULL to NOT NULL.
function DM_128() {
    run_case 128 "double-source-pessimistic" \
    "run_sql_source1 \"create table ${shardddl1}.${tb1} (a int primary key, b int);\"; \
     run_sql_source2 \"create table ${shardddl1}.${tb1} (a int primary key, b int);\"; \
     run_sql_source2 \"create table ${shardddl1}.${tb2} (a int primary key, b int);\"" \
    "clean_table" "pessimistic"
    run_case 128 "double-source-optimistic" \
    "run_sql_source1 \"create table ${shardddl1}.${tb1} (a int primary key, b int);\"; \
     run_sql_source2 \"create table ${shardddl1}.${tb1} (a int primary key, b int);\"; \
     run_sql_source2 \"create table ${shardddl1}.${tb2} (a int primary key, b int);\"" \
    "clean_table" "optimistic"
}

function DM_129_CASE() {
    run_sql_source1 "insert into ${shardddl1}.${tb1} values(1,1);"
    run_sql_source2 "insert into ${shardddl1}.${tb1} values(2,2);"
    run_sql_source2 "insert into ${shardddl1}.${tb2} values(3,3);"

    run_sql_source1 "alter table ${shardddl1}.${tb1} modify b int default 10;"
    run_sql_source1 "insert into ${shardddl1}.${tb1}(a) values(4);"
    run_sql_source2 "insert into ${shardddl1}.${tb1} values(5,5);"
    run_sql_source2 "insert into ${shardddl1}.${tb2} values(6,6);"

    run_sql_source2 "alter table ${shardddl1}.${tb1} modify b int default 10;"
    run_sql_source1 "insert into ${shardddl1}.${tb1}(a) values(7);"
    run_sql_source2 "insert into ${shardddl1}.${tb1}(a) values(8);"
    run_sql_source2 "insert into ${shardddl1}.${tb2} values(9,9);"

    run_sql_source2 "alter table ${shardddl1}.${tb2} modify b int default 10;"
    run_sql_source1 "insert into ${shardddl1}.${tb1}(a) values(10);"
    run_sql_source2 "insert into ${shardddl1}.${tb1}(a) values(11);"
    run_sql_source2 "insert into ${shardddl1}.${tb2}(a) values(12);"
    check_sync_diff $WORK_DIR $cur/conf/diff_config.toml
}

# Change NOT NULL to NULL with the same default value.
function DM_129() {
    run_case 129 "double-source-pessimistic" \
    "run_sql_source1 \"create table ${shardddl1}.${tb1} (a int primary key, b int not null);\"; \
     run_sql_source2 \"create table ${shardddl1}.${tb1} (a int primary key, b int not null);\"; \
     run_sql_source2 \"create table ${shardddl1}.${tb2} (a int primary key, b int not null);\"" \
    "clean_table" "pessimistic"
    run_case 129 "double-source-optimistic" \
    "run_sql_source1 \"create table ${shardddl1}.${tb1} (a int primary key, b int not null);\"; \
     run_sql_source2 \"create table ${shardddl1}.${tb1} (a int primary key, b int not null);\"; \
     run_sql_source2 \"create table ${shardddl1}.${tb2} (a int primary key, b int not null);\"" \
    "clean_table" "optimistic"
}

function DM_130_CASE() {
    run_sql_source1 "insert into ${shardddl1}.${tb1} values(1,1);"
    run_sql_source2 "insert into ${shardddl1}.${tb1} values(2,2);"
    run_sql_source2 "insert into ${shardddl1}.${tb2} values(3,3);"

    run_sql_source1 "alter table ${shardddl1}.${tb1} modify b int default 0;"
    run_sql_source1 "insert into ${shardddl1}.${tb1}(a) values(4);"
    run_sql_source2 "insert into ${shardddl1}.${tb1} values(5,5);"
    run_sql_source2 "insert into ${shardddl1}.${tb2} values(6,6);"

    run_sql_source2 "alter table ${shardddl1}.${tb1} modify b int default -1;"
    run_sql_source1 "insert into ${shardddl1}.${tb1}(a) values(7);"
    run_sql_source2 "insert into ${shardddl1}.${tb1}(a) values(8);"
    run_sql_source2 "insert into ${shardddl1}.${tb2} values(9,9);"

    run_sql_source2 "alter table ${shardddl1}.${tb2} modify b int default -1;"
    run_sql_source1 "insert into ${shardddl1}.${tb1}(a) values(10);"
    run_sql_source2 "insert into ${shardddl1}.${tb1}(a) values(11);"
    run_sql_source2 "insert into ${shardddl1}.${tb2}(a) values(12);"
    if [[ "$1" = "pessimistic" ]]; then
        check_log_contain_with_retry "is different with" $WORK_DIR/master/log/dm-master.log
    else
        run_dm_ctl_with_retry $WORK_DIR "127.0.0.1:$MASTER_PORT" \
            "query-status test" \
            "because schema conflict detected" 1
    fi
}

# Change NOT NULL to NULL with the different default value.
function DM_130() {
    run_case 130 "double-source-pessimistic" \
    "run_sql_source1 \"create table ${shardddl1}.${tb1} (a int primary key, b int not null);\"; \
     run_sql_source2 \"create table ${shardddl1}.${tb1} (a int primary key, b int not null);\"; \
     run_sql_source2 \"create table ${shardddl1}.${tb2} (a int primary key, b int not null);\"" \
    "clean_table" "pessimistic"
    run_case 130 "double-source-optimistic" \
    "run_sql_source1 \"create table ${shardddl1}.${tb1} (a int primary key, b int not null);\"; \
     run_sql_source2 \"create table ${shardddl1}.${tb1} (a int primary key, b int not null);\"; \
     run_sql_source2 \"create table ${shardddl1}.${tb2} (a int primary key, b int not null);\"" \
    "clean_table" "optimistic"
}

function DM_131_CASE() {
    # Test rollback NULL to NOT NULL.
    run_sql_source1 "insert into ${shardddl1}.${tb1} values(1,1);"
    run_sql_source2 "insert into ${shardddl1}.${tb1} values(2,2);"
    run_sql_source2 "insert into ${shardddl1}.${tb2} values(3,3);"

    run_sql_source1 "alter table ${shardddl1}.${tb1} modify b int not null;"
    run_sql_source1 "insert into ${shardddl1}.${tb1} values(4,4);"
    run_sql_source2 "insert into ${shardddl1}.${tb1} values(5,5);"
    run_sql_source2 "insert into ${shardddl1}.${tb2} values(6,6);"

    run_sql_source1 "alter table ${shardddl1}.${tb1} modify b int;"
    run_sql_source1 "insert into ${shardddl1}.${tb1} values(7,7);"
    run_sql_source2 "insert into ${shardddl1}.${tb1} values(8,8);"
    run_sql_source2 "insert into ${shardddl1}.${tb2} values(9,9);"

    check_sync_diff $WORK_DIR $cur/conf/diff_config.toml
    run_sql_tidb_with_retry "select is_nullable from information_schema.columns \
        where table_schema='${shardddl}' and table_name='${tb}' and column_name ='b';" "YES"

    # Test rollback NOT NULL to NULL
    run_sql_source1 "alter table ${shardddl1}.${tb1} modify b int not null;"
    run_sql_source2 "alter table ${shardddl1}.${tb1} modify b int not null;"
    run_sql_source2 "alter table ${shardddl1}.${tb2} modify b int not null;"

    run_sql_source1 "insert into ${shardddl1}.${tb1} values(10,10);"
    run_sql_source2 "insert into ${shardddl1}.${tb1} values(11,11);"
    run_sql_source2 "insert into ${shardddl1}.${tb2} values(12,12);"

    run_sql_source1 "alter table ${shardddl1}.${tb1} modify b int;"
    run_sql_source1 "insert into ${shardddl1}.${tb1} values(13,13);"
    run_sql_source2 "insert into ${shardddl1}.${tb1} values(14,14);"
    run_sql_source2 "insert into ${shardddl1}.${tb2} values(15,15);"

    run_sql_source1 "alter table ${shardddl1}.${tb1} modify b int not null;"
    run_sql_source1 "insert into ${shardddl1}.${tb1} values(16,16);"
    run_sql_source2 "insert into ${shardddl1}.${tb1} values(17,17);"
    run_sql_source2 "insert into ${shardddl1}.${tb2} values(18,18);"

    check_sync_diff $WORK_DIR $cur/conf/diff_config.toml
}

# Modify nullable and then rollback.
function DM_131 {
    # run_case 131 "double-source-pessimistic" \
    # "run_sql_source1 \"create table ${shardddl1}.${tb1} (a int primary key, b int);\"; \
    #  run_sql_source2 \"create table ${shardddl1}.${tb1} (a int primary key, b int);\"; \
    #  run_sql_source2 \"create table ${shardddl1}.${tb2} (a int primary key, b int);\"" \
    # "clean_table" "pessimistic"
    run_case 131 "double-source-optimistic" \
    "run_sql_source1 \"create table ${shardddl1}.${tb1} (a int primary key, b int);\"; \
     run_sql_source2 \"create table ${shardddl1}.${tb1} (a int primary key, b int);\"; \
     run_sql_source2 \"create table ${shardddl1}.${tb2} (a int primary key, b int);\"" \
    "clean_table" "optimistic"
=======
function DM_104_CASE() {
    run_sql_source1 "alter table ${shardddl1}.${tb1} add new_col1 int not null default 10;"
    run_sql_source1 "insert into ${shardddl1}.${tb1} (id) values(1);"
    run_sql_source1 "alter table ${shardddl1}.${tb1} add new_col2 int not null default 20;"
    run_sql_source1 "insert into ${shardddl1}.${tb1} (id) values(2);"
    run_sql_source2 "insert into ${shardddl1}.${tb1} values(3);"
    run_sql_source2 "insert into ${shardddl1}.${tb2} values(4);"
    run_sql_source2 "alter table ${shardddl1}.${tb1} add new_col2 int not null default 20;"
    run_sql_source2 "insert into ${shardddl1}.${tb1} (id) values(5);"
    run_sql_source2 "alter table ${shardddl1}.${tb1} add new_col1 int not null default 10;"
    run_sql_source2 "insert into ${shardddl1}.${tb1} (id) values(6);"
    run_sql_source2 "alter table ${shardddl1}.${tb2} add new_col1 int not null default 10;"
    run_sql_source2 "alter table ${shardddl1}.${tb2} add new_col2 int not null default 20;"
    run_sql_source1 "insert into ${shardddl1}.${tb1} (id) values(7);"
    run_sql_source1 "insert into ${shardddl1}.${tb1} (id) values(8);"
    run_sql_source2 "insert into ${shardddl1}.${tb2} (id) values(9);"
    run_sql_tidb_with_retry "select count(1) from ${shardddl}.${tb};" "count(1): 9"
}

function DM_104() {
    # currently not support pessimistic
    # run_case 104 "double-source-pessimistic" "init_table 111 211 212" "clean_table" "pessimistic"
    run_case 104 "double-source-optimistic" "init_table 111 211 212" "clean_table" "optimistic"
}

function add_drop_index_test() {
    action=$1
    col1=$2
    col2=$3
    run_sql_source1 "alter table ${shardddl1}.${tb1} ${action} index new_idx1${col1};"
    run_sql_source1 "insert into ${shardddl1}.${tb1} values(1,1,1);"
    run_sql_source1 "alter table ${shardddl1}.${tb1} ${action} index new_idx2${col2};"
    run_sql_source1 "insert into ${shardddl1}.${tb1} values(2,2,2);"
    run_sql_source2 "insert into ${shardddl1}.${tb1} values(3,3,3);"
    run_sql_source2 "insert into ${shardddl1}.${tb2} values(4,4,4);"
    run_sql_source2 "alter table ${shardddl1}.${tb1} ${action} index new_idx2${col2};"
    run_sql_source2 "insert into ${shardddl1}.${tb1} values(5,5,5);"
    run_sql_source2 "alter table ${shardddl1}.${tb1} ${action} index new_idx1${col1};"
    run_sql_source2 "insert into ${shardddl1}.${tb1} values(6,6,6);"
    run_sql_source2 "alter table ${shardddl1}.${tb2} ${action} index new_idx1${col1};"
    run_sql_source2 "alter table ${shardddl1}.${tb2} ${action} index new_idx2${col2};"
    run_sql_source1 "insert into ${shardddl1}.${tb1} values(7,7,7);"
    run_sql_source1 "insert into ${shardddl1}.${tb1} values(8,8,8);"
    run_sql_source2 "insert into ${shardddl1}.${tb2} values(9,9,9);"
    run_sql_tidb_with_retry "select count(1) from ${shardddl}.${tb};" "count(1): 9"
}

function DM_105_CASE() {
    add_drop_index_test "add" "(b)" "(c)"
    run_sql_tidb_with_retry "select count(b) from ${shardddl}.${tb};" "count(b): 9"
    run_sql_tidb_with_retry "select count(c) from ${shardddl}.${tb};" "count(c): 9"
}

function DM_105() {
    # currently not support pessimistic
    # run_case 105 "double-source-pessimistic" \
    # "run_sql_source1 \"create table ${shardddl1}.${tb1} (a int primary key, b int, c int);\"; \
    # run_sql_source2 \"create table ${shardddl1}.${tb1} (a int primary key, b int, c int);\"; \
    # run_sql_source2 \"create table ${shardddl1}.${tb2} (a int primary key, b int, c int);\"" \
    # "clean_table" "pessimistic"
    run_case 105 "double-source-optimistic" \
    "run_sql_source1 \"create table ${shardddl1}.${tb1} (a int primary key, b int, c int);\"; \
     run_sql_source2 \"create table ${shardddl1}.${tb1} (a int primary key, b int, c int);\"; \
     run_sql_source2 \"create table ${shardddl1}.${tb2} (a int primary key, b int, c int);\"" \
     "clean_table" "optimistic"
}

function DM_106_CASE() {
    add_drop_index_test "drop" "" ""
}

function DM_106() {
    # currently not support pessimistic
    # run_case 106 "double-source-pessimistic" \
    # "run_sql_source1 \"create table ${shardddl1}.${tb1} (a int primary key, b int, c int, index new_idx1(b), index new_idx2(c));\"; \
    # run_sql_source2 \"create table ${shardddl1}.${tb1} (a int primary key, b int, c int, index new_idx1(b), index new_idx2(c));\"; \
    # run_sql_source2 \"create table ${shardddl1}.${tb2} (a int primary key, b int, c int, index new_idx1(b), index new_idx2(c));\"" \
    # "clean_table" "pessimistic"
    run_case 106 "double-source-optimistic" \
    "run_sql_source1 \"create table ${shardddl1}.${tb1} (a int primary key, b int, c int, index new_idx1(b), index new_idx2(c));\"; \
     run_sql_source2 \"create table ${shardddl1}.${tb1} (a int primary key, b int, c int, index new_idx1(b), index new_idx2(c));\"; \
     run_sql_source2 \"create table ${shardddl1}.${tb2} (a int primary key, b int, c int, index new_idx1(b), index new_idx2(c));\"" \
     "clean_table" "optimistic"
}

function DM_107_CASE() {
    run_sql_source1 "insert into ${shardddl1}.${tb1} values(1);"
    run_sql_source1 "alter table ${shardddl1}.${tb1} add column col1 int not null"
    run_sql_source1 "insert into ${shardddl1}.${tb1} values (2,2);"
    # TODO: check the handle-error message in the future
    run_dm_ctl_with_retry $WORK_DIR "127.0.0.1:$MASTER_PORT" \
        "query-status test" \
        "fail to handle shard ddl \[ALTER TABLE \`shardddl\`.\`tb\` ADD COLUMN \`col1\` INT NOT NULL\]" 1 \
        "because schema conflict detected" 1

    run_sql_source2 "insert into ${shardddl1}.${tb1} values(3);"
    run_sql_source2 "alter table ${shardddl1}.${tb1} add column col1 int not null;"
    run_sql_source2 "insert into ${shardddl1}.${tb1} values (4,4);"

    run_sql_source2 "insert into ${shardddl1}.${tb2} values(5);"
    run_sql_source2 "alter table ${shardddl1}.${tb2} add column col1 int not null"
    run_sql_source2 "insert into ${shardddl1}.${tb2} values (6,6);"

    check_sync_diff $WORK_DIR $cur/conf/diff_config.toml 3 'fail'
}

function DM_107() {
    # FIXME: should be positive in the future
    # run_case 107 "double-source-pessimistic" "init_table 111 211 212" "clean_table" "pessimistic"
    run_case 107 "double-source-optimistic" "init_table 111 211 212" "clean_table" "optimistic"
}

function different_field_flag_test() {
    type1=$1
    val1=$2
    type2=$3
    val2=$4
    type3=$5
    val3=$6
    run_sql_source1 "insert into ${shardddl1}.${tb1} values(1);"
    run_sql_source1 "alter table ${shardddl1}.${tb1} add column col1 $type1"
    run_sql_source1 "insert into ${shardddl1}.${tb1} values (2,${val1});"

    run_sql_source2 "insert into ${shardddl1}.${tb1} values(3);"
    run_sql_source2 "alter table ${shardddl1}.${tb1} add column col1 $type2"
    run_sql_source2 "insert into ${shardddl1}.${tb1} values (4,${val2});"
    run_dm_ctl_with_retry $WORK_DIR "127.0.0.1:$MASTER_PORT" \
        "query-status test" \
        "because schema conflict detected" 1

    run_sql_source2 "insert into ${shardddl1}.${tb2} values(5);"
    run_sql_source2 "alter table ${shardddl1}.${tb2} add column col1 $type3"
    run_sql_source2 "insert into ${shardddl1}.${tb2} values (6,${val3});"

    check_sync_diff $WORK_DIR $cur/conf/diff_config.toml 3 'fail'
}

function DM_108_CASE() {
    different_field_flag_test \
    "decimal(5,2)" "2" \
    "decimal(7,4)" "4" \
    "decimal(9,6)" "6"
}

function DM_108() {
    run_case 108 "double-source-optimistic" "init_table 111 211 212" "clean_table" "optimistic"
}

function DM_109_CASE() {
    different_field_flag_test \
    "varchar(3)" "'222'" \
    "varchar(4)" "'4444'" \
    "varchar(5)" "'66666'"
}

function DM_109() {
    run_case 109 "double-source-optimistic" "init_table 111 211 212" "clean_table" "optimistic"
}

function DM_110_CASE() {
    different_field_flag_test \
    "varchar(5)" "'22222'" \
    "varchar(4)" "'4444'" \
    "varchar(3)" "'666'"
}

function DM_110() {
    run_case 110 "double-source-optimistic" "init_table 111 211 212" "clean_table" "optimistic"
}

function DM_111_CASE() {
    different_field_flag_test \
    "int(11) zerofill" "2" \
    "int(11)" "4" \
    "int(11) zerofill" "'66666'"
}

function DM_111() {
    run_case 111 "double-source-optimistic" "init_table 111 211 212" "clean_table" "optimistic"
}

function DM_112_CASE() {
    different_field_flag_test \
    "int(11) unsigned" "2" \
    "int(11)" "4" \
    "int(11) unsigned" "'66666'"
}

function DM_112() {
    run_case 112 "double-source-optimistic" "init_table 111 211 212" "clean_table" "optimistic"
>>>>>>> 96e5b6c6
}

function DM_RemoveLock_CASE() {
    run_sql_source1 "insert into ${shardddl1}.${tb1} values(1,'aaa');"
    run_sql_source2 "insert into ${shardddl1}.${tb1} values(2,'bbb');"
    run_sql_source2 "insert into ${shardddl1}.${tb2} values(3,'ccc');"

    run_sql_source1 "alter table ${shardddl1}.${tb1} add column c double;"
    run_sql_source2 "alter table ${shardddl1}.${tb1} add column c double;"
    run_sql_source2 "alter table ${shardddl1}.${tb2} add column c double;"
    check_log_contain_with_retry "wait new ddl info putted into etcd" $WORK_DIR/master/log/dm-master.log
    run_sql_source1 "alter table ${shardddl1}.${tb1} drop column b;"

    if [[ "$1" = "pessimistic" ]]; then
        check_log_contain_with_retry "found new DDL info" $WORK_DIR/master/log/dm-master.log
    else
        check_log_contain_with_retry "fail to delete shard DDL infos and lock operations" $WORK_DIR/master/log/dm-master.log
    fi

    run_sql_source1 "alter table ${shardddl1}.${tb1} change a a bigint default 10;"
    run_sql_source2 "alter table ${shardddl1}.${tb1} drop column b;"
    run_sql_source2 "alter table ${shardddl1}.${tb1} change a a bigint default 10;"
    run_sql_source2 "alter table ${shardddl1}.${tb2} drop column b;"
    run_sql_source2 "alter table ${shardddl1}.${tb2} change a a bigint default 10;"

    check_sync_diff $WORK_DIR $cur/conf/diff_config.toml
}

function DM_RemoveLock() {
    ps aux | grep dm-master |awk '{print $2}'|xargs kill || true
    check_port_offline $MASTER_PORT1 20
    export GO_FAILPOINTS="github.com/pingcap/dm/dm/master/shardddl/SleepWhenRemoveLock=return(30)"
    run_dm_master $WORK_DIR/master $MASTER_PORT $cur/conf/dm-master.toml
    check_rpc_alive $cur/../bin/check_master_online 127.0.0.1:$MASTER_PORT
    run_dm_ctl_with_retry $WORK_DIR "127.0.0.1:$MASTER_PORT" \
            "list-member -w" \
            "bound" 2

    run_case RemoveLock "double-source-pessimistic" \
    "run_sql_source1 \"create table ${shardddl1}.${tb1} (a int primary key, b varchar(10));\"; \
     run_sql_source2 \"create table ${shardddl1}.${tb1} (a int primary key, b varchar(10));\"; \
     run_sql_source2 \"create table ${shardddl1}.${tb2} (a int primary key, b varchar(10));\"" \
    "clean_table" "pessimistic"
    run_case RemoveLock "double-source-optimistic" \
    "run_sql_source1 \"create table ${shardddl1}.${tb1} (a int primary key, b varchar(10));\"; \
     run_sql_source2 \"create table ${shardddl1}.${tb1} (a int primary key, b varchar(10));\"; \
     run_sql_source2 \"create table ${shardddl1}.${tb2} (a int primary key, b varchar(10));\"" \
    "clean_table" "optimistic"

    export GO_FAILPOINTS=""
    ps aux | grep dm-master |awk '{print $2}'|xargs kill || true
    check_port_offline $MASTER_PORT1 20
    run_dm_master $WORK_DIR/master $MASTER_PORT $cur/conf/dm-master.toml
    check_rpc_alive $cur/../bin/check_master_online 127.0.0.1:$MASTER_PORT
    run_dm_ctl_with_retry $WORK_DIR "127.0.0.1:$MASTER_PORT" \
            "list-member -w" \
            "bound" 2
}

function DM_RestartMaster_CASE() {
    run_sql_source1 "insert into ${shardddl1}.${tb1} values(1,'aaa');"
    run_sql_source2 "insert into ${shardddl1}.${tb1} values(2,'bbb');"
    
    check_sync_diff $WORK_DIR $cur/conf/diff_config.toml

    run_sql_source1 "alter table ${shardddl1}.${tb1} add column c double;"
    run_sql_source2 "alter table ${shardddl1}.${tb1} add column c text;"

    if [[ "$1" = "pessimistic" ]]; then
        # count of 2: `blockingDDLs` and `unresolvedGroups`
        run_dm_ctl_with_retry $WORK_DIR "127.0.0.1:$MASTER_PORT" \
                "query-status test" \
                'ALTER TABLE `shardddl`.`tb` ADD COLUMN `c` DOUBLE' 2 \
                'ALTER TABLE `shardddl`.`tb` ADD COLUMN `c` TEXT' 2
        run_dm_ctl_with_retry $WORK_DIR "127.0.0.1:$MASTER_PORT" \
                "show-ddl-locks" \
                'ALTER TABLE `shardddl`.`tb` ADD COLUMN `c`' 1
    else
        run_dm_ctl_with_retry $WORK_DIR "127.0.0.1:$MASTER_PORT" \
                "query-status test" \
                'because schema conflict detected' 1
        run_dm_ctl_with_retry $WORK_DIR "127.0.0.1:$MASTER_PORT" \
                "show-ddl-locks" \
                'mysql-replica-01-`shardddl1`.`tb1`' 1 \
                'mysql-replica-02-`shardddl1`.`tb1`' 1
    fi

    echo "restart dm-master"
    ps aux | grep dm-master |awk '{print $2}'|xargs kill || true
    check_port_offline $MASTER_PORT 20
    run_dm_master $WORK_DIR/master $MASTER_PORT $cur/conf/dm-master.toml
    check_rpc_alive $cur/../bin/check_master_online 127.0.0.1:$MASTER_PORT

    if [[ "$1" = "pessimistic" ]]; then
        run_dm_ctl_with_retry $WORK_DIR "127.0.0.1:$MASTER_PORT" \
                "query-status test" \
                'ALTER TABLE `shardddl`.`tb` ADD COLUMN `c` DOUBLE' 2 \
                'ALTER TABLE `shardddl`.`tb` ADD COLUMN `c` TEXT' 2
        run_dm_ctl_with_retry $WORK_DIR "127.0.0.1:$MASTER_PORT" \
                "show-ddl-locks" \
                'ALTER TABLE `shardddl`.`tb` ADD COLUMN `c`' 1
    else
        run_dm_ctl_with_retry $WORK_DIR "127.0.0.1:$MASTER_PORT" \
                "query-status test" \
                'because schema conflict detected' 1
        run_dm_ctl_with_retry $WORK_DIR "127.0.0.1:$MASTER_PORT" \
                "show-ddl-locks" \
                'mysql-replica-01-`shardddl1`.`tb1`' 1 \
                'mysql-replica-02-`shardddl1`.`tb1`' 1
    fi
}

function DM_RestartMaster() {
    run_case RestartMaster "double-source-pessimistic" \
    "run_sql_source1 \"create table ${shardddl1}.${tb1} (a int primary key, b varchar(10));\"; \
     run_sql_source2 \"create table ${shardddl1}.${tb1} (a int primary key, b varchar(10));\"" \
    "clean_table" "pessimistic"

    run_case RestartMaster "double-source-optimistic" \
    "run_sql_source1 \"create table ${shardddl1}.${tb1} (a int primary key, b varchar(10));\"; \
     run_sql_source2 \"create table ${shardddl1}.${tb1} (a int primary key, b varchar(10));\"" \
    "clean_table" "optimistic"
}

function run() {
    init_cluster
    init_database

    DM_125
    return

    # For test temporarily.
    for i in {109..127}; do
        DM_"$i"
    done
    return

    start=71
    end=112
    except=(072 074 075 083 084 087 088 089 090 091 092 093)
    for i in $(seq -f "%03g" ${start} ${end}); do
        if [[ ${except[@]} =~ $i ]]; then
            continue
        fi
        DM_${i}
        sleep 1
    done

    DM_RemoveLock

    DM_RestartMaster
}

cleanup_data $shardddl
cleanup_data $shardddl1
cleanup_data $shardddl2
# also cleanup dm processes in case of last run failed
cleanup_process $*
run $*
cleanup_process $*

echo "[$(date)] <<<<<< test case $TEST_NAME success! >>>>>>"<|MERGE_RESOLUTION|>--- conflicted
+++ resolved
@@ -679,706 +679,6 @@
     "clean_table" "optimistic"
 }
 
-<<<<<<< HEAD
-function DM_113_CASE {
-    run_sql_source1 "insert into ${shardddl1}.${tb1} values(1);"
-    run_sql_source2 "insert into ${shardddl1}.${tb1} values(2);"
-    run_sql_source2 "insert into ${shardddl1}.${tb2} values(3);"
-
-    run_sql_source1 "alter table ${shardddl1}.${tb1} add column (b int, c int);"
-    run_sql_source1 "insert into ${shardddl1}.${tb1} values(4,4,4);"
-    run_sql_source2 "insert into ${shardddl1}.${tb1} values(5);"
-    run_sql_source2 "insert into ${shardddl1}.${tb2} values(6);"
-
-    run_sql_source2 "alter table ${shardddl1}.${tb1} add column (b int, c int);"
-    run_sql_source1 "insert into ${shardddl1}.${tb1} values(7,7,7);"
-    run_sql_source2 "insert into ${shardddl1}.${tb1} values(8,8,8);"
-    run_sql_source2 "insert into ${shardddl1}.${tb2} values(9);"
-
-    run_sql_source2 "alter table ${shardddl1}.${tb2} add column (b int, c int);"
-    run_sql_source1 "insert into ${shardddl1}.${tb1} values(10,10,10);"
-    run_sql_source2 "insert into ${shardddl1}.${tb1} values(11,11,11);"
-    run_sql_source2 "insert into ${shardddl1}.${tb2} values(12,12,12);"
-
-    check_sync_diff $WORK_DIR $cur/conf/diff_config.toml
-}
-
-# Add multiple fileds to a single table.
-function DM_113 {
-    run_case 113 "double-source-pessimistic" "init_table 111 211 212" "clean_table" "pessimistic"
-    run_case 113 "double-source-optimistic" "init_table 111 211 212" "clean_table" "optimistic"
-}
-
-function DM_114_CASE {
-    run_sql_source1 "insert into ${shardddl1}.${tb1} values(1,1,1);"
-    run_sql_source2 "insert into ${shardddl1}.${tb1} values(2,2,2);"
-    run_sql_source2 "insert into ${shardddl1}.${tb2} values(3,3,3);"
-
-    run_sql_source1 "alter table ${shardddl1}.${tb1} drop column b, drop column c;"
-    run_sql_source1 "insert into ${shardddl1}.${tb1} values(4);"
-    run_sql_source2 "insert into ${shardddl1}.${tb1} values(5,5,5);"
-    run_sql_source2 "insert into ${shardddl1}.${tb2} values(6,6,6);"
-
-    run_sql_source2 "alter table ${shardddl1}.${tb1} drop column b, drop column c;"
-    run_sql_source1 "insert into ${shardddl1}.${tb1} values(7);"
-    run_sql_source2 "insert into ${shardddl1}.${tb1} values(8);"
-    run_sql_source2 "insert into ${shardddl1}.${tb2} values(9,9,9);"
-
-    run_sql_source2 "alter table ${shardddl1}.${tb2} drop column b, drop column c;"
-    run_sql_source1 "insert into ${shardddl1}.${tb1} values(10);"
-    run_sql_source2 "insert into ${shardddl1}.${tb1} values(11);"
-    run_sql_source2 "insert into ${shardddl1}.${tb2} values(12);"
-
-    check_sync_diff $WORK_DIR $cur/conf/diff_config.toml
-}
-
-# Drop multiple fields from a single table.
-function DM_114 {
-    run_case 114 "double-source-pessimistic" \
-    "run_sql_source1 \"create table ${shardddl1}.${tb1} (a int primary key, b int, c int);\"; \
-     run_sql_source2 \"create table ${shardddl1}.${tb1} (a int primary key, b int, c int);\"; \
-     run_sql_source2 \"create table ${shardddl1}.${tb2} (a int primary key, b int, c int);\"" \
-    "clean_table" "pessimistic"
-    run_case 114 "double-source-optimistic" \
-    "run_sql_source1 \"create table ${shardddl1}.${tb1} (a int primary key, b int, c int);\"; \
-     run_sql_source2 \"create table ${shardddl1}.${tb1} (a int primary key, b int, c int);\"; \
-     run_sql_source2 \"create table ${shardddl1}.${tb2} (a int primary key, b int, c int);\"" \
-    "clean_table" "optimistic"
-}
-
-function DM_115_CASE {
-    run_sql_source1 "insert into ${shardddl1}.${tb1} values(1,1);"
-    run_sql_source2 "insert into ${shardddl1}.${tb1} values(2,2);"
-    run_sql_source2 "insert into ${shardddl1}.${tb2} values(3,3);"
-
-    run_sql_source1 "alter table ${shardddl1}.${tb1} drop column b;"
-    run_sql_source1 "insert into ${shardddl1}.${tb1} values(4);"
-    run_sql_source2 "insert into ${shardddl1}.${tb1} values(5,5);"
-    run_sql_source2 "insert into ${shardddl1}.${tb2} values(6,6);"
-
-    run_sql_source1 "alter table ${shardddl1}.${tb1} add column b int;"
-    run_sql_source1 "insert into ${shardddl1}.${tb1} values(7,7);"
-    run_sql_source2 "insert into ${shardddl1}.${tb1} values(8,8);"
-    run_sql_source2 "insert into ${shardddl1}.${tb2} values(9,9);"
-
-    # Rollbacking a drop ddl causes data inconsistency.
-    # FIXME: DM should report an error to users and pause the task when such a circumstance happens.
-    run_sql_tidb_with_retry "select count(1) from ${shardddl}.${tb} where a=1 and b=1;" "count(1)"
-    # Manually fix it so that we can check the sync diff.
-    run_sql_tidb "update ${shardddl}.${tb} set b=null where a=1;"
-    check_sync_diff $WORK_DIR $cur/conf/diff_config.toml
-}
-
-# Drop a field and then rollback by adding it back.
-function DM_115 {
-    # run_case 115 "double-source-pessimistic" \
-    # "run_sql_source1 \"create table ${shardddl1}.${tb1} (a int primary key, b int);\"; \
-    #  run_sql_source2 \"create table ${shardddl1}.${tb1} (a int primary key, b int);\"; \
-    #  run_sql_source2 \"create table ${shardddl1}.${tb2} (a int primary key, b int);\"" \
-    # "clean_table" "pessimistic"
-    run_case 115 "double-source-optimistic" \
-    "run_sql_source1 \"create table ${shardddl1}.${tb1} (a int primary key, b int);\"; \
-     run_sql_source2 \"create table ${shardddl1}.${tb1} (a int primary key, b int);\"; \
-     run_sql_source2 \"create table ${shardddl1}.${tb2} (a int primary key, b int);\"" \
-    "clean_table" "optimistic"
-}
-
-function DM_116_CASE {
-    run_sql_source1 "insert into ${shardddl1}.${tb1} values(1,1);"
-    run_sql_source2 "insert into ${shardddl1}.${tb1} values(2,2);"
-    run_sql_source2 "insert into ${shardddl1}.${tb2} values(3,3);"
-
-    run_sql_source1 "alter table ${shardddl1}.${tb1} add column b int, drop column c;"    
-    run_sql_source1 "insert into ${shardddl1}.${tb1} values(4,4);"
-    run_sql_source2 "insert into ${shardddl1}.${tb1} values(5,5);"
-    run_sql_source2 "insert into ${shardddl1}.${tb2} values(6,6);"
-
-    run_sql_source2 "alter table ${shardddl1}.${tb1} add column b int, drop column c;"
-    run_sql_source1 "insert into ${shardddl1}.${tb1} values(7,7);"
-    run_sql_source2 "insert into ${shardddl1}.${tb1} values(8,8);"
-    run_sql_source2 "insert into ${shardddl1}.${tb2} values(9,9);"
-
-    run_sql_source2 "alter table ${shardddl1}.${tb2} add column b int, drop column c;"
-    run_sql_source1 "insert into ${shardddl1}.${tb1} values(10,10);"
-    run_sql_source2 "insert into ${shardddl1}.${tb1} values(11,11);"
-    run_sql_source2 "insert into ${shardddl1}.${tb2} values(12,12);"
-
-    # FIXME: add,drop,add a same column may cause data inconsistency.
-    # For example:
-    # table1: add column b(t1) -> drop column b(t3) -> add column b(t5)
-    # table2: add column b(t2) -> drop column b(dm master update etcd t4, dm worker execute ddl t6)
-    # timeline:
-    # t1 < t2 < .. < t6
-    # Under this condition, DM should pause the task and report an error.
-    check_sync_diff $WORK_DIR $cur/conf/diff_config.toml
-}
-
-# Add and Drop multiple columns at the same time.
-function DM_116 {
-    run_case 116 "double-source-pessimistic" \
-    "run_sql_source1 \"create table ${shardddl1}.${tb1} (a int primary key, c int);\"; \
-     run_sql_source2 \"create table ${shardddl1}.${tb1} (a int primary key, c int);\"; \
-     run_sql_source2 \"create table ${shardddl1}.${tb2} (a int primary key, c int);\"" \
-    "clean_table" "pessimistic"
-    run_case 116 "double-source-optimistic" \
-    "run_sql_source1 \"create table ${shardddl1}.${tb1} (a int primary key, c int);\"; \
-     run_sql_source2 \"create table ${shardddl1}.${tb1} (a int primary key, c int);\"; \
-     run_sql_source2 \"create table ${shardddl1}.${tb2} (a int primary key, c int);\"" \
-    "clean_table" "optimistic"
-}
-
-function DM_117_CASE {
-    run_sql_source1 "insert into ${shardddl1}.${tb1} values(1,1);"
-    run_sql_source2 "insert into ${shardddl1}.${tb1} values(2,2);"
-    run_sql_source2 "insert into ${shardddl1}.${tb2} values(3,3);"
-
-    run_sql_source1 "alter table ${shardddl1}.${tb1} change column b c int;"
-
-    run_dm_ctl_with_retry $WORK_DIR "127.0.0.1:$MASTER_PORT" \
-        "query-status test" \
-        "because schema conflict detected" 1
-}
-
-# Rename field name.
-function DM_117 {
-    # run_case 117 "double-source-pessimistic" \
-    # "run_sql_source1 \"create table ${shardddl1}.${tb1} (a int primary key, b int);\"; \
-    #  run_sql_source2 \"create table ${shardddl1}.${tb1} (a int primary key, b int);\"; \
-    #  run_sql_source2 \"create table ${shardddl1}.${tb2} (a int primary key, b int);\"" \
-    # "clean_table" "pessimistic"
-    run_case 117 "double-source-optimistic" \
-    "run_sql_source1 \"create table ${shardddl1}.${tb1} (a int primary key, b int);\"; \
-     run_sql_source2 \"create table ${shardddl1}.${tb1} (a int primary key, b int);\"; \
-     run_sql_source2 \"create table ${shardddl1}.${tb2} (a int primary key, b int);\"" \
-    "clean_table" "optimistic"
-}
-
-function DM_118_CASE {
-    run_sql_source1 "insert into ${shardddl1}.${tb1} values(1,1,1,1);"
-    run_sql_source2 "insert into ${shardddl1}.${tb1} values(2,2,2,2);"
-    run_sql_source2 "insert into ${shardddl1}.${tb2} values(3,3,3,3);"
-
-    run_sql_source1 "alter table ${shardddl1}.${tb1} drop index idx, add index idx(c3,c1,c2);"
-    run_sql_source1 "insert into ${shardddl1}.${tb1} values(4,4,4,4);"
-    run_sql_source2 "insert into ${shardddl1}.${tb1} values(5,5,5,5);"
-    run_sql_source2 "insert into ${shardddl1}.${tb2} values(6,6,6,6);"
-
-    run_sql_source2 "alter table ${shardddl1}.${tb1} drop index idx, add index idx(c3,c1,c2);"
-    run_sql_source1 "insert into ${shardddl1}.${tb1} values(7,7,7,7);"
-    run_sql_source2 "insert into ${shardddl1}.${tb1} values(8,8,8,8);"
-    run_sql_source2 "insert into ${shardddl1}.${tb2} values(9,9,9,9);"
-
-    run_sql_source2 "alter table ${shardddl1}.${tb2} drop index idx, add index idx(c3,c1,c2);"
-    run_sql_source1 "insert into ${shardddl1}.${tb1} values(10,10,10,10);"
-    run_sql_source2 "insert into ${shardddl1}.${tb1} values(11,11,11,11);"
-    run_sql_source2 "insert into ${shardddl1}.${tb2} values(12,12,12,12);"
-
-    check_sync_diff $WORK_DIR $cur/conf/diff_config.toml
-}
-
-
-# Adjust index fields combination.
-function DM_118 {
-    run_case 118 "double-source-pessimistic" \
-    "run_sql_source1 \"create table ${shardddl1}.${tb1} (a int primary key, c1 int, c2 int, c3 int, index idx(c1, c2, c3));\"; \
-     run_sql_source2 \"create table ${shardddl1}.${tb1} (a int primary key, c1 int, c2 int, c3 int, index idx(c1, c2, c3));\"; \
-     run_sql_source2 \"create table ${shardddl1}.${tb2} (a int primary key, c1 int, c2 int, c3 int, index idx(c1, c2, c3));\"" \
-    "clean_table" "pessimistic"
-    run_case 118 "double-source-optimistic" \
-    "run_sql_source1 \"create table ${shardddl1}.${tb1} (a int primary key, c1 int, c2 int, c3 int, index idx(c1, c2, c3));\"; \
-     run_sql_source2 \"create table ${shardddl1}.${tb1} (a int primary key, c1 int, c2 int, c3 int, index idx(c1, c2, c3));\"; \
-     run_sql_source2 \"create table ${shardddl1}.${tb2} (a int primary key, c1 int, c2 int, c3 int, index idx(c1, c2, c3));\"" \
-    "clean_table" "optimistic"
-}
-
-function DM_119_CASE {
-    run_sql_source1 "insert into ${shardddl1}.${tb1} values(1,1,1,1);"
-    run_sql_source2 "insert into ${shardddl1}.${tb1} values(2,2,2,2);"
-    run_sql_source2 "insert into ${shardddl1}.${tb2} values(3,3,3,3);"
-
-    run_sql_source1 "alter table ${shardddl1}.${tb1} add index idx(c1,c2);"
-    run_sql_source1 "insert into ${shardddl1}.${tb1} values(4,4,4,4);"
-    run_sql_source2 "insert into ${shardddl1}.${tb1} values(5,5,5,5);"
-    run_sql_source2 "insert into ${shardddl1}.${tb2} values(6,6,6,6);"
-
-    run_sql_source2 "alter table ${shardddl1}.${tb1} add index idx(c1,c3);"
-    run_sql_source1 "insert into ${shardddl1}.${tb1} values(7,7,7,7);"
-    run_sql_source2 "insert into ${shardddl1}.${tb1} values(8,8,8,8);"
-    run_sql_source2 "insert into ${shardddl1}.${tb2} values(9,9,9,9);"
-    
-    # FIXME: DM should detect conflicts and give human readable error messages.
-    # For example:
-    # if [[ "$1" = "pessimistic" ]]; then
-    #     check_log_contain_with_retry "is different with" $WORK_DIR/master/log/dm-master.log
-    # else
-    #     run_dm_ctl_with_retry $WORK_DIR "127.0.0.1:$MASTER_PORT" \
-    #         "query-status test" \
-    #         "because schema conflict detected" 1
-    # fi
-}
-
-# Add index with the same name but with different fields.
-function DM_119 {
-    run_case 119 "double-source-pessimistic" \
-    "run_sql_source1 \"create table ${shardddl1}.${tb1} (a int primary key, c1 int, c2 int, c3 int);\"; \
-     run_sql_source2 \"create table ${shardddl1}.${tb1} (a int primary key, c1 int, c2 int, c3 int);\"; \
-     run_sql_source2 \"create table ${shardddl1}.${tb2} (a int primary key, c1 int, c2 int, c3 int);\"" \
-    "clean_table" "pessimistic"
-    run_case 119 "double-source-optimistic" \
-    "run_sql_source1 \"create table ${shardddl1}.${tb1} (a int primary key, c1 int, c2 int, c3 int);\"; \
-     run_sql_source2 \"create table ${shardddl1}.${tb1} (a int primary key, c1 int, c2 int, c3 int);\"; \
-     run_sql_source2 \"create table ${shardddl1}.${tb2} (a int primary key, c1 int, c2 int, c3 int);\"" \
-    "clean_table" "optimistic"
-}
-
-function DM_120_CASE {
-    run_sql_source1 "insert into ${shardddl1}.${tb1} values(1,1,1);"
-    run_sql_source2 "insert into ${shardddl1}.${tb1} values(2,2,2);"
-    run_sql_source2 "insert into ${shardddl1}.${tb2} values(3,3,3);"
-
-    run_sql_source1 "alter table ${shardddl1}.${tb1} add index idx1(c1), add index idx2(c2);"
-    run_sql_source1 "insert into ${shardddl1}.${tb1} values(4,4,4);"
-    run_sql_source2 "insert into ${shardddl1}.${tb1} values(5,5,5);"
-    run_sql_source2 "insert into ${shardddl1}.${tb2} values(6,6,6);"
-
-    run_sql_source2 "alter table ${shardddl1}.${tb1} add index idx1(c1), add index idx2(c2);"
-    run_sql_source1 "insert into ${shardddl1}.${tb1} values(7,7,7);"
-    run_sql_source2 "insert into ${shardddl1}.${tb1} values(8,8,8);"
-    run_sql_source2 "insert into ${shardddl1}.${tb2} values(9,9,9);"
-
-    run_sql_source2 "alter table ${shardddl1}.${tb2} add index idx1(c1), add index idx2(c2);"
-    run_sql_source1 "insert into ${shardddl1}.${tb1} values(10,10,10);"
-    run_sql_source2 "insert into ${shardddl1}.${tb1} values(11,11,11);"
-    run_sql_source2 "insert into ${shardddl1}.${tb2} values(12,12,12);"
-
-    check_sync_diff $WORK_DIR $cur/conf/diff_config.toml
-}
-
-# Add multiple indexes to a single table.
-function DM_120 {
-    run_case 120 "double-source-pessimistic" \
-    "run_sql_source1 \"create table ${shardddl1}.${tb1} (a int primary key, c1 int, c2 int);\"; \
-     run_sql_source2 \"create table ${shardddl1}.${tb1} (a int primary key, c1 int, c2 int);\"; \
-     run_sql_source2 \"create table ${shardddl1}.${tb2} (a int primary key, c1 int, c2 int);\"" \
-    "clean_table" "pessimistic"
-    run_case 120 "double-source-optimistic" \
-    "run_sql_source1 \"create table ${shardddl1}.${tb1} (a int primary key, c1 int, c2 int);\"; \
-     run_sql_source2 \"create table ${shardddl1}.${tb1} (a int primary key, c1 int, c2 int);\"; \
-     run_sql_source2 \"create table ${shardddl1}.${tb2} (a int primary key, c1 int, c2 int);\"" \
-    "clean_table" "optimistic"   
-}
-
-function DM_121_CASE {
-    run_sql_source1 "insert into ${shardddl1}.${tb1} values(1,1,1);"
-    run_sql_source2 "insert into ${shardddl1}.${tb1} values(2,2,2);"
-    run_sql_source2 "insert into ${shardddl1}.${tb2} values(3,3,3);"
-
-    run_sql_source1 "alter table ${shardddl1}.${tb1} add index idx(c1);"
-    run_sql_source1 "insert into ${shardddl1}.${tb1} values(4,4,4);"
-    run_sql_source2 "insert into ${shardddl1}.${tb1} values(5,5,5);"
-    run_sql_source2 "insert into ${shardddl1}.${tb2} values(6,6,6);"
-
-    run_sql_source2 "alter table ${shardddl1}.${tb1} add index idx(c1,c2);"
-    run_sql_source1 "insert into ${shardddl1}.${tb1} values(7,7,7);"
-    run_sql_source2 "insert into ${shardddl1}.${tb1} values(8,8,8);"
-    run_sql_source2 "insert into ${shardddl1}.${tb2} values(9,9,9);"
-    
-    # FIXME: DM should detect conflicts and give human readable error messages.
-    # For example:
-    # if [[ "$1" = "pessimistic" ]]; then
-    #     check_log_contain_with_retry "is different with" $WORK_DIR/master/log/dm-master.log
-    # else
-    #     run_dm_ctl_with_retry $WORK_DIR "127.0.0.1:$MASTER_PORT" \
-    #         "query-status test" \
-    #         "because schema conflict detected" 1
-    # fi
-}
-
-# Add index with the same name but with different fields.
-function DM_121 {
-    # run_case 121 "double-source-pessimistic" \
-    # "run_sql_source1 \"create table ${shardddl1}.${tb1} (a int primary key, c1 int, c2 int);\"; \
-    #  run_sql_source2 \"create table ${shardddl1}.${tb1} (a int primary key, c1 int, c2 int);\"; \
-    #  run_sql_source2 \"create table ${shardddl1}.${tb2} (a int primary key, c1 int, c2 int);\"" \
-    # "clean_table" "pessimistic"
-    run_case 121 "double-source-optimistic" \
-    "run_sql_source1 \"create table ${shardddl1}.${tb1} (a int primary key, c1 int, c2 int);\"; \
-     run_sql_source2 \"create table ${shardddl1}.${tb1} (a int primary key, c1 int, c2 int);\"; \
-     run_sql_source2 \"create table ${shardddl1}.${tb2} (a int primary key, c1 int, c2 int);\"" \
-    "clean_table" "optimistic"
-}
-
-function DM_122_CASE {
-    run_sql_source1 "insert into ${shardddl1}.${tb1} values(1,1,1);"
-    run_sql_source2 "insert into ${shardddl1}.${tb1} values(2,2,2);"
-    run_sql_source2 "insert into ${shardddl1}.${tb2} values(3,3,3);"
-
-    run_sql_source1 "alter table ${shardddl1}.${tb1} drop index idx1, drop index idx2;"
-    run_sql_source1 "insert into ${shardddl1}.${tb1} values(4,4,4);"
-    run_sql_source2 "insert into ${shardddl1}.${tb1} values(5,5,5);"
-    run_sql_source2 "insert into ${shardddl1}.${tb2} values(6,6,6);"
-
-    run_sql_source2 "alter table ${shardddl1}.${tb1} drop index idx1, drop index idx2;"
-    run_sql_source1 "insert into ${shardddl1}.${tb1} values(7,7,7);"
-    run_sql_source2 "insert into ${shardddl1}.${tb1} values(8,8,8);"
-    run_sql_source2 "insert into ${shardddl1}.${tb2} values(9,9,9);"
-
-    run_sql_source2 "alter table ${shardddl1}.${tb2} drop index idx1, drop index idx2;"
-    run_sql_source1 "insert into ${shardddl1}.${tb1} values(10,10,10);"
-    run_sql_source2 "insert into ${shardddl1}.${tb1} values(11,11,11);"
-    run_sql_source2 "insert into ${shardddl1}.${tb2} values(12,12,12);"
-
-    check_sync_diff $WORK_DIR $cur/conf/diff_config.toml
-}
-
-# Drop multiple indexes from a single table.
-function DM_122 {
-    run_case 122 "double-source-pessimistic" \
-    "run_sql_source1 \"create table ${shardddl1}.${tb1} (a int primary key, c1 int, c2 int, index idx1(c1), index idx2(c2));\"; \
-     run_sql_source2 \"create table ${shardddl1}.${tb1} (a int primary key, c1 int, c2 int, index idx1(c1), index idx2(c2));\"; \
-     run_sql_source2 \"create table ${shardddl1}.${tb2} (a int primary key, c1 int, c2 int, index idx1(c1), index idx2(c2));\"" \
-    "clean_table" "pessimistic"
-    run_case 122 "double-source-optimistic" \
-    "run_sql_source1 \"create table ${shardddl1}.${tb1} (a int primary key, c1 int, c2 int, index idx1(c1), index idx2(c2));\"; \
-     run_sql_source2 \"create table ${shardddl1}.${tb1} (a int primary key, c1 int, c2 int, index idx1(c1), index idx2(c2));\"; \
-     run_sql_source2 \"create table ${shardddl1}.${tb2} (a int primary key, c1 int, c2 int, index idx1(c1), index idx2(c2));\"" \
-    "clean_table" "optimistic"
-}
-
-function DM_123_CASE {
-    run_sql_source1 "insert into ${shardddl1}.${tb1} values(1,1,1,1,1);"
-    run_sql_source2 "insert into ${shardddl1}.${tb1} values(2,2,2,2,2);"
-    run_sql_source2 "insert into ${shardddl1}.${tb2} values(3,3,3,3,3);"
-
-    run_sql_source1 "alter table ${shardddl1}.${tb1} drop index idx1, add index idx1(c2,c1), drop index idx2, add index idx2(c4,c3);"
-    run_sql_source1 "insert into ${shardddl1}.${tb1} values(4,4,4,4,4);"
-    run_sql_source2 "insert into ${shardddl1}.${tb1} values(5,5,5,5,5);"
-    run_sql_source2 "insert into ${shardddl1}.${tb2} values(6,6,6,6,6);"
-
-    run_sql_source2 "alter table ${shardddl1}.${tb1} drop index idx1, add index idx1(c2,c1), drop index idx2, add index idx2(c4,c3);"
-    run_sql_source1 "insert into ${shardddl1}.${tb1} values(7,7,7,7,7);"
-    run_sql_source2 "insert into ${shardddl1}.${tb1} values(8,8,8,8,8);"
-    run_sql_source2 "insert into ${shardddl1}.${tb2} values(9,9,9,9,9);"
-
-    run_sql_source2 "alter table ${shardddl1}.${tb2} drop index idx1, add index idx1(c2,c1), drop index idx2, add index idx2(c4,c3);"
-    run_sql_source1 "insert into ${shardddl1}.${tb1} values(10,10,10,10,10);"
-    run_sql_source2 "insert into ${shardddl1}.${tb1} values(11,11,11,11,11);"
-    run_sql_source2 "insert into ${shardddl1}.${tb2} values(12,12,12,12,12);"
-
-    check_sync_diff $WORK_DIR $cur/conf/diff_config.toml
-}
-
-# Adjust multiple indexes combination.
-function DM_123 {
-    run_case 123 "double-source-pessimistic" \
-    "run_sql_source1 \"create table ${shardddl1}.${tb1} (a int primary key, c1 int, c2 int, c3 int, c4 int, index idx1(c1, c2), index idx2(c3, c4));\"; \
-     run_sql_source2 \"create table ${shardddl1}.${tb1} (a int primary key, c1 int, c2 int, c3 int, c4 int, index idx1(c1, c2), index idx2(c3, c4));\"; \
-     run_sql_source2 \"create table ${shardddl1}.${tb2} (a int primary key, c1 int, c2 int, c3 int, c4 int, index idx1(c1, c2), index idx2(c3, c4));\"" \
-    "clean_table" "pessimistic"
-    run_case 123 "double-source-optimistic" \
-    "run_sql_source1 \"create table ${shardddl1}.${tb1} (a int primary key, c1 int, c2 int, c3 int, c4 int, index idx1(c1, c2), index idx2(c3, c4));\"; \
-     run_sql_source2 \"create table ${shardddl1}.${tb1} (a int primary key, c1 int, c2 int, c3 int, c4 int, index idx1(c1, c2), index idx2(c3, c4));\"; \
-     run_sql_source2 \"create table ${shardddl1}.${tb2} (a int primary key, c1 int, c2 int, c3 int, c4 int, index idx1(c1, c2), index idx2(c3, c4));\"" \
-    "clean_table" "optimistic"
-}
-
-function DM_124_CASE {
-    run_sql_source1 "insert into ${shardddl1}.${tb1} values(1,1,1);"
-    run_sql_source2 "insert into ${shardddl1}.${tb1} values(2,2,2);"
-    run_sql_source2 "insert into ${shardddl1}.${tb2} values(3,3,3);"
-
-    run_sql_source1 "alter table ${shardddl1}.${tb1} add index idx1(c1), add index idx2(c2);"
-    run_sql_source1 "insert into ${shardddl1}.${tb1} values(4,4,4);"
-    run_sql_source2 "insert into ${shardddl1}.${tb1} values(5,5,5);"
-    run_sql_source2 "insert into ${shardddl1}.${tb2} values(6,6,6);"
-
-    run_sql_source1 "alter table ${shardddl1}.${tb1} drop index idx1, drop index idx2;"
-    run_sql_source1 "insert into ${shardddl1}.${tb1} values(7,7,7);"
-    run_sql_source2 "insert into ${shardddl1}.${tb1} values(8,8,8);"
-    run_sql_source2 "insert into ${shardddl1}.${tb2} values(9,9,9);"
-
-    check_sync_diff $WORK_DIR $cur/conf/diff_config.toml
-}
-
-# Add multiple indexes and then rollback.
-function DM_124 {
-    # run_case 124 "double-source-pessimistic" \
-    # "run_sql_source1 \"create table ${shardddl1}.${tb1} (a int primary key, c1 int, c2 int);\"; \
-    #  run_sql_source2 \"create table ${shardddl1}.${tb1} (a int primary key, c1 int, c2 int);\"; \
-    #  run_sql_source2 \"create table ${shardddl1}.${tb2} (a int primary key, c1 int, c2 int);\"" \
-    # "clean_table" "pessimistic"
-    run_case 124 "double-source-optimistic" \
-    "run_sql_source1 \"create table ${shardddl1}.${tb1} (a int primary key, c1 int, c2 int);\"; \
-     run_sql_source2 \"create table ${shardddl1}.${tb1} (a int primary key, c1 int, c2 int);\"; \
-     run_sql_source2 \"create table ${shardddl1}.${tb2} (a int primary key, c1 int, c2 int);\"" \
-    "clean_table" "optimistic"   
-}
-
-function DM_125_CASE {
-    run_sql_source1 "insert into ${shardddl1}.${tb1} values(1,1,1);"
-    run_sql_source2 "insert into ${shardddl1}.${tb1} values(2,2,2);"
-    run_sql_source2 "insert into ${shardddl1}.${tb2} values(3,3,3);"
-
-    run_sql_source1 "alter table ${shardddl1}.${tb1} drop index idx1, drop index idx2;"
-    run_sql_source1 "insert into ${shardddl1}.${tb1} values(4,4,4);"
-    run_sql_source2 "insert into ${shardddl1}.${tb1} values(5,5,5);"
-    run_sql_source2 "insert into ${shardddl1}.${tb2} values(6,6,6);"
-
-    run_sql_source1 "alter table ${shardddl1}.${tb1} add index idx1(c1), add index idx2(c2);"
-    run_sql_source1 "insert into ${shardddl1}.${tb1} values(7,7,7);"
-    run_sql_source2 "insert into ${shardddl1}.${tb1} values(8,8,8);"
-    run_sql_source2 "insert into ${shardddl1}.${tb2} values(9,9,9);"
-
-    check_sync_diff $WORK_DIR $cur/conf/diff_config.toml
-}
-
-# Drop multiple indexes and then rollback.
-function DM_125 {
-    # run_case 125 "double-source-pessimistic" \
-    # "run_sql_source1 \"create table ${shardddl1}.${tb1} (a int primary key, c1 int, c2 int, index idx1(c1), index idx2(c2));\"; \
-    #  run_sql_source2 \"create table ${shardddl1}.${tb1} (a int primary key, c1 int, c2 int, index idx1(c1), index idx2(c2));\"; \
-    #  run_sql_source2 \"create table ${shardddl1}.${tb2} (a int primary key, c1 int, c2 int, index idx1(c1), index idx2(c2));\"" \
-    # "clean_table" "pessimistic"
-    run_case 125 "double-source-optimistic" \
-    "run_sql_source1 \"create table ${shardddl1}.${tb1} (a int primary key, c1 int, c2 int, index idx1(c1), index idx2(c2));\"; \
-     run_sql_source2 \"create table ${shardddl1}.${tb1} (a int primary key, c1 int, c2 int, index idx1(c1), index idx2(c2));\"; \
-     run_sql_source2 \"create table ${shardddl1}.${tb2} (a int primary key, c1 int, c2 int, index idx1(c1), index idx2(c2));\"" \
-    "clean_table" "optimistic"
-}
-
-function DM_126_CASE {
-    run_sql_source1 "insert into ${shardddl1}.${tb1} values(1,1,1,1,1);"
-    run_sql_source2 "insert into ${shardddl1}.${tb1} values(2,2,2,2,2);"
-    run_sql_source2 "insert into ${shardddl1}.${tb2} values(3,3,3,3,3);"
-
-    run_sql_source1 "alter table ${shardddl1}.${tb1} drop index idx1, add index idx1(c2,c1), drop index idx2, add index idx2(c4,c3);"
-    run_sql_source1 "insert into ${shardddl1}.${tb1} values(4,4,4,4,4);"
-    run_sql_source2 "insert into ${shardddl1}.${tb1} values(5,5,5,5,5);"
-    run_sql_source2 "insert into ${shardddl1}.${tb2} values(6,6,6,6,6);"
-
-    run_sql_source1 "alter table ${shardddl1}.${tb1} drop index idx1, add index idx1(c1,c2), drop index idx2, add index idx2(c3,c4);"
-    run_sql_source1 "insert into ${shardddl1}.${tb1} values(7,7,7,7,7);"
-    run_sql_source2 "insert into ${shardddl1}.${tb1} values(8,8,8,8,8);"
-    run_sql_source2 "insert into ${shardddl1}.${tb2} values(9,9,9,9,9);"
-
-    check_sync_diff $WORK_DIR $cur/conf/diff_config.toml
-}
-
-# Ajust multiple indexes combination and then rollback.
-function DM_126 {
-    # run_case 126 "double-source-pessimistic" \
-    # "run_sql_source1 \"create table ${shardddl1}.${tb1} (a int primary key, c1 int, c2 int, c3 int, c4 int, index idx1(c1, c2), index idx2(c3, c4));\"; \
-    #  run_sql_source2 \"create table ${shardddl1}.${tb1} (a int primary key, c1 int, c2 int, c3 int, c4 int, index idx1(c1, c2), index idx2(c3, c4));\"; \
-    #  run_sql_source2 \"create table ${shardddl1}.${tb2} (a int primary key, c1 int, c2 int, c3 int, c4 int, index idx1(c1, c2), index idx2(c3, c4));\"" \
-    # "clean_table" "pessimistic"
-    run_case 126 "double-source-optimistic" \
-    "run_sql_source1 \"create table ${shardddl1}.${tb1} (a int primary key, c1 int, c2 int, c3 int, c4 int, index idx1(c1, c2), index idx2(c3, c4));\"; \
-     run_sql_source2 \"create table ${shardddl1}.${tb1} (a int primary key, c1 int, c2 int, c3 int, c4 int, index idx1(c1, c2), index idx2(c3, c4));\"; \
-     run_sql_source2 \"create table ${shardddl1}.${tb2} (a int primary key, c1 int, c2 int, c3 int, c4 int, index idx1(c1, c2), index idx2(c3, c4));\"" \
-    "clean_table" "optimistic"
-}
-
-function DM_127_CASE {
-    run_sql_source1 "insert into ${shardddl1}.${tb1} values(1,1,1);"
-    run_sql_source2 "insert into ${shardddl1}.${tb1} values(2,2,2);"
-    run_sql_source2 "insert into ${shardddl1}.${tb2} values(3,3,3);"
-
-    run_sql_source1 "alter table ${shardddl1}.${tb1} add index idx2(c2), drop index idx1;"
-    run_sql_source1 "insert into ${shardddl1}.${tb1} values(4,4,4);"
-    run_sql_source2 "insert into ${shardddl1}.${tb1} values(5,5,5);"
-    run_sql_source2 "insert into ${shardddl1}.${tb2} values(6,6,6);"
-
-    run_sql_source1 "alter table ${shardddl1}.${tb1} add index idx1(c1), drop index idx2;"
-    run_sql_source1 "insert into ${shardddl1}.${tb1} values(7,7,7);"
-    run_sql_source2 "insert into ${shardddl1}.${tb1} values(8,8,8);"
-    run_sql_source2 "insert into ${shardddl1}.${tb2} values(9,9,9);"
-
-    check_sync_diff $WORK_DIR $cur/conf/diff_config.toml
-}
-
-# Add and drop index at the same time and then rollback.
-function DM_127 {
-    # run_case 127 "double-source-pessimistic" \
-    # "run_sql_source1 \"create table ${shardddl1}.${tb1} (a int primary key, c1 int, c2 int, index idx1(c1));\"; \
-    #  run_sql_source2 \"create table ${shardddl1}.${tb1} (a int primary key, c1 int, c2 int, index idx1(c1));\"; \
-    #  run_sql_source2 \"create table ${shardddl1}.${tb2} (a int primary key, c1 int, c2 int, index idx1(c1));\"" \
-    # "clean_table" "pessimistic"
-    run_case 127 "double-source-optimistic" \
-    "run_sql_source1 \"create table ${shardddl1}.${tb1} (a int primary key, c1 int, c2 int, index idx1(c1));\"; \
-     run_sql_source2 \"create table ${shardddl1}.${tb1} (a int primary key, c1 int, c2 int, index idx1(c1));\"; \
-     run_sql_source2 \"create table ${shardddl1}.${tb2} (a int primary key, c1 int, c2 int, index idx1(c1));\"" \
-    "clean_table" "optimistic"
-}
-
-function DM_128_CASE() {
-    run_sql_source1 "insert into ${shardddl1}.${tb1} values(1,1);"
-    run_sql_source2 "insert into ${shardddl1}.${tb1} values(2,2);"
-    run_sql_source2 "insert into ${shardddl1}.${tb2} values(3,3);"
-
-    run_sql_source1 "alter table ${shardddl1}.${tb1} modify b int not null;"
-    run_sql_source1 "insert into ${shardddl1}.${tb1} values(4,4);"
-    run_sql_source2 "insert into ${shardddl1}.${tb1} values(5,5);"
-    run_sql_source2 "insert into ${shardddl1}.${tb2} values(6,6);"
-
-    run_sql_source2 "alter table ${shardddl1}.${tb1} modify b int not null;"
-    run_sql_source1 "insert into ${shardddl1}.${tb1} values(7,7);"
-    run_sql_source2 "insert into ${shardddl1}.${tb1} values(8,8);"
-    run_sql_source2 "insert into ${shardddl1}.${tb2} values(9,9);"
-
-    run_sql_source2 "alter table ${shardddl1}.${tb2} modify b int not null;"
-    run_sql_source1 "insert into ${shardddl1}.${tb1} values(10,10);"
-    run_sql_source2 "insert into ${shardddl1}.${tb1} values(11,11);"
-    run_sql_source2 "insert into ${shardddl1}.${tb2} values(12,12);"
-    check_sync_diff $WORK_DIR $cur/conf/diff_config.toml
-}
-
-# Change NULL to NOT NULL.
-function DM_128() {
-    run_case 128 "double-source-pessimistic" \
-    "run_sql_source1 \"create table ${shardddl1}.${tb1} (a int primary key, b int);\"; \
-     run_sql_source2 \"create table ${shardddl1}.${tb1} (a int primary key, b int);\"; \
-     run_sql_source2 \"create table ${shardddl1}.${tb2} (a int primary key, b int);\"" \
-    "clean_table" "pessimistic"
-    run_case 128 "double-source-optimistic" \
-    "run_sql_source1 \"create table ${shardddl1}.${tb1} (a int primary key, b int);\"; \
-     run_sql_source2 \"create table ${shardddl1}.${tb1} (a int primary key, b int);\"; \
-     run_sql_source2 \"create table ${shardddl1}.${tb2} (a int primary key, b int);\"" \
-    "clean_table" "optimistic"
-}
-
-function DM_129_CASE() {
-    run_sql_source1 "insert into ${shardddl1}.${tb1} values(1,1);"
-    run_sql_source2 "insert into ${shardddl1}.${tb1} values(2,2);"
-    run_sql_source2 "insert into ${shardddl1}.${tb2} values(3,3);"
-
-    run_sql_source1 "alter table ${shardddl1}.${tb1} modify b int default 10;"
-    run_sql_source1 "insert into ${shardddl1}.${tb1}(a) values(4);"
-    run_sql_source2 "insert into ${shardddl1}.${tb1} values(5,5);"
-    run_sql_source2 "insert into ${shardddl1}.${tb2} values(6,6);"
-
-    run_sql_source2 "alter table ${shardddl1}.${tb1} modify b int default 10;"
-    run_sql_source1 "insert into ${shardddl1}.${tb1}(a) values(7);"
-    run_sql_source2 "insert into ${shardddl1}.${tb1}(a) values(8);"
-    run_sql_source2 "insert into ${shardddl1}.${tb2} values(9,9);"
-
-    run_sql_source2 "alter table ${shardddl1}.${tb2} modify b int default 10;"
-    run_sql_source1 "insert into ${shardddl1}.${tb1}(a) values(10);"
-    run_sql_source2 "insert into ${shardddl1}.${tb1}(a) values(11);"
-    run_sql_source2 "insert into ${shardddl1}.${tb2}(a) values(12);"
-    check_sync_diff $WORK_DIR $cur/conf/diff_config.toml
-}
-
-# Change NOT NULL to NULL with the same default value.
-function DM_129() {
-    run_case 129 "double-source-pessimistic" \
-    "run_sql_source1 \"create table ${shardddl1}.${tb1} (a int primary key, b int not null);\"; \
-     run_sql_source2 \"create table ${shardddl1}.${tb1} (a int primary key, b int not null);\"; \
-     run_sql_source2 \"create table ${shardddl1}.${tb2} (a int primary key, b int not null);\"" \
-    "clean_table" "pessimistic"
-    run_case 129 "double-source-optimistic" \
-    "run_sql_source1 \"create table ${shardddl1}.${tb1} (a int primary key, b int not null);\"; \
-     run_sql_source2 \"create table ${shardddl1}.${tb1} (a int primary key, b int not null);\"; \
-     run_sql_source2 \"create table ${shardddl1}.${tb2} (a int primary key, b int not null);\"" \
-    "clean_table" "optimistic"
-}
-
-function DM_130_CASE() {
-    run_sql_source1 "insert into ${shardddl1}.${tb1} values(1,1);"
-    run_sql_source2 "insert into ${shardddl1}.${tb1} values(2,2);"
-    run_sql_source2 "insert into ${shardddl1}.${tb2} values(3,3);"
-
-    run_sql_source1 "alter table ${shardddl1}.${tb1} modify b int default 0;"
-    run_sql_source1 "insert into ${shardddl1}.${tb1}(a) values(4);"
-    run_sql_source2 "insert into ${shardddl1}.${tb1} values(5,5);"
-    run_sql_source2 "insert into ${shardddl1}.${tb2} values(6,6);"
-
-    run_sql_source2 "alter table ${shardddl1}.${tb1} modify b int default -1;"
-    run_sql_source1 "insert into ${shardddl1}.${tb1}(a) values(7);"
-    run_sql_source2 "insert into ${shardddl1}.${tb1}(a) values(8);"
-    run_sql_source2 "insert into ${shardddl1}.${tb2} values(9,9);"
-
-    run_sql_source2 "alter table ${shardddl1}.${tb2} modify b int default -1;"
-    run_sql_source1 "insert into ${shardddl1}.${tb1}(a) values(10);"
-    run_sql_source2 "insert into ${shardddl1}.${tb1}(a) values(11);"
-    run_sql_source2 "insert into ${shardddl1}.${tb2}(a) values(12);"
-    if [[ "$1" = "pessimistic" ]]; then
-        check_log_contain_with_retry "is different with" $WORK_DIR/master/log/dm-master.log
-    else
-        run_dm_ctl_with_retry $WORK_DIR "127.0.0.1:$MASTER_PORT" \
-            "query-status test" \
-            "because schema conflict detected" 1
-    fi
-}
-
-# Change NOT NULL to NULL with the different default value.
-function DM_130() {
-    run_case 130 "double-source-pessimistic" \
-    "run_sql_source1 \"create table ${shardddl1}.${tb1} (a int primary key, b int not null);\"; \
-     run_sql_source2 \"create table ${shardddl1}.${tb1} (a int primary key, b int not null);\"; \
-     run_sql_source2 \"create table ${shardddl1}.${tb2} (a int primary key, b int not null);\"" \
-    "clean_table" "pessimistic"
-    run_case 130 "double-source-optimistic" \
-    "run_sql_source1 \"create table ${shardddl1}.${tb1} (a int primary key, b int not null);\"; \
-     run_sql_source2 \"create table ${shardddl1}.${tb1} (a int primary key, b int not null);\"; \
-     run_sql_source2 \"create table ${shardddl1}.${tb2} (a int primary key, b int not null);\"" \
-    "clean_table" "optimistic"
-}
-
-function DM_131_CASE() {
-    # Test rollback NULL to NOT NULL.
-    run_sql_source1 "insert into ${shardddl1}.${tb1} values(1,1);"
-    run_sql_source2 "insert into ${shardddl1}.${tb1} values(2,2);"
-    run_sql_source2 "insert into ${shardddl1}.${tb2} values(3,3);"
-
-    run_sql_source1 "alter table ${shardddl1}.${tb1} modify b int not null;"
-    run_sql_source1 "insert into ${shardddl1}.${tb1} values(4,4);"
-    run_sql_source2 "insert into ${shardddl1}.${tb1} values(5,5);"
-    run_sql_source2 "insert into ${shardddl1}.${tb2} values(6,6);"
-
-    run_sql_source1 "alter table ${shardddl1}.${tb1} modify b int;"
-    run_sql_source1 "insert into ${shardddl1}.${tb1} values(7,7);"
-    run_sql_source2 "insert into ${shardddl1}.${tb1} values(8,8);"
-    run_sql_source2 "insert into ${shardddl1}.${tb2} values(9,9);"
-
-    check_sync_diff $WORK_DIR $cur/conf/diff_config.toml
-    run_sql_tidb_with_retry "select is_nullable from information_schema.columns \
-        where table_schema='${shardddl}' and table_name='${tb}' and column_name ='b';" "YES"
-
-    # Test rollback NOT NULL to NULL
-    run_sql_source1 "alter table ${shardddl1}.${tb1} modify b int not null;"
-    run_sql_source2 "alter table ${shardddl1}.${tb1} modify b int not null;"
-    run_sql_source2 "alter table ${shardddl1}.${tb2} modify b int not null;"
-
-    run_sql_source1 "insert into ${shardddl1}.${tb1} values(10,10);"
-    run_sql_source2 "insert into ${shardddl1}.${tb1} values(11,11);"
-    run_sql_source2 "insert into ${shardddl1}.${tb2} values(12,12);"
-
-    run_sql_source1 "alter table ${shardddl1}.${tb1} modify b int;"
-    run_sql_source1 "insert into ${shardddl1}.${tb1} values(13,13);"
-    run_sql_source2 "insert into ${shardddl1}.${tb1} values(14,14);"
-    run_sql_source2 "insert into ${shardddl1}.${tb2} values(15,15);"
-
-    run_sql_source1 "alter table ${shardddl1}.${tb1} modify b int not null;"
-    run_sql_source1 "insert into ${shardddl1}.${tb1} values(16,16);"
-    run_sql_source2 "insert into ${shardddl1}.${tb1} values(17,17);"
-    run_sql_source2 "insert into ${shardddl1}.${tb2} values(18,18);"
-
-    check_sync_diff $WORK_DIR $cur/conf/diff_config.toml
-}
-
-# Modify nullable and then rollback.
-function DM_131 {
-    # run_case 131 "double-source-pessimistic" \
-    # "run_sql_source1 \"create table ${shardddl1}.${tb1} (a int primary key, b int);\"; \
-    #  run_sql_source2 \"create table ${shardddl1}.${tb1} (a int primary key, b int);\"; \
-    #  run_sql_source2 \"create table ${shardddl1}.${tb2} (a int primary key, b int);\"" \
-    # "clean_table" "pessimistic"
-    run_case 131 "double-source-optimistic" \
-    "run_sql_source1 \"create table ${shardddl1}.${tb1} (a int primary key, b int);\"; \
-     run_sql_source2 \"create table ${shardddl1}.${tb1} (a int primary key, b int);\"; \
-     run_sql_source2 \"create table ${shardddl1}.${tb2} (a int primary key, b int);\"" \
-    "clean_table" "optimistic"
-=======
 function DM_104_CASE() {
     run_sql_source1 "alter table ${shardddl1}.${tb1} add new_col1 int not null default 10;"
     run_sql_source1 "insert into ${shardddl1}.${tb1} (id) values(1);"
@@ -1569,7 +869,706 @@
 
 function DM_112() {
     run_case 112 "double-source-optimistic" "init_table 111 211 212" "clean_table" "optimistic"
->>>>>>> 96e5b6c6
+}
+
+function DM_113_CASE {
+    run_sql_source1 "insert into ${shardddl1}.${tb1} values(1);"
+    run_sql_source2 "insert into ${shardddl1}.${tb1} values(2);"
+    run_sql_source2 "insert into ${shardddl1}.${tb2} values(3);"
+
+    run_sql_source1 "alter table ${shardddl1}.${tb1} add column (b int, c int);"
+    run_sql_source1 "insert into ${shardddl1}.${tb1} values(4,4,4);"
+    run_sql_source2 "insert into ${shardddl1}.${tb1} values(5);"
+    run_sql_source2 "insert into ${shardddl1}.${tb2} values(6);"
+
+    run_sql_source2 "alter table ${shardddl1}.${tb1} add column (b int, c int);"
+    run_sql_source1 "insert into ${shardddl1}.${tb1} values(7,7,7);"
+    run_sql_source2 "insert into ${shardddl1}.${tb1} values(8,8,8);"
+    run_sql_source2 "insert into ${shardddl1}.${tb2} values(9);"
+
+    run_sql_source2 "alter table ${shardddl1}.${tb2} add column (b int, c int);"
+    run_sql_source1 "insert into ${shardddl1}.${tb1} values(10,10,10);"
+    run_sql_source2 "insert into ${shardddl1}.${tb1} values(11,11,11);"
+    run_sql_source2 "insert into ${shardddl1}.${tb2} values(12,12,12);"
+
+    check_sync_diff $WORK_DIR $cur/conf/diff_config.toml
+}
+
+# Add multiple fileds to a single table.
+function DM_113 {
+    run_case 113 "double-source-pessimistic" "init_table 111 211 212" "clean_table" "pessimistic"
+    run_case 113 "double-source-optimistic" "init_table 111 211 212" "clean_table" "optimistic"
+}
+
+function DM_114_CASE {
+    run_sql_source1 "insert into ${shardddl1}.${tb1} values(1,1,1);"
+    run_sql_source2 "insert into ${shardddl1}.${tb1} values(2,2,2);"
+    run_sql_source2 "insert into ${shardddl1}.${tb2} values(3,3,3);"
+
+    run_sql_source1 "alter table ${shardddl1}.${tb1} drop column b, drop column c;"
+    run_sql_source1 "insert into ${shardddl1}.${tb1} values(4);"
+    run_sql_source2 "insert into ${shardddl1}.${tb1} values(5,5,5);"
+    run_sql_source2 "insert into ${shardddl1}.${tb2} values(6,6,6);"
+
+    run_sql_source2 "alter table ${shardddl1}.${tb1} drop column b, drop column c;"
+    run_sql_source1 "insert into ${shardddl1}.${tb1} values(7);"
+    run_sql_source2 "insert into ${shardddl1}.${tb1} values(8);"
+    run_sql_source2 "insert into ${shardddl1}.${tb2} values(9,9,9);"
+
+    run_sql_source2 "alter table ${shardddl1}.${tb2} drop column b, drop column c;"
+    run_sql_source1 "insert into ${shardddl1}.${tb1} values(10);"
+    run_sql_source2 "insert into ${shardddl1}.${tb1} values(11);"
+    run_sql_source2 "insert into ${shardddl1}.${tb2} values(12);"
+
+    check_sync_diff $WORK_DIR $cur/conf/diff_config.toml
+}
+
+# Drop multiple fields from a single table.
+function DM_114 {
+    run_case 114 "double-source-pessimistic" \
+    "run_sql_source1 \"create table ${shardddl1}.${tb1} (a int primary key, b int, c int);\"; \
+     run_sql_source2 \"create table ${shardddl1}.${tb1} (a int primary key, b int, c int);\"; \
+     run_sql_source2 \"create table ${shardddl1}.${tb2} (a int primary key, b int, c int);\"" \
+    "clean_table" "pessimistic"
+    run_case 114 "double-source-optimistic" \
+    "run_sql_source1 \"create table ${shardddl1}.${tb1} (a int primary key, b int, c int);\"; \
+     run_sql_source2 \"create table ${shardddl1}.${tb1} (a int primary key, b int, c int);\"; \
+     run_sql_source2 \"create table ${shardddl1}.${tb2} (a int primary key, b int, c int);\"" \
+    "clean_table" "optimistic"
+}
+
+function DM_115_CASE {
+    run_sql_source1 "insert into ${shardddl1}.${tb1} values(1,1);"
+    run_sql_source2 "insert into ${shardddl1}.${tb1} values(2,2);"
+    run_sql_source2 "insert into ${shardddl1}.${tb2} values(3,3);"
+
+    run_sql_source1 "alter table ${shardddl1}.${tb1} drop column b;"
+    run_sql_source1 "insert into ${shardddl1}.${tb1} values(4);"
+    run_sql_source2 "insert into ${shardddl1}.${tb1} values(5,5);"
+    run_sql_source2 "insert into ${shardddl1}.${tb2} values(6,6);"
+
+    run_sql_source1 "alter table ${shardddl1}.${tb1} add column b int;"
+    run_sql_source1 "insert into ${shardddl1}.${tb1} values(7,7);"
+    run_sql_source2 "insert into ${shardddl1}.${tb1} values(8,8);"
+    run_sql_source2 "insert into ${shardddl1}.${tb2} values(9,9);"
+
+    # Rollbacking a drop ddl causes data inconsistency.
+    # FIXME: DM should report an error to users and pause the task when such a circumstance happens.
+    run_sql_tidb_with_retry "select count(1) from ${shardddl}.${tb} where a=1 and b=1;" "count(1)"
+    # Manually fix it so that we can check the sync diff.
+    run_sql_tidb "update ${shardddl}.${tb} set b=null where a=1;"
+    check_sync_diff $WORK_DIR $cur/conf/diff_config.toml
+}
+
+# Drop a field and then rollback by adding it back.
+function DM_115 {
+    # run_case 115 "double-source-pessimistic" \
+    # "run_sql_source1 \"create table ${shardddl1}.${tb1} (a int primary key, b int);\"; \
+    #  run_sql_source2 \"create table ${shardddl1}.${tb1} (a int primary key, b int);\"; \
+    #  run_sql_source2 \"create table ${shardddl1}.${tb2} (a int primary key, b int);\"" \
+    # "clean_table" "pessimistic"
+    run_case 115 "double-source-optimistic" \
+    "run_sql_source1 \"create table ${shardddl1}.${tb1} (a int primary key, b int);\"; \
+     run_sql_source2 \"create table ${shardddl1}.${tb1} (a int primary key, b int);\"; \
+     run_sql_source2 \"create table ${shardddl1}.${tb2} (a int primary key, b int);\"" \
+    "clean_table" "optimistic"
+}
+
+function DM_116_CASE {
+    run_sql_source1 "insert into ${shardddl1}.${tb1} values(1,1);"
+    run_sql_source2 "insert into ${shardddl1}.${tb1} values(2,2);"
+    run_sql_source2 "insert into ${shardddl1}.${tb2} values(3,3);"
+
+    run_sql_source1 "alter table ${shardddl1}.${tb1} add column b int, drop column c;"    
+    run_sql_source1 "insert into ${shardddl1}.${tb1} values(4,4);"
+    run_sql_source2 "insert into ${shardddl1}.${tb1} values(5,5);"
+    run_sql_source2 "insert into ${shardddl1}.${tb2} values(6,6);"
+
+    run_sql_source2 "alter table ${shardddl1}.${tb1} add column b int, drop column c;"
+    run_sql_source1 "insert into ${shardddl1}.${tb1} values(7,7);"
+    run_sql_source2 "insert into ${shardddl1}.${tb1} values(8,8);"
+    run_sql_source2 "insert into ${shardddl1}.${tb2} values(9,9);"
+
+    run_sql_source2 "alter table ${shardddl1}.${tb2} add column b int, drop column c;"
+    run_sql_source1 "insert into ${shardddl1}.${tb1} values(10,10);"
+    run_sql_source2 "insert into ${shardddl1}.${tb1} values(11,11);"
+    run_sql_source2 "insert into ${shardddl1}.${tb2} values(12,12);"
+
+    # FIXME: add,drop,add a same column may cause data inconsistency.
+    # For example:
+    # table1: add column b(t1) -> drop column b(t3) -> add column b(t5)
+    # table2: add column b(t2) -> drop column b(dm master update etcd t4, dm worker execute ddl t6)
+    # timeline:
+    # t1 < t2 < .. < t6
+    # Under this condition, DM should pause the task and report an error.
+    check_sync_diff $WORK_DIR $cur/conf/diff_config.toml
+}
+
+# Add and Drop multiple columns at the same time.
+function DM_116 {
+    run_case 116 "double-source-pessimistic" \
+    "run_sql_source1 \"create table ${shardddl1}.${tb1} (a int primary key, c int);\"; \
+     run_sql_source2 \"create table ${shardddl1}.${tb1} (a int primary key, c int);\"; \
+     run_sql_source2 \"create table ${shardddl1}.${tb2} (a int primary key, c int);\"" \
+    "clean_table" "pessimistic"
+    run_case 116 "double-source-optimistic" \
+    "run_sql_source1 \"create table ${shardddl1}.${tb1} (a int primary key, c int);\"; \
+     run_sql_source2 \"create table ${shardddl1}.${tb1} (a int primary key, c int);\"; \
+     run_sql_source2 \"create table ${shardddl1}.${tb2} (a int primary key, c int);\"" \
+    "clean_table" "optimistic"
+}
+
+function DM_117_CASE {
+    run_sql_source1 "insert into ${shardddl1}.${tb1} values(1,1);"
+    run_sql_source2 "insert into ${shardddl1}.${tb1} values(2,2);"
+    run_sql_source2 "insert into ${shardddl1}.${tb2} values(3,3);"
+
+    run_sql_source1 "alter table ${shardddl1}.${tb1} change column b c int;"
+
+    run_dm_ctl_with_retry $WORK_DIR "127.0.0.1:$MASTER_PORT" \
+        "query-status test" \
+        "because schema conflict detected" 1
+}
+
+# Rename field name.
+function DM_117 {
+    # run_case 117 "double-source-pessimistic" \
+    # "run_sql_source1 \"create table ${shardddl1}.${tb1} (a int primary key, b int);\"; \
+    #  run_sql_source2 \"create table ${shardddl1}.${tb1} (a int primary key, b int);\"; \
+    #  run_sql_source2 \"create table ${shardddl1}.${tb2} (a int primary key, b int);\"" \
+    # "clean_table" "pessimistic"
+    run_case 117 "double-source-optimistic" \
+    "run_sql_source1 \"create table ${shardddl1}.${tb1} (a int primary key, b int);\"; \
+     run_sql_source2 \"create table ${shardddl1}.${tb1} (a int primary key, b int);\"; \
+     run_sql_source2 \"create table ${shardddl1}.${tb2} (a int primary key, b int);\"" \
+    "clean_table" "optimistic"
+}
+
+function DM_118_CASE {
+    run_sql_source1 "insert into ${shardddl1}.${tb1} values(1,1,1,1);"
+    run_sql_source2 "insert into ${shardddl1}.${tb1} values(2,2,2,2);"
+    run_sql_source2 "insert into ${shardddl1}.${tb2} values(3,3,3,3);"
+
+    run_sql_source1 "alter table ${shardddl1}.${tb1} drop index idx, add index idx(c3,c1,c2);"
+    run_sql_source1 "insert into ${shardddl1}.${tb1} values(4,4,4,4);"
+    run_sql_source2 "insert into ${shardddl1}.${tb1} values(5,5,5,5);"
+    run_sql_source2 "insert into ${shardddl1}.${tb2} values(6,6,6,6);"
+
+    run_sql_source2 "alter table ${shardddl1}.${tb1} drop index idx, add index idx(c3,c1,c2);"
+    run_sql_source1 "insert into ${shardddl1}.${tb1} values(7,7,7,7);"
+    run_sql_source2 "insert into ${shardddl1}.${tb1} values(8,8,8,8);"
+    run_sql_source2 "insert into ${shardddl1}.${tb2} values(9,9,9,9);"
+
+    run_sql_source2 "alter table ${shardddl1}.${tb2} drop index idx, add index idx(c3,c1,c2);"
+    run_sql_source1 "insert into ${shardddl1}.${tb1} values(10,10,10,10);"
+    run_sql_source2 "insert into ${shardddl1}.${tb1} values(11,11,11,11);"
+    run_sql_source2 "insert into ${shardddl1}.${tb2} values(12,12,12,12);"
+
+    check_sync_diff $WORK_DIR $cur/conf/diff_config.toml
+}
+
+
+# Adjust index fields combination.
+function DM_118 {
+    run_case 118 "double-source-pessimistic" \
+    "run_sql_source1 \"create table ${shardddl1}.${tb1} (a int primary key, c1 int, c2 int, c3 int, index idx(c1, c2, c3));\"; \
+     run_sql_source2 \"create table ${shardddl1}.${tb1} (a int primary key, c1 int, c2 int, c3 int, index idx(c1, c2, c3));\"; \
+     run_sql_source2 \"create table ${shardddl1}.${tb2} (a int primary key, c1 int, c2 int, c3 int, index idx(c1, c2, c3));\"" \
+    "clean_table" "pessimistic"
+    run_case 118 "double-source-optimistic" \
+    "run_sql_source1 \"create table ${shardddl1}.${tb1} (a int primary key, c1 int, c2 int, c3 int, index idx(c1, c2, c3));\"; \
+     run_sql_source2 \"create table ${shardddl1}.${tb1} (a int primary key, c1 int, c2 int, c3 int, index idx(c1, c2, c3));\"; \
+     run_sql_source2 \"create table ${shardddl1}.${tb2} (a int primary key, c1 int, c2 int, c3 int, index idx(c1, c2, c3));\"" \
+    "clean_table" "optimistic"
+}
+
+function DM_119_CASE {
+    run_sql_source1 "insert into ${shardddl1}.${tb1} values(1,1,1,1);"
+    run_sql_source2 "insert into ${shardddl1}.${tb1} values(2,2,2,2);"
+    run_sql_source2 "insert into ${shardddl1}.${tb2} values(3,3,3,3);"
+
+    run_sql_source1 "alter table ${shardddl1}.${tb1} add index idx(c1,c2);"
+    run_sql_source1 "insert into ${shardddl1}.${tb1} values(4,4,4,4);"
+    run_sql_source2 "insert into ${shardddl1}.${tb1} values(5,5,5,5);"
+    run_sql_source2 "insert into ${shardddl1}.${tb2} values(6,6,6,6);"
+
+    run_sql_source2 "alter table ${shardddl1}.${tb1} add index idx(c1,c3);"
+    run_sql_source1 "insert into ${shardddl1}.${tb1} values(7,7,7,7);"
+    run_sql_source2 "insert into ${shardddl1}.${tb1} values(8,8,8,8);"
+    run_sql_source2 "insert into ${shardddl1}.${tb2} values(9,9,9,9);"
+    
+    # FIXME: DM should detect conflicts and give human readable error messages.
+    # For example:
+    # if [[ "$1" = "pessimistic" ]]; then
+    #     check_log_contain_with_retry "is different with" $WORK_DIR/master/log/dm-master.log
+    # else
+    #     run_dm_ctl_with_retry $WORK_DIR "127.0.0.1:$MASTER_PORT" \
+    #         "query-status test" \
+    #         "because schema conflict detected" 1
+    # fi
+}
+
+# Add index with the same name but with different fields.
+function DM_119 {
+    run_case 119 "double-source-pessimistic" \
+    "run_sql_source1 \"create table ${shardddl1}.${tb1} (a int primary key, c1 int, c2 int, c3 int);\"; \
+     run_sql_source2 \"create table ${shardddl1}.${tb1} (a int primary key, c1 int, c2 int, c3 int);\"; \
+     run_sql_source2 \"create table ${shardddl1}.${tb2} (a int primary key, c1 int, c2 int, c3 int);\"" \
+    "clean_table" "pessimistic"
+    run_case 119 "double-source-optimistic" \
+    "run_sql_source1 \"create table ${shardddl1}.${tb1} (a int primary key, c1 int, c2 int, c3 int);\"; \
+     run_sql_source2 \"create table ${shardddl1}.${tb1} (a int primary key, c1 int, c2 int, c3 int);\"; \
+     run_sql_source2 \"create table ${shardddl1}.${tb2} (a int primary key, c1 int, c2 int, c3 int);\"" \
+    "clean_table" "optimistic"
+}
+
+function DM_120_CASE {
+    run_sql_source1 "insert into ${shardddl1}.${tb1} values(1,1,1);"
+    run_sql_source2 "insert into ${shardddl1}.${tb1} values(2,2,2);"
+    run_sql_source2 "insert into ${shardddl1}.${tb2} values(3,3,3);"
+
+    run_sql_source1 "alter table ${shardddl1}.${tb1} add index idx1(c1), add index idx2(c2);"
+    run_sql_source1 "insert into ${shardddl1}.${tb1} values(4,4,4);"
+    run_sql_source2 "insert into ${shardddl1}.${tb1} values(5,5,5);"
+    run_sql_source2 "insert into ${shardddl1}.${tb2} values(6,6,6);"
+
+    run_sql_source2 "alter table ${shardddl1}.${tb1} add index idx1(c1), add index idx2(c2);"
+    run_sql_source1 "insert into ${shardddl1}.${tb1} values(7,7,7);"
+    run_sql_source2 "insert into ${shardddl1}.${tb1} values(8,8,8);"
+    run_sql_source2 "insert into ${shardddl1}.${tb2} values(9,9,9);"
+
+    run_sql_source2 "alter table ${shardddl1}.${tb2} add index idx1(c1), add index idx2(c2);"
+    run_sql_source1 "insert into ${shardddl1}.${tb1} values(10,10,10);"
+    run_sql_source2 "insert into ${shardddl1}.${tb1} values(11,11,11);"
+    run_sql_source2 "insert into ${shardddl1}.${tb2} values(12,12,12);"
+
+    check_sync_diff $WORK_DIR $cur/conf/diff_config.toml
+}
+
+# Add multiple indexes to a single table.
+function DM_120 {
+    run_case 120 "double-source-pessimistic" \
+    "run_sql_source1 \"create table ${shardddl1}.${tb1} (a int primary key, c1 int, c2 int);\"; \
+     run_sql_source2 \"create table ${shardddl1}.${tb1} (a int primary key, c1 int, c2 int);\"; \
+     run_sql_source2 \"create table ${shardddl1}.${tb2} (a int primary key, c1 int, c2 int);\"" \
+    "clean_table" "pessimistic"
+    run_case 120 "double-source-optimistic" \
+    "run_sql_source1 \"create table ${shardddl1}.${tb1} (a int primary key, c1 int, c2 int);\"; \
+     run_sql_source2 \"create table ${shardddl1}.${tb1} (a int primary key, c1 int, c2 int);\"; \
+     run_sql_source2 \"create table ${shardddl1}.${tb2} (a int primary key, c1 int, c2 int);\"" \
+    "clean_table" "optimistic"   
+}
+
+function DM_121_CASE {
+    run_sql_source1 "insert into ${shardddl1}.${tb1} values(1,1,1);"
+    run_sql_source2 "insert into ${shardddl1}.${tb1} values(2,2,2);"
+    run_sql_source2 "insert into ${shardddl1}.${tb2} values(3,3,3);"
+
+    run_sql_source1 "alter table ${shardddl1}.${tb1} add index idx(c1);"
+    run_sql_source1 "insert into ${shardddl1}.${tb1} values(4,4,4);"
+    run_sql_source2 "insert into ${shardddl1}.${tb1} values(5,5,5);"
+    run_sql_source2 "insert into ${shardddl1}.${tb2} values(6,6,6);"
+
+    run_sql_source2 "alter table ${shardddl1}.${tb1} add index idx(c1,c2);"
+    run_sql_source1 "insert into ${shardddl1}.${tb1} values(7,7,7);"
+    run_sql_source2 "insert into ${shardddl1}.${tb1} values(8,8,8);"
+    run_sql_source2 "insert into ${shardddl1}.${tb2} values(9,9,9);"
+    
+    # FIXME: DM should detect conflicts and give human readable error messages.
+    # For example:
+    # if [[ "$1" = "pessimistic" ]]; then
+    #     check_log_contain_with_retry "is different with" $WORK_DIR/master/log/dm-master.log
+    # else
+    #     run_dm_ctl_with_retry $WORK_DIR "127.0.0.1:$MASTER_PORT" \
+    #         "query-status test" \
+    #         "because schema conflict detected" 1
+    # fi
+}
+
+# Add index with the same name but with different fields.
+function DM_121 {
+    # run_case 121 "double-source-pessimistic" \
+    # "run_sql_source1 \"create table ${shardddl1}.${tb1} (a int primary key, c1 int, c2 int);\"; \
+    #  run_sql_source2 \"create table ${shardddl1}.${tb1} (a int primary key, c1 int, c2 int);\"; \
+    #  run_sql_source2 \"create table ${shardddl1}.${tb2} (a int primary key, c1 int, c2 int);\"" \
+    # "clean_table" "pessimistic"
+    run_case 121 "double-source-optimistic" \
+    "run_sql_source1 \"create table ${shardddl1}.${tb1} (a int primary key, c1 int, c2 int);\"; \
+     run_sql_source2 \"create table ${shardddl1}.${tb1} (a int primary key, c1 int, c2 int);\"; \
+     run_sql_source2 \"create table ${shardddl1}.${tb2} (a int primary key, c1 int, c2 int);\"" \
+    "clean_table" "optimistic"
+}
+
+function DM_122_CASE {
+    run_sql_source1 "insert into ${shardddl1}.${tb1} values(1,1,1);"
+    run_sql_source2 "insert into ${shardddl1}.${tb1} values(2,2,2);"
+    run_sql_source2 "insert into ${shardddl1}.${tb2} values(3,3,3);"
+
+    run_sql_source1 "alter table ${shardddl1}.${tb1} drop index idx1, drop index idx2;"
+    run_sql_source1 "insert into ${shardddl1}.${tb1} values(4,4,4);"
+    run_sql_source2 "insert into ${shardddl1}.${tb1} values(5,5,5);"
+    run_sql_source2 "insert into ${shardddl1}.${tb2} values(6,6,6);"
+
+    run_sql_source2 "alter table ${shardddl1}.${tb1} drop index idx1, drop index idx2;"
+    run_sql_source1 "insert into ${shardddl1}.${tb1} values(7,7,7);"
+    run_sql_source2 "insert into ${shardddl1}.${tb1} values(8,8,8);"
+    run_sql_source2 "insert into ${shardddl1}.${tb2} values(9,9,9);"
+
+    run_sql_source2 "alter table ${shardddl1}.${tb2} drop index idx1, drop index idx2;"
+    run_sql_source1 "insert into ${shardddl1}.${tb1} values(10,10,10);"
+    run_sql_source2 "insert into ${shardddl1}.${tb1} values(11,11,11);"
+    run_sql_source2 "insert into ${shardddl1}.${tb2} values(12,12,12);"
+
+    check_sync_diff $WORK_DIR $cur/conf/diff_config.toml
+}
+
+# Drop multiple indexes from a single table.
+function DM_122 {
+    run_case 122 "double-source-pessimistic" \
+    "run_sql_source1 \"create table ${shardddl1}.${tb1} (a int primary key, c1 int, c2 int, index idx1(c1), index idx2(c2));\"; \
+     run_sql_source2 \"create table ${shardddl1}.${tb1} (a int primary key, c1 int, c2 int, index idx1(c1), index idx2(c2));\"; \
+     run_sql_source2 \"create table ${shardddl1}.${tb2} (a int primary key, c1 int, c2 int, index idx1(c1), index idx2(c2));\"" \
+    "clean_table" "pessimistic"
+    run_case 122 "double-source-optimistic" \
+    "run_sql_source1 \"create table ${shardddl1}.${tb1} (a int primary key, c1 int, c2 int, index idx1(c1), index idx2(c2));\"; \
+     run_sql_source2 \"create table ${shardddl1}.${tb1} (a int primary key, c1 int, c2 int, index idx1(c1), index idx2(c2));\"; \
+     run_sql_source2 \"create table ${shardddl1}.${tb2} (a int primary key, c1 int, c2 int, index idx1(c1), index idx2(c2));\"" \
+    "clean_table" "optimistic"
+}
+
+function DM_123_CASE {
+    run_sql_source1 "insert into ${shardddl1}.${tb1} values(1,1,1,1,1);"
+    run_sql_source2 "insert into ${shardddl1}.${tb1} values(2,2,2,2,2);"
+    run_sql_source2 "insert into ${shardddl1}.${tb2} values(3,3,3,3,3);"
+
+    run_sql_source1 "alter table ${shardddl1}.${tb1} drop index idx1, add index idx1(c2,c1), drop index idx2, add index idx2(c4,c3);"
+    run_sql_source1 "insert into ${shardddl1}.${tb1} values(4,4,4,4,4);"
+    run_sql_source2 "insert into ${shardddl1}.${tb1} values(5,5,5,5,5);"
+    run_sql_source2 "insert into ${shardddl1}.${tb2} values(6,6,6,6,6);"
+
+    run_sql_source2 "alter table ${shardddl1}.${tb1} drop index idx1, add index idx1(c2,c1), drop index idx2, add index idx2(c4,c3);"
+    run_sql_source1 "insert into ${shardddl1}.${tb1} values(7,7,7,7,7);"
+    run_sql_source2 "insert into ${shardddl1}.${tb1} values(8,8,8,8,8);"
+    run_sql_source2 "insert into ${shardddl1}.${tb2} values(9,9,9,9,9);"
+
+    run_sql_source2 "alter table ${shardddl1}.${tb2} drop index idx1, add index idx1(c2,c1), drop index idx2, add index idx2(c4,c3);"
+    run_sql_source1 "insert into ${shardddl1}.${tb1} values(10,10,10,10,10);"
+    run_sql_source2 "insert into ${shardddl1}.${tb1} values(11,11,11,11,11);"
+    run_sql_source2 "insert into ${shardddl1}.${tb2} values(12,12,12,12,12);"
+
+    check_sync_diff $WORK_DIR $cur/conf/diff_config.toml
+}
+
+# Adjust multiple indexes combination.
+function DM_123 {
+    run_case 123 "double-source-pessimistic" \
+    "run_sql_source1 \"create table ${shardddl1}.${tb1} (a int primary key, c1 int, c2 int, c3 int, c4 int, index idx1(c1, c2), index idx2(c3, c4));\"; \
+     run_sql_source2 \"create table ${shardddl1}.${tb1} (a int primary key, c1 int, c2 int, c3 int, c4 int, index idx1(c1, c2), index idx2(c3, c4));\"; \
+     run_sql_source2 \"create table ${shardddl1}.${tb2} (a int primary key, c1 int, c2 int, c3 int, c4 int, index idx1(c1, c2), index idx2(c3, c4));\"" \
+    "clean_table" "pessimistic"
+    run_case 123 "double-source-optimistic" \
+    "run_sql_source1 \"create table ${shardddl1}.${tb1} (a int primary key, c1 int, c2 int, c3 int, c4 int, index idx1(c1, c2), index idx2(c3, c4));\"; \
+     run_sql_source2 \"create table ${shardddl1}.${tb1} (a int primary key, c1 int, c2 int, c3 int, c4 int, index idx1(c1, c2), index idx2(c3, c4));\"; \
+     run_sql_source2 \"create table ${shardddl1}.${tb2} (a int primary key, c1 int, c2 int, c3 int, c4 int, index idx1(c1, c2), index idx2(c3, c4));\"" \
+    "clean_table" "optimistic"
+}
+
+function DM_124_CASE {
+    run_sql_source1 "insert into ${shardddl1}.${tb1} values(1,1,1);"
+    run_sql_source2 "insert into ${shardddl1}.${tb1} values(2,2,2);"
+    run_sql_source2 "insert into ${shardddl1}.${tb2} values(3,3,3);"
+
+    run_sql_source1 "alter table ${shardddl1}.${tb1} add index idx1(c1), add index idx2(c2);"
+    run_sql_source1 "insert into ${shardddl1}.${tb1} values(4,4,4);"
+    run_sql_source2 "insert into ${shardddl1}.${tb1} values(5,5,5);"
+    run_sql_source2 "insert into ${shardddl1}.${tb2} values(6,6,6);"
+
+    run_sql_source1 "alter table ${shardddl1}.${tb1} drop index idx1, drop index idx2;"
+    run_sql_source1 "insert into ${shardddl1}.${tb1} values(7,7,7);"
+    run_sql_source2 "insert into ${shardddl1}.${tb1} values(8,8,8);"
+    run_sql_source2 "insert into ${shardddl1}.${tb2} values(9,9,9);"
+
+    check_sync_diff $WORK_DIR $cur/conf/diff_config.toml
+}
+
+# Add multiple indexes and then rollback.
+function DM_124 {
+    # run_case 124 "double-source-pessimistic" \
+    # "run_sql_source1 \"create table ${shardddl1}.${tb1} (a int primary key, c1 int, c2 int);\"; \
+    #  run_sql_source2 \"create table ${shardddl1}.${tb1} (a int primary key, c1 int, c2 int);\"; \
+    #  run_sql_source2 \"create table ${shardddl1}.${tb2} (a int primary key, c1 int, c2 int);\"" \
+    # "clean_table" "pessimistic"
+    run_case 124 "double-source-optimistic" \
+    "run_sql_source1 \"create table ${shardddl1}.${tb1} (a int primary key, c1 int, c2 int);\"; \
+     run_sql_source2 \"create table ${shardddl1}.${tb1} (a int primary key, c1 int, c2 int);\"; \
+     run_sql_source2 \"create table ${shardddl1}.${tb2} (a int primary key, c1 int, c2 int);\"" \
+    "clean_table" "optimistic"   
+}
+
+function DM_125_CASE {
+    run_sql_source1 "insert into ${shardddl1}.${tb1} values(1,1,1);"
+    run_sql_source2 "insert into ${shardddl1}.${tb1} values(2,2,2);"
+    run_sql_source2 "insert into ${shardddl1}.${tb2} values(3,3,3);"
+
+    run_sql_source1 "alter table ${shardddl1}.${tb1} drop index idx1, drop index idx2;"
+    run_sql_source1 "insert into ${shardddl1}.${tb1} values(4,4,4);"
+    run_sql_source2 "insert into ${shardddl1}.${tb1} values(5,5,5);"
+    run_sql_source2 "insert into ${shardddl1}.${tb2} values(6,6,6);"
+
+    run_sql_source1 "alter table ${shardddl1}.${tb1} add index idx1(c1), add index idx2(c2);"
+    run_sql_source1 "insert into ${shardddl1}.${tb1} values(7,7,7);"
+    run_sql_source2 "insert into ${shardddl1}.${tb1} values(8,8,8);"
+    run_sql_source2 "insert into ${shardddl1}.${tb2} values(9,9,9);"
+
+    check_sync_diff $WORK_DIR $cur/conf/diff_config.toml
+}
+
+# Drop multiple indexes and then rollback.
+function DM_125 {
+    # run_case 125 "double-source-pessimistic" \
+    # "run_sql_source1 \"create table ${shardddl1}.${tb1} (a int primary key, c1 int, c2 int, index idx1(c1), index idx2(c2));\"; \
+    #  run_sql_source2 \"create table ${shardddl1}.${tb1} (a int primary key, c1 int, c2 int, index idx1(c1), index idx2(c2));\"; \
+    #  run_sql_source2 \"create table ${shardddl1}.${tb2} (a int primary key, c1 int, c2 int, index idx1(c1), index idx2(c2));\"" \
+    # "clean_table" "pessimistic"
+    run_case 125 "double-source-optimistic" \
+    "run_sql_source1 \"create table ${shardddl1}.${tb1} (a int primary key, c1 int, c2 int, index idx1(c1), index idx2(c2));\"; \
+     run_sql_source2 \"create table ${shardddl1}.${tb1} (a int primary key, c1 int, c2 int, index idx1(c1), index idx2(c2));\"; \
+     run_sql_source2 \"create table ${shardddl1}.${tb2} (a int primary key, c1 int, c2 int, index idx1(c1), index idx2(c2));\"" \
+    "clean_table" "optimistic"
+}
+
+function DM_126_CASE {
+    run_sql_source1 "insert into ${shardddl1}.${tb1} values(1,1,1,1,1);"
+    run_sql_source2 "insert into ${shardddl1}.${tb1} values(2,2,2,2,2);"
+    run_sql_source2 "insert into ${shardddl1}.${tb2} values(3,3,3,3,3);"
+
+    run_sql_source1 "alter table ${shardddl1}.${tb1} drop index idx1, add index idx1(c2,c1), drop index idx2, add index idx2(c4,c3);"
+    run_sql_source1 "insert into ${shardddl1}.${tb1} values(4,4,4,4,4);"
+    run_sql_source2 "insert into ${shardddl1}.${tb1} values(5,5,5,5,5);"
+    run_sql_source2 "insert into ${shardddl1}.${tb2} values(6,6,6,6,6);"
+
+    run_sql_source1 "alter table ${shardddl1}.${tb1} drop index idx1, add index idx1(c1,c2), drop index idx2, add index idx2(c3,c4);"
+    run_sql_source1 "insert into ${shardddl1}.${tb1} values(7,7,7,7,7);"
+    run_sql_source2 "insert into ${shardddl1}.${tb1} values(8,8,8,8,8);"
+    run_sql_source2 "insert into ${shardddl1}.${tb2} values(9,9,9,9,9);"
+
+    check_sync_diff $WORK_DIR $cur/conf/diff_config.toml
+}
+
+# Ajust multiple indexes combination and then rollback.
+function DM_126 {
+    # run_case 126 "double-source-pessimistic" \
+    # "run_sql_source1 \"create table ${shardddl1}.${tb1} (a int primary key, c1 int, c2 int, c3 int, c4 int, index idx1(c1, c2), index idx2(c3, c4));\"; \
+    #  run_sql_source2 \"create table ${shardddl1}.${tb1} (a int primary key, c1 int, c2 int, c3 int, c4 int, index idx1(c1, c2), index idx2(c3, c4));\"; \
+    #  run_sql_source2 \"create table ${shardddl1}.${tb2} (a int primary key, c1 int, c2 int, c3 int, c4 int, index idx1(c1, c2), index idx2(c3, c4));\"" \
+    # "clean_table" "pessimistic"
+    run_case 126 "double-source-optimistic" \
+    "run_sql_source1 \"create table ${shardddl1}.${tb1} (a int primary key, c1 int, c2 int, c3 int, c4 int, index idx1(c1, c2), index idx2(c3, c4));\"; \
+     run_sql_source2 \"create table ${shardddl1}.${tb1} (a int primary key, c1 int, c2 int, c3 int, c4 int, index idx1(c1, c2), index idx2(c3, c4));\"; \
+     run_sql_source2 \"create table ${shardddl1}.${tb2} (a int primary key, c1 int, c2 int, c3 int, c4 int, index idx1(c1, c2), index idx2(c3, c4));\"" \
+    "clean_table" "optimistic"
+}
+
+function DM_127_CASE {
+    run_sql_source1 "insert into ${shardddl1}.${tb1} values(1,1,1);"
+    run_sql_source2 "insert into ${shardddl1}.${tb1} values(2,2,2);"
+    run_sql_source2 "insert into ${shardddl1}.${tb2} values(3,3,3);"
+
+    run_sql_source1 "alter table ${shardddl1}.${tb1} add index idx2(c2), drop index idx1;"
+    run_sql_source1 "insert into ${shardddl1}.${tb1} values(4,4,4);"
+    run_sql_source2 "insert into ${shardddl1}.${tb1} values(5,5,5);"
+    run_sql_source2 "insert into ${shardddl1}.${tb2} values(6,6,6);"
+
+    run_sql_source1 "alter table ${shardddl1}.${tb1} add index idx1(c1), drop index idx2;"
+    run_sql_source1 "insert into ${shardddl1}.${tb1} values(7,7,7);"
+    run_sql_source2 "insert into ${shardddl1}.${tb1} values(8,8,8);"
+    run_sql_source2 "insert into ${shardddl1}.${tb2} values(9,9,9);"
+
+    check_sync_diff $WORK_DIR $cur/conf/diff_config.toml
+}
+
+# Add and drop index at the same time and then rollback.
+function DM_127 {
+    # run_case 127 "double-source-pessimistic" \
+    # "run_sql_source1 \"create table ${shardddl1}.${tb1} (a int primary key, c1 int, c2 int, index idx1(c1));\"; \
+    #  run_sql_source2 \"create table ${shardddl1}.${tb1} (a int primary key, c1 int, c2 int, index idx1(c1));\"; \
+    #  run_sql_source2 \"create table ${shardddl1}.${tb2} (a int primary key, c1 int, c2 int, index idx1(c1));\"" \
+    # "clean_table" "pessimistic"
+    run_case 127 "double-source-optimistic" \
+    "run_sql_source1 \"create table ${shardddl1}.${tb1} (a int primary key, c1 int, c2 int, index idx1(c1));\"; \
+     run_sql_source2 \"create table ${shardddl1}.${tb1} (a int primary key, c1 int, c2 int, index idx1(c1));\"; \
+     run_sql_source2 \"create table ${shardddl1}.${tb2} (a int primary key, c1 int, c2 int, index idx1(c1));\"" \
+    "clean_table" "optimistic"
+}
+
+function DM_128_CASE() {
+    run_sql_source1 "insert into ${shardddl1}.${tb1} values(1,1);"
+    run_sql_source2 "insert into ${shardddl1}.${tb1} values(2,2);"
+    run_sql_source2 "insert into ${shardddl1}.${tb2} values(3,3);"
+
+    run_sql_source1 "alter table ${shardddl1}.${tb1} modify b int not null;"
+    run_sql_source1 "insert into ${shardddl1}.${tb1} values(4,4);"
+    run_sql_source2 "insert into ${shardddl1}.${tb1} values(5,5);"
+    run_sql_source2 "insert into ${shardddl1}.${tb2} values(6,6);"
+
+    run_sql_source2 "alter table ${shardddl1}.${tb1} modify b int not null;"
+    run_sql_source1 "insert into ${shardddl1}.${tb1} values(7,7);"
+    run_sql_source2 "insert into ${shardddl1}.${tb1} values(8,8);"
+    run_sql_source2 "insert into ${shardddl1}.${tb2} values(9,9);"
+
+    run_sql_source2 "alter table ${shardddl1}.${tb2} modify b int not null;"
+    run_sql_source1 "insert into ${shardddl1}.${tb1} values(10,10);"
+    run_sql_source2 "insert into ${shardddl1}.${tb1} values(11,11);"
+    run_sql_source2 "insert into ${shardddl1}.${tb2} values(12,12);"
+    check_sync_diff $WORK_DIR $cur/conf/diff_config.toml
+}
+
+# Change NULL to NOT NULL.
+function DM_128() {
+    run_case 128 "double-source-pessimistic" \
+    "run_sql_source1 \"create table ${shardddl1}.${tb1} (a int primary key, b int);\"; \
+     run_sql_source2 \"create table ${shardddl1}.${tb1} (a int primary key, b int);\"; \
+     run_sql_source2 \"create table ${shardddl1}.${tb2} (a int primary key, b int);\"" \
+    "clean_table" "pessimistic"
+    run_case 128 "double-source-optimistic" \
+    "run_sql_source1 \"create table ${shardddl1}.${tb1} (a int primary key, b int);\"; \
+     run_sql_source2 \"create table ${shardddl1}.${tb1} (a int primary key, b int);\"; \
+     run_sql_source2 \"create table ${shardddl1}.${tb2} (a int primary key, b int);\"" \
+    "clean_table" "optimistic"
+}
+
+function DM_129_CASE() {
+    run_sql_source1 "insert into ${shardddl1}.${tb1} values(1,1);"
+    run_sql_source2 "insert into ${shardddl1}.${tb1} values(2,2);"
+    run_sql_source2 "insert into ${shardddl1}.${tb2} values(3,3);"
+
+    run_sql_source1 "alter table ${shardddl1}.${tb1} modify b int default 10;"
+    run_sql_source1 "insert into ${shardddl1}.${tb1}(a) values(4);"
+    run_sql_source2 "insert into ${shardddl1}.${tb1} values(5,5);"
+    run_sql_source2 "insert into ${shardddl1}.${tb2} values(6,6);"
+
+    run_sql_source2 "alter table ${shardddl1}.${tb1} modify b int default 10;"
+    run_sql_source1 "insert into ${shardddl1}.${tb1}(a) values(7);"
+    run_sql_source2 "insert into ${shardddl1}.${tb1}(a) values(8);"
+    run_sql_source2 "insert into ${shardddl1}.${tb2} values(9,9);"
+
+    run_sql_source2 "alter table ${shardddl1}.${tb2} modify b int default 10;"
+    run_sql_source1 "insert into ${shardddl1}.${tb1}(a) values(10);"
+    run_sql_source2 "insert into ${shardddl1}.${tb1}(a) values(11);"
+    run_sql_source2 "insert into ${shardddl1}.${tb2}(a) values(12);"
+    check_sync_diff $WORK_DIR $cur/conf/diff_config.toml
+}
+
+# Change NOT NULL to NULL with the same default value.
+function DM_129() {
+    run_case 129 "double-source-pessimistic" \
+    "run_sql_source1 \"create table ${shardddl1}.${tb1} (a int primary key, b int not null);\"; \
+     run_sql_source2 \"create table ${shardddl1}.${tb1} (a int primary key, b int not null);\"; \
+     run_sql_source2 \"create table ${shardddl1}.${tb2} (a int primary key, b int not null);\"" \
+    "clean_table" "pessimistic"
+    run_case 129 "double-source-optimistic" \
+    "run_sql_source1 \"create table ${shardddl1}.${tb1} (a int primary key, b int not null);\"; \
+     run_sql_source2 \"create table ${shardddl1}.${tb1} (a int primary key, b int not null);\"; \
+     run_sql_source2 \"create table ${shardddl1}.${tb2} (a int primary key, b int not null);\"" \
+    "clean_table" "optimistic"
+}
+
+function DM_130_CASE() {
+    run_sql_source1 "insert into ${shardddl1}.${tb1} values(1,1);"
+    run_sql_source2 "insert into ${shardddl1}.${tb1} values(2,2);"
+    run_sql_source2 "insert into ${shardddl1}.${tb2} values(3,3);"
+
+    run_sql_source1 "alter table ${shardddl1}.${tb1} modify b int default 0;"
+    run_sql_source1 "insert into ${shardddl1}.${tb1}(a) values(4);"
+    run_sql_source2 "insert into ${shardddl1}.${tb1} values(5,5);"
+    run_sql_source2 "insert into ${shardddl1}.${tb2} values(6,6);"
+
+    run_sql_source2 "alter table ${shardddl1}.${tb1} modify b int default -1;"
+    run_sql_source1 "insert into ${shardddl1}.${tb1}(a) values(7);"
+    run_sql_source2 "insert into ${shardddl1}.${tb1}(a) values(8);"
+    run_sql_source2 "insert into ${shardddl1}.${tb2} values(9,9);"
+
+    run_sql_source2 "alter table ${shardddl1}.${tb2} modify b int default -1;"
+    run_sql_source1 "insert into ${shardddl1}.${tb1}(a) values(10);"
+    run_sql_source2 "insert into ${shardddl1}.${tb1}(a) values(11);"
+    run_sql_source2 "insert into ${shardddl1}.${tb2}(a) values(12);"
+    if [[ "$1" = "pessimistic" ]]; then
+        check_log_contain_with_retry "is different with" $WORK_DIR/master/log/dm-master.log
+    else
+        run_dm_ctl_with_retry $WORK_DIR "127.0.0.1:$MASTER_PORT" \
+            "query-status test" \
+            "because schema conflict detected" 1
+    fi
+}
+
+# Change NOT NULL to NULL with the different default value.
+function DM_130() {
+    run_case 130 "double-source-pessimistic" \
+    "run_sql_source1 \"create table ${shardddl1}.${tb1} (a int primary key, b int not null);\"; \
+     run_sql_source2 \"create table ${shardddl1}.${tb1} (a int primary key, b int not null);\"; \
+     run_sql_source2 \"create table ${shardddl1}.${tb2} (a int primary key, b int not null);\"" \
+    "clean_table" "pessimistic"
+    run_case 130 "double-source-optimistic" \
+    "run_sql_source1 \"create table ${shardddl1}.${tb1} (a int primary key, b int not null);\"; \
+     run_sql_source2 \"create table ${shardddl1}.${tb1} (a int primary key, b int not null);\"; \
+     run_sql_source2 \"create table ${shardddl1}.${tb2} (a int primary key, b int not null);\"" \
+    "clean_table" "optimistic"
+}
+
+function DM_131_CASE() {
+    # Test rollback NULL to NOT NULL.
+    run_sql_source1 "insert into ${shardddl1}.${tb1} values(1,1);"
+    run_sql_source2 "insert into ${shardddl1}.${tb1} values(2,2);"
+    run_sql_source2 "insert into ${shardddl1}.${tb2} values(3,3);"
+
+    run_sql_source1 "alter table ${shardddl1}.${tb1} modify b int not null;"
+    run_sql_source1 "insert into ${shardddl1}.${tb1} values(4,4);"
+    run_sql_source2 "insert into ${shardddl1}.${tb1} values(5,5);"
+    run_sql_source2 "insert into ${shardddl1}.${tb2} values(6,6);"
+
+    run_sql_source1 "alter table ${shardddl1}.${tb1} modify b int;"
+    run_sql_source1 "insert into ${shardddl1}.${tb1} values(7,7);"
+    run_sql_source2 "insert into ${shardddl1}.${tb1} values(8,8);"
+    run_sql_source2 "insert into ${shardddl1}.${tb2} values(9,9);"
+
+    check_sync_diff $WORK_DIR $cur/conf/diff_config.toml
+    run_sql_tidb_with_retry "select is_nullable from information_schema.columns \
+        where table_schema='${shardddl}' and table_name='${tb}' and column_name ='b';" "YES"
+
+    # Test rollback NOT NULL to NULL
+    run_sql_source1 "alter table ${shardddl1}.${tb1} modify b int not null;"
+    run_sql_source2 "alter table ${shardddl1}.${tb1} modify b int not null;"
+    run_sql_source2 "alter table ${shardddl1}.${tb2} modify b int not null;"
+
+    run_sql_source1 "insert into ${shardddl1}.${tb1} values(10,10);"
+    run_sql_source2 "insert into ${shardddl1}.${tb1} values(11,11);"
+    run_sql_source2 "insert into ${shardddl1}.${tb2} values(12,12);"
+
+    run_sql_source1 "alter table ${shardddl1}.${tb1} modify b int;"
+    run_sql_source1 "insert into ${shardddl1}.${tb1} values(13,13);"
+    run_sql_source2 "insert into ${shardddl1}.${tb1} values(14,14);"
+    run_sql_source2 "insert into ${shardddl1}.${tb2} values(15,15);"
+
+    run_sql_source1 "alter table ${shardddl1}.${tb1} modify b int not null;"
+    run_sql_source1 "insert into ${shardddl1}.${tb1} values(16,16);"
+    run_sql_source2 "insert into ${shardddl1}.${tb1} values(17,17);"
+    run_sql_source2 "insert into ${shardddl1}.${tb2} values(18,18);"
+
+    check_sync_diff $WORK_DIR $cur/conf/diff_config.toml
+}
+
+# Modify nullable and then rollback.
+function DM_131 {
+    # run_case 131 "double-source-pessimistic" \
+    # "run_sql_source1 \"create table ${shardddl1}.${tb1} (a int primary key, b int);\"; \
+    #  run_sql_source2 \"create table ${shardddl1}.${tb1} (a int primary key, b int);\"; \
+    #  run_sql_source2 \"create table ${shardddl1}.${tb2} (a int primary key, b int);\"" \
+    # "clean_table" "pessimistic"
+    run_case 131 "double-source-optimistic" \
+    "run_sql_source1 \"create table ${shardddl1}.${tb1} (a int primary key, b int);\"; \
+     run_sql_source2 \"create table ${shardddl1}.${tb1} (a int primary key, b int);\"; \
+     run_sql_source2 \"create table ${shardddl1}.${tb2} (a int primary key, b int);\"" \
+    "clean_table" "optimistic"
 }
 
 function DM_RemoveLock_CASE() {
@@ -1702,7 +1701,7 @@
     return
 
     # For test temporarily.
-    for i in {109..127}; do
+    for i in {113..131}; do
         DM_"$i"
     done
     return
