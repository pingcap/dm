---
name: test
task-mode: "full"
is-sharding: false
meta-schema: "dm_meta"
# enable-heartbeat: true
heartbeat-update-interval: 1
heartbeat-report-interval: 1
timezone: "Asia/Shanghai"
clean-dump-file: false

target-database:
  host: "127.0.0.1"
  port: 4000
  user: "test"
  password: "/Q7B9DizNLLTTfiZHv9WoEAKamfpIUs="

mysql-instances:
  - source-id: "mysql-replica-01"
    meta:
      binlog-name: binlog-name-placeholder-1
      binlog-pos: 4
    block-allow-list:  "instance"
    route-rules: ["route-rule"]
    mydumper-config-name: "global"
    loader-config-name: "global"
    syncer-config-name: "global"

  - source-id: "mysql-replica-02"
    meta:
      binlog-name: binlog-name-placeholder-2
      binlog-pos: 4
    block-allow-list:  "instance"
<<<<<<< HEAD
    filter-rules: ["filter-schema-rule","do-table-rule"]
=======
    route-rules: ["route-rule"]
>>>>>>> 925c59b6
    mydumper-config-name: "global"
    loader-config-name: "global"
    syncer-config-name: "global"

block-allow-list:
  instance:
    do-dbs: ["dm_syncer", "dm_syncer_do_db","dm_syncer_plus"]
    ignore-dbs: ["~^dm_syncer_ignore_"]
    do-tables:
      - db-name: "dm_syncer"
        tbl-name: "~t.*"
      - db-name: "dm_syncer_do_db"
        tbl-name: "~^dm_syncer_do_db_."
      - db-name: "dm_syncer"
        tbl-name: "~^dm_syncer_route_rules_."
<<<<<<< HEAD
      - db-name: "dm_syncer_plus"
        tbl-name: "dm_syncer_filter_rule"
=======
>>>>>>> 925c59b6
    ignore-tables:
      - db-name: "~^dm_syncer_ignore_"
        tbl-name: "~^dm_syncer_ignore_db_."

filters:
  do-table-rule:
    schema-pattern: "dm_syncer_plus"
    table-pattern: "dm_syncer_filter_rule"
    events: ["create table", "all dml"]
    action: Do
  filter-schema-rule:
    schema-pattern: "dm_syncer_plus"
    events: ["drop database"]
    action: Ignore

routes:
  route-rule:
    schema-pattern: "dm_syncer"
    table-pattern: "dm_syncer_route_rules_."
    target-schema: "dm_syncer"
    target-table: "dm_syncer_route_rule"

mydumpers:
  global:
    threads: 4
    chunk-filesize: 64
    skip-tz-utc: true
    extra-args: ""

loaders:
  global:
    pool-size: 16
    dir: "./dumped_data"

syncers:
  global:
    worker-count: 16
    batch: 100

routes:
  route-rule:
    schema-pattern: "dm_syncer"
    table-pattern: "dm_syncer_route_rules_*"
    target-schema: "dm_syncer"
    target-table: "dm_syncer_route_rule"<|MERGE_RESOLUTION|>--- conflicted
+++ resolved
@@ -31,11 +31,7 @@
       binlog-name: binlog-name-placeholder-2
       binlog-pos: 4
     block-allow-list:  "instance"
-<<<<<<< HEAD
     filter-rules: ["filter-schema-rule","do-table-rule"]
-=======
-    route-rules: ["route-rule"]
->>>>>>> 925c59b6
     mydumper-config-name: "global"
     loader-config-name: "global"
     syncer-config-name: "global"
@@ -51,11 +47,8 @@
         tbl-name: "~^dm_syncer_do_db_."
       - db-name: "dm_syncer"
         tbl-name: "~^dm_syncer_route_rules_."
-<<<<<<< HEAD
       - db-name: "dm_syncer_plus"
         tbl-name: "dm_syncer_filter_rule"
-=======
->>>>>>> 925c59b6
     ignore-tables:
       - db-name: "~^dm_syncer_ignore_"
         tbl-name: "~^dm_syncer_ignore_db_."
