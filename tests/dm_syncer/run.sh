--- conflicted
+++ resolved
@@ -12,6 +12,9 @@
     check_contains 'Query OK, 2 rows affected'
     run_sql_file $cur/data/db2.prepare.sql $MYSQL_HOST2 $MYSQL_PORT2 $MYSQL_PASSWORD2
     check_contains 'Query OK, 3 rows affected'
+
+    run_sql "show databases;" $TIDB_PORT $TIDB_PASSWORD
+    check_not_contains "dm_syncer_filter_rule"
 
     run_dm_master $WORK_DIR/master $MASTER_PORT $cur/conf/dm-master.toml
     check_rpc_alive $cur/../bin/check_master_online 127.0.0.1:$MASTER_PORT
@@ -74,15 +77,12 @@
     # wait for dm_syncer to init and start
     sleep 5
     check_sync_diff $WORK_DIR $cur/conf/diff_config.toml
-<<<<<<< HEAD
-    check_sync_diff $WORK_DIR $cur/conf/diff_config_filter_rule.toml
-=======
     check_sync_diff $WORK_DIR $cur/conf/diff_config_blalist.toml
     check_sync_diff $WORK_DIR $cur/conf/diff_config_route_rules.toml
+    check_sync_diff $WORK_DIR $cur/conf/diff_config_filter_rule.toml
     # test block-allow-list by the way
     run_sql "show databases;" $TIDB_PORT $TIDB_PASSWORD
     check_not_contains "dm_syncer_ignore_db"
->>>>>>> 25c2b4b6
 }
 
 cleanup_data $TEST_NAME
