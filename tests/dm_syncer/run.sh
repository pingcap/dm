--- conflicted
+++ resolved
@@ -74,14 +74,11 @@
     # wait for dm_syncer to init and start
     sleep 5
     check_sync_diff $WORK_DIR $cur/conf/diff_config.toml
-<<<<<<< HEAD
+    check_sync_diff $WORK_DIR $cur/conf/diff_config_blalist.toml
     check_sync_diff $WORK_DIR $cur/conf/diff_config_route_rules.toml
-=======
-    check_sync_diff $WORK_DIR $cur/conf/diff_config_blalist.toml
     # test block-allow-list by the way
     run_sql "show databases;" $TIDB_PORT $TIDB_PASSWORD
     check_not_contains "dm_syncer_ignore_db"
->>>>>>> 91038ce2
 }
 
 cleanup_data $TEST_NAME
