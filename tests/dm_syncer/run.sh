--- conflicted
+++ resolved
@@ -13,29 +13,9 @@
 	run_sql_file $cur/data/db2.prepare.sql $MYSQL_HOST2 $MYSQL_PORT2 $MYSQL_PASSWORD2
 	check_contains 'Query OK, 3 rows affected'
 
-<<<<<<< HEAD
-    run_dm_master $WORK_DIR/master $MASTER_PORT $cur/conf/dm-master.toml
-    check_rpc_alive $cur/../bin/check_master_online 127.0.0.1:$MASTER_PORT
-    check_metric $MASTER_PORT 'start_leader_counter' 3 0 2
-    run_dm_worker $WORK_DIR/worker1 $WORKER1_PORT $cur/conf/dm-worker1.toml
-    check_rpc_alive $cur/../bin/check_worker_online 127.0.0.1:$WORKER1_PORT
-    run_dm_worker $WORK_DIR/worker2 $WORKER2_PORT $cur/conf/dm-worker2.toml
-    check_rpc_alive $cur/../bin/check_worker_online 127.0.0.1:$WORKER2_PORT
-    # operate mysql config to worker
-    cp $cur/conf/source1.yaml $WORK_DIR/source1.yaml
-    cp $cur/conf/source2.yaml $WORK_DIR/source2.yaml
-    sed -i "/relay-binlog-name/i\relay-dir: $WORK_DIR/worker1/relay_log" $WORK_DIR/source1.yaml
-    sed -i "/relay-binlog-name/i\relay-dir: $WORK_DIR/worker2/relay_log" $WORK_DIR/source2.yaml
-    dmctl_operate_source create $WORK_DIR/source1.yaml $SOURCE_ID1
-    dmctl_operate_source create $WORK_DIR/source2.yaml $SOURCE_ID2
-
-    # start a task in `full` mode
-    cat $cur/conf/dm-task.yaml > $WORK_DIR/dm-task.yaml
-    dmctl_start_task $WORK_DIR/dm-task.yaml "--remove-meta"
-    check_sync_diff $WORK_DIR $cur/conf/diff_config.toml
-=======
 	run_dm_master $WORK_DIR/master $MASTER_PORT $cur/conf/dm-master.toml
 	check_rpc_alive $cur/../bin/check_master_online 127.0.0.1:$MASTER_PORT
+	check_metric $MASTER_PORT 'start_leader_counter' 3 0 2
 	run_dm_worker $WORK_DIR/worker1 $WORKER1_PORT $cur/conf/dm-worker1.toml
 	check_rpc_alive $cur/../bin/check_worker_online 127.0.0.1:$WORKER1_PORT
 	run_dm_worker $WORK_DIR/worker2 $WORKER2_PORT $cur/conf/dm-worker2.toml
@@ -50,10 +30,8 @@
 
 	# start a task in `full` mode
 	cat $cur/conf/dm-task.yaml >$WORK_DIR/dm-task.yaml
-	dmctl_start_task $WORK_DIR/dm-task.yaml
-
+	dmctl_start_task $WORK_DIR/dm-task.yaml "--remove-meta"
 	check_sync_diff $WORK_DIR $cur/conf/diff_config.toml
->>>>>>> 1b6b2af7
 
 	dmctl_stop_task $TASK_NAME
 
