#!/bin/bash

set -eu

cur=$( cd "$( dirname "${BASH_SOURCE[0]}" )" && pwd )
source $cur/../_utils/test_prepare
WORK_DIR=$TEST_DIR/$TEST_NAME
TASK_NAME="test"

function run() {
    run_sql_file $cur/data/db1.prepare.sql $MYSQL_HOST1 $MYSQL_PORT1 $MYSQL_PASSWORD1
    check_contains 'Query OK, 2 rows affected'
    run_sql_file $cur/data/db2.prepare.sql $MYSQL_HOST2 $MYSQL_PORT2 $MYSQL_PASSWORD2
    check_contains 'Query OK, 3 rows affected'

    run_sql "show databases;" $TIDB_PORT $TIDB_PASSWORD
    check_not_contains "dm_syncer"

    run_dm_master $WORK_DIR/master $MASTER_PORT $cur/conf/dm-master.toml
    check_rpc_alive $cur/../bin/check_master_online 127.0.0.1:$MASTER_PORT
    run_dm_worker $WORK_DIR/worker1 $WORKER1_PORT $cur/conf/dm-worker1.toml
    check_rpc_alive $cur/../bin/check_worker_online 127.0.0.1:$WORKER1_PORT
    run_dm_worker $WORK_DIR/worker2 $WORKER2_PORT $cur/conf/dm-worker2.toml
    check_rpc_alive $cur/../bin/check_worker_online 127.0.0.1:$WORKER2_PORT
    # operate mysql config to worker
    cp $cur/conf/source1.yaml $WORK_DIR/source1.yaml
    cp $cur/conf/source2.yaml $WORK_DIR/source2.yaml
    sed -i "/relay-binlog-name/i\relay-dir: $WORK_DIR/worker1/relay_log" $WORK_DIR/source1.yaml
    sed -i "/relay-binlog-name/i\relay-dir: $WORK_DIR/worker2/relay_log" $WORK_DIR/source2.yaml
    dmctl_operate_source create $WORK_DIR/source1.yaml $SOURCE_ID1
    dmctl_operate_source create $WORK_DIR/source2.yaml $SOURCE_ID2

    # start a task in `full` mode
    cat $cur/conf/dm-task.yaml > $WORK_DIR/dm-task.yaml
    dmctl_start_task $WORK_DIR/dm-task.yaml

    check_sync_diff $WORK_DIR $cur/conf/diff_config.toml

    dmctl_stop_task $TASK_NAME

    run_sql_file $cur/data/db1.increment.sql $MYSQL_HOST1 $MYSQL_PORT1 $MYSQL_PASSWORD1
    run_sql_file $cur/data/db2.increment.sql $MYSQL_HOST2 $MYSQL_PORT2 $MYSQL_PASSWORD2

    # start a task in `incremental` mode
    # using account with limited privileges
    kill_dm_worker
    run_sql_file $cur/data/db1.prepare.user.sql $MYSQL_HOST1 $MYSQL_PORT1 $MYSQL_PASSWORD1
    check_count 'Query OK, 0 rows affected' 7
    run_sql_file $cur/data/db2.prepare.user.sql $MYSQL_HOST2 $MYSQL_PORT2 $MYSQL_PASSWORD2
    check_count 'Query OK, 0 rows affected' 7

    cat $cur/conf/dm-syncer-1.toml > $WORK_DIR/dm-syncer-1.toml
    cat $cur/conf/dm-syncer-2.toml > $WORK_DIR/dm-syncer-2.toml
    cat $cur/conf/old_meta_file > $WORK_DIR/old_meta_file
    # $worker1_run_source_1 > 0 means source1 is operated to worker1
    worker1_run_source_1=$(sed "s/$SOURCE_ID1/$SOURCE_ID1\n/g" $WORK_DIR/worker1/log/dm-worker.log | grep -c "$SOURCE_ID1") || true
    if [ $worker1_run_source_1 -gt 0 ]
    then
        name1=$(grep "Log: " $WORK_DIR/worker1/dumped_data.$TASK_NAME/metadata|awk -F: '{print $2}'|tr -d ' ')
        pos1=$(grep "Pos: " $WORK_DIR/worker1/dumped_data.$TASK_NAME/metadata|awk -F: '{print $2}'|tr -d ' ')
        name2=$(grep "Log: " $WORK_DIR/worker2/dumped_data.$TASK_NAME/metadata|awk -F: '{print $2}'|tr -d ' ')
        pos2=$(grep "Pos: " $WORK_DIR/worker2/dumped_data.$TASK_NAME/metadata|awk -F: '{print $2}'|tr -d ' ')
    else
        name2=$(grep "Log: " $WORK_DIR/worker1/dumped_data.$TASK_NAME/metadata|awk -F: '{print $2}'|tr -d ' ')
        pos2=$(grep "Pos: " $WORK_DIR/worker1/dumped_data.$TASK_NAME/metadata|awk -F: '{print $2}'|tr -d ' ')
        name1=$(grep "Log: " $WORK_DIR/worker2/dumped_data.$TASK_NAME/metadata|awk -F: '{print $2}'|tr -d ' ')
        pos1=$(grep "Pos: " $WORK_DIR/worker2/dumped_data.$TASK_NAME/metadata|awk -F: '{print $2}'|tr -d ' ')
    fi
    sed -i "s/binlog-name-placeholder-1/\"$name1\"/g" $WORK_DIR/dm-syncer-1.toml
    sed -i "s/binlog-pos-placeholder-1/$pos1/g" $WORK_DIR/dm-syncer-1.toml
    sed -i "s/binlog-name-placeholder-2/\"$name2\"/g" $WORK_DIR/old_meta_file
    sed -i "s/binlog-pos-placeholder-2/$pos2/g" $WORK_DIR/old_meta_file
    run_dm_syncer $WORK_DIR/syncer1 $WORK_DIR/dm-syncer-1.toml
    meta_file=$WORK_DIR/old_meta_file
    run_dm_syncer $WORK_DIR/syncer2 $WORK_DIR/dm-syncer-2.toml $meta_file --syncer-config-format syncer2

    # wait for dm_syncer to init and start
    sleep 5
    check_sync_diff $WORK_DIR $cur/conf/diff_config.toml
    check_sync_diff $WORK_DIR $cur/conf/diff_config_blalist.toml
    check_sync_diff $WORK_DIR $cur/conf/diff_config_route_rules.toml
<<<<<<< HEAD
    check_sync_diff $WORK_DIR $cur/conf/diff_config_filter_rule.toml
=======
>>>>>>> 109750b7
    # test block-allow-list by the way
    run_sql "show databases;" $TIDB_PORT $TIDB_PASSWORD
    check_not_contains "dm_syncer_ignore_db"
}

cleanup_data $TEST_NAME
# also cleanup dm processes in case of last run failed
cleanup_process $*
run $*
cleanup_process $*

echo "[$(date)] <<<<<< test case $TEST_NAME success! >>>>>>"<|MERGE_RESOLUTION|>--- conflicted
+++ resolved
@@ -79,10 +79,8 @@
     check_sync_diff $WORK_DIR $cur/conf/diff_config.toml
     check_sync_diff $WORK_DIR $cur/conf/diff_config_blalist.toml
     check_sync_diff $WORK_DIR $cur/conf/diff_config_route_rules.toml
-<<<<<<< HEAD
     check_sync_diff $WORK_DIR $cur/conf/diff_config_filter_rule.toml
-=======
->>>>>>> 109750b7
+    
     # test block-allow-list by the way
     run_sql "show databases;" $TIDB_PORT $TIDB_PASSWORD
     check_not_contains "dm_syncer_ignore_db"
