--- conflicted
+++ resolved
@@ -106,17 +106,10 @@
 function migrate_in_v2 {
 	exec_incremental_stage2
 
-<<<<<<< HEAD
-    echo "check sources"
-    run_dmctl_with_retry $DM_V2_VER "operate-source show" "mysql-replica-01" 1 "mariadb-replica-02" 1
-    echo "check workers"
-    run_dmctl_with_retry $DM_V2_VER "list-member --worker" "\"stage\": \"bound\"" 2
-=======
 	echo "check sources"
-	run_dmctl_with_retry $DM_V2_VER "operate-source show" "mysql-replica-01" 1 "mysql-replica-02" 1
+	run_dmctl_with_retry $DM_V2_VER "operate-source show" "mysql-replica-01" 1 "mariadb-replica-02" 1
 	echo "check workers"
 	run_dmctl_with_retry $DM_V2_VER "list-member --worker" "\"stage\": \"bound\"" 2
->>>>>>> 90b1fd64
 
 	check_sync_diff $WORK_DIR $CUR/conf/diff_config.toml
 
