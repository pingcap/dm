#!/bin/bash

set -eu

CLUSTER_NAME="dm-v2"

PRE_VER=$1
CUR_VER=$2

CUR=$( cd "$( dirname "${BASH_SOURCE[0]}" )" && pwd )
PATH=$CUR/../_utils:$PATH # for sync_diff_inspector

source $CUR/lib.sh

function deploy_previous_v2() {
    # install TiUP-DM
    curl --proto '=https' --tlsv1.2 -sSf https://tiup-mirrors.pingcap.com/install.sh | sh
    source /root/.profile
    tiup install dm

    tiup install dmctl:$PRE_VER

    tiup dm deploy --yes $CLUSTER_NAME $PRE_VER $CUR/conf/topo.yaml
    tiup dm start --yes $CLUSTER_NAME
}

function migrate_in_previous_v2() {
    exec_full_stage

    # v2.0.0 doesn't support relay log
    if [[ "$PRE_VER" == "v2.0.0" ]]; then
        sed -i "s/enable-relay: true/enable-relay: false/g" $CUR/conf/source2.yaml
    fi

    tiup dmctl:$PRE_VER --master-addr=master1:8261 operate-source create $CUR/conf/source1.yaml
    tiup dmctl:$PRE_VER --master-addr=master1:8261 operate-source create $CUR/conf/source2.yaml

    tiup dmctl:$PRE_VER --master-addr=master1:8261 start-task $CUR/conf/task.yaml
    tiup dmctl:$PRE_VER --master-addr=master1:8261 start-task $CUR/conf/task_optimistic.yaml

    exec_incremental_stage1

    check_sync_diff $WORK_DIR $CUR/conf/diff_config.toml
}

function upgrade_to_current_v2() {
    if [[ "$CUR_VER" == "nightly" && "$ref" == "refs/pull"* ]]; then
        patch_nightly_with_tiup_mirror
    fi
    tiup update dmctl:$CUR_VER
    tiup dm upgrade --yes $CLUSTER_NAME $CUR_VER
}

function migrate_in_v2 {
    exec_incremental_stage2

<<<<<<< HEAD
    run_dmctl_with_retry "show-ddl-locks" "upgrade_via_tiup_optimistic" 0
=======
    echo "check sources"
    run_dmctl_with_retry $CUR_VER "operate-source show" "mysql-replica-01" 1 "mysql-replica-02" 1
    echo "check workers"
    run_dmctl_with_retry $CUR_VER "list-member --worker" "\"stage\": \"bound\"" 2
>>>>>>> 28257bba

    check_sync_diff $WORK_DIR $CUR/conf/diff_config.toml
    check_sync_diff $WORK_DIR $CUR/conf/diff_config_optimistic.toml

    tiup dmctl:$CUR_VER --master-addr=master1:8261 stop-task $TASK_NAME
}

function destroy_v2_by_tiup() {
    tiup dm destroy --yes $CLUSTER_NAME
}

function test() {
    install_sync_diff

    deploy_previous_v2

    migrate_in_previous_v2

    upgrade_to_current_v2

    migrate_in_v2

    destroy_v2_by_tiup
}

test<|MERGE_RESOLUTION|>--- conflicted
+++ resolved
@@ -54,14 +54,12 @@
 function migrate_in_v2 {
     exec_incremental_stage2
 
-<<<<<<< HEAD
-    run_dmctl_with_retry "show-ddl-locks" "upgrade_via_tiup_optimistic" 0
-=======
     echo "check sources"
     run_dmctl_with_retry $CUR_VER "operate-source show" "mysql-replica-01" 1 "mysql-replica-02" 1
     echo "check workers"
     run_dmctl_with_retry $CUR_VER "list-member --worker" "\"stage\": \"bound\"" 2
->>>>>>> 28257bba
+    echo "check locks"
+    run_dmctl_with_retry $CUR_VER "show-ddl-locks" "upgrade_via_tiup_optimistic" 0
 
     check_sync_diff $WORK_DIR $CUR/conf/diff_config.toml
     check_sync_diff $WORK_DIR $CUR/conf/diff_config_optimistic.toml
