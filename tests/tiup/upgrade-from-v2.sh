#!/bin/bash

set -eu

CLUSTER_NAME="dm-v2"

PRE_VER=$1
CUR_VER=$2

CUR=$(cd "$(dirname "${BASH_SOURCE[0]}")" && pwd)
PATH=$CUR/../_utils:$PATH # for sync_diff_inspector

source $CUR/lib.sh

function deploy_previous_v2() {
	# install TiUP-DM
	curl --proto '=https' --tlsv1.2 -sSf https://tiup-mirrors.pingcap.com/install.sh | sh
	source /root/.profile
	tiup install dm

	tiup install dmctl:$PRE_VER

	tiup dm deploy --yes $CLUSTER_NAME $PRE_VER $CUR/conf/topo.yaml
	tiup dm start --yes $CLUSTER_NAME
}

function migrate_in_previous_v2() {
	exec_full_stage

	# v2.0.0 doesn't support relay log
	if [[ "$PRE_VER" == "v2.0.0" ]]; then
		sed -i "s/enable-relay: true/enable-relay: false/g" $CUR/conf/source2.yaml
	fi

	tiup dmctl:$PRE_VER --master-addr=master1:8261 operate-source create $CUR/conf/source1.yaml
	tiup dmctl:$PRE_VER --master-addr=master1:8261 operate-source create $CUR/conf/source2.yaml

<<<<<<< HEAD
    tiup dmctl:$PRE_VER --master-addr=master1:8261 start-task $CUR/conf/task.yaml
    tiup dmctl:$PRE_VER --master-addr=master1:8261 start-task $CUR/conf/task_optimistic.yaml
    tiup dmctl:$PRE_VER --master-addr=master1:8261 start-task $CUR/conf/task_pessimistic.yaml
=======
	tiup dmctl:$PRE_VER --master-addr=master1:8261 start-task $CUR/conf/task.yaml
	tiup dmctl:$PRE_VER --master-addr=master1:8261 start-task $CUR/conf/task_optimistic.yaml
>>>>>>> 90b1fd64

	exec_incremental_stage1

<<<<<<< HEAD
    check_sync_diff $WORK_DIR $CUR/conf/diff_config.toml

    tiup dmctl:$PRE_VER --master-addr=master1:8261 pause-task $TASK_NAME

    run_dmctl_with_retry $CUR_VER "query-status" "Running" 2 "Paused" 1
=======
	check_sync_diff $WORK_DIR $CUR/conf/diff_config.toml
>>>>>>> 90b1fd64
}

function upgrade_to_current_v2() {
	if [[ "$CUR_VER" == "nightly" && "$ref" == "refs/pull"* ]]; then
		patch_nightly_with_tiup_mirror
	fi
	tiup update dmctl:$CUR_VER
	tiup dm upgrade --yes $CLUSTER_NAME $CUR_VER
}

function migrate_in_v2 {
<<<<<<< HEAD
    run_dmctl_with_retry $CUR_VER "query-status" "Running" 2 "Paused" 1

    tiup dmctl:$CUR_VER --master-addr=master1:8261 resume-task $TASK_NAME

    run_dmctl_with_retry $CUR_VER "query-status" "Running" 3

    exec_incremental_stage2
=======
	exec_incremental_stage2
>>>>>>> 90b1fd64

	echo "check sources"
	run_dmctl_with_retry $CUR_VER "operate-source show" "mysql-replica-01" 1 "mysql-replica-02" 1
	echo "check workers"
	run_dmctl_with_retry $CUR_VER "list-member --worker" "\"stage\": \"bound\"" 2

<<<<<<< HEAD
    check_sync_diff $WORK_DIR $CUR/conf/diff_config.toml
    check_sync_diff $WORK_DIR $CUR/conf/diff_config_optimistic.toml
    check_sync_diff $WORK_DIR $CUR/conf/diff_config_pessimistic.toml
=======
	check_sync_diff $WORK_DIR $CUR/conf/diff_config.toml
	check_sync_diff $WORK_DIR $CUR/conf/diff_config_optimistic.toml
>>>>>>> 90b1fd64

	echo "check locks"
	run_dmctl_with_retry $CUR_VER "show-ddl-locks" "no DDL lock exists" 1

	tiup dmctl:$CUR_VER --master-addr=master1:8261 stop-task $TASK_NAME
}

function destroy_v2_by_tiup() {
	tiup dm destroy --yes $CLUSTER_NAME
}

function test() {
	install_sync_diff

	deploy_previous_v2

	migrate_in_previous_v2

	upgrade_to_current_v2

	migrate_in_v2

	destroy_v2_by_tiup
}

test<|MERGE_RESOLUTION|>--- conflicted
+++ resolved
@@ -35,26 +35,17 @@
 	tiup dmctl:$PRE_VER --master-addr=master1:8261 operate-source create $CUR/conf/source1.yaml
 	tiup dmctl:$PRE_VER --master-addr=master1:8261 operate-source create $CUR/conf/source2.yaml
 
-<<<<<<< HEAD
     tiup dmctl:$PRE_VER --master-addr=master1:8261 start-task $CUR/conf/task.yaml
     tiup dmctl:$PRE_VER --master-addr=master1:8261 start-task $CUR/conf/task_optimistic.yaml
     tiup dmctl:$PRE_VER --master-addr=master1:8261 start-task $CUR/conf/task_pessimistic.yaml
-=======
-	tiup dmctl:$PRE_VER --master-addr=master1:8261 start-task $CUR/conf/task.yaml
-	tiup dmctl:$PRE_VER --master-addr=master1:8261 start-task $CUR/conf/task_optimistic.yaml
->>>>>>> 90b1fd64
 
 	exec_incremental_stage1
 
-<<<<<<< HEAD
     check_sync_diff $WORK_DIR $CUR/conf/diff_config.toml
 
     tiup dmctl:$PRE_VER --master-addr=master1:8261 pause-task $TASK_NAME
 
     run_dmctl_with_retry $CUR_VER "query-status" "Running" 2 "Paused" 1
-=======
-	check_sync_diff $WORK_DIR $CUR/conf/diff_config.toml
->>>>>>> 90b1fd64
 }
 
 function upgrade_to_current_v2() {
@@ -66,7 +57,6 @@
 }
 
 function migrate_in_v2 {
-<<<<<<< HEAD
     run_dmctl_with_retry $CUR_VER "query-status" "Running" 2 "Paused" 1
 
     tiup dmctl:$CUR_VER --master-addr=master1:8261 resume-task $TASK_NAME
@@ -74,23 +64,15 @@
     run_dmctl_with_retry $CUR_VER "query-status" "Running" 3
 
     exec_incremental_stage2
-=======
-	exec_incremental_stage2
->>>>>>> 90b1fd64
 
 	echo "check sources"
 	run_dmctl_with_retry $CUR_VER "operate-source show" "mysql-replica-01" 1 "mysql-replica-02" 1
 	echo "check workers"
 	run_dmctl_with_retry $CUR_VER "list-member --worker" "\"stage\": \"bound\"" 2
 
-<<<<<<< HEAD
     check_sync_diff $WORK_DIR $CUR/conf/diff_config.toml
     check_sync_diff $WORK_DIR $CUR/conf/diff_config_optimistic.toml
     check_sync_diff $WORK_DIR $CUR/conf/diff_config_pessimistic.toml
-=======
-	check_sync_diff $WORK_DIR $CUR/conf/diff_config.toml
-	check_sync_diff $WORK_DIR $CUR/conf/diff_config_optimistic.toml
->>>>>>> 90b1fd64
 
 	echo "check locks"
 	run_dmctl_with_retry $CUR_VER "show-ddl-locks" "no DDL lock exists" 1
