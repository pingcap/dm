#!/bin/bash

set -eu

cur=$(cd "$(dirname "${BASH_SOURCE[0]}")" && pwd)
source $cur/../_utils/test_prepare
WORK_DIR=$TEST_DIR/$TEST_NAME

function check_seconds_behind_master() {
	min_val=$1
	need_cnt=$2
<<<<<<< HEAD
	all_matched=false

	for ((k = 0; k < 10; k++)); do
		$PWD/bin/dmctl.test DEVEL --master-addr=:$MASTER_PORT query-status "test" >$WORK_DIR/query-status.log
		query_msg=$(cat $WORK_DIR/query-status.log)
		cnt=$(echo "${query_msg}" | jq -r --arg min_val $min_val '.sources[].subTaskStatus[].sync | select((.secondsBehindMaster|tonumber)>($min_val | tonumber)).secondsBehindMaster' | wc -l)
		if [ $cnt != $need_cnt ]; then
			echo "check check_seconds_behind_master faild, cnt: $need_cnt current retry cnt: $k"
		else
			all_matched=true
			break
		fi
		sleep 2
	done

	if $all_matched; then
		echo "check check_seconds_behind_master success"
	else
=======
	$PWD/bin/dmctl.test DEVEL --master-addr=:$MASTER_PORT query-status "test" >$WORK_DIR/query-status.log
	query_msg=$(cat $WORK_DIR/query-status.log)
	cnt=$(echo "${query_msg}" | jq -r --arg min_val $min_val '.sources[].subTaskStatus[].sync | select((.secondsBehindMaster|tonumber)>($min_val | tonumber)).secondsBehindMaster' | wc -l)
	if [ $cnt != $need_cnt ]; then
		echo "check secondsBehindMaster failed, cnt: $cnt need_cnt: $need_cnt"
>>>>>>> cf7aed46
		exit 1
		echo "check check_seconds_behind_master faild, cnt: $need_cnt after retry 10 times"
	fi

}

function run() {
	# add changeTickerInterval to keep metric from updating to zero too quickly when there is no work in the queue.
	export GO_FAILPOINTS="github.com/pingcap/dm/syncer/BlockSyncerUpdateLag=return(\"ddl,1\");github.com/pingcap/dm/syncer/changeTickerInterval=return(10)"
	run_sql_file $cur/data/db1.prepare.sql $MYSQL_HOST1 $MYSQL_PORT1 $MYSQL_PASSWORD1
	run_sql_file $cur/data/db2.prepare.sql $MYSQL_HOST2 $MYSQL_PORT2 $MYSQL_PASSWORD2

	# start DM worker and master
	run_dm_master $WORK_DIR/master $MASTER_PORT $cur/conf/dm-master.toml
	check_rpc_alive $cur/../bin/check_master_online 127.0.0.1:$MASTER_PORT

	# operate mysql config to worker
	cp $cur/conf/source1.yaml $WORK_DIR/source1.yaml
	cp $cur/conf/source2.yaml $WORK_DIR/source2.yaml
	sed -i "/relay-binlog-name/i\relay-dir: $WORK_DIR/worker1/relay_log" $WORK_DIR/source1.yaml
	sed -i "/relay-binlog-name/i\relay-dir: $WORK_DIR/worker2/relay_log" $WORK_DIR/source2.yaml

	run_dm_worker $WORK_DIR/worker1 $WORKER1_PORT $cur/conf/dm-worker1.toml
	check_rpc_alive $cur/../bin/check_worker_online 127.0.0.1:$WORKER1_PORT
	dmctl_operate_source create $WORK_DIR/source1.yaml $SOURCE_ID1

	run_dm_worker $WORK_DIR/worker2 $WORKER2_PORT $cur/conf/dm-worker2.toml
	check_rpc_alive $cur/../bin/check_worker_online 127.0.0.1:$WORKER2_PORT
	dmctl_operate_source create $WORK_DIR/source2.yaml $SOURCE_ID2

	# start DM task
	cp $cur/conf/dm-task.yaml $WORK_DIR/dm-task.yaml
	dmctl_start_task "$WORK_DIR/dm-task.yaml" "--remove-meta"
	run_dm_ctl_with_retry $WORK_DIR "127.0.0.1:$MASTER_PORT" \
		"query-status test" \
		"\"result\": true" 3

	# check ddl job lag
	run_sql_source1 "alter table metrics.t1 add column new_col1 int;"
	run_sql_source2 "alter table metrics.t2 add column new_col1 int;"

	# test dml metric >= 1 beacuse we inject updateReplicationLag(ddl) to sleep(1)
	check_metric $WORKER1_PORT 'dm_syncer_replication_lag_sum{source_id="mysql-replica-01",task="test",worker="worker1"}' 5 0 999
	check_metric $WORKER2_PORT 'dm_syncer_replication_lag_sum{source_id="mysql-replica-02",task="test",worker="worker2"}' 5 0 999

	# check new metric dm_syncer_flush_checkpoints_time_interval exists
	check_metric $WORKER1_PORT 'dm_syncer_flush_checkpoints_time_interval{source_id="mysql-replica-01",task="test",worker="worker1"}' 5 -1 99999
	check_metric $WORKER2_PORT 'dm_syncer_flush_checkpoints_time_interval{source_id="mysql-replica-02",task="test",worker="worker2"}' 5 -1 99999

	# check two worker's secondsBehindMaster > 0
	check_seconds_behind_master 0 2
	echo "check ddl done!"

	# restart dm worker
	kill_dm_worker
	export GO_FAILPOINTS="github.com/pingcap/dm/syncer/BlockSyncerUpdateLag=return(\"insert,2\");github.com/pingcap/dm/syncer/changeTickerInterval=return(10)"
	run_dm_worker $WORK_DIR/worker1 $WORKER1_PORT $cur/conf/dm-worker1.toml
	check_rpc_alive $cur/../bin/check_worker_online 127.0.0.1:$WORKER1_PORT
	run_dm_worker $WORK_DIR/worker2 $WORKER2_PORT $cur/conf/dm-worker2.toml
	check_rpc_alive $cur/../bin/check_worker_online 127.0.0.1:$WORKER2_PORT

	run_sql_source1 "truncate table metrics.t1;"                                        # make skip job
	run_sql_file $cur/data/db1.increment.sql $MYSQL_HOST1 $MYSQL_PORT1 $MYSQL_PASSWORD1 # make dml job
	run_sql_file $cur/data/db2.increment.sql $MYSQL_HOST2 $MYSQL_PORT2 $MYSQL_PASSWORD2 # make dml job

	# test dml lag metric >= 2 beacuse we inject updateReplicationLag(insert) to sleep(2)
	# although skip lag is 0 (locally), but we use that lag of all dml/skip lag, so lag still >= 2
	check_metric $WORKER1_PORT 'dm_syncer_replication_lag_sum{source_id="mysql-replica-01",task="test",worker="worker1"}' 5 1 999
	check_metric $WORKER2_PORT 'dm_syncer_replication_lag_sum{source_id="mysql-replica-02",task="test",worker="worker2"}' 5 1 999

	# new metric finished_transaction_total,dm_syncer_ideal_qps,dm_syncer_binlog_event_row exists
	check_metric $WORKER1_PORT 'dm_syncer_finished_transaction_total{source_id="mysql-replica-01",task="test",worker="worker1"}' 5 1 99999
	check_metric $WORKER2_PORT 'dm_syncer_finished_transaction_total{source_id="mysql-replica-02",task="test",worker="worker2"}' 5 1 99999

	check_metric $WORKER1_PORT 'dm_syncer_ideal_qps{source_id="mysql-replica-01",task="test",worker="worker1"' 5 1 99999
	check_metric $WORKER2_PORT 'dm_syncer_ideal_qps{source_id="mysql-replica-02",task="test",worker="worker2"' 5 1 99999

	check_metric $WORKER1_PORT 'dm_syncer_binlog_event_row{source_id="mysql-replica-01",task="test",worker="worker1"}' 5 0 99999
	check_metric $WORKER2_PORT 'dm_syncer_binlog_event_row{source_id="mysql-replica-02",task="test",worker="worker2"}' 5 0 99999

	check_seconds_behind_master 1 2
	echo "check dml/skip done!"

	# restart dm worker
	kill_dm_worker
	export GO_FAILPOINTS=''
	run_dm_worker $WORK_DIR/worker1 $WORKER1_PORT $cur/conf/dm-worker1.toml
	check_rpc_alive $cur/../bin/check_worker_online 127.0.0.1:$WORKER1_PORT
	run_dm_worker $WORK_DIR/worker2 $WORKER2_PORT $cur/conf/dm-worker2.toml
	check_rpc_alive $cur/../bin/check_worker_online 127.0.0.1:$WORKER2_PORT
	check_sync_diff $WORK_DIR $cur/conf/diff_config.toml
	# check the dmctl query-status no new dml, lag should be set to 0
	run_dm_ctl_with_retry $WORK_DIR "127.0.0.1:$MASTER_PORT" \
		"query-status test" \
		"\"secondsBehindMaster\": \"0\"" 2
	echo "check zero job done!"

	# restart dm-worker1
	pkill -hup -f dm-worker1.toml 2>/dev/null || true
	wait_pattern_exit dm-worker1.toml
	export GO_FAILPOINTS="github.com/pingcap/dm/syncer/changeTickerInterval=return(5);github.com/pingcap/dm/syncer/noJobInQueueLog=return()"
	# First set the ticker interval to 5s -> expect the execSQL interval to be greater than 5s
	# At 5s, the first no job log will appear in the log
	# At 6s, the ticker has already waited 1s and the ticker goes to 1/5th of the way
	# At 6s, a dml job is added to job chan and the ticker is reset
	# At 11s the ticker write the log of the second no job
	# Check that the interval between the two ticker logs is > 5s
	run_dm_worker $WORK_DIR/worker1 $WORKER1_PORT $cur/conf/dm-worker1.toml
	check_rpc_alive $cur/../bin/check_worker_online 127.0.0.1:$WORKER1_PORT

	echo "sleep 6s"
	sleep 6
	echo "make a dml job"
	run_sql_source1 "insert into metrics.t1 (id, name, ts) values (1004, 'zmj4', '2022-05-11 12:01:05')"
	check_sync_diff $WORK_DIR $cur/conf/diff_config.toml
	echo "sleep 6s"
	sleep 6
	check_ticker_interval $WORK_DIR/worker1/log/dm-worker.log 5
	run_dm_ctl $WORK_DIR "127.0.0.1:$MASTER_PORT" \
		"stop-task test" \
		"\"result\": true" 3
	export GO_FAILPOINTS=''
}

cleanup_data metrics
# also cleanup dm processes in case of last run failed
cleanup_process $*
run
cleanup_process $*

echo "[$(date)] <<<<<< test case $TEST_NAME success! >>>>>>"<|MERGE_RESOLUTION|>--- conflicted
+++ resolved
@@ -9,7 +9,6 @@
 function check_seconds_behind_master() {
 	min_val=$1
 	need_cnt=$2
-<<<<<<< HEAD
 	all_matched=false
 
 	for ((k = 0; k < 10; k++)); do
@@ -28,13 +27,6 @@
 	if $all_matched; then
 		echo "check check_seconds_behind_master success"
 	else
-=======
-	$PWD/bin/dmctl.test DEVEL --master-addr=:$MASTER_PORT query-status "test" >$WORK_DIR/query-status.log
-	query_msg=$(cat $WORK_DIR/query-status.log)
-	cnt=$(echo "${query_msg}" | jq -r --arg min_val $min_val '.sources[].subTaskStatus[].sync | select((.secondsBehindMaster|tonumber)>($min_val | tonumber)).secondsBehindMaster' | wc -l)
-	if [ $cnt != $need_cnt ]; then
-		echo "check secondsBehindMaster failed, cnt: $cnt need_cnt: $need_cnt"
->>>>>>> cf7aed46
 		exit 1
 		echo "check check_seconds_behind_master faild, cnt: $need_cnt after retry 10 times"
 	fi
