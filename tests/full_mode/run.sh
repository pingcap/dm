#!/bin/bash

set -eu

cur=$(cd "$(dirname "${BASH_SOURCE[0]}")" && pwd)
source $cur/../_utils/test_prepare
WORK_DIR=$TEST_DIR/$TEST_NAME

function fail_acquire_global_lock() {
	export GO_FAILPOINTS="github.com/pingcap/dm/dm/worker/TaskCheckInterval=return(\"500ms\")"

	run_sql_file $cur/data/db1.prepare.sql $MYSQL_HOST1 $MYSQL_PORT1 $MYSQL_PASSWORD1
	check_contains 'Query OK, 2 rows affected'
	run_sql_file $cur/data/db2.prepare.sql $MYSQL_HOST2 $MYSQL_PORT2 $MYSQL_PASSWORD2
	check_contains 'Query OK, 3 rows affected'

	cp $cur/data/db1.prepare.user.sql $WORK_DIR/db1.prepare.user.sql
	sed -i "/revoke create temporary/i\revoke reload on *.* from 'dm_full'@'%';" $WORK_DIR/db1.prepare.user.sql
	run_sql_file $WORK_DIR/db1.prepare.user.sql $MYSQL_HOST1 $MYSQL_PORT1 $MYSQL_PASSWORD1
	check_count 'Query OK, 0 rows affected' 8
	cp $cur/data/db2.prepare.user.sql $WORK_DIR/db2.prepare.user.sql
	sed -i "/revoke create temporary/i\revoke reload on *.* from 'dm_full'@'%';" $WORK_DIR/db2.prepare.user.sql
	run_sql_file $WORK_DIR/db2.prepare.user.sql $MYSQL_HOST2 $MYSQL_PORT2 $MYSQL_PASSWORD2
	check_count 'Query OK, 0 rows affected' 8

	run_dm_master $WORK_DIR/master $MASTER_PORT $cur/conf/dm-master.toml
	check_rpc_alive $cur/../bin/check_master_online 127.0.0.1:$MASTER_PORT
	run_dm_worker $WORK_DIR/worker1 $WORKER1_PORT $cur/conf/dm-worker1.toml
	check_rpc_alive $cur/../bin/check_worker_online 127.0.0.1:$WORKER1_PORT
	cp $cur/conf/source1.yaml $WORK_DIR/source1.yaml
	cp $cur/conf/source2.yaml $WORK_DIR/source2.yaml
	sed -i "/relay-binlog-name/i\relay-dir: $WORK_DIR/worker1/relay_log" $WORK_DIR/source1.yaml
	sed -i "/relay-binlog-name/i\relay-dir: $WORK_DIR/worker2/relay_log" $WORK_DIR/source2.yaml
	dmctl_operate_source create $WORK_DIR/source1.yaml $SOURCE_ID1

	run_dm_worker $WORK_DIR/worker2 $WORKER2_PORT $cur/conf/dm-worker2.toml
	check_rpc_alive $cur/../bin/check_worker_online 127.0.0.1:$WORKER2_PORT
	dmctl_operate_source create $WORK_DIR/source2.yaml $SOURCE_ID2

	run_dm_ctl_with_retry $WORK_DIR "127.0.0.1:$MASTER_PORT" \
		"start-relay -s $SOURCE_ID2 worker2" \
		"\"result\": true" 1

	cp $cur/conf/dm-task.yaml $WORK_DIR/dm-task.yaml
	sed -i '/timezone/i\ignore-checking-items: ["dump_privilege"]' $WORK_DIR/dm-task.yaml
	run_dm_ctl $WORK_DIR "127.0.0.1:$MASTER_PORT" \
		"start-task $WORK_DIR/dm-task.yaml --remove-meta"

	# TaskCheckInterval set to 500ms
	sleep 1

	check_log_contains $WORK_DIR/worker1/log/dm-worker.log "you need (at least one of) the RELOAD privilege(s) for this operation"
	check_log_contains $WORK_DIR/worker1/log/dm-worker.log "error is not resumable"
	check_log_contains $WORK_DIR/worker2/log/dm-worker.log "you need (at least one of) the RELOAD privilege(s) for this operation"
	check_log_contains $WORK_DIR/worker2/log/dm-worker.log "error is not resumable"

	run_dm_ctl_with_retry $WORK_DIR "127.0.0.1:$MASTER_PORT" \
		"query-status test" \
		"\"stage\": \"Paused\"" 3 \
		"you need (at least one of) the RELOAD privilege(s) for this operation" 2

	cleanup_data full_mode
	cleanup_process $*
}

function escape_schema() {
	cp $cur/data/db1.prepare.sql $WORK_DIR/db1.prepare.sql
	cp $cur/data/db2.prepare.sql $WORK_DIR/db2.prepare.sql
	cp $cur/conf/dm-task.yaml $WORK_DIR/dm-task.yaml
	cp $cur/conf/diff_config.toml $WORK_DIR/diff_config.toml
	sed -i "s/full_mode/full\/mode/g" $WORK_DIR/db1.prepare.sql $WORK_DIR/db2.prepare.sql $WORK_DIR/dm-task.yaml $WORK_DIR/diff_config.toml

	run_sql_file $WORK_DIR/db1.prepare.sql $MYSQL_HOST1 $MYSQL_PORT1 $MYSQL_PASSWORD1
	check_contains 'Query OK, 2 rows affected'
	run_sql_file $WORK_DIR/db2.prepare.sql $MYSQL_HOST2 $MYSQL_PORT2 $MYSQL_PASSWORD2
	check_contains 'Query OK, 3 rows affected'

	# test load data with `/` in the table name
	run_sql_source1 "create table \`full/mode\`.\`tb\/1\` (id int, name varchar(10), primary key(\`id\`));"
	run_sql_source1 "insert into \`full/mode\`.\`tb\/1\` values(1,'haha');"
	run_sql_source1 "insert into \`full/mode\`.\`tb\/1\` values(2,'hihi');"

	run_sql_file $cur/data/db1.prepare.user.sql $MYSQL_HOST1 $MYSQL_PORT1 $MYSQL_PASSWORD1
	check_count 'Query OK, 0 rows affected' 7
	run_sql_file $cur/data/db2.prepare.user.sql $MYSQL_HOST2 $MYSQL_PORT2 $MYSQL_PASSWORD2
	check_count 'Query OK, 0 rows affected' 7

	export GO_FAILPOINTS='github.com/pingcap/dm/dumpling/SkipRemovingDumplingMetrics=return("")'

	run_dm_master $WORK_DIR/master $MASTER_PORT $cur/conf/dm-master.toml
	check_rpc_alive $cur/../bin/check_master_online 127.0.0.1:$MASTER_PORT
	run_dm_worker $WORK_DIR/worker1 $WORKER1_PORT $cur/conf/dm-worker1.toml
	check_rpc_alive $cur/../bin/check_worker_online 127.0.0.1:$WORKER1_PORT
	run_dm_worker $WORK_DIR/worker2 $WORKER2_PORT $cur/conf/dm-worker2.toml
	check_rpc_alive $cur/../bin/check_worker_online 127.0.0.1:$WORKER2_PORT
	# operate mysql config to worker
	cp $cur/conf/source1.yaml $WORK_DIR/source1.yaml
	cp $cur/conf/source2.yaml $WORK_DIR/source2.yaml
	sed -i "/relay-binlog-name/i\relay-dir: $WORK_DIR/worker1/relay_log" $WORK_DIR/source1.yaml
	sed -i "/relay-binlog-name/i\relay-dir: $WORK_DIR/worker2/relay_log" $WORK_DIR/source2.yaml
	dmctl_operate_source create $WORK_DIR/source1.yaml $SOURCE_ID1
	dmctl_operate_source create $WORK_DIR/source2.yaml $SOURCE_ID2

	# start DM task only
	dmctl_start_task "$WORK_DIR/dm-task.yaml" "--remove-meta"
	check_sync_diff $WORK_DIR $WORK_DIR/diff_config.toml

	echo "check dump files have been cleaned"
	ls $WORK_DIR/worker1/dumped_data.test && exit 1 || echo "worker1 auto removed dump files"
	ls $WORK_DIR/worker2/dumped_data.test && exit 1 || echo "worker2 auto removed dump files"
	export GO_FAILPOINTS=''

	check_metric $WORKER1_PORT 'dumpling_dump_finished_tables' 3 0 3
	check_metric $WORKER2_PORT 'dumpling_dump_finished_tables' 3 0 3

	cleanup_data full/mode
	cleanup_process $*
}

function empty_data() {
<<<<<<< HEAD
    run_sql_both_source "drop database if exists full_mode;"
    run_sql_both_source "create database full_mode;"
    run_sql_source1 "create table full_mode.t1 (id int, name varchar(20), primary key(id));"
    run_sql_source2 "create table full_mode.t2 (id int, name varchar(20), primary key(id));"

    init_cluster

    dmctl_start_task "$cur/conf/dm-task.yaml" "--remove-meta"
    check_sync_diff $WORK_DIR $cur/conf/diff_config.toml

    run_dm_ctl $WORK_DIR "127.0.0.1:$MASTER_PORT" \
        "query-status test" \
        "\"stage\": \"Finished\"" 2 \
        "\"totalBytes\": \"0\"" 2 \
        "\"progress\": \"100.00 %\"" 2

    check_log_contains $WORK_DIR/worker1/log/dm-worker.log "progress=\"100.00 %\""
    check_log_contains $WORK_DIR/worker2/log/dm-worker.log "progress=\"100.00 %\""

    cleanup_data full_mode
    cleanup_process $*
}

function run() {
    fail_acquire_global_lock
    escape_schema
    empty_data

    run_sql_both_source "SET @@GLOBAL.SQL_MODE='NO_BACKSLASH_ESCAPES'"

    run_sql_file $cur/data/db1.prepare.sql $MYSQL_HOST1 $MYSQL_PORT1 $MYSQL_PASSWORD1
    check_contains 'Query OK, 2 rows affected'
    run_sql_file $cur/data/db2.prepare.sql $MYSQL_HOST2 $MYSQL_PORT2 $MYSQL_PASSWORD2
    check_contains 'Query OK, 3 rows affected'

    # test load data with `"` in the table name
    run_sql_source1 "create table full_mode.\`tb\"1\` (id int,name varchar(10), primary key(\`id\`));"
    run_sql_source1 "insert into full_mode.\`tb\"1\` values(1,'haha');"
    run_sql_source1 "insert into full_mode.\`tb\"1\` values(2,'hihi');"

    run_sql_file $cur/data/db1.prepare.user.sql $MYSQL_HOST1 $MYSQL_PORT1 $MYSQL_PASSWORD1
    check_count 'Query OK, 0 rows affected' 7
    run_sql_file $cur/data/db2.prepare.user.sql $MYSQL_HOST2 $MYSQL_PORT2 $MYSQL_PASSWORD2
    check_count 'Query OK, 0 rows affected' 7

    run_dm_master $WORK_DIR/master $MASTER_PORT $cur/conf/dm-master.toml
    check_rpc_alive $cur/../bin/check_master_online 127.0.0.1:$MASTER_PORT
    # check dm-master metrics
    check_metric $MASTER_PORT 'start_leader_counter' 3 0 2 
    echo "check master metric: [start_leader_counter] done"

    run_dm_worker $WORK_DIR/worker1 $WORKER1_PORT $cur/conf/dm-worker1.toml
    check_rpc_alive $cur/../bin/check_worker_online 127.0.0.1:$WORKER1_PORT
    run_dm_worker $WORK_DIR/worker2 $WORKER2_PORT $cur/conf/dm-worker2.toml
    check_rpc_alive $cur/../bin/check_worker_online 127.0.0.1:$WORKER2_PORT
    # operate mysql config to worker
    cp $cur/conf/source1.yaml $WORK_DIR/source1.yaml
    cp $cur/conf/source2.yaml $WORK_DIR/source2.yaml
    sed -i "/relay-binlog-name/i\relay-dir: $WORK_DIR/worker1/relay_log" $WORK_DIR/source1.yaml
    sed -i "/relay-binlog-name/i\relay-dir: $WORK_DIR/worker2/relay_log" $WORK_DIR/source2.yaml
    dmctl_operate_source create $WORK_DIR/source1.yaml $SOURCE_ID1
    dmctl_operate_source create $WORK_DIR/source2.yaml $SOURCE_ID2

    # start DM task only
    dmctl_start_task "$cur/conf/dm-task.yaml" "--remove-meta"
    # Don't check task state here. The task may be finished very soon so that we can't get task state here.
    # check_metric $WORKER1_PORT 'dm_worker_task_state{source_id="mysql-replica-01",task="test"}' 3 1 3
    # check_metric $WORKER2_PORT 'dm_worker_task_state{source_id="mysql-replica-02",task="test"}' 3 1 3

    # use sync_diff_inspector to check full dump loader
    check_sync_diff $WORK_DIR $cur/conf/diff_config.toml

    echo "check dump files have been cleaned"
    ls $WORK_DIR/worker1/dumped_data.test && exit 1 || echo "worker1 auto removed dump files"
    ls $WORK_DIR/worker2/dumped_data.test && exit 1 || echo "worker2 auto removed dump files"
    # check task finished and metric cleaned
    check_metric_not_contains $WORKER1_PORT 'dm_worker_task_state{source_id="mysql-replica-01",task="test"}' 3
    check_metric_not_contains $WORKER2_PORT 'dm_worker_task_state{source_id="mysql-replica-02",task="test"}' 3
    run_sql_both_source "SET @@GLOBAL.SQL_MODE='ONLY_FULL_GROUP_BY,STRICT_TRANS_TABLES,NO_ZERO_IN_DATE,NO_ZERO_DATE,ERROR_FOR_DIVISION_BY_ZERO,NO_ENGINE_SUBSTITUTION'"
=======
	run_sql_both_source "drop database if exists full_mode;"
	run_sql_both_source "create database full_mode;"
	run_sql_source1 "create table full_mode.t1 (id int, name varchar(20), primary key(id));"
	run_sql_source2 "create table full_mode.t2 (id int, name varchar(20), primary key(id));"

	init_cluster

	dmctl_start_task "$cur/conf/dm-task.yaml" "--remove-meta"
	check_sync_diff $WORK_DIR $cur/conf/diff_config.toml

	run_dm_ctl $WORK_DIR "127.0.0.1:$MASTER_PORT" \
		"query-status test" \
		"\"stage\": \"Finished\"" 2 \
		"\"totalBytes\": \"0\"" 2 \
		"\"progress\": \"100.00 %\"" 2

	check_log_contains $WORK_DIR/worker1/log/dm-worker.log "progress=\"100.00 %\""
	check_log_contains $WORK_DIR/worker2/log/dm-worker.log "progress=\"100.00 %\""

	cleanup_data full_mode
	cleanup_process $*
}

function run() {
	fail_acquire_global_lock
	escape_schema
	empty_data

	run_sql_both_source "SET @@GLOBAL.SQL_MODE='NO_BACKSLASH_ESCAPES'"

	run_sql_file $cur/data/db1.prepare.sql $MYSQL_HOST1 $MYSQL_PORT1 $MYSQL_PASSWORD1
	check_contains 'Query OK, 2 rows affected'
	run_sql_file $cur/data/db2.prepare.sql $MYSQL_HOST2 $MYSQL_PORT2 $MYSQL_PASSWORD2
	check_contains 'Query OK, 3 rows affected'

	# test load data with `"` in the table name
	run_sql_source1 "create table full_mode.\`tb\"1\` (id int,name varchar(10), primary key(\`id\`));"
	run_sql_source1 "insert into full_mode.\`tb\"1\` values(1,'haha');"
	run_sql_source1 "insert into full_mode.\`tb\"1\` values(2,'hihi');"

	run_sql_file $cur/data/db1.prepare.user.sql $MYSQL_HOST1 $MYSQL_PORT1 $MYSQL_PASSWORD1
	check_count 'Query OK, 0 rows affected' 7
	run_sql_file $cur/data/db2.prepare.user.sql $MYSQL_HOST2 $MYSQL_PORT2 $MYSQL_PASSWORD2
	check_count 'Query OK, 0 rows affected' 7

	run_dm_master $WORK_DIR/master $MASTER_PORT $cur/conf/dm-master.toml
	check_rpc_alive $cur/../bin/check_master_online 127.0.0.1:$MASTER_PORT
	run_dm_worker $WORK_DIR/worker1 $WORKER1_PORT $cur/conf/dm-worker1.toml
	check_rpc_alive $cur/../bin/check_worker_online 127.0.0.1:$WORKER1_PORT
	run_dm_worker $WORK_DIR/worker2 $WORKER2_PORT $cur/conf/dm-worker2.toml
	check_rpc_alive $cur/../bin/check_worker_online 127.0.0.1:$WORKER2_PORT
	# operate mysql config to worker
	cp $cur/conf/source1.yaml $WORK_DIR/source1.yaml
	cp $cur/conf/source2.yaml $WORK_DIR/source2.yaml
	sed -i "/relay-binlog-name/i\relay-dir: $WORK_DIR/worker1/relay_log" $WORK_DIR/source1.yaml
	sed -i "/relay-binlog-name/i\relay-dir: $WORK_DIR/worker2/relay_log" $WORK_DIR/source2.yaml
	dmctl_operate_source create $WORK_DIR/source1.yaml $SOURCE_ID1
	dmctl_operate_source create $WORK_DIR/source2.yaml $SOURCE_ID2

	# start DM task only
	dmctl_start_task "$cur/conf/dm-task.yaml" "--remove-meta"
	# Don't check task state here. The task may be finished very soon so that we can't get task state here.
	# check_metric $WORKER1_PORT 'dm_worker_task_state{source_id="mysql-replica-01",task="test"}' 3 1 3
	# check_metric $WORKER2_PORT 'dm_worker_task_state{source_id="mysql-replica-02",task="test"}' 3 1 3

	# use sync_diff_inspector to check full dump loader
	check_sync_diff $WORK_DIR $cur/conf/diff_config.toml

	echo "check dump files have been cleaned"
	ls $WORK_DIR/worker1/dumped_data.test && exit 1 || echo "worker1 auto removed dump files"
	ls $WORK_DIR/worker2/dumped_data.test && exit 1 || echo "worker2 auto removed dump files"
	# check task finished and metric cleaned
	check_metric_not_contains $WORKER1_PORT 'dm_worker_task_state{source_id="mysql-replica-01",task="test"}' 3
	check_metric_not_contains $WORKER2_PORT 'dm_worker_task_state{source_id="mysql-replica-02",task="test"}' 3
	run_sql_both_source "SET @@GLOBAL.SQL_MODE='ONLY_FULL_GROUP_BY,STRICT_TRANS_TABLES,NO_ZERO_IN_DATE,NO_ZERO_DATE,ERROR_FOR_DIVISION_BY_ZERO,NO_ENGINE_SUBSTITUTION'"
>>>>>>> 1b6b2af7
}

cleanup_data full_mode
# also cleanup dm processes in case of last run failed
cleanup_process $*
run $*
cleanup_process $*

echo "[$(date)] <<<<<< test case $TEST_NAME success! >>>>>>"<|MERGE_RESOLUTION|>--- conflicted
+++ resolved
@@ -118,87 +118,6 @@
 }
 
 function empty_data() {
-<<<<<<< HEAD
-    run_sql_both_source "drop database if exists full_mode;"
-    run_sql_both_source "create database full_mode;"
-    run_sql_source1 "create table full_mode.t1 (id int, name varchar(20), primary key(id));"
-    run_sql_source2 "create table full_mode.t2 (id int, name varchar(20), primary key(id));"
-
-    init_cluster
-
-    dmctl_start_task "$cur/conf/dm-task.yaml" "--remove-meta"
-    check_sync_diff $WORK_DIR $cur/conf/diff_config.toml
-
-    run_dm_ctl $WORK_DIR "127.0.0.1:$MASTER_PORT" \
-        "query-status test" \
-        "\"stage\": \"Finished\"" 2 \
-        "\"totalBytes\": \"0\"" 2 \
-        "\"progress\": \"100.00 %\"" 2
-
-    check_log_contains $WORK_DIR/worker1/log/dm-worker.log "progress=\"100.00 %\""
-    check_log_contains $WORK_DIR/worker2/log/dm-worker.log "progress=\"100.00 %\""
-
-    cleanup_data full_mode
-    cleanup_process $*
-}
-
-function run() {
-    fail_acquire_global_lock
-    escape_schema
-    empty_data
-
-    run_sql_both_source "SET @@GLOBAL.SQL_MODE='NO_BACKSLASH_ESCAPES'"
-
-    run_sql_file $cur/data/db1.prepare.sql $MYSQL_HOST1 $MYSQL_PORT1 $MYSQL_PASSWORD1
-    check_contains 'Query OK, 2 rows affected'
-    run_sql_file $cur/data/db2.prepare.sql $MYSQL_HOST2 $MYSQL_PORT2 $MYSQL_PASSWORD2
-    check_contains 'Query OK, 3 rows affected'
-
-    # test load data with `"` in the table name
-    run_sql_source1 "create table full_mode.\`tb\"1\` (id int,name varchar(10), primary key(\`id\`));"
-    run_sql_source1 "insert into full_mode.\`tb\"1\` values(1,'haha');"
-    run_sql_source1 "insert into full_mode.\`tb\"1\` values(2,'hihi');"
-
-    run_sql_file $cur/data/db1.prepare.user.sql $MYSQL_HOST1 $MYSQL_PORT1 $MYSQL_PASSWORD1
-    check_count 'Query OK, 0 rows affected' 7
-    run_sql_file $cur/data/db2.prepare.user.sql $MYSQL_HOST2 $MYSQL_PORT2 $MYSQL_PASSWORD2
-    check_count 'Query OK, 0 rows affected' 7
-
-    run_dm_master $WORK_DIR/master $MASTER_PORT $cur/conf/dm-master.toml
-    check_rpc_alive $cur/../bin/check_master_online 127.0.0.1:$MASTER_PORT
-    # check dm-master metrics
-    check_metric $MASTER_PORT 'start_leader_counter' 3 0 2 
-    echo "check master metric: [start_leader_counter] done"
-
-    run_dm_worker $WORK_DIR/worker1 $WORKER1_PORT $cur/conf/dm-worker1.toml
-    check_rpc_alive $cur/../bin/check_worker_online 127.0.0.1:$WORKER1_PORT
-    run_dm_worker $WORK_DIR/worker2 $WORKER2_PORT $cur/conf/dm-worker2.toml
-    check_rpc_alive $cur/../bin/check_worker_online 127.0.0.1:$WORKER2_PORT
-    # operate mysql config to worker
-    cp $cur/conf/source1.yaml $WORK_DIR/source1.yaml
-    cp $cur/conf/source2.yaml $WORK_DIR/source2.yaml
-    sed -i "/relay-binlog-name/i\relay-dir: $WORK_DIR/worker1/relay_log" $WORK_DIR/source1.yaml
-    sed -i "/relay-binlog-name/i\relay-dir: $WORK_DIR/worker2/relay_log" $WORK_DIR/source2.yaml
-    dmctl_operate_source create $WORK_DIR/source1.yaml $SOURCE_ID1
-    dmctl_operate_source create $WORK_DIR/source2.yaml $SOURCE_ID2
-
-    # start DM task only
-    dmctl_start_task "$cur/conf/dm-task.yaml" "--remove-meta"
-    # Don't check task state here. The task may be finished very soon so that we can't get task state here.
-    # check_metric $WORKER1_PORT 'dm_worker_task_state{source_id="mysql-replica-01",task="test"}' 3 1 3
-    # check_metric $WORKER2_PORT 'dm_worker_task_state{source_id="mysql-replica-02",task="test"}' 3 1 3
-
-    # use sync_diff_inspector to check full dump loader
-    check_sync_diff $WORK_DIR $cur/conf/diff_config.toml
-
-    echo "check dump files have been cleaned"
-    ls $WORK_DIR/worker1/dumped_data.test && exit 1 || echo "worker1 auto removed dump files"
-    ls $WORK_DIR/worker2/dumped_data.test && exit 1 || echo "worker2 auto removed dump files"
-    # check task finished and metric cleaned
-    check_metric_not_contains $WORKER1_PORT 'dm_worker_task_state{source_id="mysql-replica-01",task="test"}' 3
-    check_metric_not_contains $WORKER2_PORT 'dm_worker_task_state{source_id="mysql-replica-02",task="test"}' 3
-    run_sql_both_source "SET @@GLOBAL.SQL_MODE='ONLY_FULL_GROUP_BY,STRICT_TRANS_TABLES,NO_ZERO_IN_DATE,NO_ZERO_DATE,ERROR_FOR_DIVISION_BY_ZERO,NO_ENGINE_SUBSTITUTION'"
-=======
 	run_sql_both_source "drop database if exists full_mode;"
 	run_sql_both_source "create database full_mode;"
 	run_sql_source1 "create table full_mode.t1 (id int, name varchar(20), primary key(id));"
@@ -246,6 +165,10 @@
 
 	run_dm_master $WORK_DIR/master $MASTER_PORT $cur/conf/dm-master.toml
 	check_rpc_alive $cur/../bin/check_master_online 127.0.0.1:$MASTER_PORT
+	# check dm-master metrics
+	check_metric $MASTER_PORT 'start_leader_counter' 3 0 2
+	echo "check master metric: [start_leader_counter] done"
+
 	run_dm_worker $WORK_DIR/worker1 $WORKER1_PORT $cur/conf/dm-worker1.toml
 	check_rpc_alive $cur/../bin/check_worker_online 127.0.0.1:$WORKER1_PORT
 	run_dm_worker $WORK_DIR/worker2 $WORKER2_PORT $cur/conf/dm-worker2.toml
@@ -274,7 +197,6 @@
 	check_metric_not_contains $WORKER1_PORT 'dm_worker_task_state{source_id="mysql-replica-01",task="test"}' 3
 	check_metric_not_contains $WORKER2_PORT 'dm_worker_task_state{source_id="mysql-replica-02",task="test"}' 3
 	run_sql_both_source "SET @@GLOBAL.SQL_MODE='ONLY_FULL_GROUP_BY,STRICT_TRANS_TABLES,NO_ZERO_IN_DATE,NO_ZERO_DATE,ERROR_FOR_DIVISION_BY_ZERO,NO_ENGINE_SUBSTITUTION'"
->>>>>>> 1b6b2af7
 }
 
 cleanup_data full_mode
