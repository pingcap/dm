#!/bin/bash

set -eu

cur=$(cd "$(dirname "${BASH_SOURCE[0]}")" && pwd)
source $cur/../_utils/test_prepare
WORK_DIR=$TEST_DIR/$TEST_NAME

function fail_acquire_global_lock() {
<<<<<<< HEAD
    export GO_FAILPOINTS="github.com/pingcap/dm/dm/worker/TaskCheckInterval=return(\"500ms\")"

    run_sql_file $cur/data/db1.prepare.sql $MYSQL_HOST1 $MYSQL_PORT1 $MYSQL_PASSWORD1
    check_contains 'Query OK, 2 rows affected'
    run_sql_file $cur/data/db2.prepare.sql $MYSQL_HOST2 $MYSQL_PORT2 $MYSQL_PASSWORD2
    check_contains 'Query OK, 3 rows affected'

    cp $cur/data/db1.prepare.user.sql $WORK_DIR/db1.prepare.user.sql
    sed -i "/revoke create temporary/i\revoke reload on *.* from 'dm_full'@'%';" $WORK_DIR/db1.prepare.user.sql
    run_sql_file $WORK_DIR/db1.prepare.user.sql $MYSQL_HOST1 $MYSQL_PORT1 $MYSQL_PASSWORD1
    check_count 'Query OK, 0 rows affected' 8
    cp $cur/data/db2.prepare.user.sql $WORK_DIR/db2.prepare.user.sql
    sed -i "/revoke create temporary/i\revoke reload on *.* from 'dm_full'@'%';" $WORK_DIR/db2.prepare.user.sql
    run_sql_file $WORK_DIR/db2.prepare.user.sql $MYSQL_HOST2 $MYSQL_PORT2 $MYSQL_PASSWORD2
    check_count 'Query OK, 0 rows affected' 8

    run_dm_master $WORK_DIR/master $MASTER_PORT $cur/conf/dm-master.toml
    check_rpc_alive $cur/../bin/check_master_online 127.0.0.1:$MASTER_PORT
    run_dm_worker $WORK_DIR/worker1 $WORKER1_PORT $cur/conf/dm-worker1.toml
    check_rpc_alive $cur/../bin/check_worker_online 127.0.0.1:$WORKER1_PORT
    cp $cur/conf/source1.yaml $WORK_DIR/source1.yaml
    cp $cur/conf/source2.yaml $WORK_DIR/source2.yaml
    sed -i "/relay-binlog-name/i\relay-dir: $WORK_DIR/worker1/relay_log" $WORK_DIR/source1.yaml
    sed -i "/relay-binlog-name/i\relay-dir: $WORK_DIR/worker2/relay_log" $WORK_DIR/source2.yaml
    dmctl_operate_source create $WORK_DIR/source1.yaml $SOURCE_ID1

    run_dm_worker $WORK_DIR/worker2 $WORKER2_PORT $cur/conf/dm-worker2.toml
    check_rpc_alive $cur/../bin/check_worker_online 127.0.0.1:$WORKER2_PORT
    dmctl_operate_source create $WORK_DIR/source2.yaml $SOURCE_ID2

    run_dm_ctl_with_retry $WORK_DIR "127.0.0.1:$MASTER_PORT" \
        "start-relay -s $SOURCE_ID2 worker2" \
        "\"result\": true" 1

    cp $cur/conf/dm-task.yaml $WORK_DIR/dm-task.yaml
    sed -i '/heartbeat-report-interval/i\ignore-checking-items: ["dump_privilege"]' $WORK_DIR/dm-task.yaml
    run_dm_ctl $WORK_DIR "127.0.0.1:$MASTER_PORT" \
        "start-task $WORK_DIR/dm-task.yaml --remove-meta"

    # TaskCheckInterval set to 500ms
    sleep 1

    check_log_contains $WORK_DIR/worker1/log/dm-worker.log "you need (at least one of) the RELOAD privilege(s) for this operation"
    check_log_contains $WORK_DIR/worker1/log/dm-worker.log "error is not resumable"
    check_log_contains $WORK_DIR/worker2/log/dm-worker.log "you need (at least one of) the RELOAD privilege(s) for this operation"
    check_log_contains $WORK_DIR/worker2/log/dm-worker.log "error is not resumable"

    run_dm_ctl_with_retry $WORK_DIR "127.0.0.1:$MASTER_PORT" \
        "query-status test" \
        "\"stage\": \"Paused\"" 3 \
        "you need (at least one of) the RELOAD privilege(s) for this operation" 2

    cleanup_data full_mode
    cleanup_process $*
=======
	export GO_FAILPOINTS="github.com/pingcap/dm/dm/worker/TaskCheckInterval=return(\"500ms\")"

	run_sql_file $cur/data/db1.prepare.sql $MYSQL_HOST1 $MYSQL_PORT1 $MYSQL_PASSWORD1
	check_contains 'Query OK, 2 rows affected'
	run_sql_file $cur/data/db2.prepare.sql $MYSQL_HOST2 $MYSQL_PORT2 $MYSQL_PASSWORD2
	check_contains 'Query OK, 3 rows affected'

	cp $cur/data/db1.prepare.user.sql $WORK_DIR/db1.prepare.user.sql
	sed -i "/revoke create temporary/i\revoke reload on *.* from 'dm_full'@'%';" $WORK_DIR/db1.prepare.user.sql
	run_sql_file $WORK_DIR/db1.prepare.user.sql $MYSQL_HOST1 $MYSQL_PORT1 $MYSQL_PASSWORD1
	check_count 'Query OK, 0 rows affected' 8
	cp $cur/data/db2.prepare.user.sql $WORK_DIR/db2.prepare.user.sql
	sed -i "/revoke create temporary/i\revoke reload on *.* from 'dm_full'@'%';" $WORK_DIR/db2.prepare.user.sql
	run_sql_file $WORK_DIR/db2.prepare.user.sql $MYSQL_HOST2 $MYSQL_PORT2 $MYSQL_PASSWORD2
	check_count 'Query OK, 0 rows affected' 8

	run_dm_master $WORK_DIR/master $MASTER_PORT $cur/conf/dm-master.toml
	check_rpc_alive $cur/../bin/check_master_online 127.0.0.1:$MASTER_PORT
	run_dm_worker $WORK_DIR/worker1 $WORKER1_PORT $cur/conf/dm-worker1.toml
	check_rpc_alive $cur/../bin/check_worker_online 127.0.0.1:$WORKER1_PORT
	cp $cur/conf/source1.yaml $WORK_DIR/source1.yaml
	cp $cur/conf/source2.yaml $WORK_DIR/source2.yaml
	sed -i "/relay-binlog-name/i\relay-dir: $WORK_DIR/worker1/relay_log" $WORK_DIR/source1.yaml
	sed -i "/relay-binlog-name/i\relay-dir: $WORK_DIR/worker2/relay_log" $WORK_DIR/source2.yaml
	dmctl_operate_source create $WORK_DIR/source1.yaml $SOURCE_ID1

	run_dm_worker $WORK_DIR/worker2 $WORKER2_PORT $cur/conf/dm-worker2.toml
	check_rpc_alive $cur/../bin/check_worker_online 127.0.0.1:$WORKER2_PORT
	dmctl_operate_source create $WORK_DIR/source2.yaml $SOURCE_ID2

	run_dm_ctl_with_retry $WORK_DIR "127.0.0.1:$MASTER_PORT" \
		"start-relay -s $SOURCE_ID2 worker2" \
		"\"result\": true" 1

	cp $cur/conf/dm-task.yaml $WORK_DIR/dm-task.yaml
	sed -i '/timezone/i\ignore-checking-items: ["dump_privilege"]' $WORK_DIR/dm-task.yaml
	run_dm_ctl $WORK_DIR "127.0.0.1:$MASTER_PORT" \
		"start-task $WORK_DIR/dm-task.yaml --remove-meta"

	# TaskCheckInterval set to 500ms
	sleep 1

	check_log_contains $WORK_DIR/worker1/log/dm-worker.log "you need (at least one of) the RELOAD privilege(s) for this operation"
	check_log_contains $WORK_DIR/worker1/log/dm-worker.log "error is not resumable"
	check_log_contains $WORK_DIR/worker2/log/dm-worker.log "you need (at least one of) the RELOAD privilege(s) for this operation"
	check_log_contains $WORK_DIR/worker2/log/dm-worker.log "error is not resumable"

	run_dm_ctl_with_retry $WORK_DIR "127.0.0.1:$MASTER_PORT" \
		"query-status test" \
		"\"stage\": \"Paused\"" 3 \
		"you need (at least one of) the RELOAD privilege(s) for this operation" 2

	cleanup_data full_mode
	cleanup_process $*
>>>>>>> 90b1fd64
}

function escape_schema() {
	cp $cur/data/db1.prepare.sql $WORK_DIR/db1.prepare.sql
	cp $cur/data/db2.prepare.sql $WORK_DIR/db2.prepare.sql
	cp $cur/conf/dm-task.yaml $WORK_DIR/dm-task.yaml
	cp $cur/conf/diff_config.toml $WORK_DIR/diff_config.toml
	sed -i "s/full_mode/full\/mode/g" $WORK_DIR/db1.prepare.sql $WORK_DIR/db2.prepare.sql $WORK_DIR/dm-task.yaml $WORK_DIR/diff_config.toml

	run_sql_file $WORK_DIR/db1.prepare.sql $MYSQL_HOST1 $MYSQL_PORT1 $MYSQL_PASSWORD1
	check_contains 'Query OK, 2 rows affected'
	run_sql_file $WORK_DIR/db2.prepare.sql $MYSQL_HOST2 $MYSQL_PORT2 $MYSQL_PASSWORD2
	check_contains 'Query OK, 3 rows affected'

	# test load data with `/` in the table name
	run_sql_source1 "create table \`full/mode\`.\`tb\/1\` (id int, name varchar(10), primary key(\`id\`));"
	run_sql_source1 "insert into \`full/mode\`.\`tb\/1\` values(1,'haha');"
	run_sql_source1 "insert into \`full/mode\`.\`tb\/1\` values(2,'hihi');"

	run_sql_file $cur/data/db1.prepare.user.sql $MYSQL_HOST1 $MYSQL_PORT1 $MYSQL_PASSWORD1
	check_count 'Query OK, 0 rows affected' 7
	run_sql_file $cur/data/db2.prepare.user.sql $MYSQL_HOST2 $MYSQL_PORT2 $MYSQL_PASSWORD2
	check_count 'Query OK, 0 rows affected' 7

	export GO_FAILPOINTS='github.com/pingcap/dm/dumpling/SkipRemovingDumplingMetrics=return("")'

	run_dm_master $WORK_DIR/master $MASTER_PORT $cur/conf/dm-master.toml
	check_rpc_alive $cur/../bin/check_master_online 127.0.0.1:$MASTER_PORT
	run_dm_worker $WORK_DIR/worker1 $WORKER1_PORT $cur/conf/dm-worker1.toml
	check_rpc_alive $cur/../bin/check_worker_online 127.0.0.1:$WORKER1_PORT
	run_dm_worker $WORK_DIR/worker2 $WORKER2_PORT $cur/conf/dm-worker2.toml
	check_rpc_alive $cur/../bin/check_worker_online 127.0.0.1:$WORKER2_PORT
	# operate mysql config to worker
	cp $cur/conf/source1.yaml $WORK_DIR/source1.yaml
	cp $cur/conf/source2.yaml $WORK_DIR/source2.yaml
	sed -i "/relay-binlog-name/i\relay-dir: $WORK_DIR/worker1/relay_log" $WORK_DIR/source1.yaml
	sed -i "/relay-binlog-name/i\relay-dir: $WORK_DIR/worker2/relay_log" $WORK_DIR/source2.yaml
	dmctl_operate_source create $WORK_DIR/source1.yaml $SOURCE_ID1
	dmctl_operate_source create $WORK_DIR/source2.yaml $SOURCE_ID2

	# start DM task only
	dmctl_start_task "$WORK_DIR/dm-task.yaml" "--remove-meta"
	check_sync_diff $WORK_DIR $WORK_DIR/diff_config.toml

	echo "check dump files have been cleaned"
	ls $WORK_DIR/worker1/dumped_data.test && exit 1 || echo "worker1 auto removed dump files"
	ls $WORK_DIR/worker2/dumped_data.test && exit 1 || echo "worker2 auto removed dump files"
	export GO_FAILPOINTS=''

	check_metric $WORKER1_PORT 'dumpling_dump_finished_tables' 3 0 3
	check_metric $WORKER2_PORT 'dumpling_dump_finished_tables' 3 0 3

	cleanup_data full/mode
	cleanup_process $*
}

function empty_data() {
	run_sql_both_source "drop database if exists full_mode;"
	run_sql_both_source "create database full_mode;"
	run_sql_source1 "create table full_mode.t1 (id int, name varchar(20), primary key(id));"
	run_sql_source2 "create table full_mode.t2 (id int, name varchar(20), primary key(id));"

	init_cluster

	dmctl_start_task "$cur/conf/dm-task.yaml" "--remove-meta"
	check_sync_diff $WORK_DIR $cur/conf/diff_config.toml

	run_dm_ctl $WORK_DIR "127.0.0.1:$MASTER_PORT" \
		"query-status test" \
		"\"stage\": \"Finished\"" 2 \
		"\"totalBytes\": \"0\"" 2 \
		"\"progress\": \"100.00 %\"" 2

	check_log_contains $WORK_DIR/worker1/log/dm-worker.log "progress=\"100.00 %\""
	check_log_contains $WORK_DIR/worker2/log/dm-worker.log "progress=\"100.00 %\""

	cleanup_data full_mode
	cleanup_process $*
}

function run() {
<<<<<<< HEAD
    fail_acquire_global_lock
    escape_schema
    empty_data

    run_sql_both_source "SET @@GLOBAL.SQL_MODE='NO_BACKSLASH_ESCAPES'"
    run_sql_source1 "SET @@global.time_zone = '+01:00';"
    run_sql_source2 "SET @@global.time_zone = '+02:00';"

    run_sql_file $cur/data/db1.prepare.sql $MYSQL_HOST1 $MYSQL_PORT1 $MYSQL_PASSWORD1
    check_contains 'Query OK, 2 rows affected'
    run_sql_file $cur/data/db2.prepare.sql $MYSQL_HOST2 $MYSQL_PORT2 $MYSQL_PASSWORD2
    check_contains 'Query OK, 3 rows affected'

    # test load data with `"` in the table name
    run_sql_source1 "create table full_mode.\`tb\"1\` (id int,name varchar(10), primary key(\`id\`));"
    run_sql_source1 "insert into full_mode.\`tb\"1\` values(1,'haha');"
    run_sql_source1 "insert into full_mode.\`tb\"1\` values(2,'hihi');"

    run_sql_file $cur/data/db1.prepare.user.sql $MYSQL_HOST1 $MYSQL_PORT1 $MYSQL_PASSWORD1
    check_count 'Query OK, 0 rows affected' 7
    run_sql_file $cur/data/db2.prepare.user.sql $MYSQL_HOST2 $MYSQL_PORT2 $MYSQL_PASSWORD2
    check_count 'Query OK, 0 rows affected' 7

    run_dm_master $WORK_DIR/master $MASTER_PORT $cur/conf/dm-master.toml
    check_rpc_alive $cur/../bin/check_master_online 127.0.0.1:$MASTER_PORT
    run_dm_worker $WORK_DIR/worker1 $WORKER1_PORT $cur/conf/dm-worker1.toml
    check_rpc_alive $cur/../bin/check_worker_online 127.0.0.1:$WORKER1_PORT
    run_dm_worker $WORK_DIR/worker2 $WORKER2_PORT $cur/conf/dm-worker2.toml
    check_rpc_alive $cur/../bin/check_worker_online 127.0.0.1:$WORKER2_PORT
    # operate mysql config to worker
    cp $cur/conf/source1.yaml $WORK_DIR/source1.yaml
    cp $cur/conf/source2.yaml $WORK_DIR/source2.yaml
    sed -i "/relay-binlog-name/i\relay-dir: $WORK_DIR/worker1/relay_log" $WORK_DIR/source1.yaml
    sed -i "/relay-binlog-name/i\relay-dir: $WORK_DIR/worker2/relay_log" $WORK_DIR/source2.yaml
    dmctl_operate_source create $WORK_DIR/source1.yaml $SOURCE_ID1
    dmctl_operate_source create $WORK_DIR/source2.yaml $SOURCE_ID2

    # start DM task only
    dmctl_start_task "$cur/conf/dm-task.yaml" "--remove-meta"
    # Don't check task state here. The task may be finished very soon so that we can't get task state here.
    # check_metric $WORKER1_PORT 'dm_worker_task_state{source_id="mysql-replica-01",task="test"}' 3 1 3
    # check_metric $WORKER2_PORT 'dm_worker_task_state{source_id="mysql-replica-02",task="test"}' 3 1 3

    # use sync_diff_inspector to check full dump loader
    check_sync_diff $WORK_DIR $cur/conf/diff_config.toml

    echo "check dump files have been cleaned"
    ls $WORK_DIR/worker1/dumped_data.test && exit 1 || echo "worker1 auto removed dump files"
    ls $WORK_DIR/worker2/dumped_data.test && exit 1 || echo "worker2 auto removed dump files"
    # check task finished and metric cleaned
    check_metric_not_contains $WORKER1_PORT 'dm_worker_task_state{source_id="mysql-replica-01",task="test"}' 3
    check_metric_not_contains $WORKER2_PORT 'dm_worker_task_state{source_id="mysql-replica-02",task="test"}' 3
    run_sql_both_source "SET @@GLOBAL.SQL_MODE='ONLY_FULL_GROUP_BY,STRICT_TRANS_TABLES,NO_ZERO_IN_DATE,NO_ZERO_DATE,ERROR_FOR_DIVISION_BY_ZERO,NO_ENGINE_SUBSTITUTION'"
    run_sql_both_source "SET @@GLOBAL.TIME_ZONE='SYSTEM';"
=======
	fail_acquire_global_lock
	escape_schema
	empty_data

	run_sql_both_source "SET @@GLOBAL.SQL_MODE='NO_BACKSLASH_ESCAPES'"

	run_sql_file $cur/data/db1.prepare.sql $MYSQL_HOST1 $MYSQL_PORT1 $MYSQL_PASSWORD1
	check_contains 'Query OK, 2 rows affected'
	run_sql_file $cur/data/db2.prepare.sql $MYSQL_HOST2 $MYSQL_PORT2 $MYSQL_PASSWORD2
	check_contains 'Query OK, 3 rows affected'

	# test load data with `"` in the table name
	run_sql_source1 "create table full_mode.\`tb\"1\` (id int,name varchar(10), primary key(\`id\`));"
	run_sql_source1 "insert into full_mode.\`tb\"1\` values(1,'haha');"
	run_sql_source1 "insert into full_mode.\`tb\"1\` values(2,'hihi');"

	run_sql_file $cur/data/db1.prepare.user.sql $MYSQL_HOST1 $MYSQL_PORT1 $MYSQL_PASSWORD1
	check_count 'Query OK, 0 rows affected' 7
	run_sql_file $cur/data/db2.prepare.user.sql $MYSQL_HOST2 $MYSQL_PORT2 $MYSQL_PASSWORD2
	check_count 'Query OK, 0 rows affected' 7

	run_dm_master $WORK_DIR/master $MASTER_PORT $cur/conf/dm-master.toml
	check_rpc_alive $cur/../bin/check_master_online 127.0.0.1:$MASTER_PORT
	run_dm_worker $WORK_DIR/worker1 $WORKER1_PORT $cur/conf/dm-worker1.toml
	check_rpc_alive $cur/../bin/check_worker_online 127.0.0.1:$WORKER1_PORT
	run_dm_worker $WORK_DIR/worker2 $WORKER2_PORT $cur/conf/dm-worker2.toml
	check_rpc_alive $cur/../bin/check_worker_online 127.0.0.1:$WORKER2_PORT
	# operate mysql config to worker
	cp $cur/conf/source1.yaml $WORK_DIR/source1.yaml
	cp $cur/conf/source2.yaml $WORK_DIR/source2.yaml
	sed -i "/relay-binlog-name/i\relay-dir: $WORK_DIR/worker1/relay_log" $WORK_DIR/source1.yaml
	sed -i "/relay-binlog-name/i\relay-dir: $WORK_DIR/worker2/relay_log" $WORK_DIR/source2.yaml
	dmctl_operate_source create $WORK_DIR/source1.yaml $SOURCE_ID1
	dmctl_operate_source create $WORK_DIR/source2.yaml $SOURCE_ID2

	# start DM task only
	dmctl_start_task "$cur/conf/dm-task.yaml" "--remove-meta"
	# Don't check task state here. The task may be finished very soon so that we can't get task state here.
	# check_metric $WORKER1_PORT 'dm_worker_task_state{source_id="mysql-replica-01",task="test"}' 3 1 3
	# check_metric $WORKER2_PORT 'dm_worker_task_state{source_id="mysql-replica-02",task="test"}' 3 1 3

	# use sync_diff_inspector to check full dump loader
	check_sync_diff $WORK_DIR $cur/conf/diff_config.toml

	echo "check dump files have been cleaned"
	ls $WORK_DIR/worker1/dumped_data.test && exit 1 || echo "worker1 auto removed dump files"
	ls $WORK_DIR/worker2/dumped_data.test && exit 1 || echo "worker2 auto removed dump files"
	# check task finished and metric cleaned
	check_metric_not_contains $WORKER1_PORT 'dm_worker_task_state{source_id="mysql-replica-01",task="test"}' 3
	check_metric_not_contains $WORKER2_PORT 'dm_worker_task_state{source_id="mysql-replica-02",task="test"}' 3
	run_sql_both_source "SET @@GLOBAL.SQL_MODE='ONLY_FULL_GROUP_BY,STRICT_TRANS_TABLES,NO_ZERO_IN_DATE,NO_ZERO_DATE,ERROR_FOR_DIVISION_BY_ZERO,NO_ENGINE_SUBSTITUTION'"
>>>>>>> 90b1fd64
}

cleanup_data full_mode
# also cleanup dm processes in case of last run failed
cleanup_process $*
run $*
cleanup_process $*

echo "[$(date)] <<<<<< test case $TEST_NAME success! >>>>>>"<|MERGE_RESOLUTION|>--- conflicted
+++ resolved
@@ -7,62 +7,6 @@
 WORK_DIR=$TEST_DIR/$TEST_NAME
 
 function fail_acquire_global_lock() {
-<<<<<<< HEAD
-    export GO_FAILPOINTS="github.com/pingcap/dm/dm/worker/TaskCheckInterval=return(\"500ms\")"
-
-    run_sql_file $cur/data/db1.prepare.sql $MYSQL_HOST1 $MYSQL_PORT1 $MYSQL_PASSWORD1
-    check_contains 'Query OK, 2 rows affected'
-    run_sql_file $cur/data/db2.prepare.sql $MYSQL_HOST2 $MYSQL_PORT2 $MYSQL_PASSWORD2
-    check_contains 'Query OK, 3 rows affected'
-
-    cp $cur/data/db1.prepare.user.sql $WORK_DIR/db1.prepare.user.sql
-    sed -i "/revoke create temporary/i\revoke reload on *.* from 'dm_full'@'%';" $WORK_DIR/db1.prepare.user.sql
-    run_sql_file $WORK_DIR/db1.prepare.user.sql $MYSQL_HOST1 $MYSQL_PORT1 $MYSQL_PASSWORD1
-    check_count 'Query OK, 0 rows affected' 8
-    cp $cur/data/db2.prepare.user.sql $WORK_DIR/db2.prepare.user.sql
-    sed -i "/revoke create temporary/i\revoke reload on *.* from 'dm_full'@'%';" $WORK_DIR/db2.prepare.user.sql
-    run_sql_file $WORK_DIR/db2.prepare.user.sql $MYSQL_HOST2 $MYSQL_PORT2 $MYSQL_PASSWORD2
-    check_count 'Query OK, 0 rows affected' 8
-
-    run_dm_master $WORK_DIR/master $MASTER_PORT $cur/conf/dm-master.toml
-    check_rpc_alive $cur/../bin/check_master_online 127.0.0.1:$MASTER_PORT
-    run_dm_worker $WORK_DIR/worker1 $WORKER1_PORT $cur/conf/dm-worker1.toml
-    check_rpc_alive $cur/../bin/check_worker_online 127.0.0.1:$WORKER1_PORT
-    cp $cur/conf/source1.yaml $WORK_DIR/source1.yaml
-    cp $cur/conf/source2.yaml $WORK_DIR/source2.yaml
-    sed -i "/relay-binlog-name/i\relay-dir: $WORK_DIR/worker1/relay_log" $WORK_DIR/source1.yaml
-    sed -i "/relay-binlog-name/i\relay-dir: $WORK_DIR/worker2/relay_log" $WORK_DIR/source2.yaml
-    dmctl_operate_source create $WORK_DIR/source1.yaml $SOURCE_ID1
-
-    run_dm_worker $WORK_DIR/worker2 $WORKER2_PORT $cur/conf/dm-worker2.toml
-    check_rpc_alive $cur/../bin/check_worker_online 127.0.0.1:$WORKER2_PORT
-    dmctl_operate_source create $WORK_DIR/source2.yaml $SOURCE_ID2
-
-    run_dm_ctl_with_retry $WORK_DIR "127.0.0.1:$MASTER_PORT" \
-        "start-relay -s $SOURCE_ID2 worker2" \
-        "\"result\": true" 1
-
-    cp $cur/conf/dm-task.yaml $WORK_DIR/dm-task.yaml
-    sed -i '/heartbeat-report-interval/i\ignore-checking-items: ["dump_privilege"]' $WORK_DIR/dm-task.yaml
-    run_dm_ctl $WORK_DIR "127.0.0.1:$MASTER_PORT" \
-        "start-task $WORK_DIR/dm-task.yaml --remove-meta"
-
-    # TaskCheckInterval set to 500ms
-    sleep 1
-
-    check_log_contains $WORK_DIR/worker1/log/dm-worker.log "you need (at least one of) the RELOAD privilege(s) for this operation"
-    check_log_contains $WORK_DIR/worker1/log/dm-worker.log "error is not resumable"
-    check_log_contains $WORK_DIR/worker2/log/dm-worker.log "you need (at least one of) the RELOAD privilege(s) for this operation"
-    check_log_contains $WORK_DIR/worker2/log/dm-worker.log "error is not resumable"
-
-    run_dm_ctl_with_retry $WORK_DIR "127.0.0.1:$MASTER_PORT" \
-        "query-status test" \
-        "\"stage\": \"Paused\"" 3 \
-        "you need (at least one of) the RELOAD privilege(s) for this operation" 2
-
-    cleanup_data full_mode
-    cleanup_process $*
-=======
 	export GO_FAILPOINTS="github.com/pingcap/dm/dm/worker/TaskCheckInterval=return(\"500ms\")"
 
 	run_sql_file $cur/data/db1.prepare.sql $MYSQL_HOST1 $MYSQL_PORT1 $MYSQL_PASSWORD1
@@ -98,7 +42,7 @@
 		"\"result\": true" 1
 
 	cp $cur/conf/dm-task.yaml $WORK_DIR/dm-task.yaml
-	sed -i '/timezone/i\ignore-checking-items: ["dump_privilege"]' $WORK_DIR/dm-task.yaml
+	sed -i '/heartbeat-report-interval/i\ignore-checking-items: ["dump_privilege"]' $WORK_DIR/dm-task.yaml
 	run_dm_ctl $WORK_DIR "127.0.0.1:$MASTER_PORT" \
 		"start-task $WORK_DIR/dm-task.yaml --remove-meta"
 
@@ -117,7 +61,6 @@
 
 	cleanup_data full_mode
 	cleanup_process $*
->>>>>>> 90b1fd64
 }
 
 function escape_schema() {
@@ -199,67 +142,13 @@
 }
 
 function run() {
-<<<<<<< HEAD
-    fail_acquire_global_lock
-    escape_schema
-    empty_data
-
-    run_sql_both_source "SET @@GLOBAL.SQL_MODE='NO_BACKSLASH_ESCAPES'"
-    run_sql_source1 "SET @@global.time_zone = '+01:00';"
-    run_sql_source2 "SET @@global.time_zone = '+02:00';"
-
-    run_sql_file $cur/data/db1.prepare.sql $MYSQL_HOST1 $MYSQL_PORT1 $MYSQL_PASSWORD1
-    check_contains 'Query OK, 2 rows affected'
-    run_sql_file $cur/data/db2.prepare.sql $MYSQL_HOST2 $MYSQL_PORT2 $MYSQL_PASSWORD2
-    check_contains 'Query OK, 3 rows affected'
-
-    # test load data with `"` in the table name
-    run_sql_source1 "create table full_mode.\`tb\"1\` (id int,name varchar(10), primary key(\`id\`));"
-    run_sql_source1 "insert into full_mode.\`tb\"1\` values(1,'haha');"
-    run_sql_source1 "insert into full_mode.\`tb\"1\` values(2,'hihi');"
-
-    run_sql_file $cur/data/db1.prepare.user.sql $MYSQL_HOST1 $MYSQL_PORT1 $MYSQL_PASSWORD1
-    check_count 'Query OK, 0 rows affected' 7
-    run_sql_file $cur/data/db2.prepare.user.sql $MYSQL_HOST2 $MYSQL_PORT2 $MYSQL_PASSWORD2
-    check_count 'Query OK, 0 rows affected' 7
-
-    run_dm_master $WORK_DIR/master $MASTER_PORT $cur/conf/dm-master.toml
-    check_rpc_alive $cur/../bin/check_master_online 127.0.0.1:$MASTER_PORT
-    run_dm_worker $WORK_DIR/worker1 $WORKER1_PORT $cur/conf/dm-worker1.toml
-    check_rpc_alive $cur/../bin/check_worker_online 127.0.0.1:$WORKER1_PORT
-    run_dm_worker $WORK_DIR/worker2 $WORKER2_PORT $cur/conf/dm-worker2.toml
-    check_rpc_alive $cur/../bin/check_worker_online 127.0.0.1:$WORKER2_PORT
-    # operate mysql config to worker
-    cp $cur/conf/source1.yaml $WORK_DIR/source1.yaml
-    cp $cur/conf/source2.yaml $WORK_DIR/source2.yaml
-    sed -i "/relay-binlog-name/i\relay-dir: $WORK_DIR/worker1/relay_log" $WORK_DIR/source1.yaml
-    sed -i "/relay-binlog-name/i\relay-dir: $WORK_DIR/worker2/relay_log" $WORK_DIR/source2.yaml
-    dmctl_operate_source create $WORK_DIR/source1.yaml $SOURCE_ID1
-    dmctl_operate_source create $WORK_DIR/source2.yaml $SOURCE_ID2
-
-    # start DM task only
-    dmctl_start_task "$cur/conf/dm-task.yaml" "--remove-meta"
-    # Don't check task state here. The task may be finished very soon so that we can't get task state here.
-    # check_metric $WORKER1_PORT 'dm_worker_task_state{source_id="mysql-replica-01",task="test"}' 3 1 3
-    # check_metric $WORKER2_PORT 'dm_worker_task_state{source_id="mysql-replica-02",task="test"}' 3 1 3
-
-    # use sync_diff_inspector to check full dump loader
-    check_sync_diff $WORK_DIR $cur/conf/diff_config.toml
-
-    echo "check dump files have been cleaned"
-    ls $WORK_DIR/worker1/dumped_data.test && exit 1 || echo "worker1 auto removed dump files"
-    ls $WORK_DIR/worker2/dumped_data.test && exit 1 || echo "worker2 auto removed dump files"
-    # check task finished and metric cleaned
-    check_metric_not_contains $WORKER1_PORT 'dm_worker_task_state{source_id="mysql-replica-01",task="test"}' 3
-    check_metric_not_contains $WORKER2_PORT 'dm_worker_task_state{source_id="mysql-replica-02",task="test"}' 3
-    run_sql_both_source "SET @@GLOBAL.SQL_MODE='ONLY_FULL_GROUP_BY,STRICT_TRANS_TABLES,NO_ZERO_IN_DATE,NO_ZERO_DATE,ERROR_FOR_DIVISION_BY_ZERO,NO_ENGINE_SUBSTITUTION'"
-    run_sql_both_source "SET @@GLOBAL.TIME_ZONE='SYSTEM';"
-=======
 	fail_acquire_global_lock
 	escape_schema
 	empty_data
 
 	run_sql_both_source "SET @@GLOBAL.SQL_MODE='NO_BACKSLASH_ESCAPES'"
+	run_sql_source1 "SET @@global.time_zone = '+01:00';"
+  run_sql_source2 "SET @@global.time_zone = '+02:00';"
 
 	run_sql_file $cur/data/db1.prepare.sql $MYSQL_HOST1 $MYSQL_PORT1 $MYSQL_PASSWORD1
 	check_contains 'Query OK, 2 rows affected'
@@ -306,7 +195,7 @@
 	check_metric_not_contains $WORKER1_PORT 'dm_worker_task_state{source_id="mysql-replica-01",task="test"}' 3
 	check_metric_not_contains $WORKER2_PORT 'dm_worker_task_state{source_id="mysql-replica-02",task="test"}' 3
 	run_sql_both_source "SET @@GLOBAL.SQL_MODE='ONLY_FULL_GROUP_BY,STRICT_TRANS_TABLES,NO_ZERO_IN_DATE,NO_ZERO_DATE,ERROR_FOR_DIVISION_BY_ZERO,NO_ENGINE_SUBSTITUTION'"
->>>>>>> 90b1fd64
+  run_sql_both_source "SET @@GLOBAL.TIME_ZONE='SYSTEM';"
 }
 
 cleanup_data full_mode
