#!/bin/bash

set -eu

cur=$( cd "$( dirname "${BASH_SOURCE[0]}" )" && pwd )
source $cur/../_utils/test_prepare
WORK_DIR=$TEST_DIR/$TEST_NAME
API_VERSION="v1alpha1"
# import helper functions
source $cur/lib.sh


function test_running() {
    echo "[$(date)] <<<<<< start test_running >>>>>>"
    cleanup
    prepare_sql
    start_cluster

    # make sure task to step in "Sync" stage
    run_dm_ctl_with_retry $WORK_DIR "127.0.0.1:$MASTER_PORT3" \
        "query-status test" \
        "\"stage\": \"Running\"" 2 \
        "\"unit\": \"Sync\"" 2

    echo "use sync_diff_inspector to check full dump loader"
    check_sync_diff $WORK_DIR $cur/conf/diff_config.toml

    echo "flush logs to force rotate binlog file"
    run_sql "flush logs;" $MYSQL_PORT1 $MYSQL_PASSWORD1
    run_sql "flush logs;" $MYSQL_PORT2 $MYSQL_PASSWORD2

    echo "apply increment data before restart dm-worker to ensure entering increment phase"
    run_sql_file_withdb $cur/data/db1.increment.sql $MYSQL_HOST1 $MYSQL_PORT1 $MYSQL_PASSWORD1 $ha_test
    run_sql_file_withdb $cur/data/db2.increment.sql $MYSQL_HOST2 $MYSQL_PORT2 $MYSQL_PASSWORD2 $ha_test

    sleep 3 # wait for flush checkpoint
    echo "use sync_diff_inspector to check increment data"
    check_sync_diff $WORK_DIR $cur/conf/diff_config.toml
    echo "[$(date)] <<<<<< finish test_running >>>>>>"
}


function test_multi_task_running() {
    echo "[$(date)] <<<<<< start test_multi_task_running >>>>>>"
    cleanup
    prepare_sql_multi_task
    start_multi_tasks_cluster

    # make sure task to step in "Sync" stage
    run_dm_ctl_with_retry $WORK_DIR "127.0.0.1:$MASTER_PORT3" \
        "query-status test" \
        "\"stage\": \"Running\"" 2 \
        "\"unit\": \"Sync\"" 2
    run_dm_ctl_with_retry $WORK_DIR "127.0.0.1:$MASTER_PORT3" \
        "query-status test2" \
        "\"stage\": \"Running\"" 2 \
        "\"unit\": \"Sync\"" 2

    echo "use sync_diff_inspector to check full dump loader"
    check_sync_diff $WORK_DIR $cur/conf/diff_config.toml
    check_sync_diff $WORK_DIR $cur/conf/diff_config_multi_task.toml

    echo "flush logs to force rotate binlog file"
    run_sql "flush logs;" $MYSQL_PORT1 $MYSQL_PASSWORD1
    run_sql "flush logs;" $MYSQL_PORT2 $MYSQL_PASSWORD2

    echo "apply increment data before restart dm-worker to ensure entering increment phase"
    run_sql_file_withdb $cur/data/db1.increment.sql $MYSQL_HOST1 $MYSQL_PORT1 $MYSQL_PASSWORD1 $ha_test
    run_sql_file_withdb $cur/data/db2.increment.sql $MYSQL_HOST2 $MYSQL_PORT2 $MYSQL_PASSWORD2 $ha_test
    run_sql_file_withdb $cur/data/db1.increment.sql $MYSQL_HOST1 $MYSQL_PORT1 $MYSQL_PASSWORD1 $ha_test2
    run_sql_file_withdb $cur/data/db2.increment.sql $MYSQL_HOST2 $MYSQL_PORT2 $MYSQL_PASSWORD2 $ha_test2

    sleep 3 # wait for flush checkpoint
    echo "use sync_diff_inspector to check increment data"
    check_sync_diff $WORK_DIR $cur/conf/diff_config.toml
    check_sync_diff $WORK_DIR $cur/conf/diff_config_multi_task.toml
    echo "[$(date)] <<<<<< finish test_multi_task_running >>>>>>"
}


function test_join_masters_and_worker {
    echo "[$(date)] <<<<<< start test_join_masters_and_worker >>>>>>"
    cleanup

    run_dm_master $WORK_DIR/master-join1 $MASTER_PORT1 $cur/conf/dm-master-join1.toml
    check_rpc_alive $cur/../bin/check_master_online 127.0.0.1:$MASTER_PORT1

    echo "query-status from unique master"
    run_dm_ctl_with_retry $WORK_DIR 127.0.0.1:$MASTER_PORT1 "query-status" '"result": true' 1

    run_dm_master $WORK_DIR/master-join2 $MASTER_PORT2 $cur/conf/dm-master-join2.toml
    check_rpc_alive $cur/../bin/check_master_online 127.0.0.1:$MASTER_PORT2
    sleep 5
    run_dm_master $WORK_DIR/master-join3 $MASTER_PORT3 $cur/conf/dm-master-join3.toml
    check_rpc_alive $cur/../bin/check_master_online 127.0.0.1:$MASTER_PORT3
    sleep 5
    run_dm_master $WORK_DIR/master-join4 $MASTER_PORT4 $cur/conf/dm-master-join4.toml
    check_rpc_alive $cur/../bin/check_master_online 127.0.0.1:$MASTER_PORT4
    sleep 5
    run_dm_master $WORK_DIR/master-join5 $MASTER_PORT5 $cur/conf/dm-master-join5.toml
    check_rpc_alive $cur/../bin/check_master_online 127.0.0.1:$MASTER_PORT5

    run_dm_ctl_with_retry $WORK_DIR 127.0.0.1:$MASTER_PORT2 "query-status" '"result": true' 1
    run_dm_ctl_with_retry $WORK_DIR 127.0.0.1:$MASTER_PORT3 "query-status" '"result": true' 1
    run_dm_ctl_with_retry $WORK_DIR 127.0.0.1:$MASTER_PORT4 "query-status" '"result": true' 1
    run_dm_ctl_with_retry $WORK_DIR 127.0.0.1:$MASTER_PORT5 "query-status" '"result": true' 1

    echo "join worker with dm-master1 endpoint"
    run_dm_worker $WORK_DIR/worker2 $WORKER2_PORT $cur/conf/dm-worker-join2.toml
    check_rpc_alive $cur/../bin/check_worker_online 127.0.0.1:$WORKER2_PORT

    echo "kill dm-master-join1"
    ps aux | grep dm-master-join1 | awk '{print $2}' | xargs kill || true
    check_port_offline $MASTER_PORT1 20
    rm -rf $WORK_DIR/master1/default.master1

    run_dm_ctl_with_retry $WORK_DIR 127.0.0.1:$MASTER_PORT2 "list-member --worker --name=worker2" '"stage": "free",' 1

    sleep 5

    echo "join worker with 5 masters endpoint"
    run_dm_worker $WORK_DIR/worker1 $WORKER1_PORT $cur/conf/dm-worker-join1.toml
    check_rpc_alive $cur/../bin/check_worker_online 127.0.0.1:$WORKER1_PORT
    
    echo "query-status from master2"
    run_dm_ctl_with_retry $WORK_DIR 127.0.0.1:$MASTER_PORT2 "query-status" '"result": true' 1

    echo "[$(date)] <<<<<< finish test_join_masters_and_worker >>>>>>"
}


function test_kill_master() {
    echo "[$(date)] <<<<<< start test_kill_master >>>>>>"
    test_running

    echo "kill dm-master1"
    ps aux | grep dm-master1 | awk '{print $2}' | xargs kill || true
    check_port_offline $MASTER_PORT1 20
    rm -rf $WORK_DIR/master1/default.master1

    echo "waiting 5 seconds"
    sleep 5
    echo "check task is running"
    check_http_alive 127.0.0.1:$MASTER_PORT2/apis/${API_VERSION}/status/test '"name":"test","stage":"Running"' 10

    echo "check master2,3 are running"
    run_dm_ctl_with_retry $WORK_DIR "127.0.0.1:$MASTER_PORT2" \
        "query-status test" \
        "\"stage\": \"Running\"" 2

    run_dm_ctl_with_retry $WORK_DIR "127.0.0.1:$MASTER_PORT3" \
        "query-status test" \
        "\"stage\": \"Running\"" 2

    run_sql_file_withdb $cur/data/db1.increment2.sql $MYSQL_HOST1 $MYSQL_PORT1 $MYSQL_PASSWORD1 $ha_test
    run_sql_file_withdb $cur/data/db2.increment2.sql $MYSQL_HOST2 $MYSQL_PORT2 $MYSQL_PASSWORD2 $ha_test
    sleep 2

    echo "use sync_diff_inspector to check increment2 data now!"
    check_sync_diff $WORK_DIR $cur/conf/diff_config.toml
    echo "[$(date)] <<<<<< finish test_kill_master >>>>>>"
}


function test_kill_and_isolate_worker() {
    echo "[$(date)] <<<<<< start test_kill_and_isolate_worker >>>>>>"
    test_running


    echo "kill dm-worker2"
    ps aux | grep dm-worker2 |awk '{print $2}'|xargs kill || true
    check_port_offline $WORKER2_PORT 20
    rm -rf $WORK_DIR/worker2/relay_log
    run_dm_ctl_with_retry $WORK_DIR "127.0.0.1:$MASTER_PORT1" \
    "query-status test" \
    "\"result\": false" 1

    run_dm_worker $WORK_DIR/worker3 $WORKER3_PORT $cur/conf/dm-worker3.toml
    check_rpc_alive $cur/../bin/check_worker_online 127.0.0.1:$WORKER3_PORT

    echo "wait and check task running"
    check_http_alive 127.0.0.1:$MASTER_PORT/apis/${API_VERSION}/status/test '"name":"test","stage":"Running"' 10

    run_dm_worker $WORK_DIR/worker4 $WORKER4_PORT $cur/conf/dm-worker4.toml
    check_rpc_alive $cur/../bin/check_worker_online 127.0.0.1:$WORKER4_PORT

    echo "restart dm-worker3"
    ps aux | grep dm-worker3 |awk '{print $2}'|xargs kill || true
    check_port_offline $WORKER3_PORT 20
    rm -rf $WORK_DIR/worker3/relay_log

    echo "wait and check task running"
    check_http_alive 127.0.0.1:$MASTER_PORT/apis/${API_VERSION}/status/test '"name":"test","stage":"Running"' 10

    run_dm_worker $WORK_DIR/worker3 $WORKER3_PORT $cur/conf/dm-worker3.toml
    check_rpc_alive $cur/../bin/check_worker_online 127.0.0.1:$WORKER3_PORT

    echo "isolate dm-worker4"
    isolate_worker 4 "isolate"
    run_dm_ctl_with_retry $WORK_DIR "127.0.0.1:$MASTER_PORT1" \
        "query-status test" \
        "\"stage\": \"Running\"" 2

    echo "isolate dm-worker3"
    isolate_worker 3 "isolate"
    run_dm_ctl_with_retry $WORK_DIR "127.0.0.1:$MASTER_PORT1" \
        "query-status test" \
        "\"stage\": \"Running\"" 1 \
        "\"result\": false" 1
    
    echo "disable isolate dm-worker4"
    isolate_worker 4 "disable_isolate"
    run_dm_ctl_with_retry $WORK_DIR "127.0.0.1:$MASTER_PORT1" \
        "query-status test" \
        "\"stage\": \"Running\"" 2

    echo "query-status from all dm-master"
    run_dm_ctl_with_retry $WORK_DIR "127.0.0.1:$MASTER_PORT1" \
        "query-status test" \
        "\"stage\": \"Running\"" 2

    run_dm_ctl_with_retry $WORK_DIR "127.0.0.1:$MASTER_PORT2" \
        "query-status test" \
        "\"stage\": \"Running\"" 2

    run_dm_ctl_with_retry $WORK_DIR "127.0.0.1:$MASTER_PORT3" \
        "query-status test" \
        "\"stage\": \"Running\"" 2
    
    run_dm_ctl $WORK_DIR "127.0.0.1:$MASTER_PORT" \
        "pause-task test"\
        "\"result\": true" 3
    
    echo "restart worker4"
    ps aux | grep dm-worker4 |awk '{print $2}'|xargs kill || true
    check_port_offline $WORKER4_PORT 20
    rm -rf $WORK_DIR/worker4/relay_log
    run_dm_worker $WORK_DIR/worker4 $WORKER4_PORT $cur/conf/dm-worker4.toml
    check_rpc_alive $cur/../bin/check_worker_online 127.0.0.1:$WORKER4_PORT

    run_dm_ctl $WORK_DIR "127.0.0.1:$MASTER_PORT" \
        "resume-task test"\
        "\"result\": true" 3

    run_sql_file_withdb $cur/data/db1.increment2.sql $MYSQL_HOST1 $MYSQL_PORT1 $MYSQL_PASSWORD1 $ha_test
    run_sql_file_withdb $cur/data/db2.increment2.sql $MYSQL_HOST2 $MYSQL_PORT2 $MYSQL_PASSWORD2 $ha_test
    sleep 2

    echo "use sync_diff_inspector to check increment2 data now!"
    check_sync_diff $WORK_DIR $cur/conf/diff_config.toml
    echo "[$(date)] <<<<<< finish test_kill_and_isolate_worker >>>>>>"
}

# usage: test_kill_master_in_sync leader
# or: test_kill_master_in_sync follower (default)
function test_kill_master_in_sync() {
    echo "[$(date)] <<<<<< start test_kill_master_in_sync >>>>>>"
    test_running

    echo "start dumping SQLs into source"
    load_data $MYSQL_PORT1 $MYSQL_PASSWORD1 "a" &
    load_data $MYSQL_PORT2 $MYSQL_PASSWORD2 "b" &

    ps aux | grep dm-master1 |awk '{print $2}'|xargs kill || true
    check_port_offline $MASTER_PORT1 20

    echo "wait and check task running"
    sleep 1
    check_http_alive 127.0.0.1:$MASTER_PORT2/apis/${API_VERSION}/status/test '"name":"test","stage":"Running"' 10
    run_dm_ctl_with_retry $WORK_DIR "127.0.0.1:$MASTER_PORT2" \
        "query-status test" \
        "\"stage\": \"Running\"" 2

    # waiting for syncing
    wait

    echo "wait for dm to sync"
    sleep 1
    echo "use sync_diff_inspector to check data now!"
    check_sync_diff $WORK_DIR $cur/conf/diff_config.toml
    echo "[$(date)] <<<<<< finish test_kill_master_in_sync >>>>>>"
}

function test_kill_worker_in_sync() {
    echo "[$(date)] <<<<<< start test_kill_worker_in_sync >>>>>>"
    test_running

    echo "start dumping SQLs into source"
    load_data $MYSQL_PORT1 $MYSQL_PASSWORD1 "a" &
    load_data $MYSQL_PORT2 $MYSQL_PASSWORD2 "b" &

    echo "kill dm-worker1"
    ps aux | grep dm-worker1 |awk '{print $2}'|xargs kill || true
    echo "kill dm-worker2"
    ps aux | grep dm-worker2 |awk '{print $2}'|xargs kill || true
    echo "start worker3"
    run_dm_worker $WORK_DIR/worker3 $WORKER3_PORT $cur/conf/dm-worker3.toml
    check_rpc_alive $cur/../bin/check_worker_online 127.0.0.1:$WORKER3_PORT
    echo "start worker4"
    run_dm_worker $WORK_DIR/worker4 $WORKER4_PORT $cur/conf/dm-worker4.toml
    check_rpc_alive $cur/../bin/check_worker_online 127.0.0.1:$WORKER4_PORT


    echo "wait and check task running"
    check_http_alive 127.0.0.1:$MASTER_PORT/apis/${API_VERSION}/status/test '"name":"test","stage":"Running"' 10

    echo "query-status from all dm-master"
    run_dm_ctl_with_retry $WORK_DIR "127.0.0.1:$MASTER_PORT1" \
        "query-status test" \
        "\"stage\": \"Running\"" 2

    run_dm_ctl_with_retry $WORK_DIR "127.0.0.1:$MASTER_PORT2" \
        "query-status test" \
        "\"stage\": \"Running\"" 2

    run_dm_ctl_with_retry $WORK_DIR "127.0.0.1:$MASTER_PORT3" \
        "query-status test" \
        "\"stage\": \"Running\"" 2

    # waiting for syncing
    wait

    echo "wait for dm to sync"
    sleep 1

    echo "use sync_diff_inspector to check data now!"
    check_sync_diff $WORK_DIR $cur/conf/diff_config.toml
    echo "[$(date)] <<<<<< finish test_kill_worker_in_sync >>>>>>"
}

function test_standalone_running() {
    echo "[$(date)] <<<<<< start test_standalone_running >>>>>>"
    cleanup
    prepare_sql
    start_standalone_cluster

    echo "use sync_diff_inspector to check full dump loader"
    check_sync_diff $WORK_DIR $cur/conf/diff-standalone-config.toml

    echo "flush logs to force rotate binlog file"
    run_sql "flush logs;" $MYSQL_PORT1 $MYSQL_PASSWORD1

    echo "apply increment data before restart dm-worker to ensure entering increment phase"
    run_sql_file_withdb $cur/data/db1.increment.sql $MYSQL_HOST1 $MYSQL_PORT1 $MYSQL_PASSWORD1 $ha_test

    echo "use sync_diff_inspector to check increment data"
    check_sync_diff $WORK_DIR $cur/conf/diff-standalone-config.toml

    cp $cur/conf/source2.toml $WORK_DIR/source2.toml
    sed -i "/relay-binlog-name/i\relay-dir = \"$WORK_DIR/worker2/relay_log\"" $WORK_DIR/source2.toml
    dmctl_operate_source create $WORK_DIR/source2.toml $SOURCE_ID2
    run_dm_ctl $WORK_DIR "127.0.0.1:$MASTER_PORT" \
        "start-task $cur/conf/standalone-task2.yaml" \
        "\"result\": false" 1

    run_dm_worker $WORK_DIR/worker2 $WORKER2_PORT $cur/conf/dm-worker2.toml
    check_rpc_alive $cur/../bin/check_worker_online 127.0.0.1:$WORKER2_PORT

    run_dm_ctl $WORK_DIR "127.0.0.1:$MASTER_PORT" \
        "start-task $cur/conf/standalone-task2.yaml" \
        "\"result\": true" 2 \
        "\"source\": \"$SOURCE_ID2\"" 1

    worker=$($PWD/bin/dmctl.test DEVEL --master-addr "127.0.0.1:$MASTER_PORT" query-status test2 \
        | grep 'worker' | awk -F: '{print $2}')
    worker_name=${worker:0-9:7}
    worker_idx=${worker_name:0-1:1}
    worker_ports=(0 WORKER1_PORT WORKER2_PORT)

    run_dm_ctl_with_retry $WORK_DIR "127.0.0.1:$MASTER_PORT" \
        "query-status"\
        "\"taskStatus\": \"Running\"" 2
    
    echo "kill $worker_name"
    ps aux | grep dm-worker${worker_idx} |awk '{print $2}'|xargs kill || true
    check_port_offline ${worker_ports[$worker_idx]} 20
    rm -rf $WORK_DIR/worker${worker_idx}/relay_log

    # test running, test2 fail
    run_dm_ctl_with_retry $WORK_DIR "127.0.0.1:$MASTER_PORT" \
        "query-status"\
        "\"taskStatus\": \"Running\"" 1
    
    run_dm_ctl_with_retry $WORK_DIR "127.0.0.1:$MASTER_PORT" \
        "stop-task test2"\
        "\"result\": true" 1
    
    run_dm_ctl_with_retry $WORK_DIR "127.0.0.1:$MASTER_PORT" \
        "start-task $cur/conf/standalone-task2.yaml"\
        "\"result\": false" 1

    # test should still running
    run_dm_ctl_with_retry $WORK_DIR "127.0.0.1:$MASTER_PORT" \
        "query-status test"\
        "\"stage\": \"Running\"" 1

    echo "[$(date)] <<<<<< finish test_standalone_running >>>>>>"
}


function test_pause_task() {
    echo "[$(date)] <<<<<< start test_pause_task >>>>>>"
    test_multi_task_running

    echo "start dumping SQLs into source"
    load_data $MYSQL_PORT1 $MYSQL_PASSWORD1 "a" &
    load_data $MYSQL_PORT2 $MYSQL_PASSWORD2 "b" &

    # TODO: After change execErrorDetected to execError, remove this line
    sleep 1
    task_name=(test test2)
    for name in ${task_name[@]}; do
        echo "pause tasks $name"
        run_dm_ctl $WORK_DIR "127.0.0.1:$MASTER_PORT" \
            "pause-task $name"\
            "\"result\": true" 3

        # pause twice, just used to test pause by the way
        run_dm_ctl $WORK_DIR "127.0.0.1:$MASTER_PORT" \
            "pause-task $name"\
            "\"result\": true" 3
        
        run_dm_ctl $WORK_DIR "127.0.0.1:$MASTER_PORT" \
            "query-status $name"\
            "\"stage\": \"Paused\"" 2
    done

    sleep 1

    for name in ${task_name[@]}; do
        echo "resume tasks $name"
        run_dm_ctl $WORK_DIR "127.0.0.1:$MASTER_PORT" \
            "resume-task $name"\
            "\"result\": true" 3

        # resume twice, just used to test resume by the way
        run_dm_ctl $WORK_DIR "127.0.0.1:$MASTER_PORT" \
            "resume-task $name"\
            "\"result\": true" 3
        
        run_dm_ctl $WORK_DIR "127.0.0.1:$MASTER_PORT" \
            "query-status $name"\
            "\"stage\": \"Running\"" 2
    done

    # waiting for syncing
    wait
    sleep 1

    echo "use sync_diff_inspector to check increment data"
    check_sync_diff $WORK_DIR $cur/conf/diff_config.toml
    check_sync_diff $WORK_DIR $cur/conf/diff_config_multi_task.toml
    echo "[$(date)] <<<<<< finish test_pause_task >>>>>>"
}

function test_stop_task() {
    echo "[$(date)] <<<<<< start test_stop_task >>>>>>"
    test_multi_task_running

    echo "start dumping SQLs into source"
    load_data $MYSQL_PORT1 $MYSQL_PASSWORD1 "a" &
    load_data $MYSQL_PORT2 $MYSQL_PASSWORD2 "b" &

    task_name=(test test2)
    task_config=(dm-task.yaml dm-task2.yaml)
    for name in ${task_name[@]}; do
        echo "stop tasks $name"
        run_dm_ctl $WORK_DIR "127.0.0.1:$MASTER_PORT" \
            "stop-task $name"\
            "\"result\": true" 3
        
        run_dm_ctl $WORK_DIR "127.0.0.1:$MASTER_PORT" \
            "query-status $name"\
            "\"result\": false" 1
    done

    sleep 1

    run_dm_ctl_with_retry $WORK_DIR 127.0.0.1:$MASTER_PORT2 "list-member --worker" '"stage": "bound",' 2

    for idx in $(seq 0 1); do
        echo "start tasks $cur/conf/${task_config[$idx]}"
        run_dm_ctl $WORK_DIR "127.0.0.1:$MASTER_PORT" \
            "start-task $cur/conf/${task_config[$idx]}"\
            "\"result\": true" 3 \
            "\"source\": \"$SOURCE_ID1\"" 1 \
            "\"source\": \"$SOURCE_ID2\"" 1

        run_dm_ctl $WORK_DIR "127.0.0.1:$MASTER_PORT" \
        "query-status ${task_name[$idx]}"\
        "\"stage\": \"Running\"" 2
    done

    # waiting for syncing
    wait
    sleep 1

    echo "use sync_diff_inspector to check increment data"
    check_sync_diff $WORK_DIR $cur/conf/diff_config.toml
    check_sync_diff $WORK_DIR $cur/conf/diff_config_multi_task.toml
    echo "[$(date)] <<<<<< finish test_stop_task >>>>>>"
}


function test_multi_task_reduce_and_restart_worker() {
    echo "[$(date)] <<<<<< start test_multi_task_reduce_and_restart_worker >>>>>>"
    test_multi_task_running

    echo "start dumping SQLs into source"
    load_data $MYSQL_PORT1 $MYSQL_PASSWORD1 "a" &
    load_data $MYSQL_PORT2 $MYSQL_PASSWORD2 "b" &
    load_data $MYSQL_PORT1 $MYSQL_PASSWORD1 "a" $ha_test2 &
    load_data $MYSQL_PORT2 $MYSQL_PASSWORD2 "b" $ha_test2 &
    worker_ports=($WORKER1_PORT $WORKER2_PORT $WORKER3_PORT $WORKER4_PORT $WORKER5_PORT)

    # find which worker is in use
    task_name=(test test2)
    worker_inuse=("")     # such as ("worker1" "worker4")
    status=$($PWD/bin/dmctl.test DEVEL --master-addr "127.0.0.1:$MASTER_PORT" query-status test \
        | grep 'worker' | awk -F: '{print $2}')
    echo $status
    for w in ${status[@]}; do
        worker_inuse=(${worker_inuse[*]} ${w:0-9:7})
        echo "find workers: ${w:0-9:7} for task: test"
    done
    echo "find all workers: ${worker_inuse[@]} (total: ${#worker_inuse[@]})"

    for idx in $(seq 1 5); do
        if [[ ! " ${worker_inuse[@]} " =~ " worker${idx} " ]]; then
            echo "restart unuse worker${idx}"

            echo "try to kill worker port ${worker_ports[$[ $idx - 1 ] ]}"
            ps aux | grep dm-worker${idx} |awk '{print $2}'|xargs kill || true
            check_port_offline ${worker_ports[$[ $idx - 1] ]} 20

            echo "start dm-worker${idx}"
            run_dm_worker $WORK_DIR/worker${idx} ${worker_ports[$[ $idx - 1] ]} $cur/conf/dm-worker${idx}.toml
            check_rpc_alive $cur/../bin/check_worker_online 127.0.0.1:${worker_ports[$[ $idx - 1] ]}
        fi
    done

    for ((i=0; i < ${#worker_inuse[@]}; i++)); do
        wk=${worker_inuse[$i]:0-1:1} # get worker id, such as ("1", "4")
        echo "try to kill worker port ${worker_ports[$[ $wk - 1 ] ]}" # get relative worker port 
        ps aux | grep dm-${worker_inuse[$i]} |awk '{print $2}'|xargs kill || true
        check_port_offline ${worker_ports[$[ $wk - 1] ]} 20
        # just one worker was killed should be safe
        echo "${worker_inuse[$i]} was killed"
        if [ $i = 0 ]; then
            for name in ${task_name[@]}; do
                run_dm_ctl_with_retry $WORK_DIR "127.0.0.1:$MASTER_PORT" \
                    "query-status $name"\
                    "\"stage\": \"Running\"" 2
            done

            # waiting for syncing
            wait
            sleep 2
            echo "use sync_diff_inspector to check increment data"
            check_sync_diff $WORK_DIR $cur/conf/diff_config.toml
            check_sync_diff $WORK_DIR $cur/conf/diff_config_multi_task.toml
            echo "data checked after one worker was killed"
        else
            status_str=""
            for name in ${task_name[@]}; do
                status_str=$status_str$($PWD/bin/dmctl.test DEVEL --master-addr "127.0.0.1":$MASTER_PORT query-status $name)
            done
            search_str="\"stage\": \"Running\""
            running_count=$(echo $status_str | sed "s/$search_str/$search_str\n/g" | grep -c "$search_str")
            if [ $running_count != 4 ]; then
                echo "error running worker"
                exit 1
            fi
        fi
    done
    echo "[$(date)] <<<<<< finish test_multi_task_reduce_and_restart_worker >>>>>>"
}


function test_isolate_master_and_worker() {
    echo "[$(date)] <<<<<< start test_isolate_master_and_worker >>>>>>"

    test_multi_task_running

    # join master4 and master5
    run_dm_master $WORK_DIR/master-join4 $MASTER_PORT4 $cur/conf/dm-master-join4.toml
    check_rpc_alive $cur/../bin/check_master_online 127.0.0.1:$MASTER_PORT4
    sleep 5
    run_dm_master $WORK_DIR/master-join5 $MASTER_PORT5 $cur/conf/dm-master-join5.toml
    check_rpc_alive $cur/../bin/check_master_online 127.0.0.1:$MASTER_PORT5
    sleep 5

    master_ports=($MASTER_PORT1 $MASTER_PORT2 $MASTER_PORT3 $MASTER_PORT4 $MASTER_PORT5)
    alive=(1 2 3 4 5)

    leader=($(get_leader $WORK_DIR 127.0.0.1:${master_ports[${alive[0]}-1]}))
    leader_idx=${leader:6}
    echo "try to isolate leader dm-master$leader_idx"
    isolate_master $leader_idx "isolate"
    for idx in "${!alive[@]}"; do
        if [[ ${alive[idx]} = $leader_idx ]]; then
            unset 'alive[idx]'
        fi
    done
    alive=("${alive[@]}")

    new_leader=($(get_leader $WORK_DIR 127.0.0.1:${master_ports[${alive[0]}-1]}))
    new_leader_idx=${new_leader:6}
    new_leader_port=${master_ports[$new_leader_idx-1]}
    follower_idx=${alive[0]}
    if [[ $follower_idx = $new_leader_idx ]]; then
        follower_idx=${alive[1]}
    fi

    echo "try to isolate follower dm-master$follower_idx"
    isolate_master $follower_idx "isolate"
    for idx in "${!alive[@]}"; do
        if [[ ${alive[idx]} = $follower_idx ]]; then
            unset 'alive[idx]'
        fi
    done
    alive=("${alive[@]}")

    # find which worker is in use
    task_name=(test test2)
    worker_inuse=("")     # such as ("worker1" "worker4")
    status=$($PWD/bin/dmctl.test DEVEL --master-addr "127.0.0.1:$new_leader_port" query-status test \
        | grep 'worker' | awk -F: '{print $2}')
    echo $status
    for w in ${status[@]}; do
        worker_inuse=(${worker_inuse[*]} ${w:0-9:7})
        echo "find workers: ${w:0-9:7} for task: test"
    done
    echo "find all workers: ${worker_inuse[@]} (total: ${#worker_inuse[@]})"

    for ((i=0; i < ${#worker_inuse[@]}; i++)); do
        wk=${worker_inuse[$i]:0-1:1} # get worker id, such as ("1", "4")
        echo "try to isolate dm-worker$wk"
        isolate_worker $wk "isolate"
    done

    run_dm_ctl_with_retry $WORK_DIR "127.0.0.1:$new_leader_port" \
            "pause-task test"\
            "\"result\": true" 3

<<<<<<< HEAD
        # wait for load data
        wait
        sleep 3

        echo "use sync_diff_inspector to check increment data"
        check_sync_diff $WORK_DIR $cur/conf/diff_config.toml
=======
    run_sql "DROP TABLE if exists $ha_test.ta;" $TIDB_PORT $TIDB_PASSWORD
    run_sql "DROP TABLE if exists $ha_test.tb;" $TIDB_PORT $TIDB_PASSWORD
    load_data $MYSQL_PORT1 $MYSQL_PASSWORD1 "a" &
    load_data $MYSQL_PORT2 $MYSQL_PASSWORD2 "b" &
>>>>>>> 2c8f4a6a

    run_dm_ctl_with_retry $WORK_DIR "127.0.0.1:$new_leader_port" \
        "resume-task test"\
        "\"result\": true" 3 # wait for load data wait
    wait
    sleep 3

    echo "use sync_diff_inspector to check increment data"
    check_sync_diff $WORK_DIR $cur/conf/diff_config.toml 10

    echo "[$(date)] <<<<<< finish test_isolate_master_and_worker >>>>>>"
}


function run() {
    test_join_masters_and_worker               # TICASE-928, 930, 931, 961, 932, 957
    test_kill_master                           # TICASE-996, 958
    test_kill_and_isolate_worker               # TICASE-968, 973, 1002, 975, 969, 972, 974, 970, 971, 976, 978, 988
    test_kill_master_in_sync
    test_kill_worker_in_sync
    test_standalone_running                    # TICASE-929, 959, 960, 967, 977, 980, 983
    test_pause_task                            # TICASE-990
    test_multi_task_reduce_and_restart_worker  # TICASE-968, 994, 995, 964, 966, 979, 981, 982, 985, 986, 989, 993
    test_isolate_master_and_worker             # TICASE-934, 935, 936, 987, 992, 998, 999
    test_stop_task                             # TICASE-991, 984
}


cleanup_data $ha_test
cleanup_data $ha_test2
# also cleanup dm processes in case of last run failed
cleanup_process $*
run $*
cleanup_process $*

echo "[$(date)] <<<<<< test case $TEST_NAME success! >>>>>>"<|MERGE_RESOLUTION|>--- conflicted
+++ resolved
@@ -643,19 +643,10 @@
             "pause-task test"\
             "\"result\": true" 3
 
-<<<<<<< HEAD
-        # wait for load data
-        wait
-        sleep 3
-
-        echo "use sync_diff_inspector to check increment data"
-        check_sync_diff $WORK_DIR $cur/conf/diff_config.toml
-=======
     run_sql "DROP TABLE if exists $ha_test.ta;" $TIDB_PORT $TIDB_PASSWORD
     run_sql "DROP TABLE if exists $ha_test.tb;" $TIDB_PORT $TIDB_PASSWORD
     load_data $MYSQL_PORT1 $MYSQL_PASSWORD1 "a" &
     load_data $MYSQL_PORT2 $MYSQL_PASSWORD2 "b" &
->>>>>>> 2c8f4a6a
 
     run_dm_ctl_with_retry $WORK_DIR "127.0.0.1:$new_leader_port" \
         "resume-task test"\
@@ -664,7 +655,7 @@
     sleep 3
 
     echo "use sync_diff_inspector to check increment data"
-    check_sync_diff $WORK_DIR $cur/conf/diff_config.toml 10
+    check_sync_diff $WORK_DIR $cur/conf/diff_config.toml
 
     echo "[$(date)] <<<<<< finish test_isolate_master_and_worker >>>>>>"
 }
