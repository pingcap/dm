#!/bin/bash
# tools to run dmctl from command line
# parameter 1: work directory
# parameter 2: master-addr port
# parameter 3: command
# parameter 4...: check output content and count

workdir=$1
master_addr=$2
cmd=$3

shift 3

PWD=$(pwd)
binary=$PWD/bin/dmctl.test
ts=$(date +"%s")
dmctl_log=$workdir/dmctl.$ts.log
pid=$$

all_matched=true
echo "dmctl test cmd: \"$cmd\""
for ((k = 0; k < 10; k++)); do
<<<<<<< HEAD
	echo "dmctl test cmd: \"$cmd\""
	echo "$cmd" | $binary -test.coverprofile="$TEST_DIR/cov.$TEST_NAME.dmctl.$ts.$pid.out" DEVEL --master-addr=$master_addr >$dmctl_log 2>&1
=======
	echo "$cmd" | $binary -test.coverprofile="$TEST_DIR/cov.$TEST_NAME.dmctl.$ts.$pid.out" DEVEL -master-addr=$master_addr >$dmctl_log 2>&1
>>>>>>> ef893435
	all_matched=true
	for ((i = 1; i < $#; i += 2)); do
		j=$((i + 1))
		value=${!i}
		expected=${!j}
		got=$(sed "s/$value/$value\n/g" $dmctl_log | grep -c "$value")
		echo "got=$got expected=$expected"
		if [ "$got" != "$expected" ]; then
			echo "command: $cmd $value count: $got != expected: $expected, failed the $k-th time, will retry again"
			all_matched=false
			break
		fi
	done

	if $all_matched; then
		exit 0
	fi

	sleep 2
done

cat $dmctl_log
exit 1<|MERGE_RESOLUTION|>--- conflicted
+++ resolved
@@ -20,12 +20,7 @@
 all_matched=true
 echo "dmctl test cmd: \"$cmd\""
 for ((k = 0; k < 10; k++)); do
-<<<<<<< HEAD
-	echo "dmctl test cmd: \"$cmd\""
 	echo "$cmd" | $binary -test.coverprofile="$TEST_DIR/cov.$TEST_NAME.dmctl.$ts.$pid.out" DEVEL --master-addr=$master_addr >$dmctl_log 2>&1
-=======
-	echo "$cmd" | $binary -test.coverprofile="$TEST_DIR/cov.$TEST_NAME.dmctl.$ts.$pid.out" DEVEL -master-addr=$master_addr >$dmctl_log 2>&1
->>>>>>> ef893435
 	all_matched=true
 	for ((i = 1; i < $#; i += 2)); do
 		j=$((i + 1))
