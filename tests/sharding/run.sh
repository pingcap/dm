#!/bin/bash

set -eu

cur=$(cd "$(dirname "${BASH_SOURCE[0]}")" && pwd)
source $cur/../_utils/test_prepare
WORK_DIR=$TEST_DIR/$TEST_NAME

function checksum() {
<<<<<<< HEAD
    read -d '' sql <<EOF
=======
	read -d '' sql <<EOF
>>>>>>> 1b6b2af7
SELECT BIT_XOR(CAST(CRC32(CONCAT_WS(',', uid, name, info, age, id_gen,
    CONCAT(ISNULL(uid), ISNULL(name), ISNULL(info), ISNULL(age), ISNULL(id_gen)))) AS UNSIGNED)) AS checksum
    FROM db_target.t_target WHERE (uid > 70000);
EOF
	run_sql "$sql" $TIDB_PORT $TIDB_PASSWORD
	echo $(tail -n 1 "$TEST_DIR/sql_res.$TEST_NAME.txt")
}

function run() {
<<<<<<< HEAD
    run_sql "SET @@GLOBAL.SQL_MODE='NO_ZERO_IN_DATE,NO_ZERO_DATE'" $MYSQL_PORT1 $MYSQL_PASSWORD1
    run_sql "SET @@GLOBAL.SQL_MODE='ANSI_QUOTES'" $MYSQL_PORT2 $MYSQL_PASSWORD2

    run_sql_file $cur/data/db1.prepare.sql $MYSQL_HOST1 $MYSQL_PORT1 $MYSQL_PASSWORD1
    check_contains 'Query OK, 2 rows affected'
    run_sql_file $cur/data/db2.prepare.sql $MYSQL_HOST2 $MYSQL_PORT2 $MYSQL_PASSWORD2
    check_contains 'Query OK, 3 rows affected'

    run_dm_master $WORK_DIR/master $MASTER_PORT $cur/conf/dm-master.toml
    check_rpc_alive $cur/../bin/check_master_online 127.0.0.1:$MASTER_PORT
    check_metric $MASTER_PORT 'start_leader_counter' 3 0 2

    # now, for pessimistic shard DDL, if interrupted after executed DDL but before flush checkpoint,
    # re-sync this DDL will cause the source try to sync the DDL of the previous lock again,
    # this will need to recover the replication manually,
    # so we do not interrupt the replication after executed DDL for this test case.
    #
    # now, for pessimistic shard DDL, owner and non-owner will reach a stage often not at the same time,
    # in order to simply the check and resume flow, only enable the failpoint for one DM-worker.
    export GO_FAILPOINTS="github.com/pingcap/dm/syncer/FlushCheckpointStage=return(2)"
    run_dm_worker $WORK_DIR/worker1 $WORKER1_PORT $cur/conf/dm-worker1.toml
    check_rpc_alive $cur/../bin/check_worker_online 127.0.0.1:$WORKER1_PORT
    export GO_FAILPOINTS=''

    run_dm_worker $WORK_DIR/worker2 $WORKER2_PORT $cur/conf/dm-worker2.toml
    check_rpc_alive $cur/../bin/check_worker_online 127.0.0.1:$WORKER2_PORT
    # operate mysql config to worker
    cp $cur/conf/source1.yaml $WORK_DIR/source1.yaml
    cp $cur/conf/source2.yaml $WORK_DIR/source2.yaml
    sed -i "/relay-binlog-name/i\relay-dir: $WORK_DIR/worker1/relay_log" $WORK_DIR/source1.yaml
    sed -i "/relay-binlog-name/i\relay-dir: $WORK_DIR/worker2/relay_log" $WORK_DIR/source2.yaml
    dmctl_operate_source create $WORK_DIR/source1.yaml $SOURCE_ID1
    dmctl_operate_source create $WORK_DIR/source2.yaml $SOURCE_ID2

    # start DM task only
    dmctl_start_task "$cur/conf/dm-task.yaml" "--remove-meta"
    run_dm_ctl_with_retry $WORK_DIR "127.0.0.1:$MASTER_PORT" \
        "query-status test" \
        "Sync" 2
    check_metric $WORKER1_PORT "dm_worker_task_state{source_id=\"mysql-replica-01\",task=\"test\"}" 3 1 3
    check_metric $WORKER2_PORT "dm_worker_task_state{source_id=\"mysql-replica-02\",task=\"test\"}" 3 1 3

    # TODO: check sharding partition id
    # use sync_diff_inspector to check full dump loader
    echo "check sync diff for full dump and load"
    run_sql "SET @@GLOBAL.SQL_MODE=''" $MYSQL_PORT2 $MYSQL_PASSWORD2
    check_sync_diff $WORK_DIR $cur/conf/diff_config.toml

    run_sql_file $cur/data/db1.increment.sql $MYSQL_HOST1 $MYSQL_PORT1 $MYSQL_PASSWORD1
    run_sql_file $cur/data/db2.increment.sql $MYSQL_HOST2 $MYSQL_PORT2 $MYSQL_PASSWORD2

    # the task should paused by `FlushCheckpointStage` failpoint before flush old checkpoint.
    run_dm_ctl_with_retry $WORK_DIR "127.0.0.1:$MASTER_PORT" \
        "query-status test" \
        "failpoint error for FlushCheckpointStage before flush old checkpoint" 1
    # worker1 will failed and worker2 will still running.
    check_metric $WORKER1_PORT "dm_worker_task_state{source_id=\"mysql-replica-01\",task=\"test\"}" 3 2 4
    check_metric $WORKER2_PORT "dm_worker_task_state{source_id=\"mysql-replica-02\",task=\"test\"}" 3 1 3

    # resume-task to next stage
    run_dm_ctl $WORK_DIR "127.0.0.1:$MASTER_PORT" \
        "resume-task test" \
        "\"result\": true" 3

    run_dm_ctl_with_retry $WORK_DIR "127.0.0.1:$MASTER_PORT" \
        "query-status test" \
        "failpoint error for FlushCheckpointStage before track DDL" 1

    # resume-task to next stage
    run_dm_ctl $WORK_DIR "127.0.0.1:$MASTER_PORT" \
        "resume-task test" \
        "\"result\": true" 3

    run_dm_ctl_with_retry $WORK_DIR "127.0.0.1:$MASTER_PORT" \
        "query-status test" \
        "failpoint error for FlushCheckpointStage before execute DDL" 1

    # resume-task to next stage
    run_dm_ctl $WORK_DIR "127.0.0.1:$MASTER_PORT" \
        "resume-task test" \
        "\"result\": true" 3

    # TODO: check sharding partition id
    # use sync_diff_inspector to check data now!
    echo "check sync diff for the first increment replication"
    check_sync_diff $WORK_DIR $cur/conf/diff_config.toml

    # test create database, create table in sharding mode
    run_sql_file $cur/data/db1.increment2.sql $MYSQL_HOST1 $MYSQL_PORT1 $MYSQL_PASSWORD1
    run_sql_file $cur/data/db2.increment2.sql $MYSQL_HOST2 $MYSQL_PORT2 $MYSQL_PASSWORD2
    cp $cur/conf/diff_config.toml $WORK_DIR/diff_config.toml
    printf "\n[[table-config.source-tables]]\ninstance-id = \"source-1\"\nschema = \"sharding2\"\ntable  = \"~t.*\"" >>$WORK_DIR/diff_config.toml
    printf "\n[[table-config.source-tables]]\ninstance-id = \"source-2\"\nschema = \"sharding2\"\ntable  = \"~t.*\"" >>$WORK_DIR/diff_config.toml
    echo "check sync diff for the second increment replication"
    check_sync_diff $WORK_DIR $WORK_DIR/diff_config.toml

    old_checksum=$(checksum)

    # test drop table, drop database, truncate table in sharding mode
    run_sql_file $cur/data/db1.increment3.sql $MYSQL_HOST1 $MYSQL_PORT1 $MYSQL_PASSWORD1
    run_sql_file $cur/data/db2.increment3.sql $MYSQL_HOST2 $MYSQL_PORT2 $MYSQL_PASSWORD2
    cp $cur/conf/diff_config.toml $WORK_DIR/diff_config.toml
    printf "\n[[table-config.source-tables]]\ninstance-id = \"source-1\"\nschema = \"sharding2\"\ntable  = \"~t.*\"" >>$WORK_DIR/diff_config.toml
    sed -i "s/^# range-placeholder/range = \"uid < 70000\"/g" $WORK_DIR/diff_config.toml
    echo "check sync diff for the third increment replication"
    check_sync_diff $WORK_DIR $WORK_DIR/diff_config.toml

    new_checksum=$(checksum)
    echo "checksum before drop/truncate: $old_checksum, checksum after drop/truncate: $new_checksum"
    [ "$old_checksum" == "$new_checksum" ]

    # test conflict ddl in single worker
    run_sql "alter table sharding1.t1 add column new_col1 int;" $MYSQL_PORT1 $MYSQL_PASSWORD1
    run_sql "alter table sharding1.t2 add column new_col2 int;" $MYSQL_PORT1 $MYSQL_PASSWORD1

    run_dm_ctl_with_retry $WORK_DIR "127.0.0.1:$MASTER_PORT" \
        "query-status test" \
        "detect inconsistent DDL sequence" 1

    run_dm_ctl $WORK_DIR "127.0.0.1:$MASTER_PORT" \
        "resume-task test" \
        "\"result\": true" 3

    # still conflict
    run_dm_ctl_with_retry $WORK_DIR "127.0.0.1:$MASTER_PORT" \
        "query-status test" \
        "detect inconsistent DDL sequence" 1

    # stop twice, just used to test stop by the way
    run_dm_ctl $WORK_DIR "127.0.0.1:$MASTER_PORT" \
        "stop-task test" \
        "\"result\": true" 3
    run_dm_ctl_with_retry $WORK_DIR "127.0.0.1:$MASTER_PORT" \
        "stop-task test" \
        "task test has no source or not exist" 1

    check_metric_not_contains $WORKER1_PORT "dm_worker_task_state{source_id=\"mysql-replica-01\",task=\"test\"}" 3
    check_metric_not_contains $WORKER2_PORT "dm_worker_task_state{source_id=\"mysql-replica-02\",task=\"test\"}" 3

    run_sql_both_source "SET @@GLOBAL.SQL_MODE='ONLY_FULL_GROUP_BY,STRICT_TRANS_TABLES,NO_ZERO_IN_DATE,NO_ZERO_DATE,ERROR_FOR_DIVISION_BY_ZERO,NO_ENGINE_SUBSTITUTION'"
=======
	run_sql "SET @@GLOBAL.SQL_MODE='NO_ZERO_IN_DATE,NO_ZERO_DATE'" $MYSQL_PORT1 $MYSQL_PASSWORD1
	run_sql "SET @@GLOBAL.SQL_MODE='ANSI_QUOTES'" $MYSQL_PORT2 $MYSQL_PASSWORD2

	run_sql_file $cur/data/db1.prepare.sql $MYSQL_HOST1 $MYSQL_PORT1 $MYSQL_PASSWORD1
	check_contains 'Query OK, 2 rows affected'
	run_sql_file $cur/data/db2.prepare.sql $MYSQL_HOST2 $MYSQL_PORT2 $MYSQL_PASSWORD2
	check_contains 'Query OK, 3 rows affected'

	run_dm_master $WORK_DIR/master $MASTER_PORT $cur/conf/dm-master.toml
	check_rpc_alive $cur/../bin/check_master_online 127.0.0.1:$MASTER_PORT

	# now, for pessimistic shard DDL, if interrupted after executed DDL but before flush checkpoint,
	# re-sync this DDL will cause the source try to sync the DDL of the previous lock again,
	# this will need to recover the replication manually,
	# so we do not interrupt the replication after executed DDL for this test case.
	#
	# now, for pessimistic shard DDL, owner and non-owner will reach a stage often not at the same time,
	# in order to simply the check and resume flow, only enable the failpoint for one DM-worker.
	export GO_FAILPOINTS="github.com/pingcap/dm/syncer/FlushCheckpointStage=return(2)"
	run_dm_worker $WORK_DIR/worker1 $WORKER1_PORT $cur/conf/dm-worker1.toml
	check_rpc_alive $cur/../bin/check_worker_online 127.0.0.1:$WORKER1_PORT
	export GO_FAILPOINTS=''

	run_dm_worker $WORK_DIR/worker2 $WORKER2_PORT $cur/conf/dm-worker2.toml
	check_rpc_alive $cur/../bin/check_worker_online 127.0.0.1:$WORKER2_PORT
	# operate mysql config to worker
	cp $cur/conf/source1.yaml $WORK_DIR/source1.yaml
	cp $cur/conf/source2.yaml $WORK_DIR/source2.yaml
	sed -i "/relay-binlog-name/i\relay-dir: $WORK_DIR/worker1/relay_log" $WORK_DIR/source1.yaml
	sed -i "/relay-binlog-name/i\relay-dir: $WORK_DIR/worker2/relay_log" $WORK_DIR/source2.yaml
	dmctl_operate_source create $WORK_DIR/source1.yaml $SOURCE_ID1
	dmctl_operate_source create $WORK_DIR/source2.yaml $SOURCE_ID2

	# start DM task only
	dmctl_start_task "$cur/conf/dm-task.yaml" "--remove-meta"
	run_dm_ctl_with_retry $WORK_DIR "127.0.0.1:$MASTER_PORT" \
		"query-status test" \
		"Sync" 2

	# TODO: check sharding partition id
	# use sync_diff_inspector to check full dump loader
	echo "check sync diff for full dump and load"
	run_sql "SET @@GLOBAL.SQL_MODE=''" $MYSQL_PORT2 $MYSQL_PASSWORD2
	check_sync_diff $WORK_DIR $cur/conf/diff_config.toml

	run_sql_file $cur/data/db1.increment.sql $MYSQL_HOST1 $MYSQL_PORT1 $MYSQL_PASSWORD1
	run_sql_file $cur/data/db2.increment.sql $MYSQL_HOST2 $MYSQL_PORT2 $MYSQL_PASSWORD2

	# the task should paused by `FlushCheckpointStage` failpoint before flush old checkpoint.
	run_dm_ctl_with_retry $WORK_DIR "127.0.0.1:$MASTER_PORT" \
		"query-status test" \
		"failpoint error for FlushCheckpointStage before flush old checkpoint" 1

	# resume-task to next stage
	run_dm_ctl $WORK_DIR "127.0.0.1:$MASTER_PORT" \
		"resume-task test" \
		"\"result\": true" 3

	run_dm_ctl_with_retry $WORK_DIR "127.0.0.1:$MASTER_PORT" \
		"query-status test" \
		"failpoint error for FlushCheckpointStage before track DDL" 1

	# resume-task to next stage
	run_dm_ctl $WORK_DIR "127.0.0.1:$MASTER_PORT" \
		"resume-task test" \
		"\"result\": true" 3

	run_dm_ctl_with_retry $WORK_DIR "127.0.0.1:$MASTER_PORT" \
		"query-status test" \
		"failpoint error for FlushCheckpointStage before execute DDL" 1

	# resume-task to next stage
	run_dm_ctl $WORK_DIR "127.0.0.1:$MASTER_PORT" \
		"resume-task test" \
		"\"result\": true" 3

	# TODO: check sharding partition id
	# use sync_diff_inspector to check data now!
	echo "check sync diff for the first increment replication"
	check_sync_diff $WORK_DIR $cur/conf/diff_config.toml

	# test create database, create table in sharding mode
	run_sql_file $cur/data/db1.increment2.sql $MYSQL_HOST1 $MYSQL_PORT1 $MYSQL_PASSWORD1
	run_sql_file $cur/data/db2.increment2.sql $MYSQL_HOST2 $MYSQL_PORT2 $MYSQL_PASSWORD2
	cp $cur/conf/diff_config.toml $WORK_DIR/diff_config.toml
	printf "\n[[table-config.source-tables]]\ninstance-id = \"source-1\"\nschema = \"sharding2\"\ntable  = \"~t.*\"" >>$WORK_DIR/diff_config.toml
	printf "\n[[table-config.source-tables]]\ninstance-id = \"source-2\"\nschema = \"sharding2\"\ntable  = \"~t.*\"" >>$WORK_DIR/diff_config.toml
	echo "check sync diff for the second increment replication"
	check_sync_diff $WORK_DIR $WORK_DIR/diff_config.toml

	old_checksum=$(checksum)

	# test drop table, drop database, truncate table in sharding mode
	run_sql_file $cur/data/db1.increment3.sql $MYSQL_HOST1 $MYSQL_PORT1 $MYSQL_PASSWORD1
	run_sql_file $cur/data/db2.increment3.sql $MYSQL_HOST2 $MYSQL_PORT2 $MYSQL_PASSWORD2
	cp $cur/conf/diff_config.toml $WORK_DIR/diff_config.toml
	printf "\n[[table-config.source-tables]]\ninstance-id = \"source-1\"\nschema = \"sharding2\"\ntable  = \"~t.*\"" >>$WORK_DIR/diff_config.toml
	sed -i "s/^# range-placeholder/range = \"uid < 70000\"/g" $WORK_DIR/diff_config.toml
	echo "check sync diff for the third increment replication"
	check_sync_diff $WORK_DIR $WORK_DIR/diff_config.toml

	new_checksum=$(checksum)
	echo "checksum before drop/truncate: $old_checksum, checksum after drop/truncate: $new_checksum"
	[ "$old_checksum" == "$new_checksum" ]

	# test conflict ddl in single worker
	run_sql "alter table sharding1.t1 add column new_col1 int;" $MYSQL_PORT1 $MYSQL_PASSWORD1
	run_sql "alter table sharding1.t2 add column new_col2 int;" $MYSQL_PORT1 $MYSQL_PASSWORD1

	run_dm_ctl_with_retry $WORK_DIR "127.0.0.1:$MASTER_PORT" \
		"query-status test" \
		"detect inconsistent DDL sequence" 1

	run_dm_ctl $WORK_DIR "127.0.0.1:$MASTER_PORT" \
		"resume-task test" \
		"\"result\": true" 3

	# still conflict
	run_dm_ctl_with_retry $WORK_DIR "127.0.0.1:$MASTER_PORT" \
		"query-status test" \
		"detect inconsistent DDL sequence" 1

	# stop twice, just used to test stop by the way
	run_dm_ctl $WORK_DIR "127.0.0.1:$MASTER_PORT" \
		"stop-task test" \
		"\"result\": true" 3
	run_dm_ctl_with_retry $WORK_DIR "127.0.0.1:$MASTER_PORT" \
		"stop-task test" \
		"task test has no source or not exist" 1

	run_sql_both_source "SET @@GLOBAL.SQL_MODE='ONLY_FULL_GROUP_BY,STRICT_TRANS_TABLES,NO_ZERO_IN_DATE,NO_ZERO_DATE,ERROR_FOR_DIVISION_BY_ZERO,NO_ENGINE_SUBSTITUTION'"
>>>>>>> 1b6b2af7
}

cleanup_data db_target
# also cleanup dm processes in case of last run failed
cleanup_process $*
run $*
cleanup_process $*

echo "[$(date)] <<<<<< test case $TEST_NAME success! >>>>>>"<|MERGE_RESOLUTION|>--- conflicted
+++ resolved
@@ -7,11 +7,7 @@
 WORK_DIR=$TEST_DIR/$TEST_NAME
 
 function checksum() {
-<<<<<<< HEAD
-    read -d '' sql <<EOF
-=======
 	read -d '' sql <<EOF
->>>>>>> 1b6b2af7
 SELECT BIT_XOR(CAST(CRC32(CONCAT_WS(',', uid, name, info, age, id_gen,
     CONCAT(ISNULL(uid), ISNULL(name), ISNULL(info), ISNULL(age), ISNULL(id_gen)))) AS UNSIGNED)) AS checksum
     FROM db_target.t_target WHERE (uid > 70000);
@@ -21,148 +17,6 @@
 }
 
 function run() {
-<<<<<<< HEAD
-    run_sql "SET @@GLOBAL.SQL_MODE='NO_ZERO_IN_DATE,NO_ZERO_DATE'" $MYSQL_PORT1 $MYSQL_PASSWORD1
-    run_sql "SET @@GLOBAL.SQL_MODE='ANSI_QUOTES'" $MYSQL_PORT2 $MYSQL_PASSWORD2
-
-    run_sql_file $cur/data/db1.prepare.sql $MYSQL_HOST1 $MYSQL_PORT1 $MYSQL_PASSWORD1
-    check_contains 'Query OK, 2 rows affected'
-    run_sql_file $cur/data/db2.prepare.sql $MYSQL_HOST2 $MYSQL_PORT2 $MYSQL_PASSWORD2
-    check_contains 'Query OK, 3 rows affected'
-
-    run_dm_master $WORK_DIR/master $MASTER_PORT $cur/conf/dm-master.toml
-    check_rpc_alive $cur/../bin/check_master_online 127.0.0.1:$MASTER_PORT
-    check_metric $MASTER_PORT 'start_leader_counter' 3 0 2
-
-    # now, for pessimistic shard DDL, if interrupted after executed DDL but before flush checkpoint,
-    # re-sync this DDL will cause the source try to sync the DDL of the previous lock again,
-    # this will need to recover the replication manually,
-    # so we do not interrupt the replication after executed DDL for this test case.
-    #
-    # now, for pessimistic shard DDL, owner and non-owner will reach a stage often not at the same time,
-    # in order to simply the check and resume flow, only enable the failpoint for one DM-worker.
-    export GO_FAILPOINTS="github.com/pingcap/dm/syncer/FlushCheckpointStage=return(2)"
-    run_dm_worker $WORK_DIR/worker1 $WORKER1_PORT $cur/conf/dm-worker1.toml
-    check_rpc_alive $cur/../bin/check_worker_online 127.0.0.1:$WORKER1_PORT
-    export GO_FAILPOINTS=''
-
-    run_dm_worker $WORK_DIR/worker2 $WORKER2_PORT $cur/conf/dm-worker2.toml
-    check_rpc_alive $cur/../bin/check_worker_online 127.0.0.1:$WORKER2_PORT
-    # operate mysql config to worker
-    cp $cur/conf/source1.yaml $WORK_DIR/source1.yaml
-    cp $cur/conf/source2.yaml $WORK_DIR/source2.yaml
-    sed -i "/relay-binlog-name/i\relay-dir: $WORK_DIR/worker1/relay_log" $WORK_DIR/source1.yaml
-    sed -i "/relay-binlog-name/i\relay-dir: $WORK_DIR/worker2/relay_log" $WORK_DIR/source2.yaml
-    dmctl_operate_source create $WORK_DIR/source1.yaml $SOURCE_ID1
-    dmctl_operate_source create $WORK_DIR/source2.yaml $SOURCE_ID2
-
-    # start DM task only
-    dmctl_start_task "$cur/conf/dm-task.yaml" "--remove-meta"
-    run_dm_ctl_with_retry $WORK_DIR "127.0.0.1:$MASTER_PORT" \
-        "query-status test" \
-        "Sync" 2
-    check_metric $WORKER1_PORT "dm_worker_task_state{source_id=\"mysql-replica-01\",task=\"test\"}" 3 1 3
-    check_metric $WORKER2_PORT "dm_worker_task_state{source_id=\"mysql-replica-02\",task=\"test\"}" 3 1 3
-
-    # TODO: check sharding partition id
-    # use sync_diff_inspector to check full dump loader
-    echo "check sync diff for full dump and load"
-    run_sql "SET @@GLOBAL.SQL_MODE=''" $MYSQL_PORT2 $MYSQL_PASSWORD2
-    check_sync_diff $WORK_DIR $cur/conf/diff_config.toml
-
-    run_sql_file $cur/data/db1.increment.sql $MYSQL_HOST1 $MYSQL_PORT1 $MYSQL_PASSWORD1
-    run_sql_file $cur/data/db2.increment.sql $MYSQL_HOST2 $MYSQL_PORT2 $MYSQL_PASSWORD2
-
-    # the task should paused by `FlushCheckpointStage` failpoint before flush old checkpoint.
-    run_dm_ctl_with_retry $WORK_DIR "127.0.0.1:$MASTER_PORT" \
-        "query-status test" \
-        "failpoint error for FlushCheckpointStage before flush old checkpoint" 1
-    # worker1 will failed and worker2 will still running.
-    check_metric $WORKER1_PORT "dm_worker_task_state{source_id=\"mysql-replica-01\",task=\"test\"}" 3 2 4
-    check_metric $WORKER2_PORT "dm_worker_task_state{source_id=\"mysql-replica-02\",task=\"test\"}" 3 1 3
-
-    # resume-task to next stage
-    run_dm_ctl $WORK_DIR "127.0.0.1:$MASTER_PORT" \
-        "resume-task test" \
-        "\"result\": true" 3
-
-    run_dm_ctl_with_retry $WORK_DIR "127.0.0.1:$MASTER_PORT" \
-        "query-status test" \
-        "failpoint error for FlushCheckpointStage before track DDL" 1
-
-    # resume-task to next stage
-    run_dm_ctl $WORK_DIR "127.0.0.1:$MASTER_PORT" \
-        "resume-task test" \
-        "\"result\": true" 3
-
-    run_dm_ctl_with_retry $WORK_DIR "127.0.0.1:$MASTER_PORT" \
-        "query-status test" \
-        "failpoint error for FlushCheckpointStage before execute DDL" 1
-
-    # resume-task to next stage
-    run_dm_ctl $WORK_DIR "127.0.0.1:$MASTER_PORT" \
-        "resume-task test" \
-        "\"result\": true" 3
-
-    # TODO: check sharding partition id
-    # use sync_diff_inspector to check data now!
-    echo "check sync diff for the first increment replication"
-    check_sync_diff $WORK_DIR $cur/conf/diff_config.toml
-
-    # test create database, create table in sharding mode
-    run_sql_file $cur/data/db1.increment2.sql $MYSQL_HOST1 $MYSQL_PORT1 $MYSQL_PASSWORD1
-    run_sql_file $cur/data/db2.increment2.sql $MYSQL_HOST2 $MYSQL_PORT2 $MYSQL_PASSWORD2
-    cp $cur/conf/diff_config.toml $WORK_DIR/diff_config.toml
-    printf "\n[[table-config.source-tables]]\ninstance-id = \"source-1\"\nschema = \"sharding2\"\ntable  = \"~t.*\"" >>$WORK_DIR/diff_config.toml
-    printf "\n[[table-config.source-tables]]\ninstance-id = \"source-2\"\nschema = \"sharding2\"\ntable  = \"~t.*\"" >>$WORK_DIR/diff_config.toml
-    echo "check sync diff for the second increment replication"
-    check_sync_diff $WORK_DIR $WORK_DIR/diff_config.toml
-
-    old_checksum=$(checksum)
-
-    # test drop table, drop database, truncate table in sharding mode
-    run_sql_file $cur/data/db1.increment3.sql $MYSQL_HOST1 $MYSQL_PORT1 $MYSQL_PASSWORD1
-    run_sql_file $cur/data/db2.increment3.sql $MYSQL_HOST2 $MYSQL_PORT2 $MYSQL_PASSWORD2
-    cp $cur/conf/diff_config.toml $WORK_DIR/diff_config.toml
-    printf "\n[[table-config.source-tables]]\ninstance-id = \"source-1\"\nschema = \"sharding2\"\ntable  = \"~t.*\"" >>$WORK_DIR/diff_config.toml
-    sed -i "s/^# range-placeholder/range = \"uid < 70000\"/g" $WORK_DIR/diff_config.toml
-    echo "check sync diff for the third increment replication"
-    check_sync_diff $WORK_DIR $WORK_DIR/diff_config.toml
-
-    new_checksum=$(checksum)
-    echo "checksum before drop/truncate: $old_checksum, checksum after drop/truncate: $new_checksum"
-    [ "$old_checksum" == "$new_checksum" ]
-
-    # test conflict ddl in single worker
-    run_sql "alter table sharding1.t1 add column new_col1 int;" $MYSQL_PORT1 $MYSQL_PASSWORD1
-    run_sql "alter table sharding1.t2 add column new_col2 int;" $MYSQL_PORT1 $MYSQL_PASSWORD1
-
-    run_dm_ctl_with_retry $WORK_DIR "127.0.0.1:$MASTER_PORT" \
-        "query-status test" \
-        "detect inconsistent DDL sequence" 1
-
-    run_dm_ctl $WORK_DIR "127.0.0.1:$MASTER_PORT" \
-        "resume-task test" \
-        "\"result\": true" 3
-
-    # still conflict
-    run_dm_ctl_with_retry $WORK_DIR "127.0.0.1:$MASTER_PORT" \
-        "query-status test" \
-        "detect inconsistent DDL sequence" 1
-
-    # stop twice, just used to test stop by the way
-    run_dm_ctl $WORK_DIR "127.0.0.1:$MASTER_PORT" \
-        "stop-task test" \
-        "\"result\": true" 3
-    run_dm_ctl_with_retry $WORK_DIR "127.0.0.1:$MASTER_PORT" \
-        "stop-task test" \
-        "task test has no source or not exist" 1
-
-    check_metric_not_contains $WORKER1_PORT "dm_worker_task_state{source_id=\"mysql-replica-01\",task=\"test\"}" 3
-    check_metric_not_contains $WORKER2_PORT "dm_worker_task_state{source_id=\"mysql-replica-02\",task=\"test\"}" 3
-
-    run_sql_both_source "SET @@GLOBAL.SQL_MODE='ONLY_FULL_GROUP_BY,STRICT_TRANS_TABLES,NO_ZERO_IN_DATE,NO_ZERO_DATE,ERROR_FOR_DIVISION_BY_ZERO,NO_ENGINE_SUBSTITUTION'"
-=======
 	run_sql "SET @@GLOBAL.SQL_MODE='NO_ZERO_IN_DATE,NO_ZERO_DATE'" $MYSQL_PORT1 $MYSQL_PASSWORD1
 	run_sql "SET @@GLOBAL.SQL_MODE='ANSI_QUOTES'" $MYSQL_PORT2 $MYSQL_PASSWORD2
 
@@ -173,6 +27,7 @@
 
 	run_dm_master $WORK_DIR/master $MASTER_PORT $cur/conf/dm-master.toml
 	check_rpc_alive $cur/../bin/check_master_online 127.0.0.1:$MASTER_PORT
+	check_metric $MASTER_PORT 'start_leader_counter' 3 0 2
 
 	# now, for pessimistic shard DDL, if interrupted after executed DDL but before flush checkpoint,
 	# re-sync this DDL will cause the source try to sync the DDL of the previous lock again,
@@ -201,6 +56,8 @@
 	run_dm_ctl_with_retry $WORK_DIR "127.0.0.1:$MASTER_PORT" \
 		"query-status test" \
 		"Sync" 2
+	check_metric $WORKER1_PORT "dm_worker_task_state{source_id=\"mysql-replica-01\",task=\"test\"}" 3 1 3
+	check_metric $WORKER2_PORT "dm_worker_task_state{source_id=\"mysql-replica-02\",task=\"test\"}" 3 1 3
 
 	# TODO: check sharding partition id
 	# use sync_diff_inspector to check full dump loader
@@ -215,6 +72,9 @@
 	run_dm_ctl_with_retry $WORK_DIR "127.0.0.1:$MASTER_PORT" \
 		"query-status test" \
 		"failpoint error for FlushCheckpointStage before flush old checkpoint" 1
+	# worker1 will failed and worker2 will still running.
+	check_metric $WORKER1_PORT "dm_worker_task_state{source_id=\"mysql-replica-01\",task=\"test\"}" 3 2 4
+	check_metric $WORKER2_PORT "dm_worker_task_state{source_id=\"mysql-replica-02\",task=\"test\"}" 3 1 3
 
 	# resume-task to next stage
 	run_dm_ctl $WORK_DIR "127.0.0.1:$MASTER_PORT" \
@@ -293,8 +153,10 @@
 		"stop-task test" \
 		"task test has no source or not exist" 1
 
+	check_metric_not_contains $WORKER1_PORT "dm_worker_task_state{source_id=\"mysql-replica-01\",task=\"test\"}" 3
+	check_metric_not_contains $WORKER2_PORT "dm_worker_task_state{source_id=\"mysql-replica-02\",task=\"test\"}" 3
+
 	run_sql_both_source "SET @@GLOBAL.SQL_MODE='ONLY_FULL_GROUP_BY,STRICT_TRANS_TABLES,NO_ZERO_IN_DATE,NO_ZERO_DATE,ERROR_FOR_DIVISION_BY_ZERO,NO_ENGINE_SUBSTITUTION'"
->>>>>>> 1b6b2af7
 }
 
 cleanup_data db_target
