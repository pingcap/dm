--- conflicted
+++ resolved
@@ -95,9 +95,4 @@
 * `check_port <HOST> <PORT>` - Checks a host:port is alive.
 * `wait_process_exit <process_name>` - Wait for one or more processes to exit by given process name.
 * `check_metric <PORT> <METRIC_NAME> <RETRY_COUNT> <LOWER BOUND> <UPPER BOUND>` - check metric value from prometheus.
-<<<<<<< HEAD
 * `truncate_trace_events <PORT>` - truncate trace server events records.
-
-=======
-* `truncate_trace_events <PORT>` - truncate trace server events records.
->>>>>>> 4ca895a3
