#!/bin/bash

set -eu

cur=$( cd "$( dirname "${BASH_SOURCE[0]}" )" && pwd )
source $cur/../_utils/test_prepare
WORK_DIR=$TEST_DIR/$TEST_NAME
TASK_CONF=$cur/conf/dm-task.yaml
TASK_NAME="test"
MYSQL1_CONF=$cur/conf/source1.yaml
SQL_RESULT_FILE="$TEST_DIR/sql_res.$TEST_NAME.txt"

# used to coverage wrong usage of dmctl command
function usage_and_arg_test() {
    echo "check_task_wrong_arg"
    check_task_wrong_arg
    check_task_wrong_config_file

    echo "pause_relay_wrong_arg"
    pause_relay_wrong_arg
    pause_relay_wihout_worker

    echo "resume_relay_wrong_arg"
    resume_relay_wrong_arg
    resume_relay_wihout_worker

    echo "pause_task_wrong_arg"
    pause_task_wrong_arg

    echo "resume_task_wrong_arg"
    resume_task_wrong_arg

    echo "query_status_wrong_arg"
    query_status_wrong_arg
    query_status_wrong_params

    echo "start_task_wrong_arg"
    start_task_wrong_arg
    start_task_wrong_config_file

    echo "stop_task_wrong_arg"
    stop_task_wrong_arg

    echo "show_ddl_locks_wrong_arg"
    show_ddl_locks_wrong_arg

    echo "update_relay_wrong_arg"
    update_relay_wrong_arg
    update_relay_wrong_config_file
    update_relay_should_specify_one_dm_worker $MYSQL1_CONF

    # echo "update_task_wrong_arg"
    # update_task_wrong_arg
    # update_task_wrong_config_file

    echo "update_master_config_wrong_arg"
    update_master_config_wrong_arg
    update_master_config_wrong_config_file

    echo "purge_relay_wrong_arg"
    purge_relay_wrong_arg
    purge_relay_wihout_worker
    purge_relay_filename_with_multi_workers

    echo "operate_source_empty_arg"
    operate_source_empty_arg
    operate_source_wrong_config_file
}

function recover_max_binlog_size() {
    run_sql "set @@global.max_binlog_size = $1" $MYSQL_PORT1 $MYSQL_PASSWORD1
    run_sql "set @@global.max_binlog_size = $2" $MYSQL_PORT2 $MYSQL_PASSWORD2
}

function run() {
    inject_points=("github.com/pingcap/dm/syncer/SyncerEventTimeout=return(1)")
    export GO_FAILPOINTS="$(join_string \; ${inject_points[@]})"

    run_sql "show variables like 'max_binlog_size'\G" $MYSQL_PORT1 $MYSQL_PASSWORD1
    max_binlog_size1=$(tail -n 1 "$TEST_DIR/sql_res.$TEST_NAME.txt" | awk '{print $NF}')
    run_sql "show variables like 'max_binlog_size'\G" $MYSQL_PORT2 $MYSQL_PASSWORD2
    max_binlog_size2=$(tail -n 1 "$TEST_DIR/sql_res.$TEST_NAME.txt" | awk '{print $NF}')
    run_sql "set @@global.max_binlog_size = 12288" $MYSQL_PORT1 $MYSQL_PASSWORD1
    run_sql "set @@global.max_binlog_size = 12288" $MYSQL_PORT2 $MYSQL_PASSWORD2
    trap "recover_max_binlog_size $max_binlog_size1 $max_binlog_size2" EXIT

    run_sql_file $cur/data/db1.prepare.sql $MYSQL_HOST1 $MYSQL_PORT1 $MYSQL_PASSWORD1
    run_sql_file $cur/data/db2.prepare.sql $MYSQL_HOST2 $MYSQL_PORT2 $MYSQL_PASSWORD2

    cd $cur
    for file in "check_list"/*; do
        source $file
    done
    cd -

    mkdir -p $WORK_DIR/master $WORK_DIR/worker1 $WORK_DIR/worker2
    dm_master_conf="$WORK_DIR/master/dm-master.toml"
    dm_worker1_conf="$WORK_DIR/worker1/dm-worker.toml"
    dm_worker2_conf="$WORK_DIR/worker2/dm-worker.toml"
    cp $cur/conf/dm-worker1.toml $dm_worker1_conf
    cp $cur/conf/dm-worker2.toml $dm_worker2_conf
    cp $cur/conf/dm-master.toml $dm_master_conf

    # start dmctl when master have not started
    run_dm_ctl $WORK_DIR "127.0.0.1:$MASTER_PORT" "any command"\
        "can't connect to 127.0.0.1:8261" 1 \
        "Please check your network connection\." 1

    run_dm_master $WORK_DIR/master $MASTER_PORT $dm_master_conf
    check_rpc_alive $cur/../bin/check_master_online 127.0.0.1:$MASTER_PORT
    
    usage_and_arg_test

    run_dm_worker $WORK_DIR/worker1 $WORKER1_PORT $dm_worker1_conf
    check_rpc_alive $cur/../bin/check_worker_online 127.0.0.1:$WORKER1_PORT
    run_dm_worker $WORK_DIR/worker2 $WORKER2_PORT $dm_worker2_conf
    check_rpc_alive $cur/../bin/check_worker_online 127.0.0.1:$WORKER2_PORT

    operate_source_stop_not_created_config $MYSQL1_CONF

    # operate mysql config to worker
    cp $cur/conf/source1.yaml $WORK_DIR/source1.yaml
    cp $cur/conf/source2.yaml $WORK_DIR/source2.yaml
    sed -i "/relay-binlog-name/i\relay-dir: $WORK_DIR/worker1/relay_log" $WORK_DIR/source1.yaml
    sed -i "/relay-binlog-name/i\relay-dir: $WORK_DIR/worker2/relay_log" $WORK_DIR/source2.yaml
    
    # operate with invalid op type
    run_dm_ctl $WORK_DIR "127.0.0.1:$MASTER_PORT" \
        "operate-source invalid $WORK_DIR/source1.yaml" \
        "invalid operate" 1

<<<<<<< HEAD
    dmctl_operate_source create $WORK_DIR/source1.toml $SOURCE_ID1
    dmctl_operate_source create $WORK_DIR/source2.toml $SOURCE_ID2
    run_dm_ctl $WORK_DIR "127.0.0.1:$MASTER_PORT" \
        "operate-source show" \
        "\"result\": true" 3
=======
    dmctl_operate_source create $WORK_DIR/source1.yaml $SOURCE_ID1
    dmctl_operate_source create $WORK_DIR/source2.yaml $SOURCE_ID2
>>>>>>> 53a08d77

    echo "pause_relay_success"
    pause_relay_success
    query_status_stopped_relay
    # pause twice won't receive an error now
    # pause_relay_fail
    resume_relay_success
    query_status_with_no_tasks

    echo "dmctl_check_task"
    check_task_pass $TASK_CONF
    check_task_not_pass $cur/conf/dm-task2.yaml

    cp $cur/conf/dm-task.yaml $WORK_DIR/dm-task-error-database-config.yaml
    sed -i "s/password: \"\"/password: \"wrond password\"/g" $WORK_DIR/dm-task-error-database-config.yaml
    check_task_error_database_config $WORK_DIR/dm-task-error-database-config.yaml

    echo "dmctl_start_task"
    dmctl_start_task
    check_sync_diff $WORK_DIR $cur/conf/diff_config.toml
    run_dm_ctl $WORK_DIR "127.0.0.1:$MASTER_PORT" \
        "query-status -s $SOURCE_ID1,$SOURCE_ID2" \
        "\"result\": true" 3 \
        "\"source\": \"$SOURCE_ID1\"" 1 \
        "\"source\": \"$SOURCE_ID2\"" 1 \
        "\"stage\": \"Running\"" 4
    # update_task_not_paused $TASK_CONF

    echo "get_task_config"
    get_task_config_wrong_name
    get_task_config_to_file
    get_task_config_recover_etcd

    echo "show_ddl_locks_no_locks"
    show_ddl_locks_no_locks $TASK_NAME
    query_status_with_tasks
    pause_task_success $TASK_NAME
    query_status_paused_tasks

    # echo "update_task_worker_not_found"
    # update_task_worker_not_found $TASK_CONF 127.0.0.1:9999
    # update_task_success_single_worker $TASK_CONF $SOURCE_ID1
    # update_task_success $TASK_CONF

    run_sql_file $cur/data/db1.increment.sql $MYSQL_HOST1 $MYSQL_PORT1 $MYSQL_PASSWORD1
    run_sql_file $cur/data/db2.increment.sql $MYSQL_HOST2 $MYSQL_PORT2 $MYSQL_PASSWORD2
    resume_task_success $TASK_NAME
    query_status_running_tasks
    check_sync_diff $WORK_DIR $cur/conf/diff_config.toml 20

    update_relay_success $cur/conf/source1.yaml $SOURCE_ID1
    update_relay_success $cur/conf/source2.yaml $SOURCE_ID2
    # check worker config backup file is correct
    [ -f $WORK_DIR/worker1/dm-worker-config.bak ] && cmp $WORK_DIR/worker1/dm-worker-config.bak $cur/conf/dm-worker1.toml
    [ -f $WORK_DIR/worker2/dm-worker-config.bak ] && cmp $WORK_DIR/worker2/dm-worker-config.bak $cur/conf/dm-worker2.toml
    # check worker config has been changed
    md5_new_worker1=$(md5sum $dm_worker1_conf | awk '{print $1}')
    md5_new_worker2=$(md5sum $dm_worker2_conf | awk '{print $1}')
    md5_old_worker1=$(md5sum $cur/conf/dm-worker1.toml | awk '{print $1}')
    md5_old_worker2=$(md5sum $cur/conf/dm-worker2.toml | awk '{print $1}')
    [ "md5_new_worker1" != "md5_old_worker1" ]
    [ "md5_new_worker2" != "md5_old_worker2" ]

    update_master_config_success $dm_master_conf
    cmp $dm_master_conf $cur/conf/dm-master.toml

#   TODO: The ddl sharding part for DM-HA still has some problem. This should be uncommented when it's fixed.
#    run_sql_file $cur/data/db1.increment2.sql $MYSQL_HOST1 $MYSQL_PORT1 $MYSQL_PASSWORD1
#    set +e
#    i=0
#    while [ $i -lt 10 ]
#    do
#        show_ddl_locks_with_locks "$TASK_NAME-\`dmctl\`.\`t_target\`" "ALTER TABLE \`dmctl\`.\`t_target\` DROP COLUMN \`d\`"
#        ((i++))
#        if [ "$?" != 0 ]; then
#            echo "wait 1s and check for the $i-th time"
#            sleep 1
#        else
#            break
#        fi
#    done
#    set -e
#    if [ $i -ge 10 ]; then
#        echo "show_ddl_locks_with_locks check timeout"
#        exit 1
#    fi
#    run_sql_file $cur/data/db2.increment2.sql $MYSQL_HOST2 $MYSQL_PORT2 $MYSQL_PASSWORD2
#    check_sync_diff $WORK_DIR $cur/conf/diff_config.toml 10
#    show_ddl_locks_no_locks $TASK_NAME

    # sleep 1s to ensure syncer unit has flushed global checkpoint and updates
    # updated ActiveRelayLog
    sleep 1
    server_uuid=$(tail -n 1 $WORK_DIR/worker1/relay_log/server-uuid.index)
    run_sql "show binary logs\G" $MYSQL_PORT1 $MYSQL_PASSWORD1
    max_binlog_name=$(grep Log_name "$SQL_RESULT_FILE"| tail -n 1 | awk -F":" '{print $NF}')
    binlog_count=$(grep Log_name "$SQL_RESULT_FILE" | wc -l)
    relay_log_count=$(($(ls $WORK_DIR/worker1/relay_log/$server_uuid | wc -l) - 1))
    [ "$binlog_count" -eq "$relay_log_count" ]
    purge_relay_success $max_binlog_name $SOURCE_ID1
    new_relay_log_count=$(($(ls $WORK_DIR/worker1/relay_log/$server_uuid | wc -l) - 1))
    [ "$new_relay_log_count" -eq 1 ]
}

cleanup_data dmctl
# also cleanup dm processes in case of last run failed
cleanup_process $*
run $*
cleanup_process $*

echo "[$(date)] <<<<<< test case $TEST_NAME success! >>>>>>"<|MERGE_RESOLUTION|>--- conflicted
+++ resolved
@@ -129,16 +129,11 @@
         "operate-source invalid $WORK_DIR/source1.yaml" \
         "invalid operate" 1
 
-<<<<<<< HEAD
-    dmctl_operate_source create $WORK_DIR/source1.toml $SOURCE_ID1
-    dmctl_operate_source create $WORK_DIR/source2.toml $SOURCE_ID2
+    dmctl_operate_source create $WORK_DIR/source1.yaml $SOURCE_ID1
+    dmctl_operate_source create $WORK_DIR/source2.yaml $SOURCE_ID2
     run_dm_ctl $WORK_DIR "127.0.0.1:$MASTER_PORT" \
         "operate-source show" \
         "\"result\": true" 3
-=======
-    dmctl_operate_source create $WORK_DIR/source1.yaml $SOURCE_ID1
-    dmctl_operate_source create $WORK_DIR/source2.yaml $SOURCE_ID2
->>>>>>> 53a08d77
 
     echo "pause_relay_success"
     pause_relay_success
