#!/bin/bash

set -eu

cur=$( cd "$( dirname "${BASH_SOURCE[0]}" )" && pwd )
source $cur/../_utils/test_prepare
WORK_DIR=$TEST_DIR/$TEST_NAME
source $cur/lib.sh

# skip modify column, two sources, no sharding
function DM_SKIP_ERROR_CASE() {
    run_sql_source1 "insert into ${db}.${tb1} values(1);"
    run_sql_source2 "insert into ${db}.${tb2} values(2);"
    run_sql_source1 "alter table ${db}.${tb1} add column new_col1 int;"
    run_sql_source2 "alter table ${db}.${tb2} add column new_col1 int;"
    run_sql_source1 "insert into ${db}.${tb1} values(3,3);"
    run_sql_source2 "insert into ${db}.${tb2} values(4,4);"

    # not support in TiDB
    run_sql_source1 "alter table ${db}.${tb1} modify id varchar(10);"
    run_sql_source2 "alter table ${db}.${tb2} modify id varchar(10);"
    run_sql_source1 "insert into ${db}.${tb1} values('aaa',5);"
    run_sql_source2 "insert into ${db}.${tb2} values('bbb',6);"

    run_dm_ctl_with_retry $WORK_DIR "127.0.0.1:$MASTER_PORT" \
            "query-status test" \
            "Unsupported modify column" 2

    # begin to handle error
    # skip all sources
    run_dm_ctl $WORK_DIR "127.0.0.1:$MASTER_PORT" \
            "handle-error test skip" \
            "\"result\": true" 3

    # insert fail
    run_dm_ctl_with_retry $WORK_DIR "127.0.0.1:$MASTER_PORT" \
            "query-status test" \
            "Error .*: Incorrect int value" 2

    # skip one source
    run_dm_ctl $WORK_DIR "127.0.0.1:$MASTER_PORT" \
            "handle-error test skip -s mysql-replica-01" \
            "only support to handle ddl error currently" 1

    run_dm_ctl_with_retry $WORK_DIR "127.0.0.1:$MASTER_PORT" \
            "query-status test" \
<<<<<<< HEAD
            "\"stage\": \"Running\"" 3 \
            "\"stage\": \"Paused\"" 1
=======
            "\"stage\": \"Paused\"" 2
>>>>>>> 65764f13

    # skip all sources
    run_dm_ctl $WORK_DIR "127.0.0.1:$MASTER_PORT" \
            "handle-error test skip" \
            "only support to handle ddl error currently" 2

    run_dm_ctl_with_retry $WORK_DIR "127.0.0.1:$MASTER_PORT" \
            "query-status test" \
<<<<<<< HEAD
            "\"stage\": \"Running\"" 4

    # '11' -> 11, '22' -> 22, no error
    run_sql_source1 "insert into ${db}.${tb1} values('111',7)"
    run_sql_source2 "insert into ${db}.${tb2} values('222',8)"
    run_dm_ctl_with_retry $WORK_DIR "127.0.0.1:$MASTER_PORT" \
            "query-status test" \
            "\"stage\": \"Running\"" 4

    run_sql_tidb_with_retry "select count(1) from ${db}.${tb1} where id=111;" "count(1): 1"
    run_sql_tidb_with_retry "select count(1) from ${db}.${tb2} where id=222;" "count(1): 1"
=======
            "\"stage\": \"Paused\"" 2
>>>>>>> 65764f13
}

function DM_SKIP_ERROR() {
    run_case SKIP_ERROR "double-source-no-sharding" "init_table 11 22" "clean_table" ""
}

# skip modify column, two sources, 4 tables, sharding
# source1: tb1 first ddl -> tb1 second ddl -> tb2 first ddl -> tb2 second ddl 
# source2: tb1 first ddl -> tb2 first ddl -> tb1 second ddl -> tb2 second ddl 
function DM_SKIP_ERROR_SHARDING_CASE() {
    run_sql_source1 "insert into ${db}.${tb1} values(1);"
    run_sql_source1 "insert into ${db}.${tb2} values(2);"
    run_sql_source2 "insert into ${db}.${tb1} values(3);"
    run_sql_source2 "insert into ${db}.${tb2} values(4);"

    # 11/21 first ddl
    run_sql_source1 "alter table ${db}.${tb1} CHARACTER SET latin1 COLLATE latin1_danish_ci;"
    run_sql_source2 "alter table ${db}.${tb1} CHARACTER SET latin1 COLLATE latin1_danish_ci;"
    # 11 second ddl
    run_sql_source1 "alter table ${db}.${tb1} add column new_col1 varchar(10);"
    run_sql_source1 "insert into ${db}.${tb1} values(5,'aaa');"
    # 12/22 first ddl
    run_sql_source1 "alter table ${db}.${tb2} CHARACTER SET latin1 COLLATE latin1_danish_ci;"
    run_sql_source2 "alter table ${db}.${tb2} CHARACTER SET latin1 COLLATE latin1_danish_ci;"
    # 21 second ddl
    run_sql_source2 "alter table ${db}.${tb1} add column new_col1 varchar(10);"
    run_sql_source2 "insert into ${db}.${tb1} values(6,'bbb');"
    # 12/22 second ddl
    run_sql_source1 "alter table ${db}.${tb2} add column new_col1 varchar(10);"
    run_sql_source1 "insert into ${db}.${tb2} values(7,'ccc');"
    run_sql_source2 "alter table ${db}.${tb2} add column new_col1 varchar(10);"
    run_sql_source2 "insert into ${db}.${tb2} values(8,'ddd');"

    # begin to handle error
    # 11/21 first ddl: unsupport error
    run_dm_ctl_with_retry $WORK_DIR "127.0.0.1:$MASTER_PORT" \
            "query-status test" \
            "Unsupported modify change collate from latin1_bin to latin1_danish_ci" 2

    # skip 11/21 first ddl
    run_dm_ctl $WORK_DIR "127.0.0.1:$MASTER_PORT" \
            "handle-error test skip" \
            "\"result\": true" 3

    if [[ "$1" = "pessimistic" ]]; then
        # 11 second ddl bypass, 12 first ddl: detect conflict
        # 22 first ddl: unsupport error
        run_dm_ctl_with_retry $WORK_DIR "127.0.0.1:$MASTER_PORT" \
                "query-status test" \
                "detect inconsistent DDL sequence from source" 1 \
                "Unsupported modify change collate from latin1_bin to latin1_danish_ci" 1
    else
        # 12/22 first ddl: unsupport error
        run_dm_ctl_with_retry $WORK_DIR "127.0.0.1:$MASTER_PORT" \
                "query-status test" \
                "Unsupported modify change collate from latin1_bin to latin1_danish_ci" 2
    fi

    run_dm_ctl $WORK_DIR "127.0.0.1:$MASTER_PORT" \
            "handle-error test skip -s mysql-replica-01,mysql-replica-02" \
            "\"result\": true" 3

    run_dm_ctl_with_retry $WORK_DIR "127.0.0.1:$MASTER_PORT" \
            "query-status test" \
            "\"stage\": \"Running\"" 4

    run_sql_tidb_with_retry "select count(1) from ${db}.${tb}" "count(1): 8"
}

function DM_SKIP_ERROR_SHARDING() {
    run_case SKIP_ERROR_SHARDING "double-source-pessimistic" "init_table 11 12 21 22" "clean_table" "pessimistic"
    run_case SKIP_ERROR_SHARDING "double-source-optimistic" "init_table 11 12 21 22" "clean_table" "optimistic"
}

# replace add column unique
# one source, one table, no sharding
function DM_REPLACE_ERROR_CASE() {
    run_sql_source1 "insert into ${db}.${tb1} values(1,1);"

    # error in TiDB
    run_sql_source1 "alter table ${db}.${tb1} add column c int unique;"
    run_sql_source1 "insert into ${db}.${tb1} values(2,2,2);"

    run_dm_ctl_with_retry $WORK_DIR "127.0.0.1:$MASTER_PORT" \
            "query-status test" \
            "unsupported add column .* constraint UNIQUE KEY" 1

    # replace sql
    run_dm_ctl $WORK_DIR "127.0.0.1:$MASTER_PORT" \
            "handle-error test replace alter table ${db}.${tb1} add column c int;alter table ${db}.${tb1} add unique(c);" \
            "\"result\": true" 2

    run_sql_source1 "insert into ${db}.${tb1} values(3,3,3);"

    run_sql_tidb_with_retry "select count(1) from ${db}.${tb1};" "count(1): 3"
}

function DM_REPLACE_ERROR() {
    run_case REPLACE_ERROR "double-source-no-sharding" \
    "run_sql_source1 \"create table ${db}.${tb1} (a int unique, b int);\"" \
    "clean_table" ""
}

# replace add column unique twice
# two source, 4 tables
# source1: tb1 first ddl -> tb1 second ddl -> tb2 first ddl -> tb2 second ddl 
# source2: tb1 first ddl -> tb2 first ddl -> tb1 second ddl -> tb2 second ddl 
function DM_REPLACE_ERROR_SHARDING_CASE() {
    # 11/21 first ddl
    run_sql_source1 "alter table ${db}.${tb1} add column c int unique;"
    run_sql_source2 "alter table ${db}.${tb1} add column c int unique;"
    run_sql_source1 "insert into ${db}.${tb1} values(1,1,1);"
    run_sql_source2 "insert into ${db}.${tb1} values(2,2,2);"

    # 11 second ddl
    run_sql_source1 "alter table ${db}.${tb1} add column d int unique;"
    run_sql_source1 "insert into ${db}.${tb1} values(3,3,3,3);"

    # 12/22 first ddl
    run_sql_source1 "alter table ${db}.${tb2} add column c int unique;"
    run_sql_source2 "alter table ${db}.${tb2} add column c int unique;"
    run_sql_source1 "insert into ${db}.${tb2} values(4,4,4);"
    run_sql_source2 "insert into ${db}.${tb2} values(5,5,5);"

    # 21 second ddl
    run_sql_source2 "alter table ${db}.${tb1} add column d int unique;"
    run_sql_source2 "insert into ${db}.${tb1} values(6,6,6,6);"

    # 12/22 second ddl
    run_sql_source1 "alter table ${db}.${tb2} add column d int unique;"
    run_sql_source2 "alter table ${db}.${tb2} add column d int unique;"
    run_sql_source1 "insert into ${db}.${tb2} values(7,7,7,7);"
    run_sql_source2 "insert into ${db}.${tb2} values(8,8,8,8);"

    # 11/21 first ddl: unsupport error
    run_dm_ctl_with_retry $WORK_DIR "127.0.0.1:$MASTER_PORT" \
            "query-status test" \
            "unsupported add column .* constraint UNIQUE KEY" 2

    # begin to handle error
    # split 11/21 first ddl into two ddls
    run_dm_ctl $WORK_DIR "127.0.0.1:$MASTER_PORT" \
            "handle-error test replace alter table ${db}.${tb1} add column c int;alter table ${db}.${tb1} add unique(c)" \
            "\"result\": true" 3

    if [[ "$1" = "pessimistic" ]]; then
        # 11 second ddl bypass, 12 first ddl detect conflict
        # 22 first ddl: detect conflict
        run_dm_ctl_with_retry $WORK_DIR "127.0.0.1:$MASTER_PORT" \
                "query-status test" \
                "detect inconsistent DDL sequence from source" 2

        # split 12,22 first ddl into two ddls
        run_dm_ctl $WORK_DIR "127.0.0.1:$MASTER_PORT" \
                "handle-error test -s mysql-replica-01,mysql-replica-02 replace alter table ${db}.${tb2} add column c int;alter table ${db}.${tb2} add unique(c);" \
                "\"result\": true" 3

        # 11/21 second ddl: unsupport error
        run_dm_ctl_with_retry $WORK_DIR "127.0.0.1:$MASTER_PORT" \
                "query-status test" \
                "unsupported add column .* constraint UNIQUE KEY" 2

        # split 11/21 second ddl into two ddls
        run_dm_ctl $WORK_DIR "127.0.0.1:$MASTER_PORT" \
            "handle-error test replace alter table ${db}.${tb1} add column d int;alter table ${db}.${tb1} add unique(d);" \
            "\"result\": true" 3

        # 12/22 second ddl: detect conflict
        run_dm_ctl_with_retry $WORK_DIR "127.0.0.1:$MASTER_PORT" \
                "query-status test" \
                "detect inconsistent DDL sequence from source" 2

        # split 11/21 second ddl into two ddls one by one
        run_dm_ctl $WORK_DIR "127.0.0.1:$MASTER_PORT" \
            "handle-error test -s mysql-replica-01 replace alter table ${db}.${tb2} add column d int;alter table ${db}.${tb2} add unique(d);" \
            "\"result\": true" 2
        run_dm_ctl $WORK_DIR "127.0.0.1:$MASTER_PORT" \
            "handle-error test -s mysql-replica-02 replace alter table ${db}.${tb2} add column d int;alter table ${db}.${tb2} add unique(d);" \
            "\"result\": true" 2
    else
        # 11 second ddl, 22 first ddl: unsupport error
        run_dm_ctl_with_retry $WORK_DIR "127.0.0.1:$MASTER_PORT" \
                "query-status test" \
                "unsupported add column .* constraint UNIQUE KEY" 2

        # replace 11 second ddl
        run_dm_ctl $WORK_DIR "127.0.0.1:$MASTER_PORT" \
                "handle-error test -s mysql-replica-01 replace alter table ${db}.${tb1} add column d int;alter table ${db}.${tb1} add unique(d);" \
                "\"result\": true" 2

        # replace 22 first ddl
        run_dm_ctl $WORK_DIR "127.0.0.1:$MASTER_PORT" \
                "handle-error test -s mysql-replica-02 replace alter table ${db}.${tb2} add column c int;alter table ${db}.${tb2} add unique(c);" \
                "\"result\": true" 2

        # 12 first ddl, 21 second ddl: unsupport error
        run_dm_ctl_with_retry $WORK_DIR "127.0.0.1:$MASTER_PORT" \
                "query-status test" \
                "unsupported add column .* constraint UNIQUE KEY" 2

        # replace 12 first ddl
        run_dm_ctl $WORK_DIR "127.0.0.1:$MASTER_PORT" \
                "handle-error test -s mysql-replica-01 replace alter table ${db}.${tb2} add column c int;alter table ${db}.${tb2} add unique(c);" \
                "\"result\": true" 2

        # replace 21 second ddl
        run_dm_ctl $WORK_DIR "127.0.0.1:$MASTER_PORT" \
                "handle-error test -s mysql-replica-02 replace alter table ${db}.${tb1} add column d int;alter table ${db}.${tb1} add unique(d);" \
                "\"result\": true" 2

        # 12 first ddl, 22 second ddl: unspport error
        run_dm_ctl_with_retry $WORK_DIR "127.0.0.1:$MASTER_PORT" \
                "query-status test" \
                "unsupported add column .* constraint UNIQUE KEY" 2

        # replace 12/22 second ddl
        run_dm_ctl $WORK_DIR "127.0.0.1:$MASTER_PORT" \
            "handle-error test replace alter table ${db}.${tb2} add column d int;alter table ${db}.${tb1} add unique(d);" \
            "\"result\": true" 3

    fi

    run_dm_ctl_with_retry $WORK_DIR "127.0.0.1:$MASTER_PORT" \
            "query-status test" \
            "\"stage\": \"Running\"" 4 \

    run_sql_tidb_with_retry "select count(1) from ${db}.${tb}" "count(1): 8"
}

function DM_REPLACE_ERROR_SHARDING() {
    run_case REPLACE_ERROR_SHARDING "double-source-pessimistic" \
    "run_sql_source1 \"create table ${db}.${tb1} (a int, b int);\"; \
     run_sql_source1 \"create table ${db}.${tb2} (a int, b int);\"; \
     run_sql_source2 \"create table ${db}.${tb1} (a int, b int);\"; \
     run_sql_source2 \"create table ${db}.${tb2} (a int, b int);\"" \
     "clean_table" "pessimistic"

    run_case REPLACE_ERROR_SHARDING "double-source-optimistic" \
    "run_sql_source1 \"create table ${db}.${tb1} (a int, b int);\"; \
     run_sql_source1 \"create table ${db}.${tb2} (a int, b int);\"; \
     run_sql_source2 \"create table ${db}.${tb1} (a int, b int);\"; \
     run_sql_source2 \"create table ${db}.${tb2} (a int, b int);\"" \
     "clean_table" "optimistic"
}

# test handle_error fail on second replace ddl
# two sources, two tables
function DM_REPLACE_ERROR_MULTIPLE_CASE() {
    run_sql_source1 "alter table ${db}.${tb1} add column a int unique, add column b int unique;"
    run_sql_source2 "alter table ${db}.${tb1} add column a int unique, add column b int unique;"
    run_sql_source1 "insert into ${db}.${tb1} values(1,1,1);"
    run_sql_source2 "insert into ${db}.${tb1} values(2,2,2);"

    # 11, 21 unspported error
    run_dm_ctl_with_retry $WORK_DIR "127.0.0.1:$MASTER_PORT" \
            "query-status test" \
            "unsupported add column 'a' constraint UNIQUE KEY" 2

    # begin to handle error
    # replace 11/21 ddl, wrong on second replace ddl
    run_dm_ctl_with_retry $WORK_DIR "127.0.0.1:$MASTER_PORT" \
            "handle-error test replace \"alter table ${db}.${tb1} add column a int; alter table ${db}.${tb1} add column b int unique;\"" \
            "\"result\": true" 3

    run_dm_ctl_with_retry $WORK_DIR "127.0.0.1:$MASTER_PORT" \
            "query-status test" \
            "unsupported add column 'b' constraint UNIQUE KEY" 2
        
    # now we change the second replace ddl, but first replace ddl will error because it has been executed in TiDB ...
    run_dm_ctl_with_retry $WORK_DIR "127.0.0.1:$MASTER_PORT" \
            "handle-error test replace \"alter table ${db}.${tb1} add column a int; alter table ${db}.${tb1} add column b int;\"" \
            "\"result\": true" 3

    # 11, 21 first replace ddl error
    run_dm_ctl_with_retry $WORK_DIR "127.0.0.1:$MASTER_PORT" \
            "query-status test" \
            "Duplicate column name 'a'" 2

    # test handle-error revert
    run_dm_ctl_with_retry $WORK_DIR "127.0.0.1:$MASTER_PORT" \
            "handle-error test revert" \
            "\"result\": true" 3
    run_dm_ctl_with_retry $WORK_DIR "127.0.0.1:$MASTER_PORT" \
            "query-status test" \
            "unsupported add column 'a' constraint UNIQUE KEY" 2

    # now we only replace with ddl2
    run_dm_ctl_with_retry $WORK_DIR "127.0.0.1:$MASTER_PORT" \
            "handle-error test replace \"alter table ${db}.${tb1} add column b int;\"" \
            "\"result\": true" 3

    run_dm_ctl_with_retry $WORK_DIR "127.0.0.1:$MASTER_PORT" \
            "query-status test" \
            "\"stage\": \"Running\"" 4 \

    run_sql_tidb_with_retry "select count(1) from ${db}.${tb};" "count(1): 2"
}

function DM_REPLACE_ERROR_MULTIPLE() {
    run_case REPLACE_ERROR_MULTIPLE "double-source-pessimistic" "init_table 11 21" "clean_table" "pessimistic"
    run_case REPLACE_ERROR_MULTIPLE "double-source-optimistic" "init_table 11 21" "clean_table" "optimistic"
}

function DM_EXEC_ERROR_SKIP_CASE() {
    run_sql_source1 "insert into ${db}.${tb1} values(1,1);"
    run_sql_source2 "insert into ${db}.${tb1} values(2,2);"
    run_sql_tidb "insert into ${db}.${tb} values(1,1);"
    run_sql_tidb "insert into ${db}.${tb} values(2,2);"
    run_sql_tidb_with_retry "select count(1) from ${db}.${tb};" "count(1): 4"

    run_sql_source1 "alter table ${db}.${tb1} add unique index ua(a);"
    run_sql_source2 "alter table ${db}.${tb1} add unique index ua(a);"

    run_dm_ctl_with_retry $WORK_DIR "127.0.0.1:$MASTER_PORT" \
            "query-status test" \
            "Error 1062: Duplicate " 1

    run_sql_tidb "insert into ${db}.${tb} values(3,3);"
    run_sql_tidb "insert into ${db}.${tb} values(4,4);"
    
    run_dm_ctl $WORK_DIR "127.0.0.1:$MASTER_PORT" \
            "handle-error test skip" \
            "\"result\": true" 2

    run_sql_tidb_with_retry "select count(1) from ${db}.${tb};" "count(1): 6"
}

function DM_EXEC_ERROR_SKIP() {
     run_case EXEC_ERROR_SKIP "double-source-pessimistic" \
     "run_sql_source1 \"create table ${db}.${tb1} (a int, b int);\"; \
      run_sql_source2 \"create table ${db}.${tb1} (a int, b int);\"" \
     "clean_table" "pessimistic"
     run_case EXEC_ERROR_SKIP "double-source-optimistic" \
     "run_sql_source1 \"create table ${db}.${tb1} (a int, b int);\"; \
      run_sql_source2 \"create table ${db}.${tb1} (a int, b int);\"" \
     "clean_table" "optimistic"
}

function DM_4202_CASE() {
    run_sql_source1 "insert into ${db}.${tb1} values(1);"
    run_sql_source1 "alter table ${db}.${tb1} modify id varchar(10);"

    run_dm_ctl_with_retry $WORK_DIR "127.0.0.1:$MASTER_PORT" \
            "query-status test" \
            "Unsupported modify column" 1

    start_location=$(get_start_location 127.0.0.1:$MASTER_PORT $source1)
    run_dm_ctl $WORK_DIR "127.0.0.1:$MASTER_PORT" \
            "handle-error test skip -b $start_location" \
            "\"result\": true" 2

    run_dm_ctl_with_retry $WORK_DIR "127.0.0.1:$MASTER_PORT" \
            "query-status test" \
            "\"result\": true" 2

    run_sql_source1 "insert into ${db}.${tb1} values(2);"
    run_sql_tidb_with_retry "select count(1) from ${db}.${tb};" "count(1): 2"
}

function DM_4202() {
     run_case 4202 "single-source-no-sharding" "init_table 11" "clean_table" ""
}

function DM_4204_CASE() {
    run_sql_source1 "insert into ${db}.${tb1} values(1);"
    run_sql_source1 "alter table ${db}.${tb1} modify id varchar(10);"

    run_dm_ctl_with_retry $WORK_DIR "127.0.0.1:$MASTER_PORT" \
            "query-status test" \
            "Unsupported modify column" 1

    run_dm_ctl $WORK_DIR "127.0.0.1:$MASTER_PORT" \
            "handle-error test skip" \
            "\"result\": true" 2

    run_dm_ctl_with_retry $WORK_DIR "127.0.0.1:$MASTER_PORT" \
            "query-status test" \
            "\"result\": true" 2

    run_sql_source1 "insert into ${db}.${tb1} values(2);"
    run_sql_tidb_with_retry "select count(1) from ${db}.${tb};" "count(1): 2"
}

function DM_4204() {
     run_case 4204 "single-source-no-sharding" "init_table 11" "clean_table" ""
}

# 4206, 4208
function DM_4206_CASE() {
    run_sql_source1 "insert into ${db}.${tb1} values(1);"
    run_sql_source2 "insert into ${db}.${tb1} values(2);"
    run_sql_source1 "alter table ${db}.${tb1} modify id varchar(10);"
    run_sql_source2 "alter table ${db}.${tb1} modify id varchar(10);"
    run_sql_source1 "alter table ${db}.${tb1} modify id varchar(20);"
    run_sql_source2 "alter table ${db}.${tb1} modify id varchar(20);"

    run_dm_ctl_with_retry $WORK_DIR "127.0.0.1:$MASTER_PORT" \
            "query-status test" \
            "Unsupported modify column.*varchar(10)" 2

    first_pos1=$(get_start_pos 127.0.0.1:$MASTER_PORT $source1)
    first_pos2=$(get_start_pos 127.0.0.1:$MASTER_PORT $source2)
    first_name1=$(get_start_name 127.0.0.1:$MASTER_PORT $source1)
    first_name2=$(get_start_name 127.0.0.1:$MASTER_PORT $source2)

    second_pos1=$(get_next_query_pos $MYSQL_PORT1 $MYSQL_PASSWORD1 $first_pos1)
    second_pos2=$(get_next_query_pos $MYSQL_PORT2 $MYSQL_PASSWORD2 $first_pos2)

    run_dm_ctl $WORK_DIR "127.0.0.1:$MASTER_PORT" \
            "handle-error test skip -b $first_name1:$second_pos1 -s $source1" \
            "\"result\": true" 2

    run_dm_ctl_with_retry $WORK_DIR "127.0.0.1:$MASTER_PORT" \
            "query-status test" \
            "Unsupported modify column.*varchar(10)" 2

    run_dm_ctl $WORK_DIR "127.0.0.1:$MASTER_PORT" \
            "handle-error test skip -b $first_name1:$first_pos1 -s $source1" \
            "\"result\": true" 2

    run_sql_source1 "insert into ${db}.${tb1} values(3);"

    run_dm_ctl_with_retry $WORK_DIR "127.0.0.1:$MASTER_PORT" \
            "query-status test" \
            "Unsupported modify column.*varchar(10)" 1

    run_dm_ctl $WORK_DIR "127.0.0.1:$MASTER_PORT" \
            "handle-error test skip -b $first_name2:$first_pos2 -s $source2" \
            "\"result\": true" 2

    run_dm_ctl_with_retry $WORK_DIR "127.0.0.1:$MASTER_PORT" \
            "query-status test" \
            "Unsupported modify column.*varchar(20)" 1

    run_dm_ctl $WORK_DIR "127.0.0.1:$MASTER_PORT" \
            "handle-error test skip -b $first_name2:$second_pos2 -s $source2" \
            "\"result\": true" 2

    run_dm_ctl_with_retry $WORK_DIR "127.0.0.1:$MASTER_PORT" \
            "query-status test" \
            "\"result\": true" 3

    run_sql_source2 "insert into ${db}.${tb1} values(4);"

    run_sql_tidb_with_retry "select count(1) from ${db}.${tb};" "count(1): 4"
}

function DM_4206() {
     run_case 4206 "double-source-pessimistic" "init_table 11 21" "clean_table" "pessimistic"
     run_case 4206 "double-source-optimistic" "init_table 11 21" "clean_table" "optimistic"
}

function DM_4207_CASE() {
    run_sql_source1 "insert into ${db}.${tb1} values(1);"
    run_sql_source2 "insert into ${db}.${tb1} values(2);"
    run_sql_source1 "alter table ${db}.${tb1} modify id varchar(10);"
    run_sql_source2 "alter table ${db}.${tb1} modify id varchar(10);"

    run_dm_ctl_with_retry $WORK_DIR "127.0.0.1:$MASTER_PORT" \
            "query-status test" \
            "Unsupported modify column" 2

    start_location1=$(get_start_location 127.0.0.1:$MASTER_PORT $source1)
    start_location2=$(get_start_location 127.0.0.1:$MASTER_PORT $source2)

    if [ "$start_location1" = "$start_location2" ]; then
        run_dm_ctl $WORK_DIR "127.0.0.1:$MASTER_PORT" \
            "handle-error test skip -b $start_location1" \
            "\"result\": true" 3
    else
        # WARN: may skip unknown event like later insert, test will fail
        # It hasn't happened yet.
        run_dm_ctl $WORK_DIR "127.0.0.1:$MASTER_PORT" \
            "handle-error test skip -b $start_location1" \
            "\"result\": true" 3

        run_dm_ctl_with_retry $WORK_DIR "127.0.0.1:$MASTER_PORT" \
            "query-status test" \
            "Unsupported modify column" 1

        run_dm_ctl $WORK_DIR "127.0.0.1:$MASTER_PORT" \
            "handle-error test skip -b $start_location2" \
            "\"result\": true" 3
    fi

    run_dm_ctl_with_retry $WORK_DIR "127.0.0.1:$MASTER_PORT" \
            "query-status test" \
            "\"result\": true" 3

    run_sql_source1 "insert into ${db}.${tb1} values(3);"
    run_sql_source2 "insert into ${db}.${tb1} values(4);"

    run_sql_tidb_with_retry "select count(1) from ${db}.${tb} where id<100;" "count(1): 4"
}

function DM_4207() {
     run_case 4207 "double-source-pessimistic" "init_table 11 21" "clean_table" "pessimistic"
     run_case 4207 "double-source-optimistic" "init_table 11 21" "clean_table" "optimistic"
        
     # test different error locations
     run_case 4207 "double-source-pessimistic" "init_table 11 21;run_sql_source1 \"insert into ${db}.${tb1} values(100);\"" "clean_table" "pessimistic"
     run_case 4207 "double-source-optimistic" "init_table 11 21;run_sql_source1 \"insert into ${db}.${tb1} values(100);\"" "clean_table" "optimistic"
}

function DM_4209_CASE() {
    run_sql_source1 "insert into ${db}.${tb1} values(1);"
    run_sql_source2 "insert into ${db}.${tb1} values(2);"
    run_sql_source1 "alter table ${db}.${tb1} modify id varchar(10);"
    run_sql_source2 "alter table ${db}.${tb1} modify id varchar(10);"

    run_dm_ctl_with_retry $WORK_DIR "127.0.0.1:$MASTER_PORT" \
            "query-status test" \
            "Unsupported modify column" 2

    run_dm_ctl $WORK_DIR "127.0.0.1:$MASTER_PORT" \
            "handle-error test skip -s $source1" \
            "\"result\": true" 2

    run_sql_source1 "insert into ${db}.${tb1} values(3);"

    run_dm_ctl_with_retry $WORK_DIR "127.0.0.1:$MASTER_PORT" \
            "query-status test" \
            "Unsupported modify column" 1

    run_dm_ctl $WORK_DIR "127.0.0.1:$MASTER_PORT" \
            "handle-error test skip -s $source2" \
            "\"result\": true" 2

    run_sql_source2 "insert into ${db}.${tb1} values(4);"

    run_sql_tidb_with_retry "select count(1) from ${db}.${tb};" "count(1): 4"
}

function DM_4209() {
     run_case 4209 "double-source-pessimistic" "init_table 11 21" "clean_table" "pessimistic"
     run_case 4209 "double-source-optimistic" "init_table 11 21" "clean_table" "optimistic"
}

function DM_4211_CASE() {
    run_sql_source1 "insert into ${db}.${tb1} values(1);"
    run_sql_source1 "alter table ${db}.${tb1} add column c int unique;"

    run_dm_ctl_with_retry $WORK_DIR "127.0.0.1:$MASTER_PORT" \
            "query-status test" \
            "unsupported add column .* constraint UNIQUE KEY" 1

    run_sql_source1 "insert into ${db}.${tb1} values(2,2);"
        
    start_location=$(get_start_location 127.0.0.1:$MASTER_PORT $source1)
    run_dm_ctl $WORK_DIR "127.0.0.1:$MASTER_PORT" \
            "handle-error test --binlog-pos $start_location replace alter table ${db}.${tb1} add column c int;" \
            "\"result\": true" 2


    run_dm_ctl_with_retry $WORK_DIR "127.0.0.1:$MASTER_PORT" \
            "query-status test" \
            "\"result\": true" 2

    run_sql_source1 "insert into ${db}.${tb1} values(3,3);"

    run_sql_tidb_with_retry "select count(1) from ${db}.${tb};" "count(1): 3"
}

function DM_4211() {
     run_case 4211 "single-source-no-sharding" "init_table 11" "clean_table" ""
}

function DM_4213_CASE() {
    run_sql_source1 "insert into ${db}.${tb1} values(1);"
    run_sql_source1 "alter table ${db}.${tb1} add column c int unique;"

    run_dm_ctl_with_retry $WORK_DIR "127.0.0.1:$MASTER_PORT" \
            "query-status test" \
            "unsupported add column .* constraint UNIQUE KEY" 1

    run_sql_source1 "insert into ${db}.${tb1} values(2,2);"
        
    run_dm_ctl $WORK_DIR "127.0.0.1:$MASTER_PORT" \
            "handle-error test replace alter table ${db}.${tb1} add column c int;alter table ${db}.${tb1} add unique(c);" \
            "\"result\": true" 2


    run_dm_ctl_with_retry $WORK_DIR "127.0.0.1:$MASTER_PORT" \
            "query-status test" \
            "\"result\": true" 2

    run_sql_source1 "insert into ${db}.${tb1} values(3,3);"

    run_sql_tidb_with_retry "select count(1) from ${db}.${tb};" "count(1): 3"
}

function DM_4213() {
     run_case 4213 "single-source-no-sharding" "init_table 11" "clean_table" ""
}

# 4215, 4217
function DM_4215_CASE() {
    run_sql_source1 "insert into ${db}.${tb1} values(1);"
    run_sql_source2 "insert into ${db}.${tb1} values(2);"
    run_sql_source1 "alter table ${db}.${tb1} add column c int unique;"
    run_sql_source2 "alter table ${db}.${tb1} add column c int unique;"
    run_sql_source1 "alter table ${db}.${tb1} add column d int unique;"
    run_sql_source2 "alter table ${db}.${tb1} add column d int unique;"

    run_dm_ctl_with_retry $WORK_DIR "127.0.0.1:$MASTER_PORT" \
            "query-status test" \
            "unsupported add column 'c' constraint UNIQUE KEY" 2

    first_pos1=$(get_start_pos 127.0.0.1:$MASTER_PORT $source1)
    first_pos2=$(get_start_pos 127.0.0.1:$MASTER_PORT $source2)
    first_name1=$(get_start_name 127.0.0.1:$MASTER_PORT $source1)
    first_name2=$(get_start_name 127.0.0.1:$MASTER_PORT $source2)

    second_pos1=$(get_next_query_pos $MYSQL_PORT1 $MYSQL_PASSWORD1 $first_pos1)
    second_pos2=$(get_next_query_pos $MYSQL_PORT2 $MYSQL_PASSWORD2 $first_pos2)

    run_dm_ctl $WORK_DIR "127.0.0.1:$MASTER_PORT" \
            "handle-error test -s $source1 -b $first_name1:$second_pos1 replace alter table ${db}.${tb1} add column d int;alter table ${db}.${tb1} add unique(d);" \
            "\"result\": true" 2

    run_dm_ctl_with_retry $WORK_DIR "127.0.0.1:$MASTER_PORT" \
            "query-status test" \
            "unsupported add column 'c' constraint UNIQUE KEY" 2

    run_dm_ctl $WORK_DIR "127.0.0.1:$MASTER_PORT" \
            "handle-error test -s $source1 -b $first_name1:$first_pos1 replace alter table ${db}.${tb1} add column c int;alter table ${db}.${tb1} add unique(c);" \
            "\"result\": true" 2

    run_sql_source1 "insert into ${db}.${tb1} values(3,3,3);"

    run_dm_ctl_with_retry $WORK_DIR "127.0.0.1:$MASTER_PORT" \
            "query-status test" \
            "unsupported add column 'c' constraint UNIQUE KEY" 1

    run_dm_ctl $WORK_DIR "127.0.0.1:$MASTER_PORT" \
            "handle-error test -s $source2 -b $first_name2:$first_pos2 replace alter table ${db}.${tb1} add column c int;alter table ${db}.${tb1} add unique(c);" \
            "\"result\": true" 2

    run_dm_ctl_with_retry $WORK_DIR "127.0.0.1:$MASTER_PORT" \
            "query-status test" \
            "unsupported add column 'd' constraint UNIQUE KEY" 1

    run_dm_ctl $WORK_DIR "127.0.0.1:$MASTER_PORT" \
            "handle-error test -s $source2 -b $first_name2:$second_pos2 replace alter table ${db}.${tb1} add column d int;alter table ${db}.${tb1} add unique(d);" \
            "\"result\": true" 2

    run_dm_ctl_with_retry $WORK_DIR "127.0.0.1:$MASTER_PORT" \
            "query-status test" \
            "\"result\": true" 3

    run_sql_source2 "insert into ${db}.${tb1} values(4,4,4);"

    run_sql_tidb_with_retry "select count(1) from ${db}.${tb};" "count(1): 4"
}

function DM_4215() {
     run_case 4215 "double-source-pessimistic" "init_table 11 21" "clean_table" "pessimistic"
     run_case 4215 "double-source-optimistic" "init_table 11 21" "clean_table" "optimistic"
}

function DM_4216_CASE() {
    run_sql_source1 "insert into ${db}.${tb1} values(1);"
    run_sql_source2 "insert into ${db}.${tb1} values(2);"
    run_sql_source1 "alter table ${db}.${tb1} add column c int unique;"
    run_sql_source2 "alter table ${db}.${tb1} add column c int unique;"

    run_dm_ctl_with_retry $WORK_DIR "127.0.0.1:$MASTER_PORT" \
            "query-status test" \
            "unsupported add column .* constraint UNIQUE KEY" 2

    start_location1=$(get_start_location 127.0.0.1:$MASTER_PORT $source1)
    start_location2=$(get_start_location 127.0.0.1:$MASTER_PORT $source2)

    if [ "$start_location1" = "$start_location2" ]; then
        run_dm_ctl $WORK_DIR "127.0.0.1:$MASTER_PORT" \
            "handle-error test -b $start_location1 replace alter table ${db}.${tb1} add column c int;alter table ${db}.${tb1} add unique(c);" \
            "\"result\": true" 3
    else
        # WARN: may replace unknown event like later insert, test will fail
        # It hasn't happened yet.
        run_dm_ctl $WORK_DIR "127.0.0.1:$MASTER_PORT" \
            "handle-error test -b $start_location1 replace alter table ${db}.${tb1} add column c int;alter table ${db}.${tb1} add unique(c);" \
            "\"result\": true" 3

        run_dm_ctl_with_retry $WORK_DIR "127.0.0.1:$MASTER_PORT" \
            "query-status test" \
            "unsupported add column .* constraint UNIQUE KEY" 1

        run_dm_ctl $WORK_DIR "127.0.0.1:$MASTER_PORT" \
            "handle-error test -b $start_location2 replace alter table ${db}.${tb1} add column c int;alter table ${db}.${tb1} add unique(c);" \
            "\"result\": true" 3
    fi

    run_dm_ctl_with_retry $WORK_DIR "127.0.0.1:$MASTER_PORT" \
            "query-status test" \
            "\"result\": true" 3

    run_sql_source1 "insert into ${db}.${tb1} values(3,3);"
    run_sql_source2 "insert into ${db}.${tb1} values(4,4);"

    run_sql_tidb_with_retry "select count(1) from ${db}.${tb} where id<100;" "count(1): 4"
}

function DM_4216() {
     run_case 4216 "double-source-pessimistic" "init_table 11 21" "clean_table" "pessimistic"
     run_case 4216 "double-source-optimistic" "init_table 11 21" "clean_table" "optimistic"
        
     # test different error locations
     run_case 4216 "double-source-pessimistic" "init_table 11 21;run_sql_source1 \"insert into ${db}.${tb1} values(100);\"" "clean_table" "pessimistic"
     run_case 4216 "double-source-optimistic" "init_table 11 21;run_sql_source1 \"insert into ${db}.${tb1} values(100);\"" "clean_table" "optimistic"
}

function DM_4219_CASE() {
    run_sql_source1 "insert into ${db}.${tb1} values(1);"
    run_sql_source2 "insert into ${db}.${tb1} values(2);"
    run_sql_source1 "alter table ${db}.${tb1} add column c int unique;"
    run_sql_source2 "alter table ${db}.${tb1} add column c int unique;"

    run_dm_ctl_with_retry $WORK_DIR "127.0.0.1:$MASTER_PORT" \
            "query-status test" \
            "unsupported add column .* constraint UNIQUE KEY" 2

    run_dm_ctl $WORK_DIR "127.0.0.1:$MASTER_PORT" \
            "handle-error test -s $source1 replace alter table ${db}.${tb1} add column c int;alter table ${db}.${tb1} add unique(c);" \
            "\"result\": true" 2

    run_sql_source1 "insert into ${db}.${tb1} values(3,3);"

    run_dm_ctl_with_retry $WORK_DIR "127.0.0.1:$MASTER_PORT" \
            "query-status test" \
            "unsupported add column .* constraint UNIQUE KEY" 1

    run_dm_ctl $WORK_DIR "127.0.0.1:$MASTER_PORT" \
            "handle-error test -s $source2 replace alter table ${db}.${tb1} add column c int;alter table ${db}.${tb1} add unique(c);" \
            "\"result\": true" 2

    run_sql_source2 "insert into ${db}.${tb1} values(4,4);"

    run_sql_tidb_with_retry "select count(1) from ${db}.${tb};" "count(1): 4"
}

function DM_4219() {
     run_case 4219 "double-source-pessimistic" "init_table 11 21" "clean_table" "pessimistic"
     run_case 4219 "double-source-optimistic" "init_table 11 21" "clean_table" "optimistic"
}

# 4220, 4224, 4226, 4229, 4194, 4195, 4196
function DM_4220_CASE() {
    run_sql_source1 "insert into ${db}.${tb1} values(1);"
    run_sql_source2 "insert into ${db}.${tb1} values(2);"
    run_sql_source1 "alter table ${db}.${tb1} modify id varchar(10);"
    run_sql_source1 "alter table ${db}.${tb1} modify id varchar(20);"
    run_sql_source1 "alter table ${db}.${tb1} modify id varchar(30);"
    run_sql_source2 "alter table ${db}.${tb1} modify id varchar(10);"
    run_sql_source2 "alter table ${db}.${tb1} modify id varchar(20);"
    run_sql_source2 "alter table ${db}.${tb1} modify id varchar(30);"

    run_dm_ctl_with_retry $WORK_DIR "127.0.0.1:$MASTER_PORT" \
            "query-status test" \
            "Unsupported modify column.*varchar(10)" 2

    run_dm_ctl $WORK_DIR "127.0.0.1:$MASTER_PORT" \
            "handle-error test revert" \
            "operator not exist" 2

    first_pos1=$(get_start_pos 127.0.0.1:$MASTER_PORT $source1)
    first_pos2=$(get_start_pos 127.0.0.1:$MASTER_PORT $source2)
    first_name1=$(get_start_name 127.0.0.1:$MASTER_PORT $source1)
    first_name2=$(get_start_name 127.0.0.1:$MASTER_PORT $source2)

    second_pos1=$(get_next_query_pos $MYSQL_PORT1 $MYSQL_PASSWORD1 $first_pos1)
    second_pos2=$(get_next_query_pos $MYSQL_PORT2 $MYSQL_PASSWORD2 $first_pos2)
    third_pos1=$(get_next_query_pos $MYSQL_PORT1 $MYSQL_PASSWORD1 $second_pos1)
    third_pos2=$(get_next_query_pos $MYSQL_PORT2 $MYSQL_PASSWORD2 $second_pos2)

    run_dm_ctl $WORK_DIR "127.0.0.1:$MASTER_PORT" \
            "handle-error test skip -s $source1 -b $first_name1:$second_pos1" \
            "\"result\": true" 2
    run_dm_ctl $WORK_DIR "127.0.0.1:$MASTER_PORT" \
            "handle-error test skip -s $source2 -b $first_name2:$second_pos2" \
            "\"result\": true" 2

    run_dm_ctl_with_retry $WORK_DIR "127.0.0.1:$MASTER_PORT" \
            "query-status test" \
            "Unsupported modify column.*varchar(10)" 2

    run_dm_ctl $WORK_DIR "127.0.0.1:$MASTER_PORT" \
            "handle-error test revert" \
            "operator not exist" 2

    run_dm_ctl $WORK_DIR "127.0.0.1:$MASTER_PORT" \
            "handle-error test skip -s $source1 -b $first_name1:$third_pos1" \
            "\"result\": true" 2
    run_dm_ctl $WORK_DIR "127.0.0.1:$MASTER_PORT" \
            "handle-error test skip -s $source2 -b $first_name2:$third_pos2" \
            "\"result\": true" 2

    run_dm_ctl_with_retry $WORK_DIR "127.0.0.1:$MASTER_PORT" \
            "query-status test" \
            "Unsupported modify column.*varchar(10)" 2

    run_dm_ctl $WORK_DIR "127.0.0.1:$MASTER_PORT" \
            "handle-error test revert -s $source1 -b $first_name1:$third_pos1" \
            "\"result\": true" 2
    run_dm_ctl $WORK_DIR "127.0.0.1:$MASTER_PORT" \
            "handle-error test revert -s $source2 -b $first_name2:$third_pos2" \
            "\"result\": true" 2

    run_dm_ctl_with_retry $WORK_DIR "127.0.0.1:$MASTER_PORT" \
            "query-status test" \
            "Unsupported modify column.*varchar(10)" 2
    
    run_dm_ctl $WORK_DIR "127.0.0.1:$MASTER_PORT" \
            "handle-error test skip" \
            "\"result\": true" 3

    run_dm_ctl_with_retry $WORK_DIR "127.0.0.1:$MASTER_PORT" \
            "query-status test" \
            "Unsupported modify column.*varchar(30)" 2

    run_dm_ctl $WORK_DIR "127.0.0.1:$MASTER_PORT" \
            "handle-error test skip" \
            "\"result\": true" 3

    run_sql_source1 "insert into ${db}.${tb1} values(3);"
    run_sql_source2 "insert into ${db}.${tb1} values(4);"

    run_sql_tidb_with_retry "select count(1) from ${db}.${tb};" "count(1): 4"

    # flush checkpoint, otherwise revert may "succeed"
    run_sql_source1 "alter table ${db}.${tb1} add column c int;"
    run_sql_source2 "alter table ${db}.${tb1} add column c int;"

    run_dm_ctl $WORK_DIR "127.0.0.1:$MASTER_PORT" \
            "handle-error test revert -s $source1 -b $first_name1:$third_pos1" \
            "operator not exist" 1
    run_dm_ctl $WORK_DIR "127.0.0.1:$MASTER_PORT" \
            "handle-error test revert -s $source2 -b $first_name2:$third_pos2" \
            "operator not exist" 1
    run_dm_ctl $WORK_DIR "127.0.0.1:$MASTER_PORT" \
            "handle-error test revert -b $first_name2:$third_pos2" \
            "operator not exist" 2

    run_dm_ctl $WORK_DIR "127.0.0.1:$MASTER_PORT" \
            "handle-error test revert" \
            "source.*has no error" 2

    run_sql_source1 "insert into ${db}.${tb1} values(5,5);"
    run_sql_source2 "insert into ${db}.${tb1} values(6,6);"

    run_sql_tidb_with_retry "select count(1) from ${db}.${tb};" "count(1): 6"
}

function DM_4220() {
     run_case 4220 "double-source-pessimistic" "init_table 11 21" "clean_table" "pessimistic"
     run_case 4220 "double-source-optimistic" "init_table 11 21" "clean_table" "optimistic"
}

# 4185, 4187, 4186
function DM_4185_CASE() {
    run_sql_source1 "insert into ${db}.${tb1} values(1);"
    run_sql_source2 "insert into ${db}.${tb1} values(2);"
    run_sql_source1 "alter table ${db}.${tb1} modify id varchar(10);"
    run_sql_source2 "alter table ${db}.${tb1} modify id varchar(10);"
    run_sql_source1 "alter table ${db}.${tb1} modify id varchar(20);"
    run_sql_source2 "alter table ${db}.${tb1} modify id varchar(20);"

    run_dm_ctl_with_retry $WORK_DIR "127.0.0.1:$MASTER_PORT" \
            "query-status test" \
            "Unsupported modify column.*varchar(10)" 2

    first_pos1=$(get_start_pos 127.0.0.1:$MASTER_PORT $source1)
    first_pos2=$(get_start_pos 127.0.0.1:$MASTER_PORT $source2)
    first_name1=$(get_start_name 127.0.0.1:$MASTER_PORT $source1)
    first_name2=$(get_start_name 127.0.0.1:$MASTER_PORT $source2)
    second_pos1=$(get_next_query_pos $MYSQL_PORT1 $MYSQL_PASSWORD1 $first_pos1)
    second_pos2=$(get_next_query_pos $MYSQL_PORT2 $MYSQL_PASSWORD2 $first_pos2)

    if [ "$second_pos1" = "$second_pos2" ]; then
        run_dm_ctl $WORK_DIR "127.0.0.1:$MASTER_PORT" \
            "handle-error test skip -b $first_name1:$second_pos1" \
            "\"result\": true" 3
    else
        # WARN: may skip unknown event like later insert, test will fail
        # It hasn't happened yet.
        run_dm_ctl $WORK_DIR "127.0.0.1:$MASTER_PORT" \
            "handle-error test skip -b $first_name1:$second_pos1" \
            "\"result\": true" 3

        run_dm_ctl_with_retry $WORK_DIR "127.0.0.1:$MASTER_PORT" \
            "query-status test" \
            "Unsupported modify column.*varchar(10)" 2

        run_dm_ctl $WORK_DIR "127.0.0.1:$MASTER_PORT" \
            "handle-error test skip -b $first_name1:$second_pos2" \
            "\"result\": true" 3
    fi

    run_dm_ctl_with_retry $WORK_DIR "127.0.0.1:$MASTER_PORT" \
            "query-status test" \
            "Unsupported modify column.*varchar(10)" 2

    run_dm_ctl $WORK_DIR "127.0.0.1:$MASTER_PORT" \
            "handle-error test skip" \
            "\"result\": true" 3

    run_dm_ctl_with_retry $WORK_DIR "127.0.0.1:$MASTER_PORT" \
            "query-status test" \
            "\"result\": true" 3

    run_sql_source1 "insert into ${db}.${tb1} values(3);"
    run_sql_source2 "insert into ${db}.${tb1} values(4);"

    run_sql_tidb_with_retry "select count(1) from ${db}.${tb} where id<100;" "count(1): 4"
}

function DM_4185() {
     run_case 4185 "double-source-pessimistic" "init_table 11 21" "clean_table" "pessimistic"
     run_case 4185 "double-source-optimistic" "init_table 11 21" "clean_table" "optimistic"
        
     # test different error locations
     run_case 4185 "double-source-pessimistic" "init_table 11 21;run_sql_source1 \"insert into ${db}.${tb1} values(100);\"" "clean_table" "pessimistic"
     run_case 4185 "double-source-optimistic" "init_table 11 21;run_sql_source1 \"insert into ${db}.${tb1} values(100);\"" "clean_table" "optimistic"
}

# 4201, 4203, 4205
function DM_4201_CASE() {
    run_sql_source1 "insert into ${db}.${tb1} values(1);"
    run_sql_source1 "alter table ${db}.${tb1} modify id varchar(10);"
    run_sql_source1 "alter table ${db}.${tb1} modify id varchar(20);"

    run_dm_ctl_with_retry $WORK_DIR "127.0.0.1:$MASTER_PORT" \
            "query-status test" \
            "Unsupported modify column.*varchar(10)" 1

    first_pos1=$(get_start_pos 127.0.0.1:$MASTER_PORT $source1)
    first_name1=$(get_start_name 127.0.0.1:$MASTER_PORT $source1)
    second_pos1=$(get_next_query_pos $MYSQL_PORT1 $MYSQL_PASSWORD1 $first_pos1)

    run_dm_ctl $WORK_DIR "127.0.0.1:$MASTER_PORT" \
            "handle-error test skip -b $first_name1:$second_pos1" \
            "\"result\": true" 2

    run_dm_ctl_with_retry $WORK_DIR "127.0.0.1:$MASTER_PORT" \
            "query-status test" \
            "Unsupported modify column.*varchar(10)" 1

    run_dm_ctl $WORK_DIR "127.0.0.1:$MASTER_PORT" \
            "handle-error test skip" \
            "\"result\": true" 2

    run_dm_ctl_with_retry $WORK_DIR "127.0.0.1:$MASTER_PORT" \
            "query-status test" \
            "\"result\": true" 2

    run_sql_source1 "insert into ${db}.${tb1} values(2);"

    run_sql_tidb_with_retry "select count(1) from ${db}.${tb} where id<100;" "count(1): 2"
}

function DM_4201() {
     run_case 4201 "single-source-no-sharding" "init_table 11" "clean_table" ""
}

# 4189, 4190, 4191, 4192, 4214, 4218
function DM_4189_CASE() {
    run_sql_source1 "insert into ${db}.${tb1} values(1);"
    run_sql_source2 "insert into ${db}.${tb1} values(2);"
    run_sql_source1 "alter table ${db}.${tb1} add column c int unique;"
    run_sql_source2 "alter table ${db}.${tb1} add column c int unique;"

    run_sql_source1 "insert into ${db}.${tb1} values(3,3);"
    run_sql_source2 "insert into ${db}.${tb1} values(4,4);"

    run_sql_source1 "alter table ${db}.${tb1} add column d int unique;"
    run_sql_source2 "alter table ${db}.${tb1} add column d int unique;"

    run_dm_ctl_with_retry $WORK_DIR "127.0.0.1:$MASTER_PORT" \
            "query-status test" \
            "unsupported add column 'c' constraint UNIQUE KEY" 2

    first_pos1=$(get_start_pos 127.0.0.1:$MASTER_PORT $source1)
    first_pos2=$(get_start_pos 127.0.0.1:$MASTER_PORT $source2)
    first_name1=$(get_start_name 127.0.0.1:$MASTER_PORT $source1)
    first_name2=$(get_start_name 127.0.0.1:$MASTER_PORT $source2)
    second_pos1=$(get_next_query_pos $MYSQL_PORT1 $MYSQL_PASSWORD1 $first_pos1)
    second_pos2=$(get_next_query_pos $MYSQL_PORT2 $MYSQL_PASSWORD2 $first_pos2)

    if [ "$second_pos1" = "$second_pos2" ]; then
        run_dm_ctl $WORK_DIR "127.0.0.1:$MASTER_PORT" \
            "handle-error test -b $first_name1:$second_pos1 replace alter table ${db}.${tb1} add column d int;alter table ${db}.${tb1} add unique(d);" \
            "\"result\": true" 3
    else
        # WARN: may replace unknown event like later insert, test will fail
        # It hasn't happened yet.
        run_dm_ctl $WORK_DIR "127.0.0.1:$MASTER_PORT" \
            "handle-error test -b $first_name1:$second_pos1 replace alter table ${db}.${tb1} add column d int;alter table ${db}.${tb1} add unique(d);" \
            "\"result\": true" 3

        run_dm_ctl_with_retry $WORK_DIR "127.0.0.1:$MASTER_PORT" \
            "query-status test" \
            "unsupported add column 'c' constraint UNIQUE KEY" 2

        run_dm_ctl $WORK_DIR "127.0.0.1:$MASTER_PORT" \
            "handle-error test -b $first_name2:$second_pos2 replace alter table ${db}.${tb1} add column d int;alter table ${db}.${tb1} add unique(d);" \
            "\"result\": true" 3
    fi

    run_dm_ctl_with_retry $WORK_DIR "127.0.0.1:$MASTER_PORT" \
            "query-status test" \
            "unsupported add column 'c' constraint UNIQUE KEY" 2

    run_dm_ctl $WORK_DIR "127.0.0.1:$MASTER_PORT" \
            "handle-error test replace alter table ${db}.${tb1} add column c int;alter table ${db}.${tb1} add unique(c);" \
            "\"result\": true" 3

    run_dm_ctl_with_retry $WORK_DIR "127.0.0.1:$MASTER_PORT" \
            "query-status test" \
            "\"result\": true" 3

    run_sql_source1 "insert into ${db}.${tb1} values(5,5,5);"
    run_sql_source2 "insert into ${db}.${tb1} values(6,6,6);"

    run_sql_tidb_with_retry "select count(1) from ${db}.${tb} where id<100;" "count(1): 6"
}

function DM_4189() {
     run_case 4189 "double-source-pessimistic" "init_table 11 21" "clean_table" "pessimistic"
     run_case 4189 "double-source-optimistic" "init_table 11 21" "clean_table" "optimistic"
        
     # test different error locations
     run_case 4189 "double-source-pessimistic" "init_table 11 21;run_sql_source1 \"insert into ${db}.${tb1} values(100);\"" "clean_table" "pessimistic"
     run_case 4189 "double-source-optimistic" "init_table 11 21;run_sql_source1 \"insert into ${db}.${tb1} values(100);\"" "clean_table" "optimistic"
}

# 4210, 4212
function DM_4210_CASE() {
    run_sql_source1 "insert into ${db}.${tb1} values(1);"
    run_sql_source1 "alter table ${db}.${tb1} add column c int unique;"
    run_sql_source1 "insert into ${db}.${tb1} values(2,2);"
    run_sql_source1 "alter table ${db}.${tb1} add column d int unique;"

    run_dm_ctl_with_retry $WORK_DIR "127.0.0.1:$MASTER_PORT" \
            "query-status test" \
            "unsupported add column 'c' constraint UNIQUE KEY" 1

    first_pos1=$(get_start_pos 127.0.0.1:$MASTER_PORT $source1)
    first_name1=$(get_start_name 127.0.0.1:$MASTER_PORT $source1)
    second_pos1=$(get_next_query_pos $MYSQL_PORT1 $MYSQL_PASSWORD1 $first_pos1)

    run_dm_ctl $WORK_DIR "127.0.0.1:$MASTER_PORT" \
            "handle-error test -b $first_name1:$second_pos1 replace alter table ${db}.${tb1} add column d int;alter table ${db}.${tb1} add unique(d);" \
            "\"result\": true" 2

    run_dm_ctl_with_retry $WORK_DIR "127.0.0.1:$MASTER_PORT" \
            "query-status test" \
            "unsupported add column 'c' constraint UNIQUE KEY" 1

    run_dm_ctl $WORK_DIR "127.0.0.1:$MASTER_PORT" \
            "handle-error test replace alter table ${db}.${tb1} add column e int unique;" \
            "\"result\": true" 2

    run_dm_ctl_with_retry $WORK_DIR "127.0.0.1:$MASTER_PORT" \
            "query-status test" \
            "unsupported add column 'e' constraint UNIQUE KEY" 1

    run_dm_ctl $WORK_DIR "127.0.0.1:$MASTER_PORT" \
            "handle-error test replace alter table ${db}.${tb1} add column c int;alter table ${db}.${tb1} add unique(c);" \
            "\"result\": true" 2

    run_dm_ctl_with_retry $WORK_DIR "127.0.0.1:$MASTER_PORT" \
            "query-status test" \
            "\"result\": true" 2

    run_sql_source1 "insert into ${db}.${tb1} values(3,3,3);"

    run_sql_tidb_with_retry "select count(1) from ${db}.${tb} where id<100;" "count(1): 3"
}

function DM_4210() {
     run_case 4210 "single-source-no-sharding" "init_table 11" "clean_table" ""
}

# 4193, 4221, 4225, 4227, 4228
function DM_4193_CASE() {
    run_sql_source1 "insert into ${db}.${tb1} values(1);"
    run_sql_source2 "insert into ${db}.${tb1} values(2);"

    run_sql_source1 "alter table ${db}.${tb1} modify id varchar(10);"
    run_sql_source1 "alter table ${db}.${tb1} add column c int;"
    run_sql_source1 "alter table ${db}.${tb1} modify id varchar(20);"
    run_sql_source1 "alter table ${db}.${tb1} add column d int;"
    run_sql_source1 "alter table ${db}.${tb1} modify id varchar(30);"

    run_sql_source2 "alter table ${db}.${tb1} modify id varchar(10);"
    run_sql_source2 "alter table ${db}.${tb1} add column c int;"
    run_sql_source2 "alter table ${db}.${tb1} modify id varchar(20);"
    run_sql_source2 "alter table ${db}.${tb1} add column d int;"
    run_sql_source2 "alter table ${db}.${tb1} modify id varchar(30);"

    run_dm_ctl_with_retry $WORK_DIR "127.0.0.1:$MASTER_PORT" \
            "query-status test" \
            "Unsupported modify column.*varchar(10)" 2

    first_pos1=$(get_start_pos 127.0.0.1:$MASTER_PORT $source1)
    first_pos2=$(get_start_pos 127.0.0.1:$MASTER_PORT $source2)
    first_name1=$(get_start_name 127.0.0.1:$MASTER_PORT $source1)
    first_name2=$(get_start_name 127.0.0.1:$MASTER_PORT $source2)

    temp_pos1=$(get_next_query_pos $MYSQL_PORT1 $MYSQL_PASSWORD1 $first_pos1)
    temp_pos2=$(get_next_query_pos $MYSQL_PORT2 $MYSQL_PASSWORD2 $first_pos2)
    second_pos1=$(get_next_query_pos $MYSQL_PORT1 $MYSQL_PASSWORD1 $temp_pos1)
    second_pos2=$(get_next_query_pos $MYSQL_PORT2 $MYSQL_PASSWORD2 $temp_pos2)
    temp_pos1=$(get_next_query_pos $MYSQL_PORT1 $MYSQL_PASSWORD1 $second_pos1)
    temp_pos2=$(get_next_query_pos $MYSQL_PORT2 $MYSQL_PASSWORD2 $second_pos2)
    third_pos1=$(get_next_query_pos $MYSQL_PORT1 $MYSQL_PASSWORD1 $temp_pos1)
    third_pos2=$(get_next_query_pos $MYSQL_PORT2 $MYSQL_PASSWORD2 $temp_pos2)

    run_dm_ctl $WORK_DIR "127.0.0.1:$MASTER_PORT" \
            "handle-error test skip -s $source1 -b $first_name1:$first_pos1" \
            "\"result\": true" 2
    run_dm_ctl $WORK_DIR "127.0.0.1:$MASTER_PORT" \
            "handle-error test skip -s $source2 -b $first_name2:$first_pos2" \
            "\"result\": true" 2

    run_dm_ctl_with_retry $WORK_DIR "127.0.0.1:$MASTER_PORT" \
            "query-status test" \
            "Unsupported modify column.*varchar(20)" 2

    run_dm_ctl $WORK_DIR "127.0.0.1:$MASTER_PORT" \
            "handle-error test revert -s $source1 -b $first_name1:$first_pos1" \
            "operator not exist" 1
    run_dm_ctl $WORK_DIR "127.0.0.1:$MASTER_PORT" \
            "handle-error test revert -s $source2 -b $first_name2:$first_pos2" \
            "operator not exist" 1

    run_dm_ctl $WORK_DIR "127.0.0.1:$MASTER_PORT" \
            "handle-error test skip -s $source1 -b $first_name1:$third_pos1" \
            "\"result\": true" 2

    run_dm_ctl $WORK_DIR "127.0.0.1:$MASTER_PORT" \
            "handle-error test revert -b $first_name1:$third_pos1" \
            "operator not exist" 1

    run_dm_ctl $WORK_DIR "127.0.0.1:$MASTER_PORT" \
            "handle-error test skip -s $source1 -b $first_name1:$third_pos1" \
            "\"result\": true" 2

    run_dm_ctl $WORK_DIR "127.0.0.1:$MASTER_PORT" \
            "handle-error test revert -s $source2 -b $first_name2:$third_pos2" \
            "operator not exist" 1
        
    run_dm_ctl $WORK_DIR "127.0.0.1:$MASTER_PORT" \
            "handle-error test skip" \
            "\"result\": true" 3

    run_dm_ctl_with_retry $WORK_DIR "127.0.0.1:$MASTER_PORT" \
            "query-status test" \
            "Unsupported modify column.*varchar(30)" 1

    run_dm_ctl $WORK_DIR "127.0.0.1:$MASTER_PORT" \
            "handle-error test skip" \
            "\"result\": true" 2

    run_dm_ctl_with_retry $WORK_DIR "127.0.0.1:$MASTER_PORT" \
            "query-status test" \
            "\"result\": true" 3

    run_sql_source1 "insert into ${db}.${tb1} values(3,3,3);"
    run_sql_source2 "insert into ${db}.${tb1} values(4,4,4);"

    run_sql_tidb_with_retry "select count(1) from ${db}.${tb};" "count(1): 4"
}

function DM_4193() {
     run_case 4193 "double-source-pessimistic" "init_table 11 21" "clean_table" "pessimistic"
     run_case 4193 "double-source-optimistic" "init_table 11 21" "clean_table" "optimistic"
}

function DM_4230_CASE() {
    run_sql_source1 "insert into ${db}.${tb1} values(1);"
    run_sql_source1 "alter table ${db}.${tb1} add column c int unique;"

    run_dm_ctl_with_retry $WORK_DIR "127.0.0.1:$MASTER_PORT" \
            "query-status test" \
            "unsupported add column 'c' constraint UNIQUE KEY" 1

    run_sql_source1 "insert into ${db}.${tb1} values(2,2);"
        
    run_dm_ctl $WORK_DIR "127.0.0.1:$MASTER_PORT" \
            "handle-error test replace alter table ${db}.${tb1} add column d int unique;" \
            "\"result\": true" 2

    run_dm_ctl_with_retry $WORK_DIR "127.0.0.1:$MASTER_PORT" \
            "query-status test" \
            "unsupported add column 'd' constraint UNIQUE KEY" 1

    run_dm_ctl $WORK_DIR "127.0.0.1:$MASTER_PORT" \
            "handle-error test revert" \
            "\"result\": true" 2

    run_dm_ctl $WORK_DIR "127.0.0.1:$MASTER_PORT" \
            "handle-error test replace alter table ${db}.${tb1} add column c int;" \
            "\"result\": true" 2

    run_dm_ctl_with_retry $WORK_DIR "127.0.0.1:$MASTER_PORT" \
            "query-status test" \
            "\"result\": true" 2

    run_sql_source1 "insert into ${db}.${tb1} values(3,3);"

    run_sql_tidb_with_retry "select count(1) from ${db}.${tb};" "count(1): 3"
}

function DM_4230() {
     run_case 4230 "single-source-no-sharding" "init_table 11" "clean_table" ""
}

# 4177, 4178, 4179, 4181, 4183, 4188, 4180, 4182
function DM_4177_CASE() {
    run_sql_source1 "insert into ${db}.${tb1} values(1);"
    run_sql_source1 "alter table ${db}.${tb1} modify id varchar(10);"

    run_dm_ctl_with_retry $WORK_DIR "127.0.0.1:$MASTER_PORT" \
            "query-status test" \
            "Unsupported modify column" 1

    start_location=$(get_start_location 127.0.0.1:$MASTER_PORT $source1)

    run_dm_ctl $WORK_DIR "127.0.0.1:$MASTER_PORT" \
            "handle-error wrong-task skip" \
            "\"result\": false" 1 \
            "task wrong-task.*not exist" 1

    run_dm_ctl $WORK_DIR "127.0.0.1:$MASTER_PORT" \
            "handle-error skip" \
            "Usage" 1

    run_dm_ctl $WORK_DIR "127.0.0.1:$MASTER_PORT" \
            "handle-error test skip -b $start_location -s wrong-source" \
            "source wrong-source.*not found" 1

    run_dm_ctl $WORK_DIR "127.0.0.1:$MASTER_PORT" \
            "handle-error test skip -b mysql-bin|1111 -s wrong-source" \
            "invalid --binlog-pos" 1

    run_dm_ctl_with_retry $WORK_DIR "127.0.0.1:$MASTER_PORT" \
            "query-status test" \
            "Unsupported modify column" 1
    run_dm_ctl $WORK_DIR "127.0.0.1:$MASTER_PORT" \
            "handle-error test skip" \
            "\"result\": true" 2

    run_dm_ctl $WORK_DIR "127.0.0.1:$MASTER_PORT" \
            "handle-error test skip" \
            "\"result\": false" 1 \
            "source.*has no error" 1

    run_dm_ctl $WORK_DIR "127.0.0.1:$MASTER_PORT" \
            "handle-error test replace \"alter table ${db}.${tb1} add column c int;\"" \
            "\"result\": false" 1 \
            "source.*has no error" 1

    run_dm_ctl $WORK_DIR "127.0.0.1:$MASTER_PORT" \
            "handle-error test skip -b mysql-bin.000000:00000" \
            "\"result\": true" 2

    run_dm_ctl $WORK_DIR "127.0.0.1:$MASTER_PORT" \
            "handle-error test aaa" \
            "invalid operation 'aaa'" 1

    run_sql_source1 "insert into ${db}.${tb1} values(2);"
    run_sql_tidb_with_retry "select count(1) from ${db}.${tb};" "count(1): 2"
}

function DM_4177() {
     run_case 4177 "single-source-no-sharding" "init_table 11" "clean_table" ""
     # 4184
     run_dm_ctl $WORK_DIR "127.0.0.1:$MASTER_PORT" \
            "handle-error test skip" \
            "task.*not exist" 1
     # 4223
     run_dm_ctl $WORK_DIR "127.0.0.1:$MASTER_PORT" \
            "handle-error test replace alter table ${db}.${tb1} add column c int" \
            "task.*not exist" 1
     # 4197
     run_dm_ctl $WORK_DIR "127.0.0.1:$MASTER_PORT" \
            "handle-error test revert" \
            "task.*not exist" 1
}

function DM_4231_CASE() {
    run_sql_source1 "insert into ${db}.${tb1} values(1);"
    run_sql_source1 "alter table ${db}.${tb1} add column c int unique;"

    run_dm_ctl_with_retry $WORK_DIR "127.0.0.1:$MASTER_PORT" \
            "query-status test" \
            "unsupported add column 'c' constraint UNIQUE KEY" 1

    run_dm_ctl $WORK_DIR "127.0.0.1:$MASTER_PORT" \
            "handle-error test replace \"alter table ${db}.${tb1} add column c int; alter table ${db}.${tb1} add column d int unique;\"" \
            "\"result\": true" 2

    run_dm_ctl_with_retry $WORK_DIR "127.0.0.1:$MASTER_PORT" \
            "query-status test" \
            "unsupported add column 'd' constraint UNIQUE KEY" 1

    run_dm_ctl $WORK_DIR "127.0.0.1:$MASTER_PORT" \
            "handle-error test revert" \
            "\"result\": true" 2

    run_dm_ctl_with_retry $WORK_DIR "127.0.0.1:$MASTER_PORT" \
            "query-status test" \
            "unsupported add column 'c' constraint UNIQUE KEY" 1

    run_dm_ctl $WORK_DIR "127.0.0.1:$MASTER_PORT" \
            "handle-error test replace alter table ${db}.${tb1} add unique(c);" \
            "\"result\": true" 2

    run_sql_source1 "insert into ${db}.${tb1} values(2,2);"
    run_sql_tidb_with_retry "select count(1) from ${db}.${tb};" "count(1): 2"
}

function DM_4231() {
     run_case 4231 "single-source-no-sharding" "init_table 11" "clean_table" ""
}

function run() {
    init_cluster
    init_database
    DM_SKIP_ERROR
    DM_SKIP_ERROR_SHARDING
    DM_REPLACE_ERROR
    DM_REPLACE_ERROR_SHARDING
    DM_REPLACE_ERROR_MULTIPLE
    DM_EXEC_ERROR_SKIP

    implement=(4202 4204 4206 4207 4209 4211 4213 4215 4216 4219 4220 4185 4201 4189 4210 4193 4230 4177 4231)
    for i in ${implement[@]}; do
        DM_${i}
        sleep 1
    done
}

cleanup_data $db
# also cleanup dm processes in case of last run failed
cleanup_process $*
run $*
cleanup_process $*

echo "[$(date)] <<<<<< test case $TEST_NAME success! >>>>>>"<|MERGE_RESOLUTION|>--- conflicted
+++ resolved
@@ -44,12 +44,7 @@
 
     run_dm_ctl_with_retry $WORK_DIR "127.0.0.1:$MASTER_PORT" \
             "query-status test" \
-<<<<<<< HEAD
-            "\"stage\": \"Running\"" 3 \
-            "\"stage\": \"Paused\"" 1
-=======
             "\"stage\": \"Paused\"" 2
->>>>>>> 65764f13
 
     # skip all sources
     run_dm_ctl $WORK_DIR "127.0.0.1:$MASTER_PORT" \
@@ -58,21 +53,7 @@
 
     run_dm_ctl_with_retry $WORK_DIR "127.0.0.1:$MASTER_PORT" \
             "query-status test" \
-<<<<<<< HEAD
-            "\"stage\": \"Running\"" 4
-
-    # '11' -> 11, '22' -> 22, no error
-    run_sql_source1 "insert into ${db}.${tb1} values('111',7)"
-    run_sql_source2 "insert into ${db}.${tb2} values('222',8)"
-    run_dm_ctl_with_retry $WORK_DIR "127.0.0.1:$MASTER_PORT" \
-            "query-status test" \
-            "\"stage\": \"Running\"" 4
-
-    run_sql_tidb_with_retry "select count(1) from ${db}.${tb1} where id=111;" "count(1): 1"
-    run_sql_tidb_with_retry "select count(1) from ${db}.${tb2} where id=222;" "count(1): 1"
-=======
             "\"stage\": \"Paused\"" 2
->>>>>>> 65764f13
 }
 
 function DM_SKIP_ERROR() {
