#!/bin/bash

set -eux

cur=$(cd "$(dirname "${BASH_SOURCE[0]}")" && pwd)
source $cur/../_utils/test_prepare
WORK_DIR=$TEST_DIR/$TEST_NAME
source $cur/lib.sh

# skip modify column, two sources, no sharding
function DM_SKIP_ERROR_CASE() {
	run_sql_source1 "insert into ${db}.${tb1} values(1);"
	run_sql_source2 "insert into ${db}.${tb2} values(2);"
	run_sql_source1 "alter table ${db}.${tb1} add column new_col1 int;"
	run_sql_source2 "alter table ${db}.${tb2} add column new_col1 int;"
	run_sql_source1 "insert into ${db}.${tb1} values(3,3);"
	run_sql_source2 "insert into ${db}.${tb2} values(4,4);"

	# not support in TiDB
	run_sql_source1 "alter table ${db}.${tb1} modify id varchar(10);"
	run_sql_source2 "alter table ${db}.${tb2} modify id varchar(10);"
	run_sql_source1 "insert into ${db}.${tb1} values('aaa',5);"
	run_sql_source2 "insert into ${db}.${tb2} values('bbb',6);"

	run_dm_ctl_with_retry $WORK_DIR "127.0.0.1:$MASTER_PORT" \
		"query-status test" \
		"Unsupported modify column" 2

	# begin to handle error
	# skip all sources
	run_dm_ctl $WORK_DIR "127.0.0.1:$MASTER_PORT" \
		"binlog skip test" \
		"\"result\": true" 3

	# insert fail
	run_dm_ctl_with_retry $WORK_DIR "127.0.0.1:$MASTER_PORT" \
		"query-status test" \
		"Error .*: Incorrect int value" 2

	# skip one source
	run_dm_ctl $WORK_DIR "127.0.0.1:$MASTER_PORT" \
		"binlog skip test -s mysql-replica-01" \
		"only support to handle ddl error currently" 1

	run_dm_ctl_with_retry $WORK_DIR "127.0.0.1:$MASTER_PORT" \
		"query-status test" \
		"\"stage\": \"Paused\"" 2

	# skip all sources
	run_dm_ctl $WORK_DIR "127.0.0.1:$MASTER_PORT" \
		"binlog skip test" \
		"only support to handle ddl error currently" 2

	run_dm_ctl_with_retry $WORK_DIR "127.0.0.1:$MASTER_PORT" \
		"query-status test" \
		"\"stage\": \"Paused\"" 2
}

function DM_SKIP_ERROR() {
	run_case SKIP_ERROR "double-source-no-sharding" "init_table 11 22" "clean_table" ""
}

# skip modify column, two sources, 4 tables, sharding
# source1: tb1 first ddl -> tb1 second ddl -> tb2 first ddl -> tb2 second ddl
# source2: tb1 first ddl -> tb2 first ddl -> tb1 second ddl -> tb2 second ddl
function DM_SKIP_ERROR_SHARDING_CASE() {
	run_sql_source1 "insert into ${db}.${tb1} values(1);"
	run_sql_source1 "insert into ${db}.${tb2} values(2);"
	run_sql_source2 "insert into ${db}.${tb1} values(3);"
	run_sql_source2 "insert into ${db}.${tb2} values(4);"

	# 11/21 first ddl
	run_sql_source1 "alter table ${db}.${tb1} CHARACTER SET latin1 COLLATE latin1_danish_ci;"
	run_sql_source2 "alter table ${db}.${tb1} CHARACTER SET latin1 COLLATE latin1_danish_ci;"
	# 11 second ddl
	run_sql_source1 "alter table ${db}.${tb1} add column new_col1 varchar(10);"
	run_sql_source1 "insert into ${db}.${tb1} values(5,'aaa');"
	# 12/22 first ddl
	run_sql_source1 "alter table ${db}.${tb2} CHARACTER SET latin1 COLLATE latin1_danish_ci;"
	run_sql_source2 "alter table ${db}.${tb2} CHARACTER SET latin1 COLLATE latin1_danish_ci;"
	# 21 second ddl
	run_sql_source2 "alter table ${db}.${tb1} add column new_col1 varchar(10);"
	run_sql_source2 "insert into ${db}.${tb1} values(6,'bbb');"
	# 12/22 second ddl
	run_sql_source1 "alter table ${db}.${tb2} add column new_col1 varchar(10);"
	run_sql_source1 "insert into ${db}.${tb2} values(7,'ccc');"
	run_sql_source2 "alter table ${db}.${tb2} add column new_col1 varchar(10);"
	run_sql_source2 "insert into ${db}.${tb2} values(8,'ddd');"

	# begin to handle error
	# 11/21 first ddl: unsupport error
	run_dm_ctl_with_retry $WORK_DIR "127.0.0.1:$MASTER_PORT" \
		"query-status test" \
		"Unsupported modify change collate from latin1_bin to latin1_danish_ci" 2

	# skip 11/21 first ddl
	run_dm_ctl $WORK_DIR "127.0.0.1:$MASTER_PORT" \
		"binlog skip test" \
		"\"result\": true" 3

	if [[ "$1" = "pessimistic" ]]; then
		# 11 second ddl bypass, 12 first ddl: detect conflict
		# 22 first ddl: unsupport error
		run_dm_ctl_with_retry $WORK_DIR "127.0.0.1:$MASTER_PORT" \
			"query-status test" \
			"detect inconsistent DDL sequence from source" 1 \
			"Unsupported modify change collate from latin1_bin to latin1_danish_ci" 1
	else
		# 12/22 first ddl: unsupport error
		run_dm_ctl_with_retry $WORK_DIR "127.0.0.1:$MASTER_PORT" \
			"query-status test" \
			"Unsupported modify change collate from latin1_bin to latin1_danish_ci" 2
	fi

	run_dm_ctl $WORK_DIR "127.0.0.1:$MASTER_PORT" \
		"binlog skip test -s mysql-replica-01,mysql-replica-02" \
		"\"result\": true" 3

	run_dm_ctl_with_retry $WORK_DIR "127.0.0.1:$MASTER_PORT" \
		"query-status test" \
		"\"stage\": \"Running\"" 2

	run_sql_tidb_with_retry "select count(1) from ${db}.${tb}" "count(1): 8"
}

function DM_SKIP_ERROR_SHARDING() {
	run_case SKIP_ERROR_SHARDING "double-source-pessimistic" "init_table 11 12 21 22" "clean_table" "pessimistic"
	run_case SKIP_ERROR_SHARDING "double-source-optimistic" "init_table 11 12 21 22" "clean_table" "optimistic"
}

# replace add column unique
# one source, one table, no sharding
function DM_REPLACE_ERROR_CASE() {
	run_sql_source1 "insert into ${db}.${tb1} values(1,1);"

	# error in TiDB
	run_sql_source1 "alter table ${db}.${tb1} add column new_col text, add column c int unique;"
	run_sql_source1 "insert into ${db}.${tb1} values(2,2,'haha',2);"

	run_dm_ctl_with_retry $WORK_DIR "127.0.0.1:$MASTER_PORT" \
		"query-status test" \
		"unsupported add column .* constraint UNIQUE KEY" 1 \
		"origin SQL: \[alter table ${db}.${tb1} add column new_col text, add column c int unique\]" 1

	# replace sql
	run_dm_ctl $WORK_DIR "127.0.0.1:$MASTER_PORT" \
		"binlog replace test alter table ${db}.${tb1} add column new_col text, add column c int; alter table ${db}.${tb1} add unique(c);" \
		"\"result\": true" 2

	run_sql_source1 "insert into ${db}.${tb1} values(3,3,'hihi',3);"

	run_sql_tidb_with_retry "select count(1) from ${db}.${tb1};" "count(1): 3"
}

function DM_REPLACE_ERROR() {
	run_case REPLACE_ERROR "double-source-no-sharding" \
		"run_sql_source1 \"create table ${db}.${tb1} (a int unique, b int);\"" \
		"clean_table" ""
}

# replace add column unique twice
# two source, 4 tables
# source1: tb1 first ddl -> tb1 second ddl -> tb2 first ddl -> tb2 second ddl
# source2: tb1 first ddl -> tb2 first ddl -> tb1 second ddl -> tb2 second ddl
function DM_REPLACE_ERROR_SHARDING_CASE() {
	# 11/21 first ddl
	run_sql_source1 "alter table ${db}.${tb1} add column c int unique;"
	run_sql_source2 "alter table ${db}.${tb1} add column c int unique;"
	run_sql_source1 "insert into ${db}.${tb1} values(1,1,1);"
	run_sql_source2 "insert into ${db}.${tb1} values(2,2,2);"

	# 11 second ddl
	run_sql_source1 "alter table ${db}.${tb1} add column d int unique;"
	run_sql_source1 "insert into ${db}.${tb1} values(3,3,3,3);"

	# 12/22 first ddl
	run_sql_source1 "alter table ${db}.${tb2} add column c int unique;"
	run_sql_source2 "alter table ${db}.${tb2} add column c int unique;"
	run_sql_source1 "insert into ${db}.${tb2} values(4,4,4);"
	run_sql_source2 "insert into ${db}.${tb2} values(5,5,5);"

	# 21 second ddl
	run_sql_source2 "alter table ${db}.${tb1} add column d int unique;"
	run_sql_source2 "insert into ${db}.${tb1} values(6,6,6,6);"

	# 12/22 second ddl
	run_sql_source1 "alter table ${db}.${tb2} add column d int unique;"
	run_sql_source2 "alter table ${db}.${tb2} add column d int unique;"
	run_sql_source1 "insert into ${db}.${tb2} values(7,7,7,7);"
	run_sql_source2 "insert into ${db}.${tb2} values(8,8,8,8);"

	# 11/21 first ddl: unsupport error
	run_dm_ctl_with_retry $WORK_DIR "127.0.0.1:$MASTER_PORT" \
		"query-status test" \
		"unsupported add column .* constraint UNIQUE KEY" 2

	# begin to handle error
	# split 11/21 first ddl into two ddls
	run_dm_ctl $WORK_DIR "127.0.0.1:$MASTER_PORT" \
		"binlog replace test alter table ${db}.${tb1} add column c int;alter table ${db}.${tb1} add unique(c)" \
		"\"result\": true" 3

	if [[ "$1" = "pessimistic" ]]; then
		# 11 second ddl bypass, 12 first ddl detect conflict
		# 22 first ddl: detect conflict
		run_dm_ctl_with_retry $WORK_DIR "127.0.0.1:$MASTER_PORT" \
			"query-status test" \
			"detect inconsistent DDL sequence from source" 2

		# split 12,22 first ddl into two ddls
		run_dm_ctl $WORK_DIR "127.0.0.1:$MASTER_PORT" \
			"binlog replace test -s mysql-replica-01,mysql-replica-02 alter table ${db}.${tb2} add column c int;alter table ${db}.${tb2} add unique(c);" \
			"\"result\": true" 3

		# 11/21 second ddl: unsupport error
		run_dm_ctl_with_retry $WORK_DIR "127.0.0.1:$MASTER_PORT" \
			"query-status test" \
			"unsupported add column .* constraint UNIQUE KEY" 2

		# split 11/21 second ddl into two ddls
		run_dm_ctl $WORK_DIR "127.0.0.1:$MASTER_PORT" \
			"binlog replace test alter table ${db}.${tb1} add column d int;alter table ${db}.${tb1} add unique(d);" \
			"\"result\": true" 3

		# 12/22 second ddl: detect conflict
		run_dm_ctl_with_retry $WORK_DIR "127.0.0.1:$MASTER_PORT" \
			"query-status test" \
			"detect inconsistent DDL sequence from source" 2

		# split 11/21 second ddl into two ddls one by one
		run_dm_ctl $WORK_DIR "127.0.0.1:$MASTER_PORT" \
			"binlog replace test -s mysql-replica-01 alter table ${db}.${tb2} add column d int;alter table ${db}.${tb2} add unique(d);" \
			"\"result\": true" 2
		run_dm_ctl $WORK_DIR "127.0.0.1:$MASTER_PORT" \
			"binlog replace test -s mysql-replica-02 alter table ${db}.${tb2} add column d int;alter table ${db}.${tb2} add unique(d);" \
			"\"result\": true" 2
	else
		# 11 second ddl, 22 first ddl: unsupport error
		run_dm_ctl_with_retry $WORK_DIR "127.0.0.1:$MASTER_PORT" \
			"query-status test" \
			"unsupported add column .* constraint UNIQUE KEY" 2

		# replace 11 second ddl
		run_dm_ctl $WORK_DIR "127.0.0.1:$MASTER_PORT" \
			"binlog replace test -s mysql-replica-01 alter table ${db}.${tb1} add column d int;alter table ${db}.${tb1} add unique(d);" \
			"\"result\": true" 2

		# replace 22 first ddl
		run_dm_ctl $WORK_DIR "127.0.0.1:$MASTER_PORT" \
			"binlog replace test -s mysql-replica-02 alter table ${db}.${tb2} add column c int;alter table ${db}.${tb2} add unique(c);" \
			"\"result\": true" 2

		# 12 first ddl, 21 second ddl: unsupport error
		run_dm_ctl_with_retry $WORK_DIR "127.0.0.1:$MASTER_PORT" \
			"query-status test" \
			"unsupported add column .* constraint UNIQUE KEY" 2

		# replace 12 first ddl
		run_dm_ctl $WORK_DIR "127.0.0.1:$MASTER_PORT" \
			"binlog replace test -s mysql-replica-01 alter table ${db}.${tb2} add column c int;alter table ${db}.${tb2} add unique(c);" \
			"\"result\": true" 2

		# replace 21 second ddl
		run_dm_ctl $WORK_DIR "127.0.0.1:$MASTER_PORT" \
			"binlog replace test -s mysql-replica-02 alter table ${db}.${tb1} add column d int;alter table ${db}.${tb1} add unique(d);" \
			"\"result\": true" 2

		# 12 first ddl, 22 second ddl: unspport error
		run_dm_ctl_with_retry $WORK_DIR "127.0.0.1:$MASTER_PORT" \
			"query-status test" \
			"unsupported add column .* constraint UNIQUE KEY" 2

		# replace 12/22 second ddl
		run_dm_ctl $WORK_DIR "127.0.0.1:$MASTER_PORT" \
			"binlog replace test alter table ${db}.${tb2} add column d int;alter table ${db}.${tb1} add unique(d);" \
			"\"result\": true" 3

	fi

	run_dm_ctl_with_retry $WORK_DIR "127.0.0.1:$MASTER_PORT" \
		"query-status test" \
		"\"stage\": \"Running\"" 2

	run_sql_tidb_with_retry "select count(1) from ${db}.${tb}" "count(1): 8"
}

function DM_REPLACE_ERROR_SHARDING() {
	run_case REPLACE_ERROR_SHARDING "double-source-pessimistic" \
		"run_sql_source1 \"create table ${db}.${tb1} (a int primary key, b int);\"; \
     run_sql_source1 \"create table ${db}.${tb2} (a int primary key, b int);\"; \
     run_sql_source2 \"create table ${db}.${tb1} (a int primary key, b int);\"; \
     run_sql_source2 \"create table ${db}.${tb2} (a int primary key, b int);\"" \
		"clean_table" "pessimistic"

	run_case REPLACE_ERROR_SHARDING "double-source-optimistic" \
		"run_sql_source1 \"create table ${db}.${tb1} (a int primary key, b int);\"; \
     run_sql_source1 \"create table ${db}.${tb2} (a int primary key, b int);\"; \
     run_sql_source2 \"create table ${db}.${tb1} (a int primary key, b int);\"; \
     run_sql_source2 \"create table ${db}.${tb2} (a int primary key, b int);\"" \
		"clean_table" "optimistic"
}

# test handle_error fail on second replace ddl
# two sources, two tables
function DM_REPLACE_ERROR_MULTIPLE_CASE() {
	run_sql_source1 "alter table ${db}.${tb1} add column a int unique, add column b int unique;"
	run_sql_source2 "alter table ${db}.${tb1} add column a int unique, add column b int unique;"
	run_sql_source1 "insert into ${db}.${tb1} values(1,1,1);"
	run_sql_source2 "insert into ${db}.${tb1} values(2,2,2);"

	# 11, 21 unspported error
	run_dm_ctl_with_retry $WORK_DIR "127.0.0.1:$MASTER_PORT" \
		"query-status test" \
		"unsupported add column 'a' constraint UNIQUE KEY" 2

	# begin to handle error
	# replace 11/21 ddl, wrong on second replace ddl
	run_dm_ctl_with_retry $WORK_DIR "127.0.0.1:$MASTER_PORT" \
		"binlog replace test \"alter table ${db}.${tb1} add column a int; alter table ${db}.${tb1} add column b int unique;\"" \
		"\"result\": true" 3

	run_dm_ctl_with_retry $WORK_DIR "127.0.0.1:$MASTER_PORT" \
		"query-status test" \
		"unsupported add column 'b' constraint UNIQUE KEY" 2

	# now we change the second replace ddl, but first replace ddl will error because it has been executed in TiDB ...
	run_dm_ctl_with_retry $WORK_DIR "127.0.0.1:$MASTER_PORT" \
		"binlog replace test \"alter table ${db}.${tb1} add column a int; alter table ${db}.${tb1} add column b int;\"" \
		"\"result\": true" 3

	# 11, 21 first replace ddl error
	run_dm_ctl_with_retry $WORK_DIR "127.0.0.1:$MASTER_PORT" \
		"query-status test" \
		"Duplicate column name 'a'" 2

	# test handle-error revert
	run_dm_ctl_with_retry $WORK_DIR "127.0.0.1:$MASTER_PORT" \
		"binlog revert test" \
		"\"result\": true" 3
	run_dm_ctl_with_retry $WORK_DIR "127.0.0.1:$MASTER_PORT" \
		"query-status test" \
		"unsupported add column 'a' constraint UNIQUE KEY" 2

	# now we only replace with ddl2
	run_dm_ctl_with_retry $WORK_DIR "127.0.0.1:$MASTER_PORT" \
		"binlog replace test \"alter table ${db}.${tb1} add column b int;\"" \
		"\"result\": true" 3

	run_dm_ctl_with_retry $WORK_DIR "127.0.0.1:$MASTER_PORT" \
		"query-status test" \
		"\"stage\": \"Running\"" 2

	run_sql_tidb_with_retry "select count(1) from ${db}.${tb};" "count(1): 2"
}

function DM_REPLACE_ERROR_MULTIPLE() {
	run_case REPLACE_ERROR_MULTIPLE "double-source-pessimistic" "init_table 11 21" "clean_table" "pessimistic"
	run_case REPLACE_ERROR_MULTIPLE "double-source-optimistic" "init_table 11 21" "clean_table" "optimistic"
}

function DM_EXEC_ERROR_SKIP_CASE() {
	run_sql_source1 "insert into ${db}.${tb1} values(1,1,1);"
	run_sql_source2 "insert into ${db}.${tb1} values(2,2,2);"
	run_sql_tidb "insert into ${db}.${tb} values(3,1,1);"
	run_sql_tidb "insert into ${db}.${tb} values(4,2,2);"
	run_sql_tidb_with_retry "select count(1) from ${db}.${tb};" "count(1): 4"

	run_sql_source1 "alter table ${db}.${tb1} add unique index ua(a);"
	run_sql_source2 "alter table ${db}.${tb1} add unique index ua(a);"

	run_dm_ctl_with_retry $WORK_DIR "127.0.0.1:$MASTER_PORT" \
		"query-status test" \
		"Error 1062: Duplicate " 1

	run_sql_tidb "insert into ${db}.${tb} values(5,3,3);"
	run_sql_tidb "insert into ${db}.${tb} values(6,4,4);"

	run_dm_ctl $WORK_DIR "127.0.0.1:$MASTER_PORT" \
		"binlog skip test" \
		"\"result\": true" 2

	run_sql_tidb_with_retry "select count(1) from ${db}.${tb};" "count(1): 6"
}

function DM_EXEC_ERROR_SKIP() {
	run_case EXEC_ERROR_SKIP "double-source-pessimistic" \
		"run_sql_source1 \"create table ${db}.${tb1} (id int primary key, a int, b int);\"; \
      run_sql_source2 \"create table ${db}.${tb1} (id int primary key, a int, b int);\"" \
		"clean_table" "pessimistic"
	run_case EXEC_ERROR_SKIP "double-source-optimistic" \
		"run_sql_source1 \"create table ${db}.${tb1} (id int primary key, a int, b int);\"; \
      run_sql_source2 \"create table ${db}.${tb1} (id int primary key, a int, b int);\"" \
		"clean_table" "optimistic"
}

function DM_SKIP_INCOMPATIBLE_DDL_CASE() {
	run_sql_source1 "insert into ${db}.${tb1} values(1);"

	run_sql_source1 "CREATE FUNCTION ${db}.hello (s CHAR(20)) RETURNS CHAR(50) DETERMINISTIC RETURN CONCAT('Hello, ',s,'!');"
	run_dm_ctl_with_retry $WORK_DIR "127.0.0.1:$MASTER_PORT" \
		"query-status test" \
		"\"stage\": \"Running\"" 1

	run_sql_source1 "/*!50003 drop function ${db}.hello*/;"
	run_dm_ctl_with_retry $WORK_DIR "127.0.0.1:$MASTER_PORT" \
		"query-status test" \
		"drop function $(hello)" 2 \
		"Please confirm your DDL statement is correct and needed." 1

	run_dm_ctl $WORK_DIR "127.0.0.1:$MASTER_PORT" \
		"handle-error test skip" \
		"\"result\": true" 2

	run_sql_source1 "insert into ${db}.${tb1} values(2);"
	check_sync_diff $WORK_DIR $cur/conf/diff_config.toml
}

function DM_SKIP_INCOMPATIBLE_DDL() {
	run_case SKIP_INCOMPATIBLE_DDL "single-source-no-sharding" "init_table 11" "clean_table" ""
}

function DM_REPLACE_DEFAULT_VALUE_CASE() {
	run_sql_source1 "insert into ${db}.${tb1} values(1);"
	run_sql_source2 "insert into ${db}.${tb1} values(2);"
	run_sql_source2 "insert into ${db}.${tb2} values(3);"

	run_sql_source1 "alter table ${db}.${tb1} add new_col1 int default 1;"
	run_sql_source1 "insert into ${db}.${tb1} values(4,4);"
	run_sql_source2 "insert into ${db}.${tb1} values(5);"
	run_sql_source2 "insert into ${db}.${tb2} values(6);"

	# make sure order is source1.table1, source2.table1, source2.table2
	run_sql_tidb_with_retry "select count(1) from ${db}.${tb}" "count(1): 6"

	run_sql_source2 "alter table ${db}.${tb1} add new_col1 int default 2;"
	run_sql_source1 "insert into ${db}.${tb1} values(7,7);"
	run_sql_source2 "insert into ${db}.${tb1} values(8,8);"
	run_sql_source2 "insert into ${db}.${tb2} values(9);"
	run_sql_source2 "alter table ${db}.${tb2} add new_col1 int default 3;"
	run_sql_source1 "insert into ${db}.${tb1} values(10,10);"
	run_sql_source2 "insert into ${db}.${tb1} values(11,11);"
	run_sql_source2 "insert into ${db}.${tb2} values(12,12);"

	run_dm_ctl_with_retry $WORK_DIR "127.0.0.1:$MASTER_PORT" \
		"query-status test" \
		"because schema conflict detected" 1

	run_dm_ctl $WORK_DIR "127.0.0.1:$MASTER_PORT" \
		"handle-error test -s mysql-replica-02 replace alter table ${db}.${tb1} add new_col1 int default 1;" \
		"\"result\": true" 2

	run_dm_ctl_with_retry $WORK_DIR "127.0.0.1:$MASTER_PORT" \
		"query-status test" \
		"because schema conflict detected" 1

	run_dm_ctl $WORK_DIR "127.0.0.1:$MASTER_PORT" \
		"handle-error test -s mysql-replica-02 replace alter table ${db}.${tb2} add new_col1 int default 1;" \
		"\"result\": true" 2

	run_sql_source1 "alter table ${db}.${tb1} add new_col2 int;"
	run_sql_source2 "alter table ${db}.${tb1} add new_col2 int;"
	run_sql_source2 "alter table ${db}.${tb2} add new_col2 int;"
	run_sql_source1 "insert into ${db}.${tb1} values(13,13,13);"
	run_sql_source2 "insert into ${db}.${tb1} values(14,14,14);"
	run_sql_source2 "insert into ${db}.${tb2} values(15,15,15);"

	# WARN: some data different
	# all the value before alter table in TiDB will be 1, while upstream table is 1, 2 or 3
	run_sql_tidb_with_retry "select count(1) from ${db}.${tb}" "count(1): 15"

	run_dm_ctl_with_retry $WORK_DIR "127.0.0.1:$MASTER_PORT" \
		"query-status test" \
		"\"result\": true" 3
}

function DM_REPLACE_DEFAULT_VALUE() {
	run_case REPLACE_DEFAULT_VALUE "double-source-optimistic" "init_table 11 21 22" "clean_table" ""
}

function DM_4202_CASE() {
	run_sql_source1 "insert into ${db}.${tb1} values(1);"
	run_sql_source1 "alter table ${db}.${tb1} modify id varchar(10);"

	run_dm_ctl_with_retry $WORK_DIR "127.0.0.1:$MASTER_PORT" \
		"query-status test" \
		"Unsupported modify column" 1

	start_location=$(get_start_location 127.0.0.1:$MASTER_PORT $source1)
	run_dm_ctl $WORK_DIR "127.0.0.1:$MASTER_PORT" \
		"binlog skip test -b $start_location" \
		"\"result\": true" 2

	run_dm_ctl_with_retry $WORK_DIR "127.0.0.1:$MASTER_PORT" \
		"query-status test" \
		"\"result\": true" 2

	run_sql_source1 "insert into ${db}.${tb1} values(2);"
	run_sql_tidb_with_retry "select count(1) from ${db}.${tb};" "count(1): 2"
}

function DM_4202() {
	run_case 4202 "single-source-no-sharding" "init_table 11" "clean_table" ""
}

function DM_4204_CASE() {
	run_sql_source1 "insert into ${db}.${tb1} values(1);"
	run_sql_source1 "alter table ${db}.${tb1} modify id varchar(10);"

	run_dm_ctl_with_retry $WORK_DIR "127.0.0.1:$MASTER_PORT" \
		"query-status test" \
		"Unsupported modify column" 1

	run_dm_ctl $WORK_DIR "127.0.0.1:$MASTER_PORT" \
		"binlog skip test" \
		"\"result\": true" 2

	run_dm_ctl_with_retry $WORK_DIR "127.0.0.1:$MASTER_PORT" \
		"query-status test" \
		"\"result\": true" 2

	run_sql_source1 "insert into ${db}.${tb1} values(2);"
	run_sql_tidb_with_retry "select count(1) from ${db}.${tb};" "count(1): 2"
}

function DM_4204() {
	run_case 4204 "single-source-no-sharding" "init_table 11" "clean_table" ""
}

# 4206, 4208
function DM_4206_CASE() {
	run_sql_source1 "insert into ${db}.${tb1} values(1);"
	run_sql_source2 "insert into ${db}.${tb1} values(2);"
	run_sql_source1 "alter table ${db}.${tb1} modify id varchar(10);"
	run_sql_source2 "alter table ${db}.${tb1} modify id varchar(10);"
	run_sql_source1 "alter table ${db}.${tb1} modify id varchar(20);"
	run_sql_source2 "alter table ${db}.${tb1} modify id varchar(20);"

	run_dm_ctl_with_retry $WORK_DIR "127.0.0.1:$MASTER_PORT" \
		"query-status test" \
		"Unsupported modify column.*varchar(10)" 2

	first_pos1=$(get_start_pos 127.0.0.1:$MASTER_PORT $source1)
	first_pos2=$(get_start_pos 127.0.0.1:$MASTER_PORT $source2)
	first_name1=$(get_start_name 127.0.0.1:$MASTER_PORT $source1)
	first_name2=$(get_start_name 127.0.0.1:$MASTER_PORT $source2)

	second_pos1=$(get_next_query_pos $MYSQL_PORT1 $MYSQL_PASSWORD1 $first_pos1)
	second_pos2=$(get_next_query_pos $MYSQL_PORT2 $MYSQL_PASSWORD2 $first_pos2)

	run_dm_ctl $WORK_DIR "127.0.0.1:$MASTER_PORT" \
		"binlog skip test -b $first_name1:$second_pos1 -s $source1" \
		"\"result\": true" 2

	run_dm_ctl_with_retry $WORK_DIR "127.0.0.1:$MASTER_PORT" \
		"query-status test" \
		"Unsupported modify column.*varchar(10)" 2

	run_dm_ctl $WORK_DIR "127.0.0.1:$MASTER_PORT" \
		"binlog skip test -b $first_name1:$first_pos1 -s $source1" \
		"\"result\": true" 2

	run_sql_source1 "insert into ${db}.${tb1} values(3);"

	run_dm_ctl_with_retry $WORK_DIR "127.0.0.1:$MASTER_PORT" \
		"query-status test" \
		"Unsupported modify column.*varchar(10)" 1

	run_dm_ctl $WORK_DIR "127.0.0.1:$MASTER_PORT" \
		"binlog skip test -b $first_name2:$first_pos2 -s $source2" \
		"\"result\": true" 2

	run_dm_ctl_with_retry $WORK_DIR "127.0.0.1:$MASTER_PORT" \
		"query-status test" \
		"Unsupported modify column.*varchar(20)" 1

	run_dm_ctl $WORK_DIR "127.0.0.1:$MASTER_PORT" \
		"binlog skip test -b $first_name2:$second_pos2 -s $source2" \
		"\"result\": true" 2

	run_dm_ctl_with_retry $WORK_DIR "127.0.0.1:$MASTER_PORT" \
		"query-status test" \
		"\"result\": true" 3

	run_sql_source2 "insert into ${db}.${tb1} values(4);"

	run_sql_tidb_with_retry "select count(1) from ${db}.${tb};" "count(1): 4"
}

function DM_4206() {
	run_case 4206 "double-source-pessimistic" "init_table 11 21" "clean_table" "pessimistic"
	run_case 4206 "double-source-optimistic" "init_table 11 21" "clean_table" "optimistic"
}

function DM_4207_CASE() {
	run_sql_source1 "insert into ${db}.${tb1} values(1);"
	run_sql_source2 "insert into ${db}.${tb1} values(2);"
	run_sql_source1 "alter table ${db}.${tb1} modify id varchar(10);"
	run_sql_source2 "alter table ${db}.${tb1} modify id varchar(10);"

	run_dm_ctl_with_retry $WORK_DIR "127.0.0.1:$MASTER_PORT" \
		"query-status test" \
		"Unsupported modify column" 2

	start_location1=$(get_start_location 127.0.0.1:$MASTER_PORT $source1)
	start_location2=$(get_start_location 127.0.0.1:$MASTER_PORT $source2)

	if [ "$start_location1" = "$start_location2" ]; then
		run_dm_ctl $WORK_DIR "127.0.0.1:$MASTER_PORT" \
			"binlog skip test -b $start_location1" \
			"\"result\": true" 3
	else
		# WARN: may skip unknown event like later insert, test will fail
		# It hasn't happened yet.
		run_dm_ctl $WORK_DIR "127.0.0.1:$MASTER_PORT" \
			"binlog skip test -b $start_location1" \
			"\"result\": true" 3

		run_dm_ctl_with_retry $WORK_DIR "127.0.0.1:$MASTER_PORT" \
			"query-status test" \
			"Unsupported modify column" 1

		run_dm_ctl $WORK_DIR "127.0.0.1:$MASTER_PORT" \
			"binlog skip test -b $start_location2" \
			"\"result\": true" 3
	fi

	run_dm_ctl_with_retry $WORK_DIR "127.0.0.1:$MASTER_PORT" \
		"query-status test" \
		"\"result\": true" 3

	run_sql_source1 "insert into ${db}.${tb1} values(3);"
	run_sql_source2 "insert into ${db}.${tb1} values(4);"

	run_sql_tidb_with_retry "select count(1) from ${db}.${tb} where id<100;" "count(1): 4"
}

function DM_4207() {
	run_case 4207 "double-source-pessimistic" "init_table 11 21" "clean_table" "pessimistic"
	run_case 4207 "double-source-optimistic" "init_table 11 21" "clean_table" "optimistic"

	# test different error locations
	run_case 4207 "double-source-pessimistic" "init_table 11 21;run_sql_source1 \"insert into ${db}.${tb1} values(100);\"" "clean_table" "pessimistic"
	run_case 4207 "double-source-optimistic" "init_table 11 21;run_sql_source1 \"insert into ${db}.${tb1} values(100);\"" "clean_table" "optimistic"
}

function DM_4209_CASE() {
	run_sql_source1 "insert into ${db}.${tb1} values(1);"
	run_sql_source2 "insert into ${db}.${tb1} values(2);"
	run_sql_source1 "alter table ${db}.${tb1} modify id varchar(10);"
	run_sql_source2 "alter table ${db}.${tb1} modify id varchar(10);"

	run_dm_ctl_with_retry $WORK_DIR "127.0.0.1:$MASTER_PORT" \
		"query-status test" \
		"Unsupported modify column" 2

	run_dm_ctl $WORK_DIR "127.0.0.1:$MASTER_PORT" \
		"binlog skip test -s $source1" \
		"\"result\": true" 2

	run_sql_source1 "insert into ${db}.${tb1} values(3);"

	run_dm_ctl_with_retry $WORK_DIR "127.0.0.1:$MASTER_PORT" \
		"query-status test" \
		"Unsupported modify column" 1

	run_dm_ctl $WORK_DIR "127.0.0.1:$MASTER_PORT" \
		"binlog skip test -s $source2" \
		"\"result\": true" 2

	run_sql_source2 "insert into ${db}.${tb1} values(4);"

	run_sql_tidb_with_retry "select count(1) from ${db}.${tb};" "count(1): 4"
}

function DM_4209() {
	run_case 4209 "double-source-pessimistic" "init_table 11 21" "clean_table" "pessimistic"
	run_case 4209 "double-source-optimistic" "init_table 11 21" "clean_table" "optimistic"
}

function DM_4211_CASE() {
	run_sql_source1 "insert into ${db}.${tb1} values(1);"
	run_sql_source1 "alter table ${db}.${tb1} add column c int unique;"

	run_dm_ctl_with_retry $WORK_DIR "127.0.0.1:$MASTER_PORT" \
		"query-status test" \
		"unsupported add column .* constraint UNIQUE KEY" 1

	run_sql_source1 "insert into ${db}.${tb1} values(2,2);"

	start_location=$(get_start_location 127.0.0.1:$MASTER_PORT $source1)
	run_dm_ctl $WORK_DIR "127.0.0.1:$MASTER_PORT" \
		"binlog replace test --binlog-pos $start_location alter table ${db}.${tb1} add column c int;" \
		"\"result\": true" 2

	run_dm_ctl_with_retry $WORK_DIR "127.0.0.1:$MASTER_PORT" \
		"query-status test" \
		"\"result\": true" 2

	run_sql_source1 "insert into ${db}.${tb1} values(3,3);"

	run_sql_tidb_with_retry "select count(1) from ${db}.${tb};" "count(1): 3"
}

function DM_4211() {
	run_case 4211 "single-source-no-sharding" "init_table 11" "clean_table" ""
}

function DM_4213_CASE() {
	run_sql_source1 "insert into ${db}.${tb1} values(1);"
	run_sql_source1 "alter table ${db}.${tb1} add column c int unique;"

	run_dm_ctl_with_retry $WORK_DIR "127.0.0.1:$MASTER_PORT" \
		"query-status test" \
		"unsupported add column .* constraint UNIQUE KEY" 1

	run_sql_source1 "insert into ${db}.${tb1} values(2,2);"

	run_dm_ctl $WORK_DIR "127.0.0.1:$MASTER_PORT" \
		"binlog replace test alter table ${db}.${tb1} add column c int;alter table ${db}.${tb1} add unique(c);" \
		"\"result\": true" 2

	run_dm_ctl_with_retry $WORK_DIR "127.0.0.1:$MASTER_PORT" \
		"query-status test" \
		"\"result\": true" 2

	run_sql_source1 "insert into ${db}.${tb1} values(3,3);"

	run_sql_tidb_with_retry "select count(1) from ${db}.${tb};" "count(1): 3"
}

function DM_4213() {
	run_case 4213 "single-source-no-sharding" "init_table 11" "clean_table" ""
}

<<<<<<< HEAD
# 4215, 4217
function DM_4215_CASE() {
	run_sql_source1 "insert into ${db}.${tb1} values(1);"
	run_sql_source2 "insert into ${db}.${tb1} values(2);"
	run_sql_source1 "alter table ${db}.${tb1} add column c int unique;"
	run_sql_source2 "alter table ${db}.${tb1} add column c int unique;"
	run_sql_source1 "alter table ${db}.${tb1} add column d int unique;"
	run_sql_source2 "alter table ${db}.${tb1} add column d int unique;"

	run_dm_ctl_with_retry $WORK_DIR "127.0.0.1:$MASTER_PORT" \
		"query-status test" \
		"unsupported add column 'c' constraint UNIQUE KEY" 2

	first_pos1=$(get_start_pos 127.0.0.1:$MASTER_PORT $source1)
	first_pos2=$(get_start_pos 127.0.0.1:$MASTER_PORT $source2)
	first_name1=$(get_start_name 127.0.0.1:$MASTER_PORT $source1)
	first_name2=$(get_start_name 127.0.0.1:$MASTER_PORT $source2)

	second_pos1=$(get_next_query_pos $MYSQL_PORT1 $MYSQL_PASSWORD1 $first_pos1)
	second_pos2=$(get_next_query_pos $MYSQL_PORT2 $MYSQL_PASSWORD2 $first_pos2)

	run_dm_ctl $WORK_DIR "127.0.0.1:$MASTER_PORT" \
		"binlog replace test -s $source1 -b $first_name1:$second_pos1 alter table ${db}.${tb1} add column d int;alter table ${db}.${tb1} add unique(d);" \
		"\"result\": true" 2

	run_dm_ctl_with_retry $WORK_DIR "127.0.0.1:$MASTER_PORT" \
		"query-status test" \
		"unsupported add column 'c' constraint UNIQUE KEY" 2

	run_dm_ctl $WORK_DIR "127.0.0.1:$MASTER_PORT" \
		"binlog replace test -s $source1 -b $first_name1:$first_pos1 alter table ${db}.${tb1} add column c int;alter table ${db}.${tb1} add unique(c);" \
		"\"result\": true" 2

	run_sql_source1 "insert into ${db}.${tb1} values(3,3,3);"

	run_dm_ctl_with_retry $WORK_DIR "127.0.0.1:$MASTER_PORT" \
		"query-status test" \
		"unsupported add column 'c' constraint UNIQUE KEY" 1

	run_dm_ctl $WORK_DIR "127.0.0.1:$MASTER_PORT" \
		"binlog replace test -s $source2 -b $first_name2:$first_pos2 alter table ${db}.${tb1} add column c int;alter table ${db}.${tb1} add unique(c);" \
		"\"result\": true" 2

	run_dm_ctl_with_retry $WORK_DIR "127.0.0.1:$MASTER_PORT" \
		"query-status test" \
		"unsupported add column 'd' constraint UNIQUE KEY" 1

	run_dm_ctl $WORK_DIR "127.0.0.1:$MASTER_PORT" \
		"binlog replace test -s $source2 -b $first_name2:$second_pos2 alter table ${db}.${tb1} add column d int;alter table ${db}.${tb1} add unique(d);" \
		"\"result\": true" 2

	run_dm_ctl_with_retry $WORK_DIR "127.0.0.1:$MASTER_PORT" \
		"query-status test" \
		"\"result\": true" 3

	run_sql_source2 "insert into ${db}.${tb1} values(4,4,4);"

	run_sql_tidb_with_retry "select count(1) from ${db}.${tb};" "count(1): 4"
}

function DM_4215() {
	run_case 4215 "double-source-pessimistic" "init_table 11 21" "clean_table" "pessimistic"
	run_case 4215 "double-source-optimistic" "init_table 11 21" "clean_table" "optimistic"
}

function DM_4216_CASE() {
	run_sql_source1 "insert into ${db}.${tb1} values(1);"
	run_sql_source2 "insert into ${db}.${tb1} values(2);"
	run_sql_source1 "alter table ${db}.${tb1} add column c int unique;"
	run_sql_source2 "alter table ${db}.${tb1} add column c int unique;"

	run_dm_ctl_with_retry $WORK_DIR "127.0.0.1:$MASTER_PORT" \
		"query-status test" \
		"unsupported add column .* constraint UNIQUE KEY" 2

	start_location1=$(get_start_location 127.0.0.1:$MASTER_PORT $source1)
	start_location2=$(get_start_location 127.0.0.1:$MASTER_PORT $source2)

	if [ "$start_location1" = "$start_location2" ]; then
		run_dm_ctl $WORK_DIR "127.0.0.1:$MASTER_PORT" \
			"binlog replace test -b $start_location1 alter table ${db}.${tb1} add column c int;alter table ${db}.${tb1} add unique(c);" \
			"\"result\": true" 3
	else
		# WARN: may replace unknown event like later insert, test will fail
		# It hasn't happened yet.
		run_dm_ctl $WORK_DIR "127.0.0.1:$MASTER_PORT" \
			"binlog replace test -b $start_location1 alter table ${db}.${tb1} add column c int;alter table ${db}.${tb1} add unique(c);" \
			"\"result\": true" 3

		run_dm_ctl_with_retry $WORK_DIR "127.0.0.1:$MASTER_PORT" \
			"query-status test" \
			"unsupported add column .* constraint UNIQUE KEY" 1

		run_dm_ctl $WORK_DIR "127.0.0.1:$MASTER_PORT" \
			"binlog replace test -b $start_location2 alter table ${db}.${tb1} add column c int;alter table ${db}.${tb1} add unique(c);" \
			"\"result\": true" 3
	fi

	run_dm_ctl_with_retry $WORK_DIR "127.0.0.1:$MASTER_PORT" \
		"query-status test" \
		"\"result\": true" 3

	run_sql_source1 "insert into ${db}.${tb1} values(3,3);"
	run_sql_source2 "insert into ${db}.${tb1} values(4,4);"

	run_sql_tidb_with_retry "select count(1) from ${db}.${tb} where id<100;" "count(1): 4"
}

function DM_4216() {
	run_case 4216 "double-source-pessimistic" "init_table 11 21" "clean_table" "pessimistic"
	run_case 4216 "double-source-optimistic" "init_table 11 21" "clean_table" "optimistic"

	# test different error locations
	run_case 4216 "double-source-pessimistic" "init_table 11 21;run_sql_source1 \"insert into ${db}.${tb1} values(100);\"" "clean_table" "pessimistic"
	run_case 4216 "double-source-optimistic" "init_table 11 21;run_sql_source1 \"insert into ${db}.${tb1} values(100);\"" "clean_table" "optimistic"
}

function DM_4219_CASE() {
	run_sql_source1 "insert into ${db}.${tb1} values(1);"
	run_sql_source2 "insert into ${db}.${tb1} values(2);"
	run_sql_source1 "alter table ${db}.${tb1} add column c int unique;"
	run_sql_source2 "alter table ${db}.${tb1} add column c int unique;"

	run_dm_ctl_with_retry $WORK_DIR "127.0.0.1:$MASTER_PORT" \
		"query-status test" \
		"unsupported add column .* constraint UNIQUE KEY" 2

	run_dm_ctl $WORK_DIR "127.0.0.1:$MASTER_PORT" \
		"binlog replace test -s $source1 alter table ${db}.${tb1} add column c int;alter table ${db}.${tb1} add unique(c);" \
		"\"result\": true" 2

	run_sql_source1 "insert into ${db}.${tb1} values(3,3);"

	run_dm_ctl_with_retry $WORK_DIR "127.0.0.1:$MASTER_PORT" \
		"query-status test" \
		"unsupported add column .* constraint UNIQUE KEY" 1

	run_dm_ctl $WORK_DIR "127.0.0.1:$MASTER_PORT" \
		"binlog replace test -s $source2 alter table ${db}.${tb1} add column c int;alter table ${db}.${tb1} add unique(c);" \
		"\"result\": true" 2

	run_sql_source2 "insert into ${db}.${tb1} values(4,4);"

	run_sql_tidb_with_retry "select count(1) from ${db}.${tb};" "count(1): 4"
}

function DM_4219() {
	run_case 4219 "double-source-pessimistic" "init_table 11 21" "clean_table" "pessimistic"
	run_case 4219 "double-source-optimistic" "init_table 11 21" "clean_table" "optimistic"
}

# 4220, 4224, 4226, 4229, 4194, 4195, 4196
function DM_4220_CASE() {
	run_sql_source1 "insert into ${db}.${tb1} values(1);"
	run_sql_source2 "insert into ${db}.${tb1} values(2);"
	run_sql_source1 "alter table ${db}.${tb1} modify id varchar(10);"
	run_sql_source1 "alter table ${db}.${tb1} modify id varchar(20);"
	run_sql_source1 "alter table ${db}.${tb1} modify id varchar(30);"
	run_sql_source2 "alter table ${db}.${tb1} modify id varchar(10);"
	run_sql_source2 "alter table ${db}.${tb1} modify id varchar(20);"
	run_sql_source2 "alter table ${db}.${tb1} modify id varchar(30);"

	run_dm_ctl_with_retry $WORK_DIR "127.0.0.1:$MASTER_PORT" \
		"query-status test" \
		"Unsupported modify column.*varchar(10)" 2

	run_dm_ctl $WORK_DIR "127.0.0.1:$MASTER_PORT" \
		"binlog revert test" \
		"operator not exist" 2

	first_pos1=$(get_start_pos 127.0.0.1:$MASTER_PORT $source1)
	first_pos2=$(get_start_pos 127.0.0.1:$MASTER_PORT $source2)
	first_name1=$(get_start_name 127.0.0.1:$MASTER_PORT $source1)
	first_name2=$(get_start_name 127.0.0.1:$MASTER_PORT $source2)

	second_pos1=$(get_next_query_pos $MYSQL_PORT1 $MYSQL_PASSWORD1 $first_pos1)
	second_pos2=$(get_next_query_pos $MYSQL_PORT2 $MYSQL_PASSWORD2 $first_pos2)
	third_pos1=$(get_next_query_pos $MYSQL_PORT1 $MYSQL_PASSWORD1 $second_pos1)
	third_pos2=$(get_next_query_pos $MYSQL_PORT2 $MYSQL_PASSWORD2 $second_pos2)

	run_dm_ctl $WORK_DIR "127.0.0.1:$MASTER_PORT" \
		"binlog skip test -s $source1 -b $first_name1:$second_pos1" \
		"\"result\": true" 2
	run_dm_ctl $WORK_DIR "127.0.0.1:$MASTER_PORT" \
		"binlog skip test -s $source2 -b $first_name2:$second_pos2" \
		"\"result\": true" 2

	run_dm_ctl_with_retry $WORK_DIR "127.0.0.1:$MASTER_PORT" \
		"query-status test" \
		"Unsupported modify column.*varchar(10)" 2

	run_dm_ctl $WORK_DIR "127.0.0.1:$MASTER_PORT" \
		"binlog revert test" \
		"operator not exist" 2

	run_dm_ctl $WORK_DIR "127.0.0.1:$MASTER_PORT" \
		"binlog skip test -s $source1 -b $first_name1:$third_pos1" \
		"\"result\": true" 2
	run_dm_ctl $WORK_DIR "127.0.0.1:$MASTER_PORT" \
		"binlog skip test -s $source2 -b $first_name2:$third_pos2" \
		"\"result\": true" 2

	run_dm_ctl_with_retry $WORK_DIR "127.0.0.1:$MASTER_PORT" \
		"query-status test" \
		"Unsupported modify column.*varchar(10)" 2

	run_dm_ctl $WORK_DIR "127.0.0.1:$MASTER_PORT" \
		"binlog revert test -s $source1 -b $first_name1:$third_pos1" \
		"\"result\": true" 2
	run_dm_ctl $WORK_DIR "127.0.0.1:$MASTER_PORT" \
		"binlog revert test -s $source2 -b $first_name2:$third_pos2" \
		"\"result\": true" 2

	run_dm_ctl_with_retry $WORK_DIR "127.0.0.1:$MASTER_PORT" \
		"query-status test" \
		"Unsupported modify column.*varchar(10)" 2

	run_dm_ctl $WORK_DIR "127.0.0.1:$MASTER_PORT" \
		"binlog skip test" \
		"\"result\": true" 3

	run_dm_ctl_with_retry $WORK_DIR "127.0.0.1:$MASTER_PORT" \
		"query-status test" \
		"Unsupported modify column.*varchar(30)" 2

	run_dm_ctl $WORK_DIR "127.0.0.1:$MASTER_PORT" \
		"binlog skip test" \
		"\"result\": true" 3

	# flush checkpoint, otherwise revert may "succeed"
	run_sql_source1 "alter table ${db}.${tb1} add column new_col int;"
	run_sql_source2 "alter table ${db}.${tb1} add column new_col int;"

	run_sql_source1 "insert into ${db}.${tb1} values(3,3);"
	run_sql_source2 "insert into ${db}.${tb1} values(4,4);"
	run_sql_tidb_with_retry "select count(1) from ${db}.${tb};" "count(1): 4"

	run_dm_ctl $WORK_DIR "127.0.0.1:$MASTER_PORT" \
		"binlog revert test -s $source1 -b $first_name1:$third_pos1" \
		"operator not exist" 1
	run_dm_ctl $WORK_DIR "127.0.0.1:$MASTER_PORT" \
		"binlog revert test -s $source2 -b $first_name2:$third_pos2" \
		"operator not exist" 1
	run_dm_ctl $WORK_DIR "127.0.0.1:$MASTER_PORT" \
		"binlog revert test -b $first_name2:$third_pos2" \
		"operator not exist" 2

	run_dm_ctl $WORK_DIR "127.0.0.1:$MASTER_PORT" \
		"binlog revert test" \
		"source.*has no error" 2

	run_sql_source1 "insert into ${db}.${tb1} values(5,5);"
	run_sql_source2 "insert into ${db}.${tb1} values(6,6);"

	run_sql_tidb_with_retry "select count(1) from ${db}.${tb};" "count(1): 6"
}

function DM_4220() {
	run_case 4220 "double-source-pessimistic" "init_table 11 21" "clean_table" "pessimistic"
	run_case 4220 "double-source-optimistic" "init_table 11 21" "clean_table" "optimistic"
}

# 4185, 4187, 4186
function DM_4185_CASE() {
	run_sql_source1 "insert into ${db}.${tb1} values(1);"
	run_sql_source2 "insert into ${db}.${tb1} values(2);"
	run_sql_source1 "alter table ${db}.${tb1} modify id varchar(10);"
	run_sql_source2 "alter table ${db}.${tb1} modify id varchar(10);"
	run_sql_source1 "alter table ${db}.${tb1} modify id varchar(20);"
	run_sql_source2 "alter table ${db}.${tb1} modify id varchar(20);"

	run_dm_ctl_with_retry $WORK_DIR "127.0.0.1:$MASTER_PORT" \
		"query-status test" \
		"Unsupported modify column.*varchar(10)" 2

	first_pos1=$(get_start_pos 127.0.0.1:$MASTER_PORT $source1)
	first_pos2=$(get_start_pos 127.0.0.1:$MASTER_PORT $source2)
	first_name1=$(get_start_name 127.0.0.1:$MASTER_PORT $source1)
	first_name2=$(get_start_name 127.0.0.1:$MASTER_PORT $source2)
	second_pos1=$(get_next_query_pos $MYSQL_PORT1 $MYSQL_PASSWORD1 $first_pos1)
	second_pos2=$(get_next_query_pos $MYSQL_PORT2 $MYSQL_PASSWORD2 $first_pos2)

	if [ "$second_pos1" = "$second_pos2" ]; then
		run_dm_ctl $WORK_DIR "127.0.0.1:$MASTER_PORT" \
			"binlog skip test -b $first_name1:$second_pos1" \
			"\"result\": true" 3
	else
		# WARN: may skip unknown event like later insert, test will fail
		# It hasn't happened yet.
		run_dm_ctl $WORK_DIR "127.0.0.1:$MASTER_PORT" \
			"binlog skip test -b $first_name1:$second_pos1" \
			"\"result\": true" 3

		run_dm_ctl_with_retry $WORK_DIR "127.0.0.1:$MASTER_PORT" \
			"query-status test" \
			"Unsupported modify column.*varchar(10)" 2

		run_dm_ctl $WORK_DIR "127.0.0.1:$MASTER_PORT" \
			"binlog skip test -b $first_name1:$second_pos2" \
			"\"result\": true" 3
	fi

	run_dm_ctl_with_retry $WORK_DIR "127.0.0.1:$MASTER_PORT" \
		"query-status test" \
		"Unsupported modify column.*varchar(10)" 2

	run_dm_ctl $WORK_DIR "127.0.0.1:$MASTER_PORT" \
		"binlog skip test" \
		"\"result\": true" 3

	run_dm_ctl_with_retry $WORK_DIR "127.0.0.1:$MASTER_PORT" \
		"query-status test" \
		"\"result\": true" 3

	run_sql_source1 "insert into ${db}.${tb1} values(3);"
	run_sql_source2 "insert into ${db}.${tb1} values(4);"

	run_sql_tidb_with_retry "select count(1) from ${db}.${tb} where id<100;" "count(1): 4"
}

function DM_4185() {
	run_case 4185 "double-source-pessimistic" "init_table 11 21" "clean_table" "pessimistic"
	run_case 4185 "double-source-optimistic" "init_table 11 21" "clean_table" "optimistic"

	# test different error locations
	run_case 4185 "double-source-pessimistic" "init_table 11 21;run_sql_source1 \"insert into ${db}.${tb1} values(100);\"" "clean_table" "pessimistic"
	run_case 4185 "double-source-optimistic" "init_table 11 21;run_sql_source1 \"insert into ${db}.${tb1} values(100);\"" "clean_table" "optimistic"
}

# 4201, 4203, 4205
function DM_4201_CASE() {
	run_sql_source1 "insert into ${db}.${tb1} values(1);"
	run_sql_source1 "alter table ${db}.${tb1} modify id varchar(10);"
	run_sql_source1 "alter table ${db}.${tb1} modify id varchar(20);"

	run_dm_ctl_with_retry $WORK_DIR "127.0.0.1:$MASTER_PORT" \
		"query-status test" \
		"Unsupported modify column.*varchar(10)" 1

	first_pos1=$(get_start_pos 127.0.0.1:$MASTER_PORT $source1)
	first_name1=$(get_start_name 127.0.0.1:$MASTER_PORT $source1)
	second_pos1=$(get_next_query_pos $MYSQL_PORT1 $MYSQL_PASSWORD1 $first_pos1)

	run_dm_ctl $WORK_DIR "127.0.0.1:$MASTER_PORT" \
		"binlog skip test -b $first_name1:$second_pos1" \
		"\"result\": true" 2

	run_dm_ctl_with_retry $WORK_DIR "127.0.0.1:$MASTER_PORT" \
		"query-status test" \
		"Unsupported modify column.*varchar(10)" 1

	run_dm_ctl $WORK_DIR "127.0.0.1:$MASTER_PORT" \
		"binlog skip test" \
		"\"result\": true" 2

	run_dm_ctl_with_retry $WORK_DIR "127.0.0.1:$MASTER_PORT" \
		"query-status test" \
		"\"result\": true" 2

	run_sql_source1 "insert into ${db}.${tb1} values(2);"

	run_sql_tidb_with_retry "select count(1) from ${db}.${tb} where id<100;" "count(1): 2"
}

function DM_4201() {
	run_case 4201 "single-source-no-sharding" "init_table 11" "clean_table" ""
}

# 4189, 4190, 4191, 4192, 4214, 4218
function DM_4189_CASE() {
	run_sql_source1 "insert into ${db}.${tb1} values(1);"
	run_sql_source2 "insert into ${db}.${tb1} values(2);"
	run_sql_source1 "alter table ${db}.${tb1} add column c int unique;"
	run_sql_source2 "alter table ${db}.${tb1} add column c int unique;"

	run_sql_source1 "insert into ${db}.${tb1} values(3,3);"
	run_sql_source2 "insert into ${db}.${tb1} values(4,4);"

	run_sql_source1 "alter table ${db}.${tb1} add column d int unique;"
	run_sql_source2 "alter table ${db}.${tb1} add column d int unique;"

	run_dm_ctl_with_retry $WORK_DIR "127.0.0.1:$MASTER_PORT" \
		"query-status test" \
		"unsupported add column 'c' constraint UNIQUE KEY" 2

	first_pos1=$(get_start_pos 127.0.0.1:$MASTER_PORT $source1)
	first_pos2=$(get_start_pos 127.0.0.1:$MASTER_PORT $source2)
	first_name1=$(get_start_name 127.0.0.1:$MASTER_PORT $source1)
	first_name2=$(get_start_name 127.0.0.1:$MASTER_PORT $source2)
	second_pos1=$(get_next_query_pos $MYSQL_PORT1 $MYSQL_PASSWORD1 $first_pos1)
	second_pos2=$(get_next_query_pos $MYSQL_PORT2 $MYSQL_PASSWORD2 $first_pos2)

	if [ "$second_pos1" = "$second_pos2" ]; then
		run_dm_ctl $WORK_DIR "127.0.0.1:$MASTER_PORT" \
			"binlog replace test -b $first_name1:$second_pos1 alter table ${db}.${tb1} add column d int;alter table ${db}.${tb1} add unique(d);" \
			"\"result\": true" 3
	else
		# WARN: may replace unknown event like later insert, test will fail
		# It hasn't happened yet.
		run_dm_ctl $WORK_DIR "127.0.0.1:$MASTER_PORT" \
			"binlog replace test -b $first_name1:$second_pos1 alter table ${db}.${tb1} add column d int;alter table ${db}.${tb1} add unique(d);" \
			"\"result\": true" 3

		run_dm_ctl_with_retry $WORK_DIR "127.0.0.1:$MASTER_PORT" \
			"query-status test" \
			"unsupported add column 'c' constraint UNIQUE KEY" 2

		run_dm_ctl $WORK_DIR "127.0.0.1:$MASTER_PORT" \
			"binlog replace test -b $first_name2:$second_pos2 alter table ${db}.${tb1} add column d int;alter table ${db}.${tb1} add unique(d);" \
			"\"result\": true" 3
	fi

	run_dm_ctl_with_retry $WORK_DIR "127.0.0.1:$MASTER_PORT" \
		"query-status test" \
		"unsupported add column 'c' constraint UNIQUE KEY" 2

	run_dm_ctl $WORK_DIR "127.0.0.1:$MASTER_PORT" \
		"binlog replace test alter table ${db}.${tb1} add column c int;alter table ${db}.${tb1} add unique(c);" \
		"\"result\": true" 3

	run_dm_ctl_with_retry $WORK_DIR "127.0.0.1:$MASTER_PORT" \
		"query-status test" \
		"\"result\": true" 3

	run_sql_source1 "insert into ${db}.${tb1} values(5,5,5);"
	run_sql_source2 "insert into ${db}.${tb1} values(6,6,6);"

	run_sql_tidb_with_retry "select count(1) from ${db}.${tb} where id<100;" "count(1): 6"
}

function DM_4189() {
	run_case 4189 "double-source-pessimistic" "init_table 11 21" "clean_table" "pessimistic"
	run_case 4189 "double-source-optimistic" "init_table 11 21" "clean_table" "optimistic"

	# test different error locations
	run_case 4189 "double-source-pessimistic" "init_table 11 21;run_sql_source1 \"insert into ${db}.${tb1} values(100);\"" "clean_table" "pessimistic"
	run_case 4189 "double-source-optimistic" "init_table 11 21;run_sql_source1 \"insert into ${db}.${tb1} values(100);\"" "clean_table" "optimistic"
}

# 4210, 4212
function DM_4210_CASE() {
	run_sql_source1 "insert into ${db}.${tb1} values(1);"
	run_sql_source1 "alter table ${db}.${tb1} add column c int unique;"
	run_sql_source1 "insert into ${db}.${tb1} values(2,2);"
	run_sql_source1 "alter table ${db}.${tb1} add column d int unique;"

	run_dm_ctl_with_retry $WORK_DIR "127.0.0.1:$MASTER_PORT" \
		"query-status test" \
		"unsupported add column 'c' constraint UNIQUE KEY" 1

	first_pos1=$(get_start_pos 127.0.0.1:$MASTER_PORT $source1)
	first_name1=$(get_start_name 127.0.0.1:$MASTER_PORT $source1)
	second_pos1=$(get_next_query_pos $MYSQL_PORT1 $MYSQL_PASSWORD1 $first_pos1)

	run_dm_ctl $WORK_DIR "127.0.0.1:$MASTER_PORT" \
		"binlog replace test -b $first_name1:$second_pos1 alter table ${db}.${tb1} add column d int;alter table ${db}.${tb1} add unique(d);" \
		"\"result\": true" 2

	run_dm_ctl_with_retry $WORK_DIR "127.0.0.1:$MASTER_PORT" \
		"query-status test" \
		"unsupported add column 'c' constraint UNIQUE KEY" 1

	run_dm_ctl $WORK_DIR "127.0.0.1:$MASTER_PORT" \
		"binlog replace test alter table ${db}.${tb1} add column e int unique;" \
		"\"result\": true" 2

	run_dm_ctl_with_retry $WORK_DIR "127.0.0.1:$MASTER_PORT" \
		"query-status test" \
		"unsupported add column 'e' constraint UNIQUE KEY" 1

	run_dm_ctl $WORK_DIR "127.0.0.1:$MASTER_PORT" \
		"binlog replace test alter table ${db}.${tb1} add column c int;alter table ${db}.${tb1} add unique(c);" \
		"\"result\": true" 2

	run_dm_ctl_with_retry $WORK_DIR "127.0.0.1:$MASTER_PORT" \
		"query-status test" \
		"\"result\": true" 2

	run_sql_source1 "insert into ${db}.${tb1} values(3,3,3);"

	run_sql_tidb_with_retry "select count(1) from ${db}.${tb} where id<100;" "count(1): 3"
}

function DM_4210() {
	run_case 4210 "single-source-no-sharding" "init_table 11" "clean_table" ""
}

# 4193, 4221, 4225, 4227, 4228
function DM_4193_CASE() {
	run_sql_source1 "insert into ${db}.${tb1} values(1);"
	run_sql_source2 "insert into ${db}.${tb1} values(2);"

	run_sql_source1 "alter table ${db}.${tb1} modify id varchar(10);"
	run_sql_source1 "alter table ${db}.${tb1} add column c int;"
	run_sql_source1 "alter table ${db}.${tb1} modify id varchar(20);"
	run_sql_source1 "alter table ${db}.${tb1} add column d int;"
	run_sql_source1 "alter table ${db}.${tb1} modify id varchar(30);"

	run_sql_source2 "alter table ${db}.${tb1} modify id varchar(10);"
	run_sql_source2 "alter table ${db}.${tb1} add column c int;"
	run_sql_source2 "alter table ${db}.${tb1} modify id varchar(20);"
	run_sql_source2 "alter table ${db}.${tb1} add column d int;"
	run_sql_source2 "alter table ${db}.${tb1} modify id varchar(30);"

	run_dm_ctl_with_retry $WORK_DIR "127.0.0.1:$MASTER_PORT" \
		"query-status test" \
		"Unsupported modify column.*varchar(10)" 2

	first_pos1=$(get_start_pos 127.0.0.1:$MASTER_PORT $source1)
	first_pos2=$(get_start_pos 127.0.0.1:$MASTER_PORT $source2)
	first_name1=$(get_start_name 127.0.0.1:$MASTER_PORT $source1)
	first_name2=$(get_start_name 127.0.0.1:$MASTER_PORT $source2)

	temp_pos1=$(get_next_query_pos $MYSQL_PORT1 $MYSQL_PASSWORD1 $first_pos1)
	temp_pos2=$(get_next_query_pos $MYSQL_PORT2 $MYSQL_PASSWORD2 $first_pos2)
	second_pos1=$(get_next_query_pos $MYSQL_PORT1 $MYSQL_PASSWORD1 $temp_pos1)
	second_pos2=$(get_next_query_pos $MYSQL_PORT2 $MYSQL_PASSWORD2 $temp_pos2)
	temp_pos1=$(get_next_query_pos $MYSQL_PORT1 $MYSQL_PASSWORD1 $second_pos1)
	temp_pos2=$(get_next_query_pos $MYSQL_PORT2 $MYSQL_PASSWORD2 $second_pos2)
	third_pos1=$(get_next_query_pos $MYSQL_PORT1 $MYSQL_PASSWORD1 $temp_pos1)
	third_pos2=$(get_next_query_pos $MYSQL_PORT2 $MYSQL_PASSWORD2 $temp_pos2)

	run_dm_ctl $WORK_DIR "127.0.0.1:$MASTER_PORT" \
		"binlog skip test -s $source1 -b $first_name1:$first_pos1" \
		"\"result\": true" 2
	run_dm_ctl $WORK_DIR "127.0.0.1:$MASTER_PORT" \
		"binlog skip test -s $source2 -b $first_name2:$first_pos2" \
		"\"result\": true" 2

	run_dm_ctl_with_retry $WORK_DIR "127.0.0.1:$MASTER_PORT" \
		"query-status test" \
		"Unsupported modify column.*varchar(20)" 2

	run_dm_ctl $WORK_DIR "127.0.0.1:$MASTER_PORT" \
		"binlog revert test -s $source1 -b $first_name1:$first_pos1" \
		"operator not exist" 1
	run_dm_ctl $WORK_DIR "127.0.0.1:$MASTER_PORT" \
		"binlog revert test -s $source2 -b $first_name2:$first_pos2" \
		"operator not exist" 1

	run_dm_ctl $WORK_DIR "127.0.0.1:$MASTER_PORT" \
		"binlog skip test -s $source1 -b $first_name1:$third_pos1" \
		"\"result\": true" 2

	run_dm_ctl $WORK_DIR "127.0.0.1:$MASTER_PORT" \
		"binlog revert test -b $first_name1:$third_pos1" \
		"operator not exist" 1

	run_dm_ctl $WORK_DIR "127.0.0.1:$MASTER_PORT" \
		"binlog skip test -s $source1 -b $first_name1:$third_pos1" \
		"\"result\": true" 2

	run_dm_ctl $WORK_DIR "127.0.0.1:$MASTER_PORT" \
		"binlog revert test -s $source2 -b $first_name2:$third_pos2" \
		"operator not exist" 1

	run_dm_ctl $WORK_DIR "127.0.0.1:$MASTER_PORT" \
		"binlog skip test" \
		"\"result\": true" 3

	run_dm_ctl_with_retry $WORK_DIR "127.0.0.1:$MASTER_PORT" \
		"query-status test" \
		"Unsupported modify column.*varchar(30)" 1

	run_dm_ctl $WORK_DIR "127.0.0.1:$MASTER_PORT" \
		"binlog skip test" \
		"\"result\": true" 2

	run_dm_ctl_with_retry $WORK_DIR "127.0.0.1:$MASTER_PORT" \
		"query-status test" \
		"\"result\": true" 3

	run_sql_source1 "insert into ${db}.${tb1} values(3,3,3);"
	run_sql_source2 "insert into ${db}.${tb1} values(4,4,4);"

	run_sql_tidb_with_retry "select count(1) from ${db}.${tb};" "count(1): 4"
}

function DM_4193() {
	run_case 4193 "double-source-pessimistic" "init_table 11 21" "clean_table" "pessimistic"
	run_case 4193 "double-source-optimistic" "init_table 11 21" "clean_table" "optimistic"
}

function DM_4230_CASE() {
	run_sql_source1 "insert into ${db}.${tb1} values(1);"
	run_sql_source1 "alter table ${db}.${tb1} add column c int unique;"

	run_dm_ctl_with_retry $WORK_DIR "127.0.0.1:$MASTER_PORT" \
		"query-status test" \
		"unsupported add column 'c' constraint UNIQUE KEY" 1

	run_sql_source1 "insert into ${db}.${tb1} values(2,2);"

	run_dm_ctl $WORK_DIR "127.0.0.1:$MASTER_PORT" \
		"binlog replace test alter table ${db}.${tb1} add column d int unique;" \
		"\"result\": true" 2

	run_dm_ctl_with_retry $WORK_DIR "127.0.0.1:$MASTER_PORT" \
		"query-status test" \
		"unsupported add column 'd' constraint UNIQUE KEY" 1

	run_dm_ctl $WORK_DIR "127.0.0.1:$MASTER_PORT" \
		"binlog revert test" \
		"\"result\": true" 2

	run_dm_ctl_with_retry $WORK_DIR "127.0.0.1:$MASTER_PORT" \
		"query-status test" \
		"unsupported add column 'c' constraint UNIQUE KEY" 1

	run_dm_ctl $WORK_DIR "127.0.0.1:$MASTER_PORT" \
		"binlog replace test alter table ${db}.${tb1} add column c int;" \
		"\"result\": true" 2

	run_dm_ctl_with_retry $WORK_DIR "127.0.0.1:$MASTER_PORT" \
		"query-status test" \
		"\"result\": true" 2

	run_sql_source1 "insert into ${db}.${tb1} values(3,3);"

	run_sql_tidb_with_retry "select count(1) from ${db}.${tb};" "count(1): 3"
}

function DM_4230() {
	run_case 4230 "single-source-no-sharding" "init_table 11" "clean_table" ""
}

# 4177, 4178, 4179, 4181, 4183, 4188, 4180, 4182
function DM_4177_CASE() {
	run_sql_source1 "insert into ${db}.${tb1} values(1);"
	run_sql_source1 "alter table ${db}.${tb1} modify id varchar(10);"

	run_dm_ctl_with_retry $WORK_DIR "127.0.0.1:$MASTER_PORT" \
		"query-status test" \
		"Unsupported modify column" 1

	start_location=$(get_start_location 127.0.0.1:$MASTER_PORT $source1)

	run_dm_ctl $WORK_DIR "127.0.0.1:$MASTER_PORT" \
		"binlog skip wrong-task" \
		"\"result\": false" 1 \
		"task wrong-task.*not exist" 1

	run_dm_ctl $WORK_DIR "127.0.0.1:$MASTER_PORT" \
		"binlog skip" \
		"Usage" 1

	run_dm_ctl $WORK_DIR "127.0.0.1:$MASTER_PORT" \
		"binlog skip test -b $start_location -s wrong-source" \
		"source wrong-source.*not found" 1

	run_dm_ctl $WORK_DIR "127.0.0.1:$MASTER_PORT" \
		"binlog skip test -b mysql-bin|1111 -s wrong-source" \
		"invalid --binlog-pos" 1

	run_dm_ctl_with_retry $WORK_DIR "127.0.0.1:$MASTER_PORT" \
		"query-status test" \
		"Unsupported modify column" 1
	run_dm_ctl $WORK_DIR "127.0.0.1:$MASTER_PORT" \
		"binlog skip test" \
		"\"result\": true" 2

	run_dm_ctl $WORK_DIR "127.0.0.1:$MASTER_PORT" \
		"binlog skip test" \
		"\"result\": false" 1 \
		"source.*has no error" 1

	run_dm_ctl $WORK_DIR "127.0.0.1:$MASTER_PORT" \
		"binlog replace test \"alter table ${db}.${tb1} add column c int;\"" \
		"\"result\": false" 1 \
		"source.*has no error" 1

	run_dm_ctl $WORK_DIR "127.0.0.1:$MASTER_PORT" \
		"binlog skip test -b mysql-bin.000000:00000" \
		"\"result\": true" 2

	run_dm_ctl $WORK_DIR "127.0.0.1:$MASTER_PORT" \
		"binlog aaa test" \
		"Available Commands" 1

	run_sql_source1 "insert into ${db}.${tb1} values(2);"
	run_sql_tidb_with_retry "select count(1) from ${db}.${tb};" "count(1): 2"
}

function DM_4177() {
	run_case 4177 "single-source-no-sharding" "init_table 11" "clean_table" ""
	# 4184
	run_dm_ctl $WORK_DIR "127.0.0.1:$MASTER_PORT" \
		"binlog skip test" \
		"task.*not exist" 1
	# 4223
	run_dm_ctl $WORK_DIR "127.0.0.1:$MASTER_PORT" \
		"binlog replace test alter table ${db}.${tb1} add column c int" \
		"task.*not exist" 1
	# 4197
	run_dm_ctl $WORK_DIR "127.0.0.1:$MASTER_PORT" \
		"binlog revert test" \
		"task.*not exist" 1
}

function DM_4231_CASE() {
	run_sql_source1 "insert into ${db}.${tb1} values(1);"
	run_sql_source1 "alter table ${db}.${tb1} add column c int unique;"

	run_dm_ctl_with_retry $WORK_DIR "127.0.0.1:$MASTER_PORT" \
		"query-status test" \
		"unsupported add column 'c' constraint UNIQUE KEY" 1

	run_dm_ctl $WORK_DIR "127.0.0.1:$MASTER_PORT" \
		"binlog replace test \"alter table ${db}.${tb1} add column c int; alter table ${db}.${tb1} add column d int unique;\"" \
		"\"result\": true" 2

	run_dm_ctl_with_retry $WORK_DIR "127.0.0.1:$MASTER_PORT" \
		"query-status test" \
		"unsupported add column 'd' constraint UNIQUE KEY" 1

	run_dm_ctl $WORK_DIR "127.0.0.1:$MASTER_PORT" \
		"binlog revert test" \
		"\"result\": true" 2

	run_dm_ctl_with_retry $WORK_DIR "127.0.0.1:$MASTER_PORT" \
		"query-status test" \
		"unsupported add column 'c' constraint UNIQUE KEY" 1

	run_dm_ctl $WORK_DIR "127.0.0.1:$MASTER_PORT" \
		"binlog replace test alter table ${db}.${tb1} add unique(c);" \
		"\"result\": true" 2

	run_sql_source1 "insert into ${db}.${tb1} values(2,2);"
	run_sql_tidb_with_retry "select count(1) from ${db}.${tb};" "count(1): 2"
}

function DM_4231() {
	run_case 4231 "single-source-no-sharding" "init_table 11" "clean_table" ""
}

function DM_SKIP_INCOMPATIBLE_DDL_CASE() {
	run_sql_source1 "insert into ${db}.${tb1} values(1);"

	run_sql_source1 "CREATE FUNCTION ${db}.hello (s CHAR(20)) RETURNS CHAR(50) DETERMINISTIC RETURN CONCAT('Hello, ',s,'!');"
	run_dm_ctl_with_retry $WORK_DIR "127.0.0.1:$MASTER_PORT" \
		"query-status test" \
		"\"stage\": \"Running\"" 1

	run_sql_source1 "/*!50003 drop function ${db}.hello*/;"
	run_dm_ctl_with_retry $WORK_DIR "127.0.0.1:$MASTER_PORT" \
		"query-status test" \
		"drop function $(hello)" 2 \
		"Please confirm your DDL statement is correct and needed." 1

	run_dm_ctl $WORK_DIR "127.0.0.1:$MASTER_PORT" \
		"binlog skip test" \
		"\"result\": true" 2

	run_sql_source1 "insert into ${db}.${tb1} values(2);"
	check_sync_diff $WORK_DIR $cur/conf/diff_config.toml
}

function DM_SKIP_INCOMPATIBLE_DDL() {
	run_case SKIP_INCOMPATIBLE_DDL "single-source-no-sharding" "init_table 11" "clean_table" ""
}

function DM_REPLACE_DEFAULT_VALUE_CASE() {
	run_sql_source1 "insert into ${db}.${tb1} values(1);"
	run_sql_source2 "insert into ${db}.${tb1} values(2);"
	run_sql_source2 "insert into ${db}.${tb2} values(3);"

	run_sql_source1 "alter table ${db}.${tb1} add new_col1 int default 1;"
	run_sql_source1 "insert into ${db}.${tb1} values(4,4);"
	run_sql_source2 "insert into ${db}.${tb1} values(5);"
	run_sql_source2 "insert into ${db}.${tb2} values(6);"

	# make sure order is source1.table1, source2.table1, source2.table2
	run_sql_tidb_with_retry "select count(1) from ${db}.${tb}" "count(1): 6"

	run_sql_source2 "alter table ${db}.${tb1} add new_col1 int default 2;"
	run_sql_source1 "insert into ${db}.${tb1} values(7,7);"
	run_sql_source2 "insert into ${db}.${tb1} values(8,8);"
	run_sql_source2 "insert into ${db}.${tb2} values(9);"
	run_sql_source2 "alter table ${db}.${tb2} add new_col1 int default 3;"
	run_sql_source1 "insert into ${db}.${tb1} values(10,10);"
	run_sql_source2 "insert into ${db}.${tb1} values(11,11);"
	run_sql_source2 "insert into ${db}.${tb2} values(12,12);"

	run_dm_ctl_with_retry $WORK_DIR "127.0.0.1:$MASTER_PORT" \
		"query-status test" \
		"because schema conflict detected" 1

	run_dm_ctl $WORK_DIR "127.0.0.1:$MASTER_PORT" \
		"binlog replace test -s mysql-replica-02 alter table ${db}.${tb1} add new_col1 int default 1;" \
		"\"result\": true" 2

	run_dm_ctl_with_retry $WORK_DIR "127.0.0.1:$MASTER_PORT" \
		"query-status test" \
		"because schema conflict detected" 1

	run_dm_ctl $WORK_DIR "127.0.0.1:$MASTER_PORT" \
		"binlog replace test -s mysql-replica-02 alter table ${db}.${tb2} add new_col1 int default 1;" \
		"\"result\": true" 2

	run_sql_source1 "alter table ${db}.${tb1} add new_col2 int;"
	run_sql_source2 "alter table ${db}.${tb1} add new_col2 int;"
	run_sql_source2 "alter table ${db}.${tb2} add new_col2 int;"
	run_sql_source1 "insert into ${db}.${tb1} values(13,13,13);"
	run_sql_source2 "insert into ${db}.${tb1} values(14,14,14);"
	run_sql_source2 "insert into ${db}.${tb2} values(15,15,15);"

	# WARN: some data different
	# all the value before alter table in TiDB will be 1, while upstream table is 1, 2 or 3
	run_sql_tidb_with_retry "select count(1) from ${db}.${tb}" "count(1): 15"

	run_dm_ctl_with_retry $WORK_DIR "127.0.0.1:$MASTER_PORT" \
		"query-status test" \
		"\"result\": true" 3
}

function DM_REPLACE_DEFAULT_VALUE() {
	run_case REPLACE_DEFAULT_VALUE "double-source-optimistic" "init_table 11 21 22" "clean_table" ""
}

function run() {
	init_cluster
	init_database
=======
function run() {
	init_cluster
	init_database

>>>>>>> fa4e4c09
	DM_SKIP_ERROR
	DM_SKIP_ERROR_SHARDING
	DM_REPLACE_ERROR
	DM_REPLACE_ERROR_SHARDING
	DM_REPLACE_ERROR_MULTIPLE
	DM_EXEC_ERROR_SKIP
	DM_SKIP_INCOMPATIBLE_DDL
	DM_REPLACE_DEFAULT_VALUE

	implement=(4202 4204 4206 4207 4209 4211 4213)
	for i in ${implement[@]}; do
		DM_${i}
		sleep 1
	done
}

cleanup_data $db
# also cleanup dm processes in case of last run failed
cleanup_process $*
run $*
cleanup_process $*

echo "[$(date)] <<<<<< test case $TEST_NAME success! >>>>>>"<|MERGE_RESOLUTION|>--- conflicted
+++ resolved
@@ -408,7 +408,7 @@
 		"Please confirm your DDL statement is correct and needed." 1
 
 	run_dm_ctl $WORK_DIR "127.0.0.1:$MASTER_PORT" \
-		"handle-error test skip" \
+		"binlog skip test" \
 		"\"result\": true" 2
 
 	run_sql_source1 "insert into ${db}.${tb1} values(2);"
@@ -446,7 +446,7 @@
 		"because schema conflict detected" 1
 
 	run_dm_ctl $WORK_DIR "127.0.0.1:$MASTER_PORT" \
-		"handle-error test -s mysql-replica-02 replace alter table ${db}.${tb1} add new_col1 int default 1;" \
+		"binlog replace test -s mysql-replica-02 alter table ${db}.${tb1} add new_col1 int default 1;" \
 		"\"result\": true" 2
 
 	run_dm_ctl_with_retry $WORK_DIR "127.0.0.1:$MASTER_PORT" \
@@ -454,7 +454,7 @@
 		"because schema conflict detected" 1
 
 	run_dm_ctl $WORK_DIR "127.0.0.1:$MASTER_PORT" \
-		"handle-error test -s mysql-replica-02 replace alter table ${db}.${tb2} add new_col1 int default 1;" \
+		"binlog replace test -s mysql-replica-02 alter table ${db}.${tb2} add new_col1 int default 1;" \
 		"\"result\": true" 2
 
 	run_sql_source1 "alter table ${db}.${tb1} add new_col2 int;"
@@ -730,742 +730,6 @@
 
 function DM_4213() {
 	run_case 4213 "single-source-no-sharding" "init_table 11" "clean_table" ""
-}
-
-<<<<<<< HEAD
-# 4215, 4217
-function DM_4215_CASE() {
-	run_sql_source1 "insert into ${db}.${tb1} values(1);"
-	run_sql_source2 "insert into ${db}.${tb1} values(2);"
-	run_sql_source1 "alter table ${db}.${tb1} add column c int unique;"
-	run_sql_source2 "alter table ${db}.${tb1} add column c int unique;"
-	run_sql_source1 "alter table ${db}.${tb1} add column d int unique;"
-	run_sql_source2 "alter table ${db}.${tb1} add column d int unique;"
-
-	run_dm_ctl_with_retry $WORK_DIR "127.0.0.1:$MASTER_PORT" \
-		"query-status test" \
-		"unsupported add column 'c' constraint UNIQUE KEY" 2
-
-	first_pos1=$(get_start_pos 127.0.0.1:$MASTER_PORT $source1)
-	first_pos2=$(get_start_pos 127.0.0.1:$MASTER_PORT $source2)
-	first_name1=$(get_start_name 127.0.0.1:$MASTER_PORT $source1)
-	first_name2=$(get_start_name 127.0.0.1:$MASTER_PORT $source2)
-
-	second_pos1=$(get_next_query_pos $MYSQL_PORT1 $MYSQL_PASSWORD1 $first_pos1)
-	second_pos2=$(get_next_query_pos $MYSQL_PORT2 $MYSQL_PASSWORD2 $first_pos2)
-
-	run_dm_ctl $WORK_DIR "127.0.0.1:$MASTER_PORT" \
-		"binlog replace test -s $source1 -b $first_name1:$second_pos1 alter table ${db}.${tb1} add column d int;alter table ${db}.${tb1} add unique(d);" \
-		"\"result\": true" 2
-
-	run_dm_ctl_with_retry $WORK_DIR "127.0.0.1:$MASTER_PORT" \
-		"query-status test" \
-		"unsupported add column 'c' constraint UNIQUE KEY" 2
-
-	run_dm_ctl $WORK_DIR "127.0.0.1:$MASTER_PORT" \
-		"binlog replace test -s $source1 -b $first_name1:$first_pos1 alter table ${db}.${tb1} add column c int;alter table ${db}.${tb1} add unique(c);" \
-		"\"result\": true" 2
-
-	run_sql_source1 "insert into ${db}.${tb1} values(3,3,3);"
-
-	run_dm_ctl_with_retry $WORK_DIR "127.0.0.1:$MASTER_PORT" \
-		"query-status test" \
-		"unsupported add column 'c' constraint UNIQUE KEY" 1
-
-	run_dm_ctl $WORK_DIR "127.0.0.1:$MASTER_PORT" \
-		"binlog replace test -s $source2 -b $first_name2:$first_pos2 alter table ${db}.${tb1} add column c int;alter table ${db}.${tb1} add unique(c);" \
-		"\"result\": true" 2
-
-	run_dm_ctl_with_retry $WORK_DIR "127.0.0.1:$MASTER_PORT" \
-		"query-status test" \
-		"unsupported add column 'd' constraint UNIQUE KEY" 1
-
-	run_dm_ctl $WORK_DIR "127.0.0.1:$MASTER_PORT" \
-		"binlog replace test -s $source2 -b $first_name2:$second_pos2 alter table ${db}.${tb1} add column d int;alter table ${db}.${tb1} add unique(d);" \
-		"\"result\": true" 2
-
-	run_dm_ctl_with_retry $WORK_DIR "127.0.0.1:$MASTER_PORT" \
-		"query-status test" \
-		"\"result\": true" 3
-
-	run_sql_source2 "insert into ${db}.${tb1} values(4,4,4);"
-
-	run_sql_tidb_with_retry "select count(1) from ${db}.${tb};" "count(1): 4"
-}
-
-function DM_4215() {
-	run_case 4215 "double-source-pessimistic" "init_table 11 21" "clean_table" "pessimistic"
-	run_case 4215 "double-source-optimistic" "init_table 11 21" "clean_table" "optimistic"
-}
-
-function DM_4216_CASE() {
-	run_sql_source1 "insert into ${db}.${tb1} values(1);"
-	run_sql_source2 "insert into ${db}.${tb1} values(2);"
-	run_sql_source1 "alter table ${db}.${tb1} add column c int unique;"
-	run_sql_source2 "alter table ${db}.${tb1} add column c int unique;"
-
-	run_dm_ctl_with_retry $WORK_DIR "127.0.0.1:$MASTER_PORT" \
-		"query-status test" \
-		"unsupported add column .* constraint UNIQUE KEY" 2
-
-	start_location1=$(get_start_location 127.0.0.1:$MASTER_PORT $source1)
-	start_location2=$(get_start_location 127.0.0.1:$MASTER_PORT $source2)
-
-	if [ "$start_location1" = "$start_location2" ]; then
-		run_dm_ctl $WORK_DIR "127.0.0.1:$MASTER_PORT" \
-			"binlog replace test -b $start_location1 alter table ${db}.${tb1} add column c int;alter table ${db}.${tb1} add unique(c);" \
-			"\"result\": true" 3
-	else
-		# WARN: may replace unknown event like later insert, test will fail
-		# It hasn't happened yet.
-		run_dm_ctl $WORK_DIR "127.0.0.1:$MASTER_PORT" \
-			"binlog replace test -b $start_location1 alter table ${db}.${tb1} add column c int;alter table ${db}.${tb1} add unique(c);" \
-			"\"result\": true" 3
-
-		run_dm_ctl_with_retry $WORK_DIR "127.0.0.1:$MASTER_PORT" \
-			"query-status test" \
-			"unsupported add column .* constraint UNIQUE KEY" 1
-
-		run_dm_ctl $WORK_DIR "127.0.0.1:$MASTER_PORT" \
-			"binlog replace test -b $start_location2 alter table ${db}.${tb1} add column c int;alter table ${db}.${tb1} add unique(c);" \
-			"\"result\": true" 3
-	fi
-
-	run_dm_ctl_with_retry $WORK_DIR "127.0.0.1:$MASTER_PORT" \
-		"query-status test" \
-		"\"result\": true" 3
-
-	run_sql_source1 "insert into ${db}.${tb1} values(3,3);"
-	run_sql_source2 "insert into ${db}.${tb1} values(4,4);"
-
-	run_sql_tidb_with_retry "select count(1) from ${db}.${tb} where id<100;" "count(1): 4"
-}
-
-function DM_4216() {
-	run_case 4216 "double-source-pessimistic" "init_table 11 21" "clean_table" "pessimistic"
-	run_case 4216 "double-source-optimistic" "init_table 11 21" "clean_table" "optimistic"
-
-	# test different error locations
-	run_case 4216 "double-source-pessimistic" "init_table 11 21;run_sql_source1 \"insert into ${db}.${tb1} values(100);\"" "clean_table" "pessimistic"
-	run_case 4216 "double-source-optimistic" "init_table 11 21;run_sql_source1 \"insert into ${db}.${tb1} values(100);\"" "clean_table" "optimistic"
-}
-
-function DM_4219_CASE() {
-	run_sql_source1 "insert into ${db}.${tb1} values(1);"
-	run_sql_source2 "insert into ${db}.${tb1} values(2);"
-	run_sql_source1 "alter table ${db}.${tb1} add column c int unique;"
-	run_sql_source2 "alter table ${db}.${tb1} add column c int unique;"
-
-	run_dm_ctl_with_retry $WORK_DIR "127.0.0.1:$MASTER_PORT" \
-		"query-status test" \
-		"unsupported add column .* constraint UNIQUE KEY" 2
-
-	run_dm_ctl $WORK_DIR "127.0.0.1:$MASTER_PORT" \
-		"binlog replace test -s $source1 alter table ${db}.${tb1} add column c int;alter table ${db}.${tb1} add unique(c);" \
-		"\"result\": true" 2
-
-	run_sql_source1 "insert into ${db}.${tb1} values(3,3);"
-
-	run_dm_ctl_with_retry $WORK_DIR "127.0.0.1:$MASTER_PORT" \
-		"query-status test" \
-		"unsupported add column .* constraint UNIQUE KEY" 1
-
-	run_dm_ctl $WORK_DIR "127.0.0.1:$MASTER_PORT" \
-		"binlog replace test -s $source2 alter table ${db}.${tb1} add column c int;alter table ${db}.${tb1} add unique(c);" \
-		"\"result\": true" 2
-
-	run_sql_source2 "insert into ${db}.${tb1} values(4,4);"
-
-	run_sql_tidb_with_retry "select count(1) from ${db}.${tb};" "count(1): 4"
-}
-
-function DM_4219() {
-	run_case 4219 "double-source-pessimistic" "init_table 11 21" "clean_table" "pessimistic"
-	run_case 4219 "double-source-optimistic" "init_table 11 21" "clean_table" "optimistic"
-}
-
-# 4220, 4224, 4226, 4229, 4194, 4195, 4196
-function DM_4220_CASE() {
-	run_sql_source1 "insert into ${db}.${tb1} values(1);"
-	run_sql_source2 "insert into ${db}.${tb1} values(2);"
-	run_sql_source1 "alter table ${db}.${tb1} modify id varchar(10);"
-	run_sql_source1 "alter table ${db}.${tb1} modify id varchar(20);"
-	run_sql_source1 "alter table ${db}.${tb1} modify id varchar(30);"
-	run_sql_source2 "alter table ${db}.${tb1} modify id varchar(10);"
-	run_sql_source2 "alter table ${db}.${tb1} modify id varchar(20);"
-	run_sql_source2 "alter table ${db}.${tb1} modify id varchar(30);"
-
-	run_dm_ctl_with_retry $WORK_DIR "127.0.0.1:$MASTER_PORT" \
-		"query-status test" \
-		"Unsupported modify column.*varchar(10)" 2
-
-	run_dm_ctl $WORK_DIR "127.0.0.1:$MASTER_PORT" \
-		"binlog revert test" \
-		"operator not exist" 2
-
-	first_pos1=$(get_start_pos 127.0.0.1:$MASTER_PORT $source1)
-	first_pos2=$(get_start_pos 127.0.0.1:$MASTER_PORT $source2)
-	first_name1=$(get_start_name 127.0.0.1:$MASTER_PORT $source1)
-	first_name2=$(get_start_name 127.0.0.1:$MASTER_PORT $source2)
-
-	second_pos1=$(get_next_query_pos $MYSQL_PORT1 $MYSQL_PASSWORD1 $first_pos1)
-	second_pos2=$(get_next_query_pos $MYSQL_PORT2 $MYSQL_PASSWORD2 $first_pos2)
-	third_pos1=$(get_next_query_pos $MYSQL_PORT1 $MYSQL_PASSWORD1 $second_pos1)
-	third_pos2=$(get_next_query_pos $MYSQL_PORT2 $MYSQL_PASSWORD2 $second_pos2)
-
-	run_dm_ctl $WORK_DIR "127.0.0.1:$MASTER_PORT" \
-		"binlog skip test -s $source1 -b $first_name1:$second_pos1" \
-		"\"result\": true" 2
-	run_dm_ctl $WORK_DIR "127.0.0.1:$MASTER_PORT" \
-		"binlog skip test -s $source2 -b $first_name2:$second_pos2" \
-		"\"result\": true" 2
-
-	run_dm_ctl_with_retry $WORK_DIR "127.0.0.1:$MASTER_PORT" \
-		"query-status test" \
-		"Unsupported modify column.*varchar(10)" 2
-
-	run_dm_ctl $WORK_DIR "127.0.0.1:$MASTER_PORT" \
-		"binlog revert test" \
-		"operator not exist" 2
-
-	run_dm_ctl $WORK_DIR "127.0.0.1:$MASTER_PORT" \
-		"binlog skip test -s $source1 -b $first_name1:$third_pos1" \
-		"\"result\": true" 2
-	run_dm_ctl $WORK_DIR "127.0.0.1:$MASTER_PORT" \
-		"binlog skip test -s $source2 -b $first_name2:$third_pos2" \
-		"\"result\": true" 2
-
-	run_dm_ctl_with_retry $WORK_DIR "127.0.0.1:$MASTER_PORT" \
-		"query-status test" \
-		"Unsupported modify column.*varchar(10)" 2
-
-	run_dm_ctl $WORK_DIR "127.0.0.1:$MASTER_PORT" \
-		"binlog revert test -s $source1 -b $first_name1:$third_pos1" \
-		"\"result\": true" 2
-	run_dm_ctl $WORK_DIR "127.0.0.1:$MASTER_PORT" \
-		"binlog revert test -s $source2 -b $first_name2:$third_pos2" \
-		"\"result\": true" 2
-
-	run_dm_ctl_with_retry $WORK_DIR "127.0.0.1:$MASTER_PORT" \
-		"query-status test" \
-		"Unsupported modify column.*varchar(10)" 2
-
-	run_dm_ctl $WORK_DIR "127.0.0.1:$MASTER_PORT" \
-		"binlog skip test" \
-		"\"result\": true" 3
-
-	run_dm_ctl_with_retry $WORK_DIR "127.0.0.1:$MASTER_PORT" \
-		"query-status test" \
-		"Unsupported modify column.*varchar(30)" 2
-
-	run_dm_ctl $WORK_DIR "127.0.0.1:$MASTER_PORT" \
-		"binlog skip test" \
-		"\"result\": true" 3
-
-	# flush checkpoint, otherwise revert may "succeed"
-	run_sql_source1 "alter table ${db}.${tb1} add column new_col int;"
-	run_sql_source2 "alter table ${db}.${tb1} add column new_col int;"
-
-	run_sql_source1 "insert into ${db}.${tb1} values(3,3);"
-	run_sql_source2 "insert into ${db}.${tb1} values(4,4);"
-	run_sql_tidb_with_retry "select count(1) from ${db}.${tb};" "count(1): 4"
-
-	run_dm_ctl $WORK_DIR "127.0.0.1:$MASTER_PORT" \
-		"binlog revert test -s $source1 -b $first_name1:$third_pos1" \
-		"operator not exist" 1
-	run_dm_ctl $WORK_DIR "127.0.0.1:$MASTER_PORT" \
-		"binlog revert test -s $source2 -b $first_name2:$third_pos2" \
-		"operator not exist" 1
-	run_dm_ctl $WORK_DIR "127.0.0.1:$MASTER_PORT" \
-		"binlog revert test -b $first_name2:$third_pos2" \
-		"operator not exist" 2
-
-	run_dm_ctl $WORK_DIR "127.0.0.1:$MASTER_PORT" \
-		"binlog revert test" \
-		"source.*has no error" 2
-
-	run_sql_source1 "insert into ${db}.${tb1} values(5,5);"
-	run_sql_source2 "insert into ${db}.${tb1} values(6,6);"
-
-	run_sql_tidb_with_retry "select count(1) from ${db}.${tb};" "count(1): 6"
-}
-
-function DM_4220() {
-	run_case 4220 "double-source-pessimistic" "init_table 11 21" "clean_table" "pessimistic"
-	run_case 4220 "double-source-optimistic" "init_table 11 21" "clean_table" "optimistic"
-}
-
-# 4185, 4187, 4186
-function DM_4185_CASE() {
-	run_sql_source1 "insert into ${db}.${tb1} values(1);"
-	run_sql_source2 "insert into ${db}.${tb1} values(2);"
-	run_sql_source1 "alter table ${db}.${tb1} modify id varchar(10);"
-	run_sql_source2 "alter table ${db}.${tb1} modify id varchar(10);"
-	run_sql_source1 "alter table ${db}.${tb1} modify id varchar(20);"
-	run_sql_source2 "alter table ${db}.${tb1} modify id varchar(20);"
-
-	run_dm_ctl_with_retry $WORK_DIR "127.0.0.1:$MASTER_PORT" \
-		"query-status test" \
-		"Unsupported modify column.*varchar(10)" 2
-
-	first_pos1=$(get_start_pos 127.0.0.1:$MASTER_PORT $source1)
-	first_pos2=$(get_start_pos 127.0.0.1:$MASTER_PORT $source2)
-	first_name1=$(get_start_name 127.0.0.1:$MASTER_PORT $source1)
-	first_name2=$(get_start_name 127.0.0.1:$MASTER_PORT $source2)
-	second_pos1=$(get_next_query_pos $MYSQL_PORT1 $MYSQL_PASSWORD1 $first_pos1)
-	second_pos2=$(get_next_query_pos $MYSQL_PORT2 $MYSQL_PASSWORD2 $first_pos2)
-
-	if [ "$second_pos1" = "$second_pos2" ]; then
-		run_dm_ctl $WORK_DIR "127.0.0.1:$MASTER_PORT" \
-			"binlog skip test -b $first_name1:$second_pos1" \
-			"\"result\": true" 3
-	else
-		# WARN: may skip unknown event like later insert, test will fail
-		# It hasn't happened yet.
-		run_dm_ctl $WORK_DIR "127.0.0.1:$MASTER_PORT" \
-			"binlog skip test -b $first_name1:$second_pos1" \
-			"\"result\": true" 3
-
-		run_dm_ctl_with_retry $WORK_DIR "127.0.0.1:$MASTER_PORT" \
-			"query-status test" \
-			"Unsupported modify column.*varchar(10)" 2
-
-		run_dm_ctl $WORK_DIR "127.0.0.1:$MASTER_PORT" \
-			"binlog skip test -b $first_name1:$second_pos2" \
-			"\"result\": true" 3
-	fi
-
-	run_dm_ctl_with_retry $WORK_DIR "127.0.0.1:$MASTER_PORT" \
-		"query-status test" \
-		"Unsupported modify column.*varchar(10)" 2
-
-	run_dm_ctl $WORK_DIR "127.0.0.1:$MASTER_PORT" \
-		"binlog skip test" \
-		"\"result\": true" 3
-
-	run_dm_ctl_with_retry $WORK_DIR "127.0.0.1:$MASTER_PORT" \
-		"query-status test" \
-		"\"result\": true" 3
-
-	run_sql_source1 "insert into ${db}.${tb1} values(3);"
-	run_sql_source2 "insert into ${db}.${tb1} values(4);"
-
-	run_sql_tidb_with_retry "select count(1) from ${db}.${tb} where id<100;" "count(1): 4"
-}
-
-function DM_4185() {
-	run_case 4185 "double-source-pessimistic" "init_table 11 21" "clean_table" "pessimistic"
-	run_case 4185 "double-source-optimistic" "init_table 11 21" "clean_table" "optimistic"
-
-	# test different error locations
-	run_case 4185 "double-source-pessimistic" "init_table 11 21;run_sql_source1 \"insert into ${db}.${tb1} values(100);\"" "clean_table" "pessimistic"
-	run_case 4185 "double-source-optimistic" "init_table 11 21;run_sql_source1 \"insert into ${db}.${tb1} values(100);\"" "clean_table" "optimistic"
-}
-
-# 4201, 4203, 4205
-function DM_4201_CASE() {
-	run_sql_source1 "insert into ${db}.${tb1} values(1);"
-	run_sql_source1 "alter table ${db}.${tb1} modify id varchar(10);"
-	run_sql_source1 "alter table ${db}.${tb1} modify id varchar(20);"
-
-	run_dm_ctl_with_retry $WORK_DIR "127.0.0.1:$MASTER_PORT" \
-		"query-status test" \
-		"Unsupported modify column.*varchar(10)" 1
-
-	first_pos1=$(get_start_pos 127.0.0.1:$MASTER_PORT $source1)
-	first_name1=$(get_start_name 127.0.0.1:$MASTER_PORT $source1)
-	second_pos1=$(get_next_query_pos $MYSQL_PORT1 $MYSQL_PASSWORD1 $first_pos1)
-
-	run_dm_ctl $WORK_DIR "127.0.0.1:$MASTER_PORT" \
-		"binlog skip test -b $first_name1:$second_pos1" \
-		"\"result\": true" 2
-
-	run_dm_ctl_with_retry $WORK_DIR "127.0.0.1:$MASTER_PORT" \
-		"query-status test" \
-		"Unsupported modify column.*varchar(10)" 1
-
-	run_dm_ctl $WORK_DIR "127.0.0.1:$MASTER_PORT" \
-		"binlog skip test" \
-		"\"result\": true" 2
-
-	run_dm_ctl_with_retry $WORK_DIR "127.0.0.1:$MASTER_PORT" \
-		"query-status test" \
-		"\"result\": true" 2
-
-	run_sql_source1 "insert into ${db}.${tb1} values(2);"
-
-	run_sql_tidb_with_retry "select count(1) from ${db}.${tb} where id<100;" "count(1): 2"
-}
-
-function DM_4201() {
-	run_case 4201 "single-source-no-sharding" "init_table 11" "clean_table" ""
-}
-
-# 4189, 4190, 4191, 4192, 4214, 4218
-function DM_4189_CASE() {
-	run_sql_source1 "insert into ${db}.${tb1} values(1);"
-	run_sql_source2 "insert into ${db}.${tb1} values(2);"
-	run_sql_source1 "alter table ${db}.${tb1} add column c int unique;"
-	run_sql_source2 "alter table ${db}.${tb1} add column c int unique;"
-
-	run_sql_source1 "insert into ${db}.${tb1} values(3,3);"
-	run_sql_source2 "insert into ${db}.${tb1} values(4,4);"
-
-	run_sql_source1 "alter table ${db}.${tb1} add column d int unique;"
-	run_sql_source2 "alter table ${db}.${tb1} add column d int unique;"
-
-	run_dm_ctl_with_retry $WORK_DIR "127.0.0.1:$MASTER_PORT" \
-		"query-status test" \
-		"unsupported add column 'c' constraint UNIQUE KEY" 2
-
-	first_pos1=$(get_start_pos 127.0.0.1:$MASTER_PORT $source1)
-	first_pos2=$(get_start_pos 127.0.0.1:$MASTER_PORT $source2)
-	first_name1=$(get_start_name 127.0.0.1:$MASTER_PORT $source1)
-	first_name2=$(get_start_name 127.0.0.1:$MASTER_PORT $source2)
-	second_pos1=$(get_next_query_pos $MYSQL_PORT1 $MYSQL_PASSWORD1 $first_pos1)
-	second_pos2=$(get_next_query_pos $MYSQL_PORT2 $MYSQL_PASSWORD2 $first_pos2)
-
-	if [ "$second_pos1" = "$second_pos2" ]; then
-		run_dm_ctl $WORK_DIR "127.0.0.1:$MASTER_PORT" \
-			"binlog replace test -b $first_name1:$second_pos1 alter table ${db}.${tb1} add column d int;alter table ${db}.${tb1} add unique(d);" \
-			"\"result\": true" 3
-	else
-		# WARN: may replace unknown event like later insert, test will fail
-		# It hasn't happened yet.
-		run_dm_ctl $WORK_DIR "127.0.0.1:$MASTER_PORT" \
-			"binlog replace test -b $first_name1:$second_pos1 alter table ${db}.${tb1} add column d int;alter table ${db}.${tb1} add unique(d);" \
-			"\"result\": true" 3
-
-		run_dm_ctl_with_retry $WORK_DIR "127.0.0.1:$MASTER_PORT" \
-			"query-status test" \
-			"unsupported add column 'c' constraint UNIQUE KEY" 2
-
-		run_dm_ctl $WORK_DIR "127.0.0.1:$MASTER_PORT" \
-			"binlog replace test -b $first_name2:$second_pos2 alter table ${db}.${tb1} add column d int;alter table ${db}.${tb1} add unique(d);" \
-			"\"result\": true" 3
-	fi
-
-	run_dm_ctl_with_retry $WORK_DIR "127.0.0.1:$MASTER_PORT" \
-		"query-status test" \
-		"unsupported add column 'c' constraint UNIQUE KEY" 2
-
-	run_dm_ctl $WORK_DIR "127.0.0.1:$MASTER_PORT" \
-		"binlog replace test alter table ${db}.${tb1} add column c int;alter table ${db}.${tb1} add unique(c);" \
-		"\"result\": true" 3
-
-	run_dm_ctl_with_retry $WORK_DIR "127.0.0.1:$MASTER_PORT" \
-		"query-status test" \
-		"\"result\": true" 3
-
-	run_sql_source1 "insert into ${db}.${tb1} values(5,5,5);"
-	run_sql_source2 "insert into ${db}.${tb1} values(6,6,6);"
-
-	run_sql_tidb_with_retry "select count(1) from ${db}.${tb} where id<100;" "count(1): 6"
-}
-
-function DM_4189() {
-	run_case 4189 "double-source-pessimistic" "init_table 11 21" "clean_table" "pessimistic"
-	run_case 4189 "double-source-optimistic" "init_table 11 21" "clean_table" "optimistic"
-
-	# test different error locations
-	run_case 4189 "double-source-pessimistic" "init_table 11 21;run_sql_source1 \"insert into ${db}.${tb1} values(100);\"" "clean_table" "pessimistic"
-	run_case 4189 "double-source-optimistic" "init_table 11 21;run_sql_source1 \"insert into ${db}.${tb1} values(100);\"" "clean_table" "optimistic"
-}
-
-# 4210, 4212
-function DM_4210_CASE() {
-	run_sql_source1 "insert into ${db}.${tb1} values(1);"
-	run_sql_source1 "alter table ${db}.${tb1} add column c int unique;"
-	run_sql_source1 "insert into ${db}.${tb1} values(2,2);"
-	run_sql_source1 "alter table ${db}.${tb1} add column d int unique;"
-
-	run_dm_ctl_with_retry $WORK_DIR "127.0.0.1:$MASTER_PORT" \
-		"query-status test" \
-		"unsupported add column 'c' constraint UNIQUE KEY" 1
-
-	first_pos1=$(get_start_pos 127.0.0.1:$MASTER_PORT $source1)
-	first_name1=$(get_start_name 127.0.0.1:$MASTER_PORT $source1)
-	second_pos1=$(get_next_query_pos $MYSQL_PORT1 $MYSQL_PASSWORD1 $first_pos1)
-
-	run_dm_ctl $WORK_DIR "127.0.0.1:$MASTER_PORT" \
-		"binlog replace test -b $first_name1:$second_pos1 alter table ${db}.${tb1} add column d int;alter table ${db}.${tb1} add unique(d);" \
-		"\"result\": true" 2
-
-	run_dm_ctl_with_retry $WORK_DIR "127.0.0.1:$MASTER_PORT" \
-		"query-status test" \
-		"unsupported add column 'c' constraint UNIQUE KEY" 1
-
-	run_dm_ctl $WORK_DIR "127.0.0.1:$MASTER_PORT" \
-		"binlog replace test alter table ${db}.${tb1} add column e int unique;" \
-		"\"result\": true" 2
-
-	run_dm_ctl_with_retry $WORK_DIR "127.0.0.1:$MASTER_PORT" \
-		"query-status test" \
-		"unsupported add column 'e' constraint UNIQUE KEY" 1
-
-	run_dm_ctl $WORK_DIR "127.0.0.1:$MASTER_PORT" \
-		"binlog replace test alter table ${db}.${tb1} add column c int;alter table ${db}.${tb1} add unique(c);" \
-		"\"result\": true" 2
-
-	run_dm_ctl_with_retry $WORK_DIR "127.0.0.1:$MASTER_PORT" \
-		"query-status test" \
-		"\"result\": true" 2
-
-	run_sql_source1 "insert into ${db}.${tb1} values(3,3,3);"
-
-	run_sql_tidb_with_retry "select count(1) from ${db}.${tb} where id<100;" "count(1): 3"
-}
-
-function DM_4210() {
-	run_case 4210 "single-source-no-sharding" "init_table 11" "clean_table" ""
-}
-
-# 4193, 4221, 4225, 4227, 4228
-function DM_4193_CASE() {
-	run_sql_source1 "insert into ${db}.${tb1} values(1);"
-	run_sql_source2 "insert into ${db}.${tb1} values(2);"
-
-	run_sql_source1 "alter table ${db}.${tb1} modify id varchar(10);"
-	run_sql_source1 "alter table ${db}.${tb1} add column c int;"
-	run_sql_source1 "alter table ${db}.${tb1} modify id varchar(20);"
-	run_sql_source1 "alter table ${db}.${tb1} add column d int;"
-	run_sql_source1 "alter table ${db}.${tb1} modify id varchar(30);"
-
-	run_sql_source2 "alter table ${db}.${tb1} modify id varchar(10);"
-	run_sql_source2 "alter table ${db}.${tb1} add column c int;"
-	run_sql_source2 "alter table ${db}.${tb1} modify id varchar(20);"
-	run_sql_source2 "alter table ${db}.${tb1} add column d int;"
-	run_sql_source2 "alter table ${db}.${tb1} modify id varchar(30);"
-
-	run_dm_ctl_with_retry $WORK_DIR "127.0.0.1:$MASTER_PORT" \
-		"query-status test" \
-		"Unsupported modify column.*varchar(10)" 2
-
-	first_pos1=$(get_start_pos 127.0.0.1:$MASTER_PORT $source1)
-	first_pos2=$(get_start_pos 127.0.0.1:$MASTER_PORT $source2)
-	first_name1=$(get_start_name 127.0.0.1:$MASTER_PORT $source1)
-	first_name2=$(get_start_name 127.0.0.1:$MASTER_PORT $source2)
-
-	temp_pos1=$(get_next_query_pos $MYSQL_PORT1 $MYSQL_PASSWORD1 $first_pos1)
-	temp_pos2=$(get_next_query_pos $MYSQL_PORT2 $MYSQL_PASSWORD2 $first_pos2)
-	second_pos1=$(get_next_query_pos $MYSQL_PORT1 $MYSQL_PASSWORD1 $temp_pos1)
-	second_pos2=$(get_next_query_pos $MYSQL_PORT2 $MYSQL_PASSWORD2 $temp_pos2)
-	temp_pos1=$(get_next_query_pos $MYSQL_PORT1 $MYSQL_PASSWORD1 $second_pos1)
-	temp_pos2=$(get_next_query_pos $MYSQL_PORT2 $MYSQL_PASSWORD2 $second_pos2)
-	third_pos1=$(get_next_query_pos $MYSQL_PORT1 $MYSQL_PASSWORD1 $temp_pos1)
-	third_pos2=$(get_next_query_pos $MYSQL_PORT2 $MYSQL_PASSWORD2 $temp_pos2)
-
-	run_dm_ctl $WORK_DIR "127.0.0.1:$MASTER_PORT" \
-		"binlog skip test -s $source1 -b $first_name1:$first_pos1" \
-		"\"result\": true" 2
-	run_dm_ctl $WORK_DIR "127.0.0.1:$MASTER_PORT" \
-		"binlog skip test -s $source2 -b $first_name2:$first_pos2" \
-		"\"result\": true" 2
-
-	run_dm_ctl_with_retry $WORK_DIR "127.0.0.1:$MASTER_PORT" \
-		"query-status test" \
-		"Unsupported modify column.*varchar(20)" 2
-
-	run_dm_ctl $WORK_DIR "127.0.0.1:$MASTER_PORT" \
-		"binlog revert test -s $source1 -b $first_name1:$first_pos1" \
-		"operator not exist" 1
-	run_dm_ctl $WORK_DIR "127.0.0.1:$MASTER_PORT" \
-		"binlog revert test -s $source2 -b $first_name2:$first_pos2" \
-		"operator not exist" 1
-
-	run_dm_ctl $WORK_DIR "127.0.0.1:$MASTER_PORT" \
-		"binlog skip test -s $source1 -b $first_name1:$third_pos1" \
-		"\"result\": true" 2
-
-	run_dm_ctl $WORK_DIR "127.0.0.1:$MASTER_PORT" \
-		"binlog revert test -b $first_name1:$third_pos1" \
-		"operator not exist" 1
-
-	run_dm_ctl $WORK_DIR "127.0.0.1:$MASTER_PORT" \
-		"binlog skip test -s $source1 -b $first_name1:$third_pos1" \
-		"\"result\": true" 2
-
-	run_dm_ctl $WORK_DIR "127.0.0.1:$MASTER_PORT" \
-		"binlog revert test -s $source2 -b $first_name2:$third_pos2" \
-		"operator not exist" 1
-
-	run_dm_ctl $WORK_DIR "127.0.0.1:$MASTER_PORT" \
-		"binlog skip test" \
-		"\"result\": true" 3
-
-	run_dm_ctl_with_retry $WORK_DIR "127.0.0.1:$MASTER_PORT" \
-		"query-status test" \
-		"Unsupported modify column.*varchar(30)" 1
-
-	run_dm_ctl $WORK_DIR "127.0.0.1:$MASTER_PORT" \
-		"binlog skip test" \
-		"\"result\": true" 2
-
-	run_dm_ctl_with_retry $WORK_DIR "127.0.0.1:$MASTER_PORT" \
-		"query-status test" \
-		"\"result\": true" 3
-
-	run_sql_source1 "insert into ${db}.${tb1} values(3,3,3);"
-	run_sql_source2 "insert into ${db}.${tb1} values(4,4,4);"
-
-	run_sql_tidb_with_retry "select count(1) from ${db}.${tb};" "count(1): 4"
-}
-
-function DM_4193() {
-	run_case 4193 "double-source-pessimistic" "init_table 11 21" "clean_table" "pessimistic"
-	run_case 4193 "double-source-optimistic" "init_table 11 21" "clean_table" "optimistic"
-}
-
-function DM_4230_CASE() {
-	run_sql_source1 "insert into ${db}.${tb1} values(1);"
-	run_sql_source1 "alter table ${db}.${tb1} add column c int unique;"
-
-	run_dm_ctl_with_retry $WORK_DIR "127.0.0.1:$MASTER_PORT" \
-		"query-status test" \
-		"unsupported add column 'c' constraint UNIQUE KEY" 1
-
-	run_sql_source1 "insert into ${db}.${tb1} values(2,2);"
-
-	run_dm_ctl $WORK_DIR "127.0.0.1:$MASTER_PORT" \
-		"binlog replace test alter table ${db}.${tb1} add column d int unique;" \
-		"\"result\": true" 2
-
-	run_dm_ctl_with_retry $WORK_DIR "127.0.0.1:$MASTER_PORT" \
-		"query-status test" \
-		"unsupported add column 'd' constraint UNIQUE KEY" 1
-
-	run_dm_ctl $WORK_DIR "127.0.0.1:$MASTER_PORT" \
-		"binlog revert test" \
-		"\"result\": true" 2
-
-	run_dm_ctl_with_retry $WORK_DIR "127.0.0.1:$MASTER_PORT" \
-		"query-status test" \
-		"unsupported add column 'c' constraint UNIQUE KEY" 1
-
-	run_dm_ctl $WORK_DIR "127.0.0.1:$MASTER_PORT" \
-		"binlog replace test alter table ${db}.${tb1} add column c int;" \
-		"\"result\": true" 2
-
-	run_dm_ctl_with_retry $WORK_DIR "127.0.0.1:$MASTER_PORT" \
-		"query-status test" \
-		"\"result\": true" 2
-
-	run_sql_source1 "insert into ${db}.${tb1} values(3,3);"
-
-	run_sql_tidb_with_retry "select count(1) from ${db}.${tb};" "count(1): 3"
-}
-
-function DM_4230() {
-	run_case 4230 "single-source-no-sharding" "init_table 11" "clean_table" ""
-}
-
-# 4177, 4178, 4179, 4181, 4183, 4188, 4180, 4182
-function DM_4177_CASE() {
-	run_sql_source1 "insert into ${db}.${tb1} values(1);"
-	run_sql_source1 "alter table ${db}.${tb1} modify id varchar(10);"
-
-	run_dm_ctl_with_retry $WORK_DIR "127.0.0.1:$MASTER_PORT" \
-		"query-status test" \
-		"Unsupported modify column" 1
-
-	start_location=$(get_start_location 127.0.0.1:$MASTER_PORT $source1)
-
-	run_dm_ctl $WORK_DIR "127.0.0.1:$MASTER_PORT" \
-		"binlog skip wrong-task" \
-		"\"result\": false" 1 \
-		"task wrong-task.*not exist" 1
-
-	run_dm_ctl $WORK_DIR "127.0.0.1:$MASTER_PORT" \
-		"binlog skip" \
-		"Usage" 1
-
-	run_dm_ctl $WORK_DIR "127.0.0.1:$MASTER_PORT" \
-		"binlog skip test -b $start_location -s wrong-source" \
-		"source wrong-source.*not found" 1
-
-	run_dm_ctl $WORK_DIR "127.0.0.1:$MASTER_PORT" \
-		"binlog skip test -b mysql-bin|1111 -s wrong-source" \
-		"invalid --binlog-pos" 1
-
-	run_dm_ctl_with_retry $WORK_DIR "127.0.0.1:$MASTER_PORT" \
-		"query-status test" \
-		"Unsupported modify column" 1
-	run_dm_ctl $WORK_DIR "127.0.0.1:$MASTER_PORT" \
-		"binlog skip test" \
-		"\"result\": true" 2
-
-	run_dm_ctl $WORK_DIR "127.0.0.1:$MASTER_PORT" \
-		"binlog skip test" \
-		"\"result\": false" 1 \
-		"source.*has no error" 1
-
-	run_dm_ctl $WORK_DIR "127.0.0.1:$MASTER_PORT" \
-		"binlog replace test \"alter table ${db}.${tb1} add column c int;\"" \
-		"\"result\": false" 1 \
-		"source.*has no error" 1
-
-	run_dm_ctl $WORK_DIR "127.0.0.1:$MASTER_PORT" \
-		"binlog skip test -b mysql-bin.000000:00000" \
-		"\"result\": true" 2
-
-	run_dm_ctl $WORK_DIR "127.0.0.1:$MASTER_PORT" \
-		"binlog aaa test" \
-		"Available Commands" 1
-
-	run_sql_source1 "insert into ${db}.${tb1} values(2);"
-	run_sql_tidb_with_retry "select count(1) from ${db}.${tb};" "count(1): 2"
-}
-
-function DM_4177() {
-	run_case 4177 "single-source-no-sharding" "init_table 11" "clean_table" ""
-	# 4184
-	run_dm_ctl $WORK_DIR "127.0.0.1:$MASTER_PORT" \
-		"binlog skip test" \
-		"task.*not exist" 1
-	# 4223
-	run_dm_ctl $WORK_DIR "127.0.0.1:$MASTER_PORT" \
-		"binlog replace test alter table ${db}.${tb1} add column c int" \
-		"task.*not exist" 1
-	# 4197
-	run_dm_ctl $WORK_DIR "127.0.0.1:$MASTER_PORT" \
-		"binlog revert test" \
-		"task.*not exist" 1
-}
-
-function DM_4231_CASE() {
-	run_sql_source1 "insert into ${db}.${tb1} values(1);"
-	run_sql_source1 "alter table ${db}.${tb1} add column c int unique;"
-
-	run_dm_ctl_with_retry $WORK_DIR "127.0.0.1:$MASTER_PORT" \
-		"query-status test" \
-		"unsupported add column 'c' constraint UNIQUE KEY" 1
-
-	run_dm_ctl $WORK_DIR "127.0.0.1:$MASTER_PORT" \
-		"binlog replace test \"alter table ${db}.${tb1} add column c int; alter table ${db}.${tb1} add column d int unique;\"" \
-		"\"result\": true" 2
-
-	run_dm_ctl_with_retry $WORK_DIR "127.0.0.1:$MASTER_PORT" \
-		"query-status test" \
-		"unsupported add column 'd' constraint UNIQUE KEY" 1
-
-	run_dm_ctl $WORK_DIR "127.0.0.1:$MASTER_PORT" \
-		"binlog revert test" \
-		"\"result\": true" 2
-
-	run_dm_ctl_with_retry $WORK_DIR "127.0.0.1:$MASTER_PORT" \
-		"query-status test" \
-		"unsupported add column 'c' constraint UNIQUE KEY" 1
-
-	run_dm_ctl $WORK_DIR "127.0.0.1:$MASTER_PORT" \
-		"binlog replace test alter table ${db}.${tb1} add unique(c);" \
-		"\"result\": true" 2
-
-	run_sql_source1 "insert into ${db}.${tb1} values(2,2);"
-	run_sql_tidb_with_retry "select count(1) from ${db}.${tb};" "count(1): 2"
-}
-
-function DM_4231() {
-	run_case 4231 "single-source-no-sharding" "init_table 11" "clean_table" ""
 }
 
 function DM_SKIP_INCOMPATIBLE_DDL_CASE() {
@@ -1555,12 +819,7 @@
 function run() {
 	init_cluster
 	init_database
-=======
-function run() {
-	init_cluster
-	init_database
-
->>>>>>> fa4e4c09
+
 	DM_SKIP_ERROR
 	DM_SKIP_ERROR_SHARDING
 	DM_REPLACE_ERROR
