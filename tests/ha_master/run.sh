--- conflicted
+++ resolved
@@ -287,12 +287,8 @@
     dmctl_operate_source create $WORK_DIR/source1.toml $SOURCE_ID1
     dmctl_operate_source create $WORK_DIR/source2.toml $SOURCE_ID2
 
-<<<<<<< HEAD
+    test_evict_leader
     test_list_member # TICASE-933, 942, 946, 947
-=======
-    test_evict_leader
-    test_list_member
->>>>>>> d55d6add
 
     echo "start DM task"
     dmctl_start_task "$cur/conf/dm-task.yaml" "--remove-meta"
