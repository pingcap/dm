#!/bin/bash

set -eu

cur=$(cd "$(dirname "${BASH_SOURCE[0]}")" && pwd)
source $cur/../_utils/test_prepare
WORK_DIR=$TEST_DIR/$TEST_NAME
source $cur/../_utils/shardddl_lib.sh

function DM_131_CASE() {
	# Test rollback NULL to NOT NULL.
	run_sql_source1 "insert into ${shardddl1}.${tb1} values(1,1);"
	run_sql_source2 "insert into ${shardddl1}.${tb1} values(2,2);"
	run_sql_source2 "insert into ${shardddl1}.${tb2} values(3,3);"

	run_sql_source1 "alter table ${shardddl1}.${tb1} modify b int not null;"
	run_sql_source1 "insert into ${shardddl1}.${tb1} values(4,4);"
	run_sql_source2 "insert into ${shardddl1}.${tb1} values(5,5);"
	run_sql_source2 "insert into ${shardddl1}.${tb2} values(6,6);"

	run_sql_source1 "alter table ${shardddl1}.${tb1} modify b int;"
	run_sql_source1 "insert into ${shardddl1}.${tb1} values(7,7);"
	run_sql_source2 "insert into ${shardddl1}.${tb1} values(8,8);"
	run_sql_source2 "insert into ${shardddl1}.${tb2} values(9,9);"

	check_sync_diff $WORK_DIR $cur/conf/diff_config.toml

	# Test rollback NOT NULL to NULL
	run_sql_source1 "alter table ${shardddl1}.${tb1} modify b int not null;"
	run_sql_source2 "alter table ${shardddl1}.${tb1} modify b int not null;"
	run_sql_source2 "alter table ${shardddl1}.${tb2} modify b int not null;"

	run_sql_source1 "insert into ${shardddl1}.${tb1} values(10,10);"
	run_sql_source2 "insert into ${shardddl1}.${tb1} values(11,11);"
	run_sql_source2 "insert into ${shardddl1}.${tb2} values(12,12);"

	run_sql_source1 "alter table ${shardddl1}.${tb1} modify b int;"
	run_sql_source1 "insert into ${shardddl1}.${tb1} values(13,13);"
	run_sql_source2 "insert into ${shardddl1}.${tb1} values(14,14);"
	run_sql_source2 "insert into ${shardddl1}.${tb2} values(15,15);"

	run_sql_source1 "alter table ${shardddl1}.${tb1} modify b int not null;"
	run_sql_source1 "insert into ${shardddl1}.${tb1} values(16,16);"
	run_sql_source2 "insert into ${shardddl1}.${tb1} values(17,17);"
	run_sql_source2 "insert into ${shardddl1}.${tb2} values(18,18);"

	check_sync_diff $WORK_DIR $cur/conf/diff_config.toml
}

# Modify nullable and then rollback.
function DM_131 {
	# run_case 131 "double-source-pessimistic" \
	# "run_sql_source1 \"create table ${shardddl1}.${tb1} (a int primary key, b int);\"; \
	#  run_sql_source2 \"create table ${shardddl1}.${tb1} (a int primary key, b int);\"; \
	#  run_sql_source2 \"create table ${shardddl1}.${tb2} (a int primary key, b int);\"" \
	# "clean_table" "pessimistic"
	run_case 131 "double-source-optimistic" \
		"run_sql_source1 \"create table ${shardddl1}.${tb1} (a int primary key, b int);\"; \
     run_sql_source2 \"create table ${shardddl1}.${tb1} (a int primary key, b int);\"; \
     run_sql_source2 \"create table ${shardddl1}.${tb2} (a int primary key, b int);\"" \
		"clean_table" "optimistic"
}

function DM_132_CASE {
	run_sql_source1 "insert into ${shardddl1}.${tb1} values(1,1);"
	run_sql_source2 "insert into ${shardddl1}.${tb1} values(2,2);"
	run_sql_source2 "insert into ${shardddl1}.${tb2} values(3,3);"

	run_sql_source1 "alter table ${shardddl1}.${tb1} drop primary key, add primary key(a, b);"
	run_sql_source1 "insert into ${shardddl1}.${tb1} values(4,4);"
	run_sql_source2 "insert into ${shardddl1}.${tb1} values(5,5);"
	run_sql_source2 "insert into ${shardddl1}.${tb2} values(6,6);"

	run_sql_source2 "alter table ${shardddl1}.${tb1} drop primary key, add primary key(a, b);"
	run_sql_source1 "insert into ${shardddl1}.${tb1} values(7,7);"
	run_sql_source2 "insert into ${shardddl1}.${tb1} values(8,8);"
	run_sql_source2 "insert into ${shardddl1}.${tb2} values(9,9);"

	run_sql_source2 "alter table ${shardddl1}.${tb2} drop primary key, add primary key(a, b);"
	run_sql_source1 "insert into ${shardddl1}.${tb1} values(10,10);"
	run_sql_source2 "insert into ${shardddl1}.${tb1} values(11,11);"
	run_sql_source2 "insert into ${shardddl1}.${tb2} values(12,12);"

	# FIXME: DM should report an error to user that data constraints become smaller and may not be able to rollback.
	check_sync_diff $WORK_DIR $cur/conf/diff_config.toml
}

# Expand the primary key field.
function DM_132 {
	run_sql_tidb "create database if not exists ${shardddl}; create table ${shardddl}.${tb} (a int, b int, primary key(a) nonclustered);"
	run_case 132 "double-source-pessimistic" \
		"run_sql_source1 \"create table ${shardddl1}.${tb1} (a int primary key, b int);\"; \
         run_sql_source2 \"create table ${shardddl1}.${tb1} (a int primary key, b int);\"; \
         run_sql_source2 \"create table ${shardddl1}.${tb2} (a int primary key, b int);\"" \
		"clean_table" "pessimistic"
	run_sql_tidb "create database if not exists ${shardddl}; create table ${shardddl}.${tb} (a int, b int, primary key(a) nonclustered);"
	run_case 132 "double-source-optimistic" \
		"run_sql_source1 \"create table ${shardddl1}.${tb1} (a int primary key, b int);\"; \
         run_sql_source2 \"create table ${shardddl1}.${tb1} (a int primary key, b int);\"; \
         run_sql_source2 \"create table ${shardddl1}.${tb2} (a int primary key, b int);\"" \
		"clean_table" "optimistic"
}

function DM_133_CASE {
	run_sql_source1 "insert into ${shardddl1}.${tb1} values(1,1);"
	run_sql_source2 "insert into ${shardddl1}.${tb1} values(2,2);"
	run_sql_source2 "insert into ${shardddl1}.${tb2} values(3,3);"

	run_sql_source1 "alter table ${shardddl1}.${tb1} drop primary key, add primary key(a);"
	run_sql_source1 "insert into ${shardddl1}.${tb1} values(4,4);"
	run_sql_source2 "insert into ${shardddl1}.${tb1} values(5,5);"
	run_sql_source2 "insert into ${shardddl1}.${tb2} values(6,6);"

	run_sql_source2 "alter table ${shardddl1}.${tb1} drop primary key, add primary key(a);"
	run_sql_source1 "insert into ${shardddl1}.${tb1} values(7,7);"
	run_sql_source2 "insert into ${shardddl1}.${tb1} values(8,8);"
	run_sql_source2 "insert into ${shardddl1}.${tb2} values(9,9);"

	run_sql_source2 "alter table ${shardddl1}.${tb2} drop primary key, add primary key(a);"
	run_sql_source1 "insert into ${shardddl1}.${tb1} values(10,10);"
	run_sql_source2 "insert into ${shardddl1}.${tb1} values(11,11);"
	run_sql_source2 "insert into ${shardddl1}.${tb2} values(12,12);"

	check_sync_diff $WORK_DIR $cur/conf/diff_config.toml
}

# Shrink the primary key field.
function DM_133 {
	run_sql_tidb "create database if not exists ${shardddl}; create table ${shardddl}.${tb} (a int, b int, primary key(a,b) nonclustered);"
	run_case 133 "double-source-pessimistic" \
		"run_sql_source1 \"create table ${shardddl1}.${tb1} (a int, b int, primary key(a,b));\"; \
         run_sql_source2 \"create table ${shardddl1}.${tb1} (a int, b int, primary key(a,b));\"; \
         run_sql_source2 \"create table ${shardddl1}.${tb2} (a int, b int, primary key(a,b));\"" \
		"clean_table" "pessimistic"
	run_sql_tidb "create database if not exists ${shardddl}; create table ${shardddl}.${tb} (a int, b int, primary key(a,b) nonclustered);"
	run_case 133 "double-source-optimistic" \
		"run_sql_source1 \"create table ${shardddl1}.${tb1} (a int, b int, primary key(a,b));\"; \
         run_sql_source2 \"create table ${shardddl1}.${tb1} (a int, b int, primary key(a,b));\"; \
         run_sql_source2 \"create table ${shardddl1}.${tb2} (a int, b int, primary key(a,b));\"" \
		"clean_table" "optimistic"
}

function DM_134_CASE {
	run_sql_source1 "insert into ${shardddl1}.${tb1} values(1,1);"
	run_sql_source2 "insert into ${shardddl1}.${tb1} values(2,2);"
	run_sql_source2 "insert into ${shardddl1}.${tb2} values(3,3);"

	run_sql_source1 "alter table ${shardddl1}.${tb1} drop primary key, add primary key(b);"
	run_sql_source1 "insert into ${shardddl1}.${tb1} values(4,4);"
	run_sql_source2 "insert into ${shardddl1}.${tb1} values(5,5);"
	run_sql_source2 "insert into ${shardddl1}.${tb2} values(6,6);"

	run_sql_source2 "alter table ${shardddl1}.${tb1} drop primary key, add primary key(b);"
	run_sql_source1 "insert into ${shardddl1}.${tb1} values(7,7);"
	run_sql_source2 "insert into ${shardddl1}.${tb1} values(8,8);"
	run_sql_source2 "insert into ${shardddl1}.${tb2} values(9,9);"

	run_sql_source2 "alter table ${shardddl1}.${tb2} drop primary key, add primary key(b);"
	run_sql_source1 "insert into ${shardddl1}.${tb1} values(10,10);"
	run_sql_source2 "insert into ${shardddl1}.${tb1} values(11,11);"
	run_sql_source2 "insert into ${shardddl1}.${tb2} values(12,12);"

	# FIXME: dm-master should give warnings to users that constraint is changed.
	check_sync_diff $WORK_DIR $cur/conf/diff_config.toml
}

# Change the primary key field.
function DM_134 {
	run_sql_tidb "create database if not exists ${shardddl}; create table ${shardddl}.${tb} (a int, b int, primary key(a) nonclustered);"
	run_case 134 "double-source-pessimistic" \
		"run_sql_source1 \"create table ${shardddl1}.${tb1} (a int, b int, primary key(a));\"; \
         run_sql_source2 \"create table ${shardddl1}.${tb1} (a int, b int, primary key(a));\"; \
         run_sql_source2 \"create table ${shardddl1}.${tb2} (a int, b int, primary key(a));\"" \
		"clean_table" "pessimistic"
	run_sql_tidb "create database if not exists ${shardddl}; create table ${shardddl}.${tb} (a int, b int, primary key(a) nonclustered);"
	run_case 134 "double-source-optimistic" \
		"run_sql_source1 \"create table ${shardddl1}.${tb1} (a int, b int, primary key(a));\"; \
         run_sql_source2 \"create table ${shardddl1}.${tb1} (a int, b int, primary key(a));\"; \
         run_sql_source2 \"create table ${shardddl1}.${tb2} (a int, b int, primary key(a));\"" \
		"clean_table" "optimistic"
}

function DM_135_CASE {
	run_sql_source1 "insert into ${shardddl1}.${tb1} values(1,1);"
	run_sql_source2 "insert into ${shardddl1}.${tb1} values(2,2);"
	run_sql_source2 "insert into ${shardddl1}.${tb2} values(3,3);"

	if ! run_sql_source1 "alter table ${shardddl1}.${tb1} drop primary key, add primary key(b);" 2>&1 |
		grep "Incorrect table definition; there can be only one auto column and it must be defined as a key" >/dev/null; then
		echo "sql should be failed because there can be only one auto column and it must be defined as a key" >&2
		return 255
	fi
}

function DM_135() {
	run_sql_tidb "create database if not exists ${shardddl}; create table ${shardddl}.${tb} (a int auto_increment, b int, primary key(a) nonclustered);"
	run_case 135 "double-source-pessimistic" \
		"run_sql_source1 \"create table ${shardddl1}.${tb1} (a int auto_increment primary key, b int);\"; \
         run_sql_source2 \"create table ${shardddl1}.${tb1} (a int auto_increment primary key, b int);\"; \
         run_sql_source2 \"create table ${shardddl1}.${tb2} (a int auto_increment primary key, b int);\"" \
		"clean_table" "pessimistic"
	run_sql_tidb "create database if not exists ${shardddl}; create table ${shardddl}.${tb} (a int auto_increment, b int, primary key(a) nonclustered);"
	run_case 135 "double-source-optimistic" \
		"run_sql_source1 \"create table ${shardddl1}.${tb1} (a int auto_increment primary key, b int);\"; \
         run_sql_source2 \"create table ${shardddl1}.${tb1} (a int auto_increment primary key, b int);\"; \
         run_sql_source2 \"create table ${shardddl1}.${tb2} (a int auto_increment primary key, b int);\"" \
		"clean_table" "optimistic"
}

function DM_136_CASE {
	run_sql_source1 "insert into ${shardddl1}.${tb1} values(1,1,1);"
	run_sql_source2 "insert into ${shardddl1}.${tb1} values(2,2,2);"
	run_sql_source2 "insert into ${shardddl1}.${tb2} values(3,3,3);"

	run_sql_source1 "alter table ${shardddl1}.${tb1} drop index uk, add unique key uk(a, b);"
	run_sql_source1 "insert into ${shardddl1}.${tb1} values(4,4,4);"
	run_sql_source2 "insert into ${shardddl1}.${tb1} values(5,5,5);"
	run_sql_source2 "insert into ${shardddl1}.${tb2} values(6,6,6);"

	run_sql_source2 "alter table ${shardddl1}.${tb1} drop index uk, add unique key uk(a, b);"
	run_sql_source1 "insert into ${shardddl1}.${tb1} values(7,7,7);"
	run_sql_source2 "insert into ${shardddl1}.${tb1} values(8,8,8);"
	run_sql_source2 "insert into ${shardddl1}.${tb2} values(9,9,9);"

	run_sql_source2 "alter table ${shardddl1}.${tb2} drop index uk, add unique key uk(a, b);"
	run_sql_source1 "insert into ${shardddl1}.${tb1} values(10,10,10);"
	run_sql_source2 "insert into ${shardddl1}.${tb1} values(11,11,11);"
	run_sql_source2 "insert into ${shardddl1}.${tb2} values(12,12,12);"

	# FIXME: DM should report an error to user that data constraints become smaller and may not be able to rollback.
	check_sync_diff $WORK_DIR $cur/conf/diff_config.toml
}

# Expand the unique key field.
function DM_136 {
	# run_case 136 "double-source-pessimistic" \
	#     "run_sql_source1 \"create table ${shardddl1}.${tb1} (id int primary key, a int, b int, unique key uk(a));\"; \
	#      run_sql_source2 \"create table ${shardddl1}.${tb1} (id int primary key, a int, b int, unique key uk(a));\"; \
	#      run_sql_source2 \"create table ${shardddl1}.${tb2} (id int primary key, a int, b int, unique key uk(a));\"" \
	#     "clean_table" "pessimistic"

	run_case 136 "double-source-optimistic" \
		"run_sql_source1 \"create table ${shardddl1}.${tb1} (id int primary key, a int, b int, unique key uk(a));\"; \
         run_sql_source2 \"create table ${shardddl1}.${tb1} (id int primary key, a int, b int, unique key uk(a));\"; \
         run_sql_source2 \"create table ${shardddl1}.${tb2} (id int primary key, a int, b int, unique key uk(a));\"" \
		"clean_table" "optimistic"
}

function DM_137_CASE {
	run_sql_source1 "insert into ${shardddl1}.${tb1} values(1,1,1);"
	run_sql_source2 "insert into ${shardddl1}.${tb1} values(2,2,2);"
	run_sql_source2 "insert into ${shardddl1}.${tb2} values(3,3,3);"

	run_sql_source1 "alter table ${shardddl1}.${tb1} drop index uk, add unique key uk(a);"
	run_sql_source1 "insert into ${shardddl1}.${tb1} values(4,4,4);"
	run_sql_source2 "insert into ${shardddl1}.${tb1} values(5,5,5);"
	run_sql_source2 "insert into ${shardddl1}.${tb2} values(6,6,6);"

	run_sql_source2 "alter table ${shardddl1}.${tb1} drop index uk, add unique key uk(a);"
	run_sql_source1 "insert into ${shardddl1}.${tb1} values(7,7,7);"
	run_sql_source2 "insert into ${shardddl1}.${tb1} values(8,8,8);"
	run_sql_source2 "insert into ${shardddl1}.${tb2} values(9,9,9);"

	run_sql_source2 "alter table ${shardddl1}.${tb2} drop index uk, add unique key uk(a);"
	run_sql_source1 "insert into ${shardddl1}.${tb1} values(10,10,10);"
	run_sql_source2 "insert into ${shardddl1}.${tb1} values(11,11,11);"
	run_sql_source2 "insert into ${shardddl1}.${tb2} values(12,12,12);"

	check_sync_diff $WORK_DIR $cur/conf/diff_config.toml
}

# Shrink the unique key field.
function DM_137 {
	# run_case 137 "double-source-pessimistic" \
	#     "run_sql_source1 \"create table ${shardddl1}.${tb1} (id int primary key, a int, b int, unique key uk(a, b));\"; \
	#      run_sql_source2 \"create table ${shardddl1}.${tb1} (id int primary key, a int, b int, unique key uk(a, b));\"; \
	#      run_sql_source2 \"create table ${shardddl1}.${tb2} (id int primary key, a int, b int, unique key uk(a, b));\"" \
	#     "clean_table" "pessimistic"

	run_case 137 "double-source-optimistic" \
		"run_sql_source1 \"create table ${shardddl1}.${tb1} (id int primary key, a int, b int, unique key uk(a, b));\"; \
         run_sql_source2 \"create table ${shardddl1}.${tb1} (id int primary key, a int, b int, unique key uk(a, b));\"; \
         run_sql_source2 \"create table ${shardddl1}.${tb2} (id int primary key, a int, b int, unique key uk(a, b));\"" \
		"clean_table" "optimistic"
}

function DM_138_CASE {
	run_sql_source1 "insert into ${shardddl1}.${tb1} values(1,1);"
	run_sql_source2 "insert into ${shardddl1}.${tb1} values(2,2);"
	run_sql_source2 "insert into ${shardddl1}.${tb2} values(3,3);"

	run_sql_source1 "alter table ${shardddl1}.${tb1} add unique key uk(a);"
	run_sql_source1 "insert into ${shardddl1}.${tb1} values(4,4);"
	run_sql_source2 "insert into ${shardddl1}.${tb1} values(5,5);"
	run_sql_source2 "insert into ${shardddl1}.${tb2} values(6,6);"

	run_sql_source2 "alter table ${shardddl1}.${tb1} add unique key uk(a);"
	run_sql_source1 "insert into ${shardddl1}.${tb1} values(7,7);"
	run_sql_source2 "insert into ${shardddl1}.${tb1} values(8,8);"
	run_sql_source2 "insert into ${shardddl1}.${tb2} values(9,9);"

	run_sql_source2 "alter table ${shardddl1}.${tb2} add unique key uk(a);"
	run_sql_source1 "insert into ${shardddl1}.${tb1} values(10,10);"
	run_sql_source2 "insert into ${shardddl1}.${tb1} values(11,11);"
	run_sql_source2 "insert into ${shardddl1}.${tb2} values(12,12);"

	check_sync_diff $WORK_DIR $cur/conf/diff_config.toml
}

# Add the unique key.
function DM_138 {
	run_case 138 "double-source-pessimistic" \
		"run_sql_source1 \"create table ${shardddl1}.${tb1} (id int primary key, a int);\"; \
         run_sql_source2 \"create table ${shardddl1}.${tb1} (id int primary key, a int);\"; \
         run_sql_source2 \"create table ${shardddl1}.${tb2} (id int primary key, a int);\"" \
		"clean_table" "pessimistic"

	run_case 138 "double-source-optimistic" \
		"run_sql_source1 \"create table ${shardddl1}.${tb1} (id int primary key, a int);\"; \
         run_sql_source2 \"create table ${shardddl1}.${tb1} (id int primary key, a int);\"; \
         run_sql_source2 \"create table ${shardddl1}.${tb2} (id int primary key, a int);\"" \
		"clean_table" "optimistic"
}

function DM_139_CASE {
	run_sql_source1 "insert into ${shardddl1}.${tb1} values(1,1);"
	run_sql_source2 "insert into ${shardddl1}.${tb1} values(2,2);"
	run_sql_source2 "insert into ${shardddl1}.${tb2} values(3,3);"

	run_sql_source1 "alter table ${shardddl1}.${tb1} drop index uk;"
	run_sql_source1 "insert into ${shardddl1}.${tb1} values(4,4);"
	run_sql_source2 "insert into ${shardddl1}.${tb1} values(5,5);"
	run_sql_source2 "insert into ${shardddl1}.${tb2} values(6,6);"

	run_sql_source2 "alter table ${shardddl1}.${tb1} drop index uk;"
	run_sql_source1 "insert into ${shardddl1}.${tb1} values(7,7);"
	run_sql_source2 "insert into ${shardddl1}.${tb1} values(8,8);"
	run_sql_source2 "insert into ${shardddl1}.${tb2} values(9,9);"

	run_sql_source2 "alter table ${shardddl1}.${tb2} drop index uk;"
	run_sql_source1 "insert into ${shardddl1}.${tb1} values(10,10);"
	run_sql_source2 "insert into ${shardddl1}.${tb1} values(11,11);"
	run_sql_source2 "insert into ${shardddl1}.${tb2} values(12,12);"

	# FIXME: DM should report an error to user that this operation may not be able to rollback.
	check_sync_diff $WORK_DIR $cur/conf/diff_config.toml
}

# Drop the unique key.
function DM_139 {
	run_case 139 "double-source-pessimistic" \
		"run_sql_source1 \"create table ${shardddl1}.${tb1} (id int primary key, a int, unique key uk(a));\"; \
         run_sql_source2 \"create table ${shardddl1}.${tb1} (id int primary key, a int, unique key uk(a));\"; \
         run_sql_source2 \"create table ${shardddl1}.${tb2} (id int primary key, a int, unique key uk(a));\"" \
		"clean_table" "pessimistic"

	run_case 139 "double-source-optimistic" \
		"run_sql_source1 \"create table ${shardddl1}.${tb1} (id int primary key, a int, unique key uk(a));\"; \
         run_sql_source2 \"create table ${shardddl1}.${tb1} (id int primary key, a int, unique key uk(a));\"; \
         run_sql_source2 \"create table ${shardddl1}.${tb2} (id int primary key, a int, unique key uk(a));\"" \
		"clean_table" "optimistic"
}

function DM_140_CASE {
	run_sql_source1 "insert into ${shardddl1}.${tb1} values(10),(11),(12),(13),(14),(15);"
	run_sql_source2 "insert into ${shardddl1}.${tb1} values(20),(21),(22),(23),(24),(25);"
	run_sql_source2 "insert into ${shardddl1}.${tb2} values(30),(31),(32),(33),(34),(35);"

	run_sql_source1 "alter table ${shardddl1}.${tb1} partition by range(id)(partition p0 values less than (106));"
	run_dm_ctl_with_retry $WORK_DIR "127.0.0.1:$MASTER_PORT" \
		"query-status test" \
		"ALTER TABLE \`${shardddl1}\`.\`${tb1}\` PARTITION BY RANGE (\`id\`) (PARTITION \`p0\` VALUES LESS THAN (106))" 1 \
		"alter table partition is unsupported" 1
}

# Add partitioning
function DM_140 {
	run_case 140 "double-source-pessimistic" "init_table 111 211 212" "clean_table" "pessimistic"
	run_case 140 "double-source-optimistic" "init_table 111 211 212" "clean_table" "optimistic"
}

function DM_141_CASE {
	run_sql_source1 "insert into ${shardddl1}.${tb1} values(10),(11),(12),(13),(14),(15);"
	run_sql_source2 "insert into ${shardddl1}.${tb1} values(20),(21),(22),(23),(24),(25);"
	run_sql_source2 "insert into ${shardddl1}.${tb2} values(30),(31),(32),(33),(34),(35);"

	run_sql_source1 "alter table ${shardddl1}.${tb1} remove partitioning"
	run_dm_ctl_with_retry $WORK_DIR "127.0.0.1:$MASTER_PORT" \
		"query-status test" \
		"ALTER TABLE \`${shardddl1}\`.\`${tb1}\` REMOVE PARTITIONING" 1 \
		"Unsupported remove partitioning" 1
}

# Remove partitioning.
function DM_141 {
	run_case 141 "double-source-pessimistic" \
		"run_sql_source1 \"create table ${shardddl1}.${tb1} (id int primary key) partition by range(id)(partition p0 values less than (100));\"; \
         run_sql_source2 \"create table ${shardddl1}.${tb1} (id int primary key) partition by range(id)(partition p0 values less than (100));\"; \
         run_sql_source2 \"create table ${shardddl1}.${tb2} (id int primary key) partition by range(id)(partition p0 values less than (100));\"" \
		"clean_table" "pessimistic"
	run_case 141 "double-source-optimistic" \
		"run_sql_source1 \"create table ${shardddl1}.${tb1} (id int primary key) partition by range(id)(partition p0 values less than (100));\"; \
         run_sql_source2 \"create table ${shardddl1}.${tb1} (id int primary key) partition by range(id)(partition p0 values less than (100));\"; \
         run_sql_source2 \"create table ${shardddl1}.${tb2} (id int primary key) partition by range(id)(partition p0 values less than (100));\"" \
		"clean_table" "optimistic"
}

function DM_142_CASE {
	run_sql_source1 "insert into ${shardddl1}.${tb1} values(10),(11),(12),(13),(14),(15);"
	run_sql_source2 "insert into ${shardddl1}.${tb1} values(20),(21),(22),(23),(24),(25);"
	run_sql_source2 "insert into ${shardddl1}.${tb2} values(30),(31),(32),(33),(34),(35);"

	run_sql_source1 "alter table ${shardddl1}.${tb1} add partition (partition p1 values less than (200));"
	run_sql_source1 "insert into ${shardddl1}.${tb1} values(110),(111),(112),(113),(114),(115);"
	run_sql_source2 "alter table ${shardddl1}.${tb1} add partition (partition p1 values less than (200));"
	run_sql_source2 "insert into ${shardddl1}.${tb1} values(120),(121),(122),(123),(124),(125);"
	run_sql_source2 "alter table ${shardddl1}.${tb2} add partition (partition p1 values less than (200));"
	run_sql_source2 "insert into ${shardddl1}.${tb2} values(130),(131),(132),(133),(134),(135);"

	check_sync_diff $WORK_DIR $cur/conf/diff_config.toml
}

# Add new partition.
function DM_142 {
	run_case 142 "double-source-pessimistic" \
		"run_sql_source1 \"create table ${shardddl1}.${tb1} (id int primary key) partition by range(id)(partition p0 values less than (100));\"; \
         run_sql_source2 \"create table ${shardddl1}.${tb1} (id int primary key) partition by range(id)(partition p0 values less than (100));\"; \
         run_sql_source2 \"create table ${shardddl1}.${tb2} (id int primary key) partition by range(id)(partition p0 values less than (100));\"" \
		"clean_table" "pessimistic"

	run_case 142 "double-source-optimistic" \
		"run_sql_source1 \"create table ${shardddl1}.${tb1} (id int primary key) partition by range(id)(partition p0 values less than (100));\"; \
         run_sql_source2 \"create table ${shardddl1}.${tb1} (id int primary key) partition by range(id)(partition p0 values less than (100));\"; \
         run_sql_source2 \"create table ${shardddl1}.${tb2} (id int primary key) partition by range(id)(partition p0 values less than (100));\"" \
		"clean_table" "optimistic"
}

function DM_143_CASE {
	run_sql_source1 "insert into ${shardddl1}.${tb1} values(10),(11),(12),(13),(14),(15),(110),(111),(112),(113),(114),(115);"
	run_sql_source2 "insert into ${shardddl1}.${tb1} values(20),(21),(22),(23),(24),(25),(120),(121),(122),(123),(124),(125);"
	run_sql_source2 "insert into ${shardddl1}.${tb2} values(30),(31),(32),(33),(34),(35),(130),(131),(132),(133),(134),(135);"

	run_sql_source1 "delete from ${shardddl1}.${tb1} where id >= 100;"
	run_sql_source2 "delete from ${shardddl1}.${tb1} where id >= 100;"
	run_sql_source2 "delete from ${shardddl1}.${tb2} where id >= 100;"
	run_sql_source1 "alter table ${shardddl1}.${tb1} drop partition p1;"
	run_sql_source2 "alter table ${shardddl1}.${tb1} drop partition p1;"
	run_sql_source2 "alter table ${shardddl1}.${tb2} drop partition p1;"

	check_sync_diff $WORK_DIR $cur/conf/diff_config.toml
}

# Remove partition.
function DM_143 {
	run_case 143 "double-source-pessimistic" \
		"run_sql_source1 \"create table ${shardddl1}.${tb1} (id int primary key) partition by range(id) \
        (partition p0 values less than (100), partition p1 values less than (200));\"; \
         run_sql_source2 \"create table ${shardddl1}.${tb1} (id int primary key) partition by range(id) \
         (partition p0 values less than (100), partition p1 values less than (200));\"; \
         run_sql_source2 \"create table ${shardddl1}.${tb2} (id int primary key) partition by range(id) \
         (partition p0 values less than (100), partition p1 values less than (200));\"" \
		"clean_table" "pessimistic"
	# optimistic sharding doesn't support partition
	# run_case 143 "double-source-optimistic" \
	# 	"run_sql_source1 \"create table ${shardddl1}.${tb1} (id int primary key) partition by range(id) \
	#     (partition p0 values less than (100), partition p1 values less than (200));\"; \
	#      run_sql_source2 \"create table ${shardddl1}.${tb1} (id int primary key) partition by range(id) \
	#      (partition p0 values less than (100), partition p1 values less than (200));\"; \
	#      run_sql_source2 \"create table ${shardddl1}.${tb2} (id int primary key) partition by range(id) \
	#      (partition p0 values less than (100), partition p1 values less than (200));\"" \
	# 	"clean_table" "optimistic"
}

function DM_144_CASE {
	run_sql_source1 "insert into ${shardddl1}.${tb1} values(10),(11),(12),(13),(14),(15),(110),(111),(112),(113),(114),(115);"
	run_sql_source2 "insert into ${shardddl1}.${tb1} values(20),(21),(22),(23),(24),(25),(120),(121),(122),(123),(124),(125);"
	run_sql_source2 "insert into ${shardddl1}.${tb2} values(30),(31),(32),(33),(34),(35),(130),(131),(132),(133),(134),(135);"

	run_sql_source1 "alter table ${shardddl1}.${tb1} reorganize partition p0,p1 into (partition p0 values less than (200))"
	run_dm_ctl_with_retry $WORK_DIR "127.0.0.1:$MASTER_PORT" \
		"query-status test" \
		"ALTER TABLE \`${shardddl1}\`.\`${tb1}\` REORGANIZE PARTITION \`p0\`,\`p1\` INTO (PARTITION \`p0\` VALUES LESS THAN (200))" 1 \
		"Unsupported reorganize partition" 1
}

# Reorganize partition.
function DM_144 {
	run_case 144 "double-source-pessimistic" \
		"run_sql_source1 \"create table ${shardddl1}.${tb1} (id int primary key) partition by range(id) \
        (partition p0 values less than (100), partition p1 values less than (200));\"; \
         run_sql_source2 \"create table ${shardddl1}.${tb1} (id int primary key) partition by range(id) \
         (partition p0 values less than (100), partition p1 values less than (200));\"; \
         run_sql_source2 \"create table ${shardddl1}.${tb2} (id int primary key) partition by range(id) \
         (partition p0 values less than (100), partition p1 values less than (200));\"" \
		"clean_table" "pessimistic"
	run_case 144 "double-source-optimistic" \
		"run_sql_source1 \"create table ${shardddl1}.${tb1} (id int primary key) partition by range(id) \
        (partition p0 values less than (100), partition p1 values less than (200));\"; \
         run_sql_source2 \"create table ${shardddl1}.${tb1} (id int primary key) partition by range(id) \
         (partition p0 values less than (100), partition p1 values less than (200));\"; \
         run_sql_source2 \"create table ${shardddl1}.${tb2} (id int primary key) partition by range(id) \
         (partition p0 values less than (100), partition p1 values less than (200));\"" \
		"clean_table" "optimistic"
}

function DM_145_CASE {
	shardmode=$1
	run_sql_source1 "insert into ${shardddl1}.${tb1} values(100),(101),(102),(103),(104),(105);"
	run_sql_source2 "insert into ${shardddl1}.${tb1} values(200),(201),(202),(203),(204),(205);"
	run_sql_source2 "insert into ${shardddl1}.${tb2} values(300),(301),(302),(303),(304),(305);"

	run_sql_source1 "alter table ${shardddl1}.${tb1} engine=innodb;"
	run_sql_source2 "alter table ${shardddl1}.${tb1} engine=innodb;"
	run_sql_source2 "alter table ${shardddl1}.${tb2} engine=innodb;"

<<<<<<< HEAD
	run_sql_source1 "insert into ${shardddl1}.${tb1} values(400),(401),(402),(403),(404),(405);"
	run_sql_source2 "insert into ${shardddl1}.${tb1} values(500),(501),(502),(503),(504),(505);"
	run_sql_source2 "insert into ${shardddl1}.${tb2} values(600),(601),(602),(603),(604),(605);"

	check_sync_diff $WORK_DIR $cur/conf/diff_config.toml
=======
	if [[ "$shardmode" == "pessimistic" ]]; then
		run_dm_ctl_with_retry $WORK_DIR "127.0.0.1:$MASTER_PORT" \
			"query-status test" \
			"blockingDDLs" 2 \
			"ALTER TABLE \`shardddl\`.\`tb\` ENGINE = innodb" 2
	else
		run_dm_ctl_with_retry $WORK_DIR "127.0.0.1:$MASTER_PORT" \
			"query-status test" \
			"\"result\": true" 3
	fi
>>>>>>> 83b20074
}

# Defragment.
function DM_145 {
	run_case 145 "double-source-pessimistic" "init_table 111 211 212" "clean_table" "pessimistic"
	run_case 145 "double-source-optimistic" "init_table 111 211 212" "clean_table" "optimistic"
}

function DM_146_CASE {
	run_sql_source1 "insert into ${shardddl1}.${tb1} values(100),(101),(102),(103),(104),(105);"
	run_sql_source2 "insert into ${shardddl1}.${tb1} values(200),(201),(202),(203),(204),(205);"
	run_sql_source2 "insert into ${shardddl1}.${tb2} values(300),(301),(302),(303),(304),(305);"

	run_sql_source1 "alter table ${shardddl1}.${tb1} ROW_FORMAT=COMPACT;"

	run_dm_ctl_with_retry $WORK_DIR "127.0.0.1:$MASTER_PORT" \
		"query-status test" \
		"This type of ALTER TABLE is currently unsupported" 1
}

# Modify row format.
function DM_146 {
	run_case 146 "double-source-pessimistic" "init_table 111 211 212" "clean_table" "pessimistic"
	run_case 146 "double-source-optimistic" "init_table 111 211 212" "clean_table" "optimistic"
}

function DM_147_CASE {
	run_sql_source1 "insert into ${shardddl1}.${tb1} values(1,1);"
	run_sql_source2 "insert into ${shardddl1}.${tb1} values(2,2);"
	run_sql_source2 "insert into ${shardddl1}.${tb2} values(3,3);"

	run_sql_source1 "alter table ${shardddl1}.${tb1} add column b int, drop column c;"
	run_sql_source1 "insert into ${shardddl1}.${tb1} values(4,4);"
	run_sql_source2 "insert into ${shardddl1}.${tb1} values(5,5);"
	run_sql_source2 "insert into ${shardddl1}.${tb2} values(6,6);"

	run_sql_source1 "alter table ${shardddl1}.${tb1} add column c int, drop column b;"
	run_sql_source1 "insert into ${shardddl1}.${tb1} values(7,7);"
	run_sql_source2 "insert into ${shardddl1}.${tb1} values(8,8);"
	run_sql_source2 "insert into ${shardddl1}.${tb2} values(9,9);"

	run_dm_ctl_with_retry $WORK_DIR "127.0.0.1:$MASTER_PORT" \
		"query-status test" \
		"because schema conflict detected" 1 \
		"add column c that wasn't fully dropped in downstream" 1

	# try to fix data
	echo 'create table tbl(a int primary key, b int, c int) engine=innodb default charset=latin1;' >${WORK_DIR}/schema.sql
	run_dm_ctl $WORK_DIR "127.0.0.1:$MASTER_PORT" \
		"binlog-schema update test ${shardddl1} ${tb1} ${WORK_DIR}/schema.sql -s mysql-replica-01" \
		"\"result\": true" 2

	run_dm_ctl_with_retry $WORK_DIR "127.0.0.1:$MASTER_PORT" \
		"binlog replace test \"alter table ${shardddl1}.${tb1} drop column b\"" \
		"\"result\": true" 2 \
		"\"source 'mysql-replica-02' has no error\"" 1

	run_sql_tidb "update ${shardddl}.${tb} set c=null where a=1;"
	check_sync_diff $WORK_DIR $cur/conf/diff_config.toml
}

# Add and Drop multiple fields and then rollback.
function DM_147 {
	run_case 147 "double-source-optimistic" \
		"run_sql_source1 \"create table ${shardddl1}.${tb1} (a int primary key, c int) engine=innodb default charset=latin1;\"; \
     run_sql_source2 \"create table ${shardddl1}.${tb1} (a int primary key, c int) engine=innodb default charset=latin1;\"; \
     run_sql_source2 \"create table ${shardddl1}.${tb2} (a int primary key, c int) engine=innodb default charset=latin1;\"" \
		"clean_table" "optimistic"
}

function DM_148_CASE {
	run_sql_source1 "insert into ${shardddl1}.${tb1} values(1,1);"
	run_sql_source2 "insert into ${shardddl1}.${tb1} values(2,2);"
	run_sql_source2 "insert into ${shardddl1}.${tb2} values(3,3);"

	run_sql_source1 "alter table ${shardddl1}.${tb1} add column b int after id, add column c int after b;"
	run_sql_source1 "insert into ${shardddl1}.${tb1} values(4,4,4,4);"
	run_sql_source2 "insert into ${shardddl1}.${tb1} values(5,5);"
	run_sql_source2 "insert into ${shardddl1}.${tb2} values(6,6);"

	run_sql_source2 "alter table ${shardddl1}.${tb1} add column b int after id, add column c int after b;"
	run_sql_source1 "insert into ${shardddl1}.${tb1} values(7,7,7,7);"
	run_sql_source2 "insert into ${shardddl1}.${tb1} values(8,8,8,8);"
	run_sql_source2 "insert into ${shardddl1}.${tb2} values(9,9);"

	run_sql_source2 "alter table ${shardddl1}.${tb2} add column b int after id, add column c int after b;"
	run_sql_source1 "insert into ${shardddl1}.${tb1} values(10,10,10,10);"
	run_sql_source2 "insert into ${shardddl1}.${tb1} values(11,11,11,11);"
	run_sql_source2 "insert into ${shardddl1}.${tb2} values(12,12,12,12);"

	check_sync_diff $WORK_DIR $cur/conf/diff_config.toml
}

# Add multiple fields in a specific order.
function DM_148 {
	run_case 148 "double-source-pessimistic" \
		"run_sql_source1 \"create table ${shardddl1}.${tb1} (id int primary key, a int);\"; \
         run_sql_source2 \"create table ${shardddl1}.${tb1} (id int primary key, a int);\"; \
         run_sql_source2 \"create table ${shardddl1}.${tb2} (id int primary key, a int);\"" \
		"clean_table" "pessimistic"
	run_case 148 "double-source-optimistic" \
		"run_sql_source1 \"create table ${shardddl1}.${tb1} (id int primary key, a int);\"; \
         run_sql_source2 \"create table ${shardddl1}.${tb1} (id int primary key, a int);\"; \
         run_sql_source2 \"create table ${shardddl1}.${tb2} (id int primary key, a int);\"" \
		"clean_table" "optimistic"
}

function DM_149_CASE {
	run_sql_source1 "insert into ${shardddl1}.${tb1} values(1,\"aaaaaaa\");"
	run_sql_source2 "insert into ${shardddl1}.${tb1} values(2,\"bbbbbbb\");"
	run_sql_source2 "insert into ${shardddl1}.${tb2} values(3,\"ccccccc\");"

	run_sql_source1 "alter table ${shardddl1}.${tb1} modify column a varchar(20);"
	run_sql_source1 "insert into ${shardddl1}.${tb1} values(4,\"aaaaaaaaaaaaaa\");"
	run_sql_source2 "insert into ${shardddl1}.${tb1} values(5,\"bbbbbbb\");"
	run_sql_source2 "insert into ${shardddl1}.${tb2} values(6,\"ccccccc\");"

	run_sql_source2 "alter table ${shardddl1}.${tb1} modify column a varchar(20);"
	run_sql_source1 "insert into ${shardddl1}.${tb1} values(7,\"aaaaaaaaaaaaaa\");"
	run_sql_source2 "insert into ${shardddl1}.${tb1} values(8,\"bbbbbbbbbbbbbb\");"
	run_sql_source2 "insert into ${shardddl1}.${tb2} values(9,\"ccccccc\");"

	run_sql_source2 "alter table ${shardddl1}.${tb2} modify column a varchar(20);"
	run_sql_source1 "insert into ${shardddl1}.${tb1} values(10,\"aaaaaaaaaaaaaa\");"
	run_sql_source2 "insert into ${shardddl1}.${tb1} values(11,\"bbbbbbbbbbbbbb\");"
	run_sql_source2 "insert into ${shardddl1}.${tb2} values(12,\"cccccccccccccc\");"

	check_sync_diff $WORK_DIR $cur/conf/diff_config.toml
}

# Increase field length.
function DM_149 {
	run_case 149 "double-source-pessimistic" \
		"run_sql_source1 \"create table ${shardddl1}.${tb1} (id int primary key, a varchar(10));\"; \
         run_sql_source2 \"create table ${shardddl1}.${tb1} (id int primary key, a varchar(10));\"; \
         run_sql_source2 \"create table ${shardddl1}.${tb2} (id int primary key, a varchar(10));\"" \
		"clean_table" "pessimistic"
	run_case 149 "double-source-optimistic" \
		"run_sql_source1 \"create table ${shardddl1}.${tb1} (id int primary key, a varchar(10));\"; \
         run_sql_source2 \"create table ${shardddl1}.${tb1} (id int primary key, a varchar(10));\"; \
         run_sql_source2 \"create table ${shardddl1}.${tb2} (id int primary key, a varchar(10));\"" \
		"clean_table" "optimistic"
}

function DM_150_CASE {
	shardmode=$1
	run_sql_source1 "insert into ${shardddl1}.${tb1} values(1,\"aaaaaaa\");"
	run_sql_source2 "insert into ${shardddl1}.${tb1} values(2,\"bbbbbbb\");"
	run_sql_source2 "insert into ${shardddl1}.${tb2} values(3,\"ccccccc\");"

	run_sql_source1 "alter table ${shardddl1}.${tb1} modify column a varchar(10);"
	run_sql_source1 "insert into ${shardddl1}.${tb1} values(4,\"aaaaaaa\");"
	run_sql_source2 "insert into ${shardddl1}.${tb1} values(5,\"bbbbbbb\");"
	run_sql_source2 "insert into ${shardddl1}.${tb2} values(6,\"ccccccc\");"

	if [[ "$shardmode" == "pessimistic" ]]; then
		# ddl: "modify column a varchar(10);" passes in worker1, but in pessimistic mode is still waiting for the other worker in the sharding group to be executed with the same ddl.
		run_dm_ctl_with_retry $WORK_DIR "127.0.0.1:$MASTER_PORT" \
			"query-status test" \
			'"ALTER TABLE `shardddl`.`tb` MODIFY COLUMN `a` VARCHAR(10)"' 2
		run_dm_ctl_with_retry $WORK_DIR "127.0.0.1:$MASTER_PORT" \
			"show-ddl-locks" \
			'ALTER TABLE `shardddl`.`tb` MODIFY COLUMN `a` VARCHAR(10)"' 1

		# we alter database in source2 and the ddl lock will be resolved
		run_sql_source2 "alter table ${shardddl1}.${tb1} modify column a varchar(10);"
		run_sql_source2 "alter table ${shardddl1}.${tb2} modify column a varchar(10);"
		check_sync_diff $WORK_DIR $cur/conf/diff_config.toml
	else
		# ddl: "modify column a varchar(10)" is passed in optimistic mode and will be executed downstream.
		run_dm_ctl_with_retry $WORK_DIR "127.0.0.1:$MASTER_PORT" \
			"query-status test" \
			'"stage": "Running"' 2
	fi

}

# Increase field length.
function DM_150 {
	run_case 150 "double-source-pessimistic" \
		"run_sql_source1 \"create table ${shardddl1}.${tb1} (id int primary key, a varchar(20));\"; \
	     run_sql_source2 \"create table ${shardddl1}.${tb1} (id int primary key, a varchar(20));\"; \
	     run_sql_source2 \"create table ${shardddl1}.${tb2} (id int primary key, a varchar(20));\"" \
		"clean_table" "pessimistic"
	run_case 150 "double-source-optimistic" \
		"run_sql_source1 \"create table ${shardddl1}.${tb1} (id int primary key, a varchar(20));\"; \
         run_sql_source2 \"create table ${shardddl1}.${tb1} (id int primary key, a varchar(20));\"; \
         run_sql_source2 \"create table ${shardddl1}.${tb2} (id int primary key, a varchar(20));\"" \
		"clean_table" "optimistic"
}

function DM_151_CASE {
	shardmode=$1
	run_sql_source1 "insert into ${shardddl1}.${tb1} values(1,1);"
	run_sql_source2 "insert into ${shardddl1}.${tb1} values(2,2);"
	run_sql_source2 "insert into ${shardddl1}.${tb2} values(3,3);"

	run_sql_source1 "alter table ${shardddl1}.${tb1} modify column a double;"
	run_sql_source1 "insert into ${shardddl1}.${tb1} values(4,4.0);"
	run_sql_source2 "insert into ${shardddl1}.${tb1} values(5,5);"
	run_sql_source2 "insert into ${shardddl1}.${tb2} values(6,6);"

	if [[ "$shardmode" == "pessimistic" ]]; then
		# ddl: "modify column a double;" passes in worker1, but in pessimistic mode is still waiting for the other worker in the sharding group to be executed with the same ddl.
		run_dm_ctl_with_retry $WORK_DIR "127.0.0.1:$MASTER_PORT" \
			"query-status test" \
			'"ALTER TABLE `shardddl`.`tb` MODIFY COLUMN `a` DOUBLE"' 2
		run_dm_ctl_with_retry $WORK_DIR "127.0.0.1:$MASTER_PORT" \
			"show-ddl-locks" \
			'"ALTER TABLE `shardddl`.`tb` MODIFY COLUMN `a` DOUBLE"' 1

		# we alter database in source2 and the ddl lock will be resolved
		run_sql_source2 "alter table ${shardddl1}.${tb1} modify column a double;"
		run_sql_source2 "alter table ${shardddl1}.${tb2} modify column a double;"
		check_sync_diff $WORK_DIR $cur/conf/diff_config.toml
	else
		# ddl: "modify column a double" is passed in optimistic mode and will be executed downstream.
		# but changing the int column to a double column is not allowed, so task is paused
		run_dm_ctl_with_retry $WORK_DIR "127.0.0.1:$MASTER_PORT" \
			"query-status test" \
			'"stage": "Paused"' 1 \
			"incompatible mysql type" 1
	fi

}

function DM_151 {
	run_case 151 "double-source-pessimistic" \
		"run_sql_source1 \"create table ${shardddl1}.${tb1} (id int primary key, a int);\"; \
	     run_sql_source2 \"create table ${shardddl1}.${tb1} (id int primary key, a int);\"; \
	     run_sql_source2 \"create table ${shardddl1}.${tb2} (id int primary key, a int);\"" \
		"clean_table" "pessimistic"

	run_case 151 "double-source-optimistic" \
		"run_sql_source1 \"create table ${shardddl1}.${tb1} (id int primary key, a int);\"; \
	     run_sql_source2 \"create table ${shardddl1}.${tb1} (id int primary key, a int);\"; \
	     run_sql_source2 \"create table ${shardddl1}.${tb2} (id int primary key, a int);\"" \
		"clean_table" "optimistic"
}

function DM_152_CASE {
	run_sql_source1 "insert into ${shardddl1}.${tb1} values(1);"
	run_sql_source2 "insert into ${shardddl1}.${tb1} values(2);"
	run_sql_source2 "insert into ${shardddl1}.${tb2} values(3);"

	# Add multiple fields.
	run_sql_source1 "alter table ${shardddl1}.${tb1} add column a int, add column b varchar(20), add column c double;"
	run_sql_source2 "alter table ${shardddl1}.${tb1} add column a int, add column b varchar(20), add column c double;"
	run_sql_source2 "alter table ${shardddl1}.${tb2} add column a int, add column b varchar(20), add column c double;"
	run_sql_source1 "insert into ${shardddl1}.${tb1} values(4,4,\"aaaa\",4.0);"
	run_sql_source2 "insert into ${shardddl1}.${tb1} values(5,5,\"bbbb\",5.0);"
	run_sql_source2 "insert into ${shardddl1}.${tb2} values(6,6,\"cccc\",6.0);"
	check_sync_diff $WORK_DIR $cur/conf/diff_config.toml

	# Add multiple indexes.
	run_sql_source1 "alter table ${shardddl1}.${tb1} add unique index uni_a(a), add index idx_b(b);"
	run_sql_source2 "alter table ${shardddl1}.${tb1} add unique index uni_a(a), add index idx_b(b);"
	run_sql_source2 "alter table ${shardddl1}.${tb2} add unique index uni_a(a), add index idx_b(b);"
	run_sql_source1 "insert into ${shardddl1}.${tb1} values(7,7,\"aaaa\",7.0);"
	run_sql_source2 "insert into ${shardddl1}.${tb1} values(8,8,\"bbbb\",8.0);"
	run_sql_source2 "insert into ${shardddl1}.${tb2} values(9,9,\"cccc\",9.0);"
	check_sync_diff $WORK_DIR $cur/conf/diff_config.toml

	# Add and drop indexes.
	run_sql_source1 "alter table ${shardddl1}.${tb1} drop index idx_b, add index idx_c(c);"
	run_sql_source2 "alter table ${shardddl1}.${tb1} drop index idx_b, add index idx_c(c);"
	run_sql_source2 "alter table ${shardddl1}.${tb2} drop index idx_b, add index idx_c(c);"
	run_sql_source1 "insert into ${shardddl1}.${tb1} values(10,10,\"aaaa\",10.0);"
	run_sql_source2 "insert into ${shardddl1}.${tb1} values(11,11,\"bbbb\",11.0);"
	run_sql_source2 "insert into ${shardddl1}.${tb2} values(12,12,\"cccc\",12.0);"
	check_sync_diff $WORK_DIR $cur/conf/diff_config.toml

	# Add and drop fields.
	run_sql_source1 "alter table ${shardddl1}.${tb1} drop column b, add column d int;"
	run_sql_source2 "alter table ${shardddl1}.${tb1} drop column b, add column d int;"
	run_sql_source2 "alter table ${shardddl1}.${tb2} drop column b, add column d int;"
	run_sql_source1 "insert into ${shardddl1}.${tb1} values(13,13,13.0,13);"
	run_sql_source2 "insert into ${shardddl1}.${tb1} values(14,14,14.0,14);"
	run_sql_source2 "insert into ${shardddl1}.${tb2} values(15,15,15.0,15);"
	check_sync_diff $WORK_DIR $cur/conf/diff_config.toml

	# Drop all indexes.
	run_sql_source1 "alter table ${shardddl1}.${tb1} drop index uni_a, drop index idx_c;"
	run_sql_source2 "alter table ${shardddl1}.${tb1} drop index uni_a, drop index idx_c;"
	run_sql_source2 "alter table ${shardddl1}.${tb2} drop index uni_a, drop index idx_c;"
	run_sql_source1 "insert into ${shardddl1}.${tb1} values(16,16,16.0,16);"
	run_sql_source2 "insert into ${shardddl1}.${tb1} values(17,17,17.0,17);"
	run_sql_source2 "insert into ${shardddl1}.${tb2} values(18,18,18.0,18);"

	# Drop all fields.
	run_sql_source1 "alter table ${shardddl1}.${tb1} drop column a, drop column c, drop column d;"
	run_sql_source2 "alter table ${shardddl1}.${tb1} drop column a, drop column c, drop column d;"
	run_sql_source2 "alter table ${shardddl1}.${tb2} drop column a, drop column c, drop column d;"
	run_sql_source1 "insert into ${shardddl1}.${tb1} values(19);"
	run_sql_source2 "insert into ${shardddl1}.${tb1} values(20);"
	run_sql_source2 "insert into ${shardddl1}.${tb2} values(21);"

	check_sync_diff $WORK_DIR $cur/conf/diff_config.toml
}

function DM_152 {
	run_case 152 "double-source-optimistic" "init_table 111 211 212" "clean_table" "optimistic"
}

function run() {
	init_cluster
	init_database
	start=131
	end=152
	for i in $(seq -f "%03g" ${start} ${end}); do
		DM_${i}
		sleep 1
	done
}

cleanup_data $shardddl
cleanup_data $shardddl1
cleanup_data $shardddl2
# also cleanup dm processes in case of last run failed
cleanup_process $*
run $*
cleanup_process $*

echo "[$(date)] <<<<<< test case $TEST_NAME success! >>>>>>"<|MERGE_RESOLUTION|>--- conflicted
+++ resolved
@@ -513,24 +513,11 @@
 	run_sql_source2 "alter table ${shardddl1}.${tb1} engine=innodb;"
 	run_sql_source2 "alter table ${shardddl1}.${tb2} engine=innodb;"
 
-<<<<<<< HEAD
 	run_sql_source1 "insert into ${shardddl1}.${tb1} values(400),(401),(402),(403),(404),(405);"
 	run_sql_source2 "insert into ${shardddl1}.${tb1} values(500),(501),(502),(503),(504),(505);"
 	run_sql_source2 "insert into ${shardddl1}.${tb2} values(600),(601),(602),(603),(604),(605);"
 
 	check_sync_diff $WORK_DIR $cur/conf/diff_config.toml
-=======
-	if [[ "$shardmode" == "pessimistic" ]]; then
-		run_dm_ctl_with_retry $WORK_DIR "127.0.0.1:$MASTER_PORT" \
-			"query-status test" \
-			"blockingDDLs" 2 \
-			"ALTER TABLE \`shardddl\`.\`tb\` ENGINE = innodb" 2
-	else
-		run_dm_ctl_with_retry $WORK_DIR "127.0.0.1:$MASTER_PORT" \
-			"query-status test" \
-			"\"result\": true" 3
-	fi
->>>>>>> 83b20074
 }
 
 # Defragment.
