#!/bin/bash

set -eu

cur=$( cd "$( dirname "${BASH_SOURCE[0]}" )" && pwd )
source $cur/../_utils/test_prepare
WORK_DIR=$TEST_DIR/$TEST_NAME

<<<<<<< HEAD
help_cnt=40
=======
help_cnt=38
>>>>>>> 65437456

function run() {
    # check dmctl alone output
    # it should usage for root command

    $PWD/bin/dmctl.test DEVEL > $WORK_DIR/help.log
    help_msg=$(cat $WORK_DIR/help.log)
    help_msg_cnt=$(echo "${help_msg}" | wc -l |xargs)
    if [ "$help_msg_cnt" != $help_cnt ]; then
        echo "dmctl case 1 help failed: $help_msg"
        echo $help_msg_cnt
        exit 1
    fi

    # check dmctl output with help flag
    # it should usage for root command
    $PWD/bin/dmctl.test DEVEL --help > $WORK_DIR/help.log
    help_msg=$(cat $WORK_DIR/help.log)
    help_msg_cnt=$(echo "${help_msg}" | wc -l |xargs)
    if [ "$help_msg_cnt" != $help_cnt ]; then
        echo "dmctl case 2 help failed: $help_msg"
        exit 1
    fi

    # check dmctl command start-task alone output
    # it should usage for start-task
    $PWD/bin/dmctl.test DEVEL start-task > $WORK_DIR/help.log
    help_msg=$(cat $WORK_DIR/help.log)
    echo $help_msg | grep -q "dmctl start-task"
    if [ $? -ne 0 ]; then
        echo "dmctl case 3 help failed: $help_msg"
        exit 1
    fi

    # check dmctl command start-task output with help flag
    # it should usage for start-task
    $PWD/bin/dmctl.test DEVEL start-task --help > $WORK_DIR/help.log
    help_msg=$(cat $WORK_DIR/help.log)
    echo $help_msg | grep -q "dmctl start-task"
    if [ $? -ne 0 ]; then
        echo "dmctl case 4 help failed: $help_msg"
        exit 1
    fi

    run_dm_master $WORK_DIR/master $MASTER_PORT $cur/conf/dm-master.toml
    check_rpc_alive $cur/../bin/check_master_online 127.0.0.1:$MASTER_PORT
    # check dmctl command start-task output with master-addr
    # it should usage for start-task
    $PWD/bin/dmctl.test DEVEL --master-addr=:$MASTER_PORT start-task > $WORK_DIR/help.log
    help_msg=$(cat $WORK_DIR/help.log)

    echo $help_msg | grep -q "dmctl start-task"
    if [ $? -ne 0 ]; then
        echo "dmctl case 5 help failed: $help_msg"
        exit 1
    fi

    # check dmctl command start-task output with master-addr and unknown flag
    # it should print parse cmd flags err: 'xxxx' is an invalid flag%
    $PWD/bin/dmctl.test DEVEL --master-addr=:$MASTER_PORT xxxx start-task > $WORK_DIR/help.log 2>&1 || true
    help_msg=$(cat $WORK_DIR/help.log)
    help_msg_cnt=$(echo "${help_msg}" | wc -l |xargs)
    if [ "$help_msg_cnt" != 1 ]; then
        echo "dmctl case 6 help failed: $help_msg"
        exit 1
    fi
    echo $help_msg | grep -q "parse cmd flags err: 'xxxx' is an invalid flag"
    if [ $? -ne 0 ]; then
        echo "dmctl case 6 help failed: $help_msg"
        exit 1
    fi

    # run normal task with command
    run_sql_file $cur/data/db1.prepare.sql $MYSQL_HOST1 $MYSQL_PORT1 $MYSQL_PASSWORD1
    check_contains 'Query OK, 2 rows affected'
    run_sql_file $cur/data/db2.prepare.sql $MYSQL_HOST2 $MYSQL_PORT2 $MYSQL_PASSWORD2
    check_contains 'Query OK, 3 rows affected'

    run_dm_worker $WORK_DIR/worker1 $WORKER1_PORT $cur/conf/dm-worker1.toml
    check_rpc_alive $cur/../bin/check_worker_online 127.0.0.1:$WORKER1_PORT
    run_dm_worker $WORK_DIR/worker2 $WORKER2_PORT $cur/conf/dm-worker2.toml
    check_rpc_alive $cur/../bin/check_worker_online 127.0.0.1:$WORKER2_PORT
    # operate mysql config to worker
    cp $cur/conf/source1.toml $WORK_DIR/source1.toml
    cp $cur/conf/source2.toml $WORK_DIR/source2.toml
    sed -i "/relay-binlog-name/i\relay-dir = \"$WORK_DIR/worker1/relay_log\"" $WORK_DIR/source1.toml
    sed -i "/relay-binlog-name/i\relay-dir = \"$WORK_DIR/worker2/relay_log\"" $WORK_DIR/source2.toml
    dmctl_operate_source create $WORK_DIR/source1.toml $SOURCE_ID1
    dmctl_operate_source create $WORK_DIR/source2.toml $SOURCE_ID2

    # start DM task with command mode
    $PWD/bin/dmctl.test DEVEL --master-addr=:$MASTER_PORT start-task $cur/conf/dm-task.yaml

    # use sync_diff_inspector to check full dump loader
    check_sync_diff $WORK_DIR $cur/conf/diff_config.toml

    # query status with command mode
    $PWD/bin/dmctl.test DEVEL --master-addr=:$MASTER_PORT query-status > $WORK_DIR/query-status.log

    running_task=$(grep -r Running $WORK_DIR/query-status.log | wc -l | xargs)

    if [ "$running_task" != 1 ]; then
        echo "query status failed with command: $running_task task"
        exit 1
    fi
}

cleanup_data dmctl_command
# also cleanup dm processes in case of last run failed
cleanup_process $*
run $*
cleanup_process $*

echo "[$(date)] <<<<<< test case $TEST_NAME success! >>>>>>"<|MERGE_RESOLUTION|>--- conflicted
+++ resolved
@@ -6,11 +6,7 @@
 source $cur/../_utils/test_prepare
 WORK_DIR=$TEST_DIR/$TEST_NAME
 
-<<<<<<< HEAD
-help_cnt=40
-=======
-help_cnt=38
->>>>>>> 65437456
+help_cnt=41
 
 function run() {
     # check dmctl alone output
