#!/bin/bash

set -eu

cur=$( cd "$( dirname "${BASH_SOURCE[0]}" )" && pwd )
source $cur/../_utils/test_prepare
WORK_DIR=$TEST_DIR/$TEST_NAME

help_cnt=37

function run() {
    # check dmctl alone output
    # it should usage for root command

    $PWD/bin/dmctl.test DEVEL > $WORK_DIR/help.log
    help_msg=$(cat $WORK_DIR/help.log)
    help_msg_cnt=$(echo "${help_msg}" | wc -l |xargs)
<<<<<<< HEAD
    if [ "$help_msg_cnt" != 37 ]; then
=======
    if [ "$help_msg_cnt" != $help_cnt ]; then
>>>>>>> 95d37b4f
        echo "dmctl case 1 help failed: $help_msg"
        echo $help_msg_cnt
        exit 1
    fi

    # check dmctl output with help flag
    # it should usage for root command
    $PWD/bin/dmctl.test DEVEL --help > $WORK_DIR/help.log
    help_msg=$(cat $WORK_DIR/help.log)
    help_msg_cnt=$(echo "${help_msg}" | wc -l |xargs)
<<<<<<< HEAD
    if [ "$help_msg_cnt" != 37 ]; then
=======
    if [ "$help_msg_cnt" != $help_cnt ]; then
>>>>>>> 95d37b4f
        echo "dmctl case 2 help failed: $help_msg"
        exit 1
    fi

    # check dmctl command start-task alone output
    # it should usage for start-task
    $PWD/bin/dmctl.test DEVEL start-task > $WORK_DIR/help.log
    help_msg=$(cat $WORK_DIR/help.log)
    echo $help_msg | grep -q "dmctl start-task"
    if [ $? -ne 0 ]; then
        echo "dmctl case 3 help failed: $help_msg"
        exit 1
    fi

    # check dmctl command start-task output with help flag
    # it should usage for start-task
    $PWD/bin/dmctl.test DEVEL start-task --help > $WORK_DIR/help.log
    help_msg=$(cat $WORK_DIR/help.log)
    echo $help_msg | grep -q "dmctl start-task"
    if [ $? -ne 0 ]; then
        echo "dmctl case 4 help failed: $help_msg"
        exit 1
    fi

    run_dm_master $WORK_DIR/master $MASTER_PORT $cur/conf/dm-master.toml
    check_rpc_alive $cur/../bin/check_master_online 127.0.0.1:$MASTER_PORT
    # check dmctl command start-task output with master-addr
    # it should usage for start-task
    $PWD/bin/dmctl.test DEVEL --master-addr=:$MASTER_PORT start-task > $WORK_DIR/help.log
    help_msg=$(cat $WORK_DIR/help.log)

    echo $help_msg | grep -q "dmctl start-task"
    if [ $? -ne 0 ]; then
        echo "dmctl case 5 help failed: $help_msg"
        exit 1
    fi

    # check dmctl command start-task output with master-addr and unknown flag
    # it should print parse cmd flags err: 'xxxx' is an invalid flag%
    $PWD/bin/dmctl.test DEVEL --master-addr=:$MASTER_PORT xxxx start-task > $WORK_DIR/help.log 2>&1 || true
    help_msg=$(cat $WORK_DIR/help.log)
    help_msg_cnt=$(echo "${help_msg}" | wc -l |xargs)
    if [ "$help_msg_cnt" != 1 ]; then
        echo "dmctl case 6 help failed: $help_msg"
        exit 1
    fi
    echo $help_msg | grep -q "parse cmd flags err: 'xxxx' is an invalid flag"
    if [ $? -ne 0 ]; then
        echo "dmctl case 6 help failed: $help_msg"
        exit 1
    fi

    # run normal task with command
    run_sql_file $cur/data/db1.prepare.sql $MYSQL_HOST1 $MYSQL_PORT1 $MYSQL_PASSWORD1
    check_contains 'Query OK, 2 rows affected'
    run_sql_file $cur/data/db2.prepare.sql $MYSQL_HOST2 $MYSQL_PORT2 $MYSQL_PASSWORD2
    check_contains 'Query OK, 3 rows affected'

    run_dm_worker $WORK_DIR/worker1 $WORKER1_PORT $cur/conf/dm-worker1.toml
    check_rpc_alive $cur/../bin/check_worker_online 127.0.0.1:$WORKER1_PORT
    run_dm_worker $WORK_DIR/worker2 $WORKER2_PORT $cur/conf/dm-worker2.toml
    check_rpc_alive $cur/../bin/check_worker_online 127.0.0.1:$WORKER2_PORT
    # operate mysql config to worker
    cp $cur/conf/source1.toml $WORK_DIR/source1.toml
    cp $cur/conf/source2.toml $WORK_DIR/source2.toml
    sed -i "/relay-binlog-name/i\relay-dir = \"$WORK_DIR/worker1/relay_log\"" $WORK_DIR/source1.toml
    sed -i "/relay-binlog-name/i\relay-dir = \"$WORK_DIR/worker2/relay_log\"" $WORK_DIR/source2.toml
    dmctl_operate_source create $WORK_DIR/source1.toml $SOURCE_ID1
    dmctl_operate_source create $WORK_DIR/source2.toml $SOURCE_ID2

    # start DM task with command mode
    $PWD/bin/dmctl.test DEVEL --master-addr=:$MASTER_PORT start-task $cur/conf/dm-task.yaml

    # use sync_diff_inspector to check full dump loader
    check_sync_diff $WORK_DIR $cur/conf/diff_config.toml

    # query status with command mode
    $PWD/bin/dmctl.test DEVEL --master-addr=:$MASTER_PORT query-status > $WORK_DIR/query-status.log

    running_task=$(grep -r Running $WORK_DIR/query-status.log | wc -l | xargs)

    if [ "$running_task" != 1 ]; then
        echo "query status failed with command: $running_task task"
        exit 1
    fi
}

cleanup_data dmctl_command
# also cleanup dm processes in case of last run failed
cleanup_process $*
run $*
cleanup_process $*

echo "[$(date)] <<<<<< test case $TEST_NAME success! >>>>>>"<|MERGE_RESOLUTION|>--- conflicted
+++ resolved
@@ -15,11 +15,7 @@
     $PWD/bin/dmctl.test DEVEL > $WORK_DIR/help.log
     help_msg=$(cat $WORK_DIR/help.log)
     help_msg_cnt=$(echo "${help_msg}" | wc -l |xargs)
-<<<<<<< HEAD
-    if [ "$help_msg_cnt" != 37 ]; then
-=======
     if [ "$help_msg_cnt" != $help_cnt ]; then
->>>>>>> 95d37b4f
         echo "dmctl case 1 help failed: $help_msg"
         echo $help_msg_cnt
         exit 1
@@ -30,11 +26,7 @@
     $PWD/bin/dmctl.test DEVEL --help > $WORK_DIR/help.log
     help_msg=$(cat $WORK_DIR/help.log)
     help_msg_cnt=$(echo "${help_msg}" | wc -l |xargs)
-<<<<<<< HEAD
-    if [ "$help_msg_cnt" != 37 ]; then
-=======
     if [ "$help_msg_cnt" != $help_cnt ]; then
->>>>>>> 95d37b4f
         echo "dmctl case 2 help failed: $help_msg"
         exit 1
     fi
