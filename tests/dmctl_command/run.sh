--- conflicted
+++ resolved
@@ -6,11 +6,7 @@
 source $cur/../_utils/test_prepare
 WORK_DIR=$TEST_DIR/$TEST_NAME
 
-<<<<<<< HEAD
-help_cnt=41
-=======
-help_cnt=39
->>>>>>> 008f1e9c
+help_cnt=42
 
 function run() {
     # check dmctl alone output
