// Copyright 2019 PingCAP, Inc.
//
// Licensed under the Apache License, Version 2.0 (the "License");
// you may not use this file except in compliance with the License.
// You may obtain a copy of the License at
//
//     http://www.apache.org/licenses/LICENSE-2.0
//
// Unless required by applicable law or agreed to in writing, software
// distributed under the License is distributed on an "AS IS" BASIS,
// See the License for the specific language governing permissions and
// limitations under the License.

package syncer

import (
	"context"
	"database/sql"
	"fmt"
	"os"
	"path/filepath"
	"strconv"
	"strings"
	"sync"
	"testing"
	"time"

	sqlmock "github.com/DATA-DOG/go-sqlmock"
	"github.com/pingcap/failpoint"
	"github.com/pingcap/tidb/infoschema"

	"github.com/pingcap/dm/dm/config"
	"github.com/pingcap/dm/dm/pb"
	"github.com/pingcap/dm/pkg/binlog"
	"github.com/pingcap/dm/pkg/binlog/event"
	"github.com/pingcap/dm/pkg/conn"
	tcontext "github.com/pingcap/dm/pkg/context"
	"github.com/pingcap/dm/pkg/cputil"
	"github.com/pingcap/dm/pkg/gtid"
	"github.com/pingcap/dm/pkg/log"
	parserpkg "github.com/pingcap/dm/pkg/parser"
	"github.com/pingcap/dm/pkg/retry"
	"github.com/pingcap/dm/pkg/schema"
	streamer2 "github.com/pingcap/dm/pkg/streamer"
	"github.com/pingcap/dm/syncer/dbconn"

	"github.com/go-mysql-org/go-mysql/mysql"
	"github.com/go-mysql-org/go-mysql/replication"
	_ "github.com/go-sql-driver/mysql"
	. "github.com/pingcap/check"
	"github.com/pingcap/parser"
	bf "github.com/pingcap/tidb-tools/pkg/binlog-filter"
	cm "github.com/pingcap/tidb-tools/pkg/column-mapping"
	"github.com/pingcap/tidb-tools/pkg/filter"
	router "github.com/pingcap/tidb-tools/pkg/table-router"
	"go.uber.org/zap"
)

var _ = Suite(&testSyncerSuite{})

var defaultTestSessionCfg = map[string]string{
	"sql_mode":             "ONLY_FULL_GROUP_BY,STRICT_TRANS_TABLES,NO_ZERO_IN_DATE,NO_ZERO_DATE,ERROR_FOR_DIVISION_BY_ZERO,NO_AUTO_CREATE_USER,NO_ENGINE_SUBSTITUTION",
	"tidb_skip_utf8_check": "0",
}

func TestSuite(t *testing.T) {
	TestingT(t)
}

type (
	mockBinlogEvents []mockBinlogEvent
	mockBinlogEvent  struct {
		typ  int
		args []interface{}
	}
)

const (
	DBCreate = iota
	DBDrop
	TableCreate
	TableDrop

	DDL

	Write
	Update
	Delete
)

type testSyncerSuite struct {
	cfg             *config.SubTaskConfig
	eventsGenerator *event.Generator
}

type MockStreamer struct {
	events []*replication.BinlogEvent
	idx    uint32
}

func (m *MockStreamer) GetEvent(ctx context.Context) (*replication.BinlogEvent, error) {
	if int(m.idx) >= len(m.events) {
		return nil, context.Canceled
	}
	e := m.events[m.idx]
	m.idx++
	return e, nil
}

type MockStreamProducer struct {
	events []*replication.BinlogEvent
}

func (mp *MockStreamProducer) generateStreamer(location binlog.Location) (streamer2.Streamer, error) {
	if location.Position.Pos == 4 {
		return &MockStreamer{mp.events, 0}, nil
	}
	bytesLen := 0
	idx := uint32(0)
	for i, e := range mp.events {
		bytesLen += len(e.RawData)
		if location.Position.Pos == uint32(bytesLen) {
			idx = uint32(i)
			break
		}
	}
	return &MockStreamer{mp.events, idx}, nil
}

func (s *testSyncerSuite) SetUpSuite(c *C) {
	loaderDir, err := os.MkdirTemp("", "loader")
	c.Assert(err, IsNil)
	loaderCfg := config.LoaderConfig{
		Dir: loaderDir,
	}
	s.cfg = &config.SubTaskConfig{
		From:             config.GetDBConfigForTest(),
		To:               config.GetDBConfigForTest(),
		ServerID:         101,
		MetaSchema:       "test",
		Name:             "syncer_ut",
		ShadowTableRules: []string{config.DefaultShadowTableRules},
		TrashTableRules:  []string{config.DefaultTrashTableRules},
		Mode:             config.ModeIncrement,
		Flavor:           "mysql",
		LoaderConfig:     loaderCfg,
	}
	s.cfg.From.Adjust()
	s.cfg.To.Adjust()

	s.cfg.UseRelay = false
	s.resetEventsGenerator(c)
	c.Assert(log.InitLogger(&log.Config{}), IsNil)
}

func (s *testSyncerSuite) generateEvents(binlogEvents mockBinlogEvents, c *C) []*replication.BinlogEvent {
	events := make([]*replication.BinlogEvent, 0, 1024)
	for _, e := range binlogEvents {
		switch e.typ {
		case DBCreate:
			evs, _, err := s.eventsGenerator.GenCreateDatabaseEvents(e.args[0].(string))
			c.Assert(err, IsNil)
			events = append(events, evs...)
		case DBDrop:
			evs, _, err := s.eventsGenerator.GenDropDatabaseEvents(e.args[0].(string))
			c.Assert(err, IsNil)
			events = append(events, evs...)
		case TableCreate:
			evs, _, err := s.eventsGenerator.GenCreateTableEvents(e.args[0].(string), e.args[1].(string))
			c.Assert(err, IsNil)
			events = append(events, evs...)
		case TableDrop:
			evs, _, err := s.eventsGenerator.GenDropTableEvents(e.args[0].(string), e.args[1].(string))
			c.Assert(err, IsNil)
			events = append(events, evs...)

		case DDL:
			evs, _, err := s.eventsGenerator.GenDDLEvents(e.args[0].(string), e.args[1].(string))
			c.Assert(err, IsNil)
			events = append(events, evs...)

		case Write, Update, Delete:
			dmlData := []*event.DMLData{
				{
					TableID:    e.args[0].(uint64),
					Schema:     e.args[1].(string),
					Table:      e.args[2].(string),
					ColumnType: e.args[3].([]byte),
					Rows:       e.args[4].([][]interface{}),
				},
			}
			var eventType replication.EventType
			switch e.typ {
			case Write:
				eventType = replication.WRITE_ROWS_EVENTv2
			case Update:
				eventType = replication.UPDATE_ROWS_EVENTv2
			case Delete:
				eventType = replication.DELETE_ROWS_EVENTv2
			default:
				c.Fatal(fmt.Sprintf("mock event generator don't support event type: %d", e.typ))
			}
			evs, _, err := s.eventsGenerator.GenDMLEvents(eventType, dmlData)
			c.Assert(err, IsNil)
			events = append(events, evs...)
		}
	}
	return events
}

func (s *testSyncerSuite) resetEventsGenerator(c *C) {
	previousGTIDSetStr := "3ccc475b-2343-11e7-be21-6c0b84d59f30:1-14,406a3f61-690d-11e7-87c5-6c92bf46f384:1-94321383"
	previousGTIDSet, err := gtid.ParserGTID(s.cfg.Flavor, previousGTIDSetStr)
	if err != nil {
		c.Fatal(err)
	}
	latestGTIDStr := "3ccc475b-2343-11e7-be21-6c0b84d59f30:14"
	latestGTID, err := gtid.ParserGTID(s.cfg.Flavor, latestGTIDStr)
	c.Assert(err, IsNil)
	s.eventsGenerator, err = event.NewGenerator(s.cfg.Flavor, s.cfg.ServerID, 0, latestGTID, previousGTIDSet, 0)
	if err != nil {
		c.Fatal(err)
	}
}

func (s *testSyncerSuite) TearDownSuite(c *C) {
	os.RemoveAll(s.cfg.Dir)
}

func (s *testSyncerSuite) mockGetServerUnixTS(mock sqlmock.Sqlmock) {
	ts := time.Now().Unix()
	rows := sqlmock.NewRows([]string{"UNIX_TIMESTAMP()"}).AddRow(strconv.FormatInt(ts, 10))
	mock.ExpectQuery("SELECT UNIX_TIMESTAMP()").WillReturnRows(rows)
}

func (s *testSyncerSuite) TestSelectDB(c *C) {
	s.cfg.BAList = &filter.Rules{
		DoDBs: []string{"~^b.*", "s1", "stest"},
	}

	schemas := [][]byte{[]byte("s1"), []byte("s2"), []byte("btest"), []byte("b1"), []byte("stest"), []byte("st")}
	skips := []bool{false, true, false, false, false, true}
	type Case struct {
		schema []byte
		query  []byte
		skip   bool
	}
	cases := make([]Case, 0, 2*len(schemas))
	for i, schema := range schemas {
		cases = append(cases, Case{
			schema: schema,
			query:  append([]byte("create database "), schema...),
			skip:   skips[i],
		})
		cases = append(cases, Case{
			schema: schema,
			query:  append([]byte("drop database "), schema...),
			skip:   skips[i],
		})
	}

	p := parser.New()
<<<<<<< HEAD
	var err error
	syncer := NewSyncer(s.cfg, nil, nil)
=======
	cfg, err := s.cfg.Clone()
	c.Assert(err, IsNil)
	syncer := NewSyncer(cfg, nil)
>>>>>>> 5fc77814
	syncer.baList, err = filter.New(syncer.cfg.CaseSensitive, syncer.cfg.BAList)
	c.Assert(err, IsNil)
	err = syncer.genRouter()
	c.Assert(err, IsNil)

	header := &replication.EventHeader{
		Timestamp: uint32(time.Now().Unix()),
		ServerID:  101,
		Flags:     0x01,
	}

	for _, cs := range cases {
		e, err := event.GenQueryEvent(header, 123, 0, 0, 0, nil, cs.schema, cs.query)
		c.Assert(err, IsNil)
		c.Assert(e, NotNil)
		ev, ok := e.Event.(*replication.QueryEvent)
		c.Assert(ok, IsTrue)

		query := string(ev.Query)
		stmt, err := p.ParseOneStmt(query, "", "")
		c.Assert(err, IsNil)

		tables, err := parserpkg.FetchDDLTables(string(ev.Schema), stmt, syncer.SourceTableNamesFlavor)
		c.Assert(err, IsNil)

		needSkip, err := syncer.skipQueryEvent(tables, stmt, query)
		c.Assert(err, IsNil)
		c.Assert(needSkip, Equals, cs.skip)
	}
}

func (s *testSyncerSuite) TestSelectTable(c *C) {
	s.cfg.BAList = &filter.Rules{
		DoDBs: []string{"t2", "stest", "~^ptest*"},
		DoTables: []*filter.Table{
			{Schema: "stest", Name: "log"},
			{Schema: "stest", Name: "~^t.*"},
			{Schema: "~^ptest*", Name: "~^t.*"},
		},
	}
	s.resetEventsGenerator(c)
	events := mockBinlogEvents{
		mockBinlogEvent{typ: DBCreate, args: []interface{}{"s1"}},
		mockBinlogEvent{typ: TableCreate, args: []interface{}{"s1", "create table s1.log(id int)"}},
		mockBinlogEvent{typ: DBDrop, args: []interface{}{"s1"}},

		mockBinlogEvent{typ: TableCreate, args: []interface{}{"mysql", "create table mysql.test(id int)"}},
		mockBinlogEvent{typ: TableDrop, args: []interface{}{"mysql", "test"}},
		mockBinlogEvent{typ: DBCreate, args: []interface{}{"stest"}},
		mockBinlogEvent{typ: TableCreate, args: []interface{}{"stest", "create table stest.log(id int)"}},
		mockBinlogEvent{typ: TableCreate, args: []interface{}{"stest", "create table stest.t(id int)"}},
		mockBinlogEvent{typ: TableCreate, args: []interface{}{"stest", "create table stest.log2(id int)"}},
		mockBinlogEvent{typ: Write, args: []interface{}{uint64(8), "stest", "t", []byte{mysql.MYSQL_TYPE_LONG}, [][]interface{}{{int32(10)}}}},
		mockBinlogEvent{typ: Write, args: []interface{}{uint64(9), "stest", "log", []byte{mysql.MYSQL_TYPE_LONG}, [][]interface{}{{int32(10)}}}},
		mockBinlogEvent{typ: Write, args: []interface{}{uint64(10), "stest", "log2", []byte{mysql.MYSQL_TYPE_LONG}, [][]interface{}{{int32(10)}}}},
		mockBinlogEvent{typ: TableDrop, args: []interface{}{"stest", "log"}},
		mockBinlogEvent{typ: TableDrop, args: []interface{}{"stest", "t"}},
		mockBinlogEvent{typ: TableDrop, args: []interface{}{"stest", "log2"}},
		mockBinlogEvent{typ: DBDrop, args: []interface{}{"stest"}},

		mockBinlogEvent{typ: DBCreate, args: []interface{}{"t2"}},
		mockBinlogEvent{typ: TableCreate, args: []interface{}{"t2", "create table t2.log(id int)"}},
		mockBinlogEvent{typ: TableCreate, args: []interface{}{"t2", "create table t2.log1(id int)"}},
		mockBinlogEvent{typ: TableDrop, args: []interface{}{"t2", "log"}},
		mockBinlogEvent{typ: DBDrop, args: []interface{}{"t2"}},

		mockBinlogEvent{typ: DBCreate, args: []interface{}{"ptest1"}},
		mockBinlogEvent{typ: TableCreate, args: []interface{}{"ptest1", "create table ptest1.t1(id int)"}},
		mockBinlogEvent{typ: DBDrop, args: []interface{}{"ptest1"}},
	}

	allEvents := s.generateEvents(events, c)

	res := [][]bool{
		{true},
		{true},
		{true},

		{true},
		{true},
		{false},
		{false},
		{false},
		{true},
		{false},
		{false},
		{true},
		{false},
		{false},
		{true},
		{false},

		{false},
		{true},
		{true},
		{true},
		{false},

		{false},
		{false},
		{false},
	}

	p := parser.New()
<<<<<<< HEAD
	var err error
	syncer := NewSyncer(s.cfg, nil, nil)
=======
	cfg, err := s.cfg.Clone()
	c.Assert(err, IsNil)
	syncer := NewSyncer(cfg, nil)
>>>>>>> 5fc77814
	syncer.baList, err = filter.New(syncer.cfg.CaseSensitive, syncer.cfg.BAList)
	c.Assert(err, IsNil)
	c.Assert(syncer.genRouter(), IsNil)

	checkEventWithTableResult(c, syncer, allEvents, p, res)
}

func (s *testSyncerSuite) TestIgnoreDB(c *C) {
	s.cfg.BAList = &filter.Rules{
		IgnoreDBs: []string{"~^b.*", "s1", "stest"},
	}

	s.resetEventsGenerator(c)
	events := mockBinlogEvents{
		mockBinlogEvent{typ: DBCreate, args: []interface{}{"s1"}},
		mockBinlogEvent{typ: DBDrop, args: []interface{}{"s1"}},
		mockBinlogEvent{typ: DBCreate, args: []interface{}{"s2"}},
		mockBinlogEvent{typ: DBDrop, args: []interface{}{"s2"}},
		mockBinlogEvent{typ: DBCreate, args: []interface{}{"btest"}},
		mockBinlogEvent{typ: DBDrop, args: []interface{}{"btest"}},
		mockBinlogEvent{typ: DBCreate, args: []interface{}{"b1"}},
		mockBinlogEvent{typ: DBDrop, args: []interface{}{"b1"}},
		mockBinlogEvent{typ: DBCreate, args: []interface{}{"stest"}},
		mockBinlogEvent{typ: DBDrop, args: []interface{}{"stest"}},
		mockBinlogEvent{typ: DBCreate, args: []interface{}{"st"}},
		mockBinlogEvent{typ: DBDrop, args: []interface{}{"st"}},
	}

	allEvents := s.generateEvents(events, c)

	res := []bool{true, true, false, false, true, true, true, true, true, true, false, false}

	p := parser.New()
<<<<<<< HEAD
	var err error
	syncer := NewSyncer(s.cfg, nil, nil)
=======
	cfg, err := s.cfg.Clone()
	c.Assert(err, IsNil)
	syncer := NewSyncer(cfg, nil)
>>>>>>> 5fc77814
	syncer.baList, err = filter.New(syncer.cfg.CaseSensitive, syncer.cfg.BAList)
	c.Assert(err, IsNil)
	c.Assert(syncer.genRouter(), IsNil)
	i := 0
	for _, e := range allEvents {
		ev, ok := e.Event.(*replication.QueryEvent)
		if !ok {
			continue
		}
		sql := string(ev.Query)
		stmt, err := p.ParseOneStmt(sql, "", "")
		c.Assert(err, IsNil)

		tables, err := parserpkg.FetchDDLTables(sql, stmt, syncer.SourceTableNamesFlavor)
		c.Assert(err, IsNil)
		needSkip, err := syncer.skipQueryEvent(tables, stmt, sql)
		c.Assert(err, IsNil)
		c.Assert(needSkip, Equals, res[i])
		i++
	}
}

func (s *testSyncerSuite) TestIgnoreTable(c *C) {
	s.cfg.BAList = &filter.Rules{
		IgnoreDBs: []string{"t2"},
		IgnoreTables: []*filter.Table{
			{Schema: "stest", Name: "log"},
			{Schema: "stest", Name: "~^t.*"},
		},
	}

	s.resetEventsGenerator(c)
	events := mockBinlogEvents{
		mockBinlogEvent{typ: DBCreate, args: []interface{}{"s1"}},
		mockBinlogEvent{typ: TableCreate, args: []interface{}{"s1", "create table s1.log(id int)"}},
		mockBinlogEvent{typ: DBDrop, args: []interface{}{"s1"}},
		mockBinlogEvent{typ: TableCreate, args: []interface{}{"mysql", "create table mysql.test(id int)"}},
		mockBinlogEvent{typ: TableDrop, args: []interface{}{"mysql", "test"}},

		mockBinlogEvent{typ: DBCreate, args: []interface{}{"stest"}},
		mockBinlogEvent{typ: TableCreate, args: []interface{}{"stest", "create table stest.log(id int)"}},
		mockBinlogEvent{typ: TableCreate, args: []interface{}{"stest", "create table stest.t(id int)"}},
		mockBinlogEvent{typ: TableCreate, args: []interface{}{"stest", "create table stest.log2(id int)"}},

		mockBinlogEvent{typ: Write, args: []interface{}{uint64(8), "stest", "t", []byte{mysql.MYSQL_TYPE_LONG}, [][]interface{}{{int32(10)}}}},
		mockBinlogEvent{typ: Write, args: []interface{}{uint64(9), "stest", "log", []byte{mysql.MYSQL_TYPE_LONG}, [][]interface{}{{int32(10)}}}},
		mockBinlogEvent{typ: Write, args: []interface{}{uint64(10), "stest", "log2", []byte{mysql.MYSQL_TYPE_LONG}, [][]interface{}{{int32(10)}}}},
		// TODO event generator support generate an event with multiple tables DDL
		mockBinlogEvent{typ: TableDrop, args: []interface{}{"stest", "log"}},
		mockBinlogEvent{typ: TableDrop, args: []interface{}{"stest", "t"}},
		mockBinlogEvent{typ: TableDrop, args: []interface{}{"stest", "log2"}},
		mockBinlogEvent{typ: DBDrop, args: []interface{}{"stest"}},

		mockBinlogEvent{typ: DBCreate, args: []interface{}{"t2"}},
		mockBinlogEvent{typ: TableCreate, args: []interface{}{"t2", "create table t2.log(id int)"}},
		mockBinlogEvent{typ: TableCreate, args: []interface{}{"t2", "create table t2.log1(id int)"}},
		mockBinlogEvent{typ: TableDrop, args: []interface{}{"t2", "log"}},
		mockBinlogEvent{typ: DBDrop, args: []interface{}{"t2"}},
	}
	allEvents := s.generateEvents(events, c)

	res := [][]bool{
		{false},
		{false},
		{false},
		{true},
		{true},

		{false},
		{true},
		{true},
		{false},

		{true},
		{true},
		{false},

		{true},
		{true},
		{false},
		{false},

		{true},
		{true},
		{true},
		{true},
		{true},
	}

	p := parser.New()
<<<<<<< HEAD
	var err error
	syncer := NewSyncer(s.cfg, nil, nil)
=======
	cfg, err := s.cfg.Clone()
	c.Assert(err, IsNil)
	syncer := NewSyncer(cfg, nil)
>>>>>>> 5fc77814
	syncer.baList, err = filter.New(syncer.cfg.CaseSensitive, syncer.cfg.BAList)
	c.Assert(err, IsNil)
	c.Assert(syncer.genRouter(), IsNil)

	checkEventWithTableResult(c, syncer, allEvents, p, res)
}

func (s *testSyncerSuite) TestSkipDML(c *C) {
	s.cfg.FilterRules = []*bf.BinlogEventRule{
		{
			SchemaPattern: "*",
			TablePattern:  "",
			Events:        []bf.EventType{bf.UpdateEvent},
			Action:        bf.Ignore,
		}, {
			SchemaPattern: "foo",
			TablePattern:  "",
			Events:        []bf.EventType{bf.DeleteEvent},
			Action:        bf.Ignore,
		}, {
			SchemaPattern: "foo1",
			TablePattern:  "bar1",
			Events:        []bf.EventType{bf.DeleteEvent},
			Action:        bf.Ignore,
		}, {
			SchemaPattern: "foo1",
			TablePattern:  "bar2",
			Events:        []bf.EventType{bf.EventType(strings.ToUpper(string(bf.DeleteEvent)))},
			Action:        bf.Ignore,
		},
	}
	s.cfg.BAList = nil

	s.resetEventsGenerator(c)

	type SQLChecker struct {
		events   []*replication.BinlogEvent
		isDML    bool
		expected bool
	}

	sqls := make([]SQLChecker, 0, 16)

	evs := s.generateEvents([]mockBinlogEvent{{DBCreate, []interface{}{"foo"}}}, c)
	sqls = append(sqls, SQLChecker{events: evs, isDML: false, expected: false})

	evs = s.generateEvents([]mockBinlogEvent{{TableCreate, []interface{}{"foo", "create table foo.bar(id int)"}}}, c)
	sqls = append(sqls, SQLChecker{events: evs, isDML: false, expected: false})

	evs = s.generateEvents([]mockBinlogEvent{{Write, []interface{}{uint64(8), "foo", "bar", []byte{mysql.MYSQL_TYPE_LONG}, [][]interface{}{{int32(1)}}}}}, c)
	sqls = append(sqls, SQLChecker{events: evs, isDML: true, expected: false})

	evs = s.generateEvents([]mockBinlogEvent{{Update, []interface{}{uint64(8), "foo", "bar", []byte{mysql.MYSQL_TYPE_LONG}, [][]interface{}{{int32(2)}, {int32(1)}}}}}, c)
	sqls = append(sqls, SQLChecker{events: evs, isDML: true, expected: true})

	evs = s.generateEvents([]mockBinlogEvent{{Delete, []interface{}{uint64(8), "foo", "bar", []byte{mysql.MYSQL_TYPE_LONG}, [][]interface{}{{int32(2)}}}}}, c)
	sqls = append(sqls, SQLChecker{events: evs, isDML: true, expected: true})

	evs = s.generateEvents([]mockBinlogEvent{{DBDrop, []interface{}{"foo1"}}}, c)
	sqls = append(sqls, SQLChecker{events: evs, isDML: false, expected: false})

	evs = s.generateEvents([]mockBinlogEvent{{DBCreate, []interface{}{"foo1"}}}, c)
	sqls = append(sqls, SQLChecker{events: evs, isDML: false, expected: false})

	evs = s.generateEvents([]mockBinlogEvent{{TableCreate, []interface{}{"foo1", "create table foo1.bar1(id int)"}}}, c)
	sqls = append(sqls, SQLChecker{events: evs, isDML: false, expected: false})

	evs = s.generateEvents([]mockBinlogEvent{{Write, []interface{}{uint64(9), "foo1", "bar1", []byte{mysql.MYSQL_TYPE_LONG}, [][]interface{}{{int32(1)}}}}}, c)
	sqls = append(sqls, SQLChecker{events: evs, isDML: true, expected: false})

	evs = s.generateEvents([]mockBinlogEvent{{Update, []interface{}{uint64(9), "foo1", "bar1", []byte{mysql.MYSQL_TYPE_LONG}, [][]interface{}{{int32(2)}, {int32(1)}}}}}, c)
	sqls = append(sqls, SQLChecker{events: evs, isDML: true, expected: true})

	evs = s.generateEvents([]mockBinlogEvent{{Delete, []interface{}{uint64(9), "foo1", "bar1", []byte{mysql.MYSQL_TYPE_LONG}, [][]interface{}{{int32(2)}}}}}, c)
	sqls = append(sqls, SQLChecker{events: evs, isDML: true, expected: true})

	evs = s.generateEvents([]mockBinlogEvent{{TableCreate, []interface{}{"foo1", "create table foo1.bar2(id int)"}}}, c)
	sqls = append(sqls, SQLChecker{events: evs, isDML: false, expected: false})

	evs = s.generateEvents([]mockBinlogEvent{{Write, []interface{}{uint64(10), "foo1", "bar2", []byte{mysql.MYSQL_TYPE_LONG}, [][]interface{}{{int32(1)}}}}}, c)
	sqls = append(sqls, SQLChecker{events: evs, isDML: true, expected: false})

	evs = s.generateEvents([]mockBinlogEvent{{Update, []interface{}{uint64(10), "foo1", "bar2", []byte{mysql.MYSQL_TYPE_LONG}, [][]interface{}{{int32(2)}, {int32(1)}}}}}, c)
	sqls = append(sqls, SQLChecker{events: evs, isDML: true, expected: true})

	evs = s.generateEvents([]mockBinlogEvent{{Delete, []interface{}{uint64(10), "foo1", "bar2", []byte{mysql.MYSQL_TYPE_LONG}, [][]interface{}{{int32(2)}}}}}, c)
	sqls = append(sqls, SQLChecker{events: evs, isDML: true, expected: true})

	p := parser.New()
	var err error

<<<<<<< HEAD
	syncer := NewSyncer(s.cfg, nil, nil)
=======
	cfg, err := s.cfg.Clone()
	c.Assert(err, IsNil)
	syncer := NewSyncer(cfg, nil)
>>>>>>> 5fc77814
	c.Assert(syncer.genRouter(), IsNil)

	syncer.binlogFilter, err = bf.NewBinlogEvent(false, s.cfg.FilterRules)
	c.Assert(err, IsNil)

	for _, sql := range sqls {
		events := sql.events
		for _, e := range events {
			switch ev := e.Event.(type) {
			case *replication.QueryEvent:
				_, err = p.ParseOneStmt(string(ev.Query), "", "")
				c.Assert(err, IsNil)
			case *replication.RowsEvent:
				table := &filter.Table{
					Schema: string(ev.Table.Schema),
					Name:   string(ev.Table.Table),
				}
				needSkip, err := syncer.skipRowsEvent(table, e.Header.EventType)
				c.Assert(err, IsNil)
				c.Assert(needSkip, Equals, sql.expected)
			default:
				continue
			}
		}
	}
}

func (s *testSyncerSuite) TestColumnMapping(c *C) {
	rules := []*cm.Rule{
		{
			PatternSchema: "stest*",
			PatternTable:  "log*",
			TargetColumn:  "id",
			Expression:    cm.AddPrefix,
			Arguments:     []string{"test:"},
		},
		{
			PatternSchema: "stest*",
			PatternTable:  "t*",
			TargetColumn:  "id",
			Expression:    cm.PartitionID,
			Arguments:     []string{"1", "stest_", "t_"},
		},
	}

	s.resetEventsGenerator(c)

	// create db and tables
	events := mockBinlogEvents{
		mockBinlogEvent{typ: DBCreate, args: []interface{}{"stest_3"}},
		mockBinlogEvent{typ: TableCreate, args: []interface{}{"stest_3", "create table stest_3.log(id varchar(45))"}},
		mockBinlogEvent{typ: TableCreate, args: []interface{}{"stest_3", "create table stest_3.t_2(name varchar(45), id bigint)"}},
		mockBinlogEvent{typ: TableCreate, args: []interface{}{"stest_3", "create table stest_3.a(id int)"}},
	}

	createEvents := s.generateEvents(events, c)

	// dmls
	type dml struct {
		events []*replication.BinlogEvent
		column []string
		data   []interface{}
	}

	dmls := make([]dml, 0, 3)

	evs := s.generateEvents([]mockBinlogEvent{{typ: Write, args: []interface{}{uint64(8), "stest_3", "t_2", []byte{mysql.MYSQL_TYPE_STRING, mysql.MYSQL_TYPE_LONG}, [][]interface{}{{"ian", int32(10)}}}}}, c)
	dmls = append(dmls, dml{events: evs, column: []string{"name", "id"}, data: []interface{}{"ian", int64(1<<59 | 3<<52 | 2<<44 | 10)}})

	evs = s.generateEvents([]mockBinlogEvent{{typ: Write, args: []interface{}{uint64(9), "stest_3", "log", []byte{mysql.MYSQL_TYPE_STRING}, [][]interface{}{{"10"}}}}}, c)
	dmls = append(dmls, dml{events: evs, column: []string{"id"}, data: []interface{}{"test:10"}})

	evs = s.generateEvents([]mockBinlogEvent{{typ: Write, args: []interface{}{uint64(10), "stest_3", "a", []byte{mysql.MYSQL_TYPE_LONG}, [][]interface{}{{int32(10)}}}}}, c)
	dmls = append(dmls, dml{events: evs, column: []string{"id"}, data: []interface{}{int32(10)}})

	dmlEvents := make([]*replication.BinlogEvent, 0, 15)
	for _, dml := range dmls {
		dmlEvents = append(dmlEvents, dml.events...)
	}

	// drop tables and db
	events = mockBinlogEvents{
		// TODO event generator support generate an event with multiple tables DDL
		mockBinlogEvent{typ: TableDrop, args: []interface{}{"stest_3", "log"}},
		mockBinlogEvent{typ: TableDrop, args: []interface{}{"stest_3", "t_2"}},
		mockBinlogEvent{typ: TableDrop, args: []interface{}{"stest_3", "a"}},
		mockBinlogEvent{typ: DBDrop, args: []interface{}{"stest_3"}},
	}
	dropEvents := s.generateEvents(events, c)

	p := parser.New()
	var err error
	mapping, err := cm.NewMapping(false, rules)
	c.Assert(err, IsNil)

	allEvents := createEvents
	allEvents = append(allEvents, dmlEvents...)
	allEvents = append(allEvents, dropEvents...)
	dmlIndex := 0
	for _, e := range allEvents {
		switch ev := e.Event.(type) {
		case *replication.QueryEvent:
			_, err = p.ParseOneStmt(string(ev.Query), "", "")
			c.Assert(err, IsNil)
		case *replication.RowsEvent:
			r, _, err := mapping.HandleRowValue(string(ev.Table.Schema), string(ev.Table.Table), dmls[dmlIndex].column, ev.Rows[0])
			c.Assert(err, IsNil)
			c.Assert(r, DeepEquals, dmls[dmlIndex].data)
			dmlIndex++
		default:
			continue
		}
	}
}

func (s *testSyncerSuite) TestcheckpointID(c *C) {
<<<<<<< HEAD
	syncer := NewSyncer(s.cfg, nil, nil)
=======
	cfg, err := s.cfg.Clone()
	c.Assert(err, IsNil)
	syncer := NewSyncer(cfg, nil)
>>>>>>> 5fc77814
	checkpointID := syncer.checkpointID()
	c.Assert(checkpointID, Equals, "101")
}

<<<<<<< HEAD
func (s *testSyncerSuite) TestCasuality(c *C) {
	p := parser.New()
	se := mock.NewContext()
	schema := "create table tb(a int primary key, b int unique);"
	ti, err := createTableInfo(p, se, int64(0), schema)
	c.Assert(err, IsNil)
	insertValues := [][]interface{}{
		{1, 2},
		{3, 4},
		{4, 1},
		{1, 4}, // this insert conflict with the first one
	}
	keys := make([][]string, len(insertValues))
	for i := range insertValues {
		keys[i] = genMultipleKeys(ti, insertValues[i], "tb")
	}

	s.cfg.WorkerCount = 1
	syncer := NewSyncer(s.cfg, nil, nil)
	syncer.jobs = []chan *job{make(chan *job, 1)}
	syncer.queueBucketMapping = []string{"queue_0", adminQueueName}

	var wg sync.WaitGroup
	wg.Add(1)
	go func() {
		defer wg.Done()
		job := <-syncer.jobs[0]
		c.Assert(job.tp, Equals, flush)
		syncer.jobWg.Done()
	}()

	// no conflict
	key1, err := syncer.resolveCasuality(keys[0])
	c.Assert(err, IsNil)
	c.Assert(key1, Equals, keys[0][0])

	key2, err := syncer.resolveCasuality(keys[1])
	c.Assert(err, IsNil)
	c.Assert(key2, Equals, keys[1][0])

	key3, err := syncer.resolveCasuality(keys[2])
	c.Assert(err, IsNil)
	c.Assert(key3, Equals, keys[2][0])

	// will detect casuality and add a flush job
	db, mock, err := sqlmock.New()
	c.Assert(err, IsNil)
	dbConn, err := db.Conn(context.Background())
	c.Assert(err, IsNil)

	syncer.setupMockCheckpoint(c, dbConn, mock)
	mock.ExpectBegin()
	mock.ExpectExec(".*INSERT INTO .* VALUES.* ON DUPLICATE KEY UPDATE.*").WillReturnResult(sqlmock.NewResult(0, 1))
	mock.ExpectCommit()
	key4, err := syncer.resolveCasuality(keys[3])
	c.Assert(err, IsNil)
	c.Assert(key4, Equals, keys[3][0])
	if err := mock.ExpectationsWereMet(); err != nil {
		c.Errorf("checkpoint db unfulfilled expectations: %s", err)
	}
	wg.Wait()
}

=======
>>>>>>> 5fc77814
// TODO: add `TestSharding` later.

func (s *testSyncerSuite) TestRun(c *C) {
	// 1. run syncer with column mapping
	// 2. execute some sqls which will trigger casuality
	// 3. check the generated jobs
	// 4. update config, add route rules, and update syncer
	// 5. execute somes sqls and then check jobs generated

	db, mock, err := sqlmock.New()
	c.Assert(err, IsNil)
	s.mockGetServerUnixTS(mock)
	dbConn, err := db.Conn(context.Background())
	c.Assert(err, IsNil)
	checkPointDB, checkPointMock, err := sqlmock.New()
	c.Assert(err, IsNil)
	checkPointDBConn, err := checkPointDB.Conn(context.Background())
	c.Assert(err, IsNil)

	testJobs.jobs = testJobs.jobs[:0]

	s.cfg.BAList = &filter.Rules{
		DoDBs: []string{"test_1"},
		DoTables: []*filter.Table{
			{Schema: "test_1", Name: "t_1"},
			{Schema: "test_1", Name: "t_2"},
		},
	}

	s.cfg.ColumnMappingRules = []*cm.Rule{
		{
			PatternSchema: "test_*",
			PatternTable:  "t_*",
			SourceColumn:  "id",
			TargetColumn:  "id",
			Expression:    cm.PartitionID,
			Arguments:     []string{"1", "test_", "t_"},
		},
	}

	s.cfg.Batch = 1000
	s.cfg.WorkerCount = 2
	s.cfg.MaxRetry = 1

<<<<<<< HEAD
	syncer := NewSyncer(s.cfg, nil, nil)
=======
	cfg, err := s.cfg.Clone()
	c.Assert(err, IsNil)
	syncer := NewSyncer(cfg, nil)
>>>>>>> 5fc77814
	syncer.cfg.CheckpointFlushInterval = 30
	syncer.fromDB = &dbconn.UpStreamConn{BaseDB: conn.NewBaseDB(db, func() {})}
	syncer.toDBConns = []*dbconn.DBConn{
		{Cfg: s.cfg, BaseConn: conn.NewBaseConn(dbConn, &retry.FiniteRetryStrategy{})},
		{Cfg: s.cfg, BaseConn: conn.NewBaseConn(dbConn, &retry.FiniteRetryStrategy{})},
	}
	syncer.ddlDBConn = &dbconn.DBConn{Cfg: s.cfg, BaseConn: conn.NewBaseConn(dbConn, &retry.FiniteRetryStrategy{})}
	syncer.schemaTracker, err = schema.NewTracker(context.Background(), s.cfg.Name, defaultTestSessionCfg, syncer.ddlDBConn.BaseConn)
	syncer.exprFilterGroup = NewExprFilterGroup(nil)
	c.Assert(err, IsNil)
	c.Assert(syncer.Type(), Equals, pb.UnitType_Sync)

	syncer.columnMapping, err = cm.NewMapping(s.cfg.CaseSensitive, s.cfg.ColumnMappingRules)
	c.Assert(err, IsNil)
	c.Assert(syncer.genRouter(), IsNil)

	syncer.setupMockCheckpoint(c, checkPointDBConn, checkPointMock)

	syncer.reset()
	s.mockGetServerUnixTS(mock)
	events1 := mockBinlogEvents{
		mockBinlogEvent{typ: DBCreate, args: []interface{}{"test_1"}},
		mockBinlogEvent{typ: TableCreate, args: []interface{}{"test_1", "create table test_1.t_1(id int primary key, name varchar(24))"}},
		mockBinlogEvent{typ: TableCreate, args: []interface{}{"test_1", "create table test_1.t_2(id int primary key, name varchar(24))"}},

		mockBinlogEvent{typ: Write, args: []interface{}{uint64(8), "test_1", "t_1", []byte{mysql.MYSQL_TYPE_LONG, mysql.MYSQL_TYPE_STRING}, [][]interface{}{{int32(1), "a"}}}},
		mockBinlogEvent{typ: DDL, args: []interface{}{"test_1", "alter table test_1.t_1 add index index1(name)"}},
		mockBinlogEvent{typ: Write, args: []interface{}{uint64(8), "test_1", "t_1", []byte{mysql.MYSQL_TYPE_LONG, mysql.MYSQL_TYPE_STRING}, [][]interface{}{{int32(2), "b"}}}},
		mockBinlogEvent{typ: Delete, args: []interface{}{uint64(8), "test_1", "t_1", []byte{mysql.MYSQL_TYPE_LONG, mysql.MYSQL_TYPE_STRING}, [][]interface{}{{int32(1), "a"}}}},
		mockBinlogEvent{typ: Update, args: []interface{}{uint64(8), "test_1", "t_1", []byte{mysql.MYSQL_TYPE_LONG, mysql.MYSQL_TYPE_STRING}, [][]interface{}{{int32(2), "b"}, {int32(1), "b"}}}},

		mockBinlogEvent{typ: TableCreate, args: []interface{}{"test_1", "create table test_1.t_3(id int primary key, name varchar(24))"}},
		mockBinlogEvent{typ: DDL, args: []interface{}{"test_1", "alter table test_1.t_3 drop primary key"}},
		mockBinlogEvent{typ: DDL, args: []interface{}{"test_1", "alter table test_1.t_3 add primary key(id, name)"}},
	}

	mockStreamerProducer := &MockStreamProducer{s.generateEvents(events1, c)}
	mockStreamer, err := mockStreamerProducer.generateStreamer(binlog.NewLocation(""))
	c.Assert(err, IsNil)
	syncer.streamerController = &StreamerController{
		streamerProducer: mockStreamerProducer,
		streamer:         mockStreamer,
	}

	syncer.addJobFunc = syncer.addJobToMemory

	ctx, cancel := context.WithCancel(context.Background())
	resultCh := make(chan pb.ProcessResult)

	go syncer.Process(ctx, resultCh)

	expectJobs1 := []*expectJob{
		// now every ddl job will start with a flush job
		{
			flush,
			"",
			nil,
		}, {
			ddl,
			"CREATE DATABASE IF NOT EXISTS `test_1`",
			nil,
		}, {
			flush,
			"",
			nil,
		}, {
			ddl,
			"CREATE TABLE IF NOT EXISTS `test_1`.`t_1` (`id` INT PRIMARY KEY,`name` VARCHAR(24))",
			nil,
		}, {
			flush,
			"",
			nil,
		}, {
			ddl,
			"CREATE TABLE IF NOT EXISTS `test_1`.`t_2` (`id` INT PRIMARY KEY,`name` VARCHAR(24))",
			nil,
		}, {
			insert,
			"REPLACE INTO `test_1`.`t_1` (`id`,`name`) VALUES (?,?)",
			[]interface{}{int64(580981944116838401), "a"},
		}, {
			flush,
			"",
			nil,
		}, {
			ddl,
			"ALTER TABLE `test_1`.`t_1` ADD INDEX `index1`(`name`)",
			nil,
		}, {
			insert,
			"REPLACE INTO `test_1`.`t_1` (`id`,`name`) VALUES (?,?)",
			[]interface{}{int64(580981944116838402), "b"},
		}, {
			del,
			"DELETE FROM `test_1`.`t_1` WHERE `id` = ? LIMIT 1",
			[]interface{}{int64(580981944116838401)},
		}, {
			// in the first minute, safe mode is true, will split update to delete + replace
			update,
			"DELETE FROM `test_1`.`t_1` WHERE `id` = ? LIMIT 1",
			[]interface{}{int64(580981944116838402)},
		}, {
			// in the first minute, safe mode is true, will split update to delete + replace
			update,
			"REPLACE INTO `test_1`.`t_1` (`id`,`name`) VALUES (?,?)",
			[]interface{}{int64(580981944116838401), "b"},
		}, {
			flush,
			"",
			nil,
		}, {
			ddl,
			"CREATE TABLE IF NOT EXISTS `test_1`.`t_3` (`id` INT PRIMARY KEY,`name` VARCHAR(24))",
			nil,
		}, {
			flush,
			"",
			nil,
		}, {
			ddl,
			"ALTER TABLE `test_1`.`t_3` DROP PRIMARY KEY",
			nil,
		}, {
			flush,
			"",
			nil,
		}, {
			ddl,
			"ALTER TABLE `test_1`.`t_3` ADD PRIMARY KEY(`id`, `name`)",
			nil,
		}, {
			flush,
			"",
			nil,
		},
	}

	executeSQLAndWait(len(expectJobs1))
	c.Assert(syncer.Status(nil).(*pb.SyncStatus).TotalEvents, Equals, int64(0))
	syncer.mockFinishJob(expectJobs1)

	testJobs.Lock()
	checkJobs(c, testJobs.jobs, expectJobs1)
	testJobs.jobs = testJobs.jobs[:0]
	testJobs.Unlock()

	s.cfg.ColumnMappingRules = nil
	s.cfg.RouteRules = []*router.TableRule{
		{
			SchemaPattern: "test_1",
			TablePattern:  "t_1",
			TargetSchema:  "test_1",
			TargetTable:   "t_2",
		},
	}

	cancel()
	// when syncer exit Run(), will flush job
	syncer.Pause()
	c.Assert(syncer.Update(s.cfg), IsNil)

	events2 := mockBinlogEvents{
		mockBinlogEvent{typ: Write, args: []interface{}{uint64(8), "test_1", "t_1", []byte{mysql.MYSQL_TYPE_LONG, mysql.MYSQL_TYPE_STRING}, [][]interface{}{{int32(3), "c"}}}},
		mockBinlogEvent{typ: Delete, args: []interface{}{uint64(8), "test_1", "t_1", []byte{mysql.MYSQL_TYPE_LONG, mysql.MYSQL_TYPE_STRING}, [][]interface{}{{int32(3), "c"}}}},
	}

	ctx, cancel = context.WithCancel(context.Background())
	resultCh = make(chan pb.ProcessResult)
	// simulate `syncer.Resume` here, but doesn't reset database conns
	syncer.reset()
	mockStreamerProducer = &MockStreamProducer{s.generateEvents(events2, c)}
	mockStreamer, err = mockStreamerProducer.generateStreamer(binlog.NewLocation(""))
	c.Assert(err, IsNil)
	syncer.streamerController = &StreamerController{
		streamerProducer: mockStreamerProducer,
		streamer:         mockStreamer,
	}

	// When crossing safeModeExitPoint, will generate a flush sql
	checkPointMock.ExpectBegin()
	checkPointMock.ExpectExec(".*INSERT INTO .* VALUES.* ON DUPLICATE KEY UPDATE.*").WillReturnResult(sqlmock.NewResult(0, 1))
	checkPointMock.ExpectCommit()
	// Simulate resume from syncer, last time we exit successfully, so we shouldn't open safe mode here
	go syncer.Process(ctx, resultCh)

	expectJobs2 := []*expectJob{
		{
			insert,
			"INSERT INTO `test_1`.`t_2` (`id`,`name`) VALUES (?,?)",
			[]interface{}{int32(3), "c"},
		}, {
			del,
			"DELETE FROM `test_1`.`t_2` WHERE `id` = ? LIMIT 1",
			[]interface{}{int32(3)},
		}, {
			flush,
			"",
			nil,
		},
	}

	executeSQLAndWait(len(expectJobs2))
	c.Assert(syncer.Status(nil).(*pb.SyncStatus).TotalEvents, Equals, int64(len(expectJobs1)))
	syncer.mockFinishJob(expectJobs2)
	c.Assert(syncer.Status(nil).(*pb.SyncStatus).TotalEvents, Equals, int64(len(expectJobs1)+len(expectJobs2)))

	testJobs.RLock()
	checkJobs(c, testJobs.jobs, expectJobs2)
	testJobs.RUnlock()

	cancel()
	syncer.Close()
	c.Assert(syncer.isClosed(), IsTrue)

	if err := mock.ExpectationsWereMet(); err != nil {
		c.Errorf("db unfulfilled expectations: %s", err)
	}

	if err := checkPointMock.ExpectationsWereMet(); err != nil {
		c.Errorf("checkpointDB unfulfilled expectations: %s", err)
	}
}

func (s *testSyncerSuite) TestExitSafeModeByConfig(c *C) {
	db, mock, err := sqlmock.New()
	c.Assert(err, IsNil)
	s.mockGetServerUnixTS(mock)

	dbConn, err := db.Conn(context.Background())
	c.Assert(err, IsNil)
	checkPointDB, checkPointMock, err := sqlmock.New()
	c.Assert(err, IsNil)
	checkPointDBConn, err := checkPointDB.Conn(context.Background())
	c.Assert(err, IsNil)

	testJobs.jobs = testJobs.jobs[:0]

	s.cfg.BAList = &filter.Rules{
		DoDBs: []string{"test_1"},
		DoTables: []*filter.Table{
			{Schema: "test_1", Name: "t_1"},
		},
	}

<<<<<<< HEAD
	syncer := NewSyncer(s.cfg, nil, nil)
=======
	cfg, err := s.cfg.Clone()
	c.Assert(err, IsNil)
	syncer := NewSyncer(cfg, nil)
>>>>>>> 5fc77814
	syncer.fromDB = &dbconn.UpStreamConn{BaseDB: conn.NewBaseDB(db, func() {})}
	syncer.toDBConns = []*dbconn.DBConn{
		{Cfg: s.cfg, BaseConn: conn.NewBaseConn(dbConn, &retry.FiniteRetryStrategy{})},
		{Cfg: s.cfg, BaseConn: conn.NewBaseConn(dbConn, &retry.FiniteRetryStrategy{})},
	}
	syncer.ddlDBConn = &dbconn.DBConn{Cfg: s.cfg, BaseConn: conn.NewBaseConn(dbConn, &retry.FiniteRetryStrategy{})}
	syncer.schemaTracker, err = schema.NewTracker(context.Background(), s.cfg.Name, defaultTestSessionCfg, syncer.ddlDBConn.BaseConn)
	syncer.exprFilterGroup = NewExprFilterGroup(nil)
	c.Assert(err, IsNil)
	c.Assert(syncer.Type(), Equals, pb.UnitType_Sync)

	c.Assert(syncer.genRouter(), IsNil)

	syncer.setupMockCheckpoint(c, checkPointDBConn, checkPointMock)

	syncer.reset()

	events1 := mockBinlogEvents{
		mockBinlogEvent{typ: DBCreate, args: []interface{}{"test_1"}},
		mockBinlogEvent{typ: TableCreate, args: []interface{}{"test_1", "create table test_1.t_1(id int primary key, name varchar(24))"}},

		mockBinlogEvent{typ: Write, args: []interface{}{uint64(8), "test_1", "t_1", []byte{mysql.MYSQL_TYPE_LONG, mysql.MYSQL_TYPE_STRING}, [][]interface{}{{int32(1), "a"}}}},
		mockBinlogEvent{typ: Delete, args: []interface{}{uint64(8), "test_1", "t_1", []byte{mysql.MYSQL_TYPE_LONG, mysql.MYSQL_TYPE_STRING}, [][]interface{}{{int32(1), "a"}}}},
		mockBinlogEvent{typ: Update, args: []interface{}{uint64(8), "test_1", "t_1", []byte{mysql.MYSQL_TYPE_LONG, mysql.MYSQL_TYPE_STRING}, [][]interface{}{{int32(2), "b"}, {int32(1), "b"}}}},
	}

	generatedEvents1 := s.generateEvents(events1, c)
	// make sure [18] is last event, and use [18]'s position as safeModeExitLocation
	c.Assert(len(generatedEvents1), Equals, 19)
	safeModeExitLocation := binlog.NewLocation("")
	safeModeExitLocation.Position.Pos = generatedEvents1[18].Header.LogPos
	syncer.checkpoint.SaveSafeModeExitPoint(&safeModeExitLocation)

	// check after safeModeExitLocation, safe mode is turned off
	events2 := mockBinlogEvents{
		mockBinlogEvent{typ: Write, args: []interface{}{uint64(8), "test_1", "t_1", []byte{mysql.MYSQL_TYPE_LONG, mysql.MYSQL_TYPE_STRING}, [][]interface{}{{int32(1), "a"}}}},
		mockBinlogEvent{typ: Delete, args: []interface{}{uint64(8), "test_1", "t_1", []byte{mysql.MYSQL_TYPE_LONG, mysql.MYSQL_TYPE_STRING}, [][]interface{}{{int32(1), "a"}}}},
		mockBinlogEvent{typ: Update, args: []interface{}{uint64(8), "test_1", "t_1", []byte{mysql.MYSQL_TYPE_LONG, mysql.MYSQL_TYPE_STRING}, [][]interface{}{{int32(2), "b"}, {int32(1), "b"}}}},
	}
	generatedEvents2 := s.generateEvents(events2, c)

	generatedEvents := generatedEvents1
	generatedEvents = append(generatedEvents, generatedEvents2...)

	mockStreamerProducer := &MockStreamProducer{generatedEvents}
	mockStreamer, err := mockStreamerProducer.generateStreamer(binlog.NewLocation(""))
	c.Assert(err, IsNil)
	syncer.streamerController = &StreamerController{
		streamerProducer: mockStreamerProducer,
		streamer:         mockStreamer,
	}

	syncer.addJobFunc = syncer.addJobToMemory

	ctx, cancel := context.WithCancel(context.Background())
	resultCh := make(chan pb.ProcessResult)

	// When crossing safeModeExitPoint, will generate a flush sql
	checkPointMock.ExpectBegin()
	checkPointMock.ExpectExec(".*INSERT INTO .* VALUES.* ON DUPLICATE KEY UPDATE.*").WillReturnResult(sqlmock.NewResult(0, 1))
	checkPointMock.ExpectCommit()
	// disable 1-minute safe mode
	c.Assert(failpoint.Enable("github.com/pingcap/dm/syncer/SafeModeInitPhaseSeconds", "return(0)"), IsNil)
	go syncer.Process(ctx, resultCh)

	expectJobs := []*expectJob{
		// now every ddl job will start with a flush job
		{
			flush,
			"",
			nil,
		}, {
			ddl,
			"CREATE DATABASE IF NOT EXISTS `test_1`",
			nil,
		}, {
			flush,
			"",
			nil,
		}, {
			ddl,
			"CREATE TABLE IF NOT EXISTS `test_1`.`t_1` (`id` INT PRIMARY KEY,`name` VARCHAR(24))",
			nil,
		}, {
			insert,
			"REPLACE INTO `test_1`.`t_1` (`id`,`name`) VALUES (?,?)",
			[]interface{}{int32(1), "a"},
		}, {
			del,
			"DELETE FROM `test_1`.`t_1` WHERE `id` = ? LIMIT 1",
			[]interface{}{int32(1)},
		}, {
			update,
			"DELETE FROM `test_1`.`t_1` WHERE `id` = ? LIMIT 1",
			[]interface{}{int32(2)},
		}, {
			update,
			"REPLACE INTO `test_1`.`t_1` (`id`,`name`) VALUES (?,?)",
			[]interface{}{int32(1), "b"},
		}, {
			// start from this event, location passes safeModeExitLocation and safe mode should exit
			insert,
			"INSERT INTO `test_1`.`t_1` (`id`,`name`) VALUES (?,?)",
			[]interface{}{int32(1), "a"},
		}, {
			del,
			"DELETE FROM `test_1`.`t_1` WHERE `id` = ? LIMIT 1",
			[]interface{}{int32(1)},
		}, {
			update,
			"UPDATE `test_1`.`t_1` SET `id` = ?, `name` = ? WHERE `id` = ? LIMIT 1",
			[]interface{}{int32(1), "b", int32(2)},
		}, {
			flush,
			"",
			nil,
		},
	}

	executeSQLAndWait(len(expectJobs))
	c.Assert(syncer.Status(nil).(*pb.SyncStatus).TotalEvents, Equals, int64(0))
	syncer.mockFinishJob(expectJobs)

	testJobs.Lock()
	checkJobs(c, testJobs.jobs, expectJobs)
	testJobs.jobs = testJobs.jobs[:0]
	testJobs.Unlock()

	cancel()
	syncer.Close()
	c.Assert(syncer.isClosed(), IsTrue)

	if err := mock.ExpectationsWereMet(); err != nil {
		c.Errorf("db unfulfilled expectations: %s", err)
	}

	if err := checkPointMock.ExpectationsWereMet(); err != nil {
		c.Errorf("checkpointDB unfulfilled expectations: %s", err)
	}
	c.Assert(failpoint.Disable("github.com/pingcap/dm/syncer/SafeModeInitPhaseSeconds"), IsNil)
}

func (s *testSyncerSuite) TestRemoveMetadataIsFine(c *C) {
	cfg, err := s.cfg.Clone()
	c.Assert(err, IsNil)
	cfg.Mode = config.ModeAll
	syncer := NewSyncer(cfg, nil, nil)
	fresh, err := syncer.IsFreshTask(context.Background())
	c.Assert(err, IsNil)
	c.Assert(fresh, IsTrue)

	filename := filepath.Join(s.cfg.Dir, "metadata")
	err = os.WriteFile(filename, []byte("SHOW MASTER STATUS:\n\tLog: BAD METADATA"), 0o644)
	c.Assert(err, IsNil)
	c.Assert(syncer.checkpoint.LoadMeta(), NotNil)

	err = os.WriteFile(filename, []byte("SHOW MASTER STATUS:\n\tLog: mysql-bin.000003\n\tPos: 1234\n\tGTID:\n\n"), 0o644)
	c.Assert(err, IsNil)
	c.Assert(syncer.checkpoint.LoadMeta(), IsNil)

	c.Assert(os.Remove(filename), IsNil)

	// after successful LoadMeta, IsFreshTask should return false so don't load again
	fresh, err = syncer.IsFreshTask(context.Background())
	c.Assert(err, IsNil)
	c.Assert(fresh, IsFalse)
}

func (s *testSyncerSuite) TestTrackDDL(c *C) {
	var (
		testDB   = "test_db"
		testTbl  = "test_tbl"
		testTbl2 = "test_tbl2"
		ec       = &eventContext{tctx: tcontext.Background()}
	)
	db, mock, err := sqlmock.New()
	c.Assert(err, IsNil)
	dbConn, err := db.Conn(context.Background())
	c.Assert(err, IsNil)

	checkPointDB, checkPointMock, err := sqlmock.New()
	c.Assert(err, IsNil)
	checkPointDBConn, err := checkPointDB.Conn(context.Background())
	c.Assert(err, IsNil)

<<<<<<< HEAD
	syncer := NewSyncer(s.cfg, nil, nil)
=======
	cfg, err := s.cfg.Clone()
	c.Assert(err, IsNil)
	syncer := NewSyncer(cfg, nil)
>>>>>>> 5fc77814
	syncer.toDBConns = []*dbconn.DBConn{
		{Cfg: s.cfg, BaseConn: conn.NewBaseConn(dbConn, &retry.FiniteRetryStrategy{})},
		{Cfg: s.cfg, BaseConn: conn.NewBaseConn(dbConn, &retry.FiniteRetryStrategy{})},
	}
	syncer.ddlDBConn = &dbconn.DBConn{Cfg: s.cfg, BaseConn: conn.NewBaseConn(dbConn, &retry.FiniteRetryStrategy{})}
	syncer.checkpoint.(*RemoteCheckPoint).dbConn = &dbconn.DBConn{Cfg: s.cfg, BaseConn: conn.NewBaseConn(checkPointDBConn, &retry.FiniteRetryStrategy{})}
	syncer.schemaTracker, err = schema.NewTracker(context.Background(), s.cfg.Name, defaultTestSessionCfg, syncer.ddlDBConn.BaseConn)
	syncer.exprFilterGroup = NewExprFilterGroup(nil)
	c.Assert(syncer.genRouter(), IsNil)
	c.Assert(err, IsNil)

	cases := []struct {
		sql      string
		callback func()
	}{
		{"CREATE DATABASE IF NOT EXISTS " + testDB, func() {}},
		{"ALTER DATABASE " + testDB + " DEFAULT COLLATE utf8_bin", func() {}},
		{"DROP DATABASE IF EXISTS " + testDB, func() {}},
		{fmt.Sprintf("CREATE TABLE IF NOT EXISTS %s.%s (c int)", testDB, testTbl), func() {}},
		{fmt.Sprintf("DROP TABLE IF EXISTS %s.%s", testDB, testTbl), func() {}},
		{"CREATE INDEX idx1 ON " + testTbl + " (c)", func() {
			mock.ExpectQuery("SHOW VARIABLES LIKE 'sql_mode'").WillReturnRows(
				sqlmock.NewRows([]string{"Variable_name", "Value"}).AddRow("sql_mode", ""))
			mock.ExpectQuery("SHOW CREATE TABLE.*").WillReturnRows(
				sqlmock.NewRows([]string{"Table", "Create Table"}).
					AddRow(testTbl, " CREATE TABLE `"+testTbl+"` (\n  `c` int(11) DEFAULT NULL\n) ENGINE=InnoDB DEFAULT CHARSET=utf8mb4 COLLATE=utf8mb4_bin"))
		}},
		{fmt.Sprintf("ALTER TABLE %s.%s add c2 int", testDB, testTbl), func() {
			mock.ExpectQuery("SHOW VARIABLES LIKE 'sql_mode'").WillReturnRows(
				sqlmock.NewRows([]string{"Variable_name", "Value"}).AddRow("sql_mode", ""))
			mock.ExpectQuery("SHOW CREATE TABLE.*").WillReturnRows(
				sqlmock.NewRows([]string{"Table", "Create Table"}).
					AddRow(testTbl, " CREATE TABLE `"+testTbl+"` (\n  `c` int(11) DEFAULT NULL\n) ENGINE=InnoDB DEFAULT CHARSET=utf8mb4 COLLATE=utf8mb4_bin"))
		}},

		// alter add FK will not executed on tracker (otherwise will report error tb2 not exist)
		{fmt.Sprintf("ALTER TABLE %s.%s add constraint foreign key (c) references tb2(c)", testDB, testTbl), func() {
			mock.ExpectQuery("SHOW VARIABLES LIKE 'sql_mode'").WillReturnRows(
				sqlmock.NewRows([]string{"Variable_name", "Value"}).AddRow("sql_mode", ""))
			mock.ExpectQuery("SHOW CREATE TABLE.*").WillReturnRows(
				sqlmock.NewRows([]string{"Table", "Create Table"}).
					AddRow(testTbl, " CREATE TABLE `"+testTbl+"` (\n  `c` int(11) DEFAULT NULL\n) ENGINE=InnoDB DEFAULT CHARSET=utf8mb4 COLLATE=utf8mb4_bin"))
		}},
		{"TRUNCATE TABLE " + testTbl, func() {}},

		// test CREATE TABLE that reference another table
		{fmt.Sprintf("CREATE TABLE IF NOT EXISTS %s.%s LIKE %s", testDB, testTbl, testTbl2), func() {
			mock.ExpectQuery("SHOW VARIABLES LIKE 'sql_mode'").WillReturnRows(
				sqlmock.NewRows([]string{"Variable_name", "Value"}).AddRow("sql_mode", ""))
			mock.ExpectQuery("SHOW CREATE TABLE.*").WillReturnRows(
				sqlmock.NewRows([]string{"Table", "Create Table"}).
					AddRow(testTbl, " CREATE TABLE `"+testTbl+"` (\n  `c` int(11) DEFAULT NULL\n) ENGINE=InnoDB DEFAULT CHARSET=utf8mb4 COLLATE=utf8mb4_bin"))
		}},

		// 'CREATE TABLE ... SELECT' is not implemented yet
		// {fmt.Sprintf("CREATE TABLE IF NOT EXISTS %s.%s AS SELECT * FROM %s, %s.%s WHERE %s.n=%s.%s.n", testDB, testTbl, testTbl2, testDB2, testTbl3, testTbl2, testDB2, testTbl3), func() {
		//	mock.ExpectQuery("SHOW VARIABLES LIKE 'sql_mode'").WillReturnRows(
		//		sqlmock.NewRows([]string{"Variable_name", "Value"}).AddRow("sql_mode", ""))
		//	mock.ExpectQuery(fmt.Sprintf("SHOW CREATE TABLE \\`%s\\`.\\`%s\\`.*", testDB, testTbl2)).WillReturnRows(
		//		sqlmock.NewRows([]string{"Table", "Create Table"}).
		//			AddRow(testTbl, " CREATE TABLE `"+testTbl+"` (\n  `c` int(11) DEFAULT NULL\n) ENGINE=InnoDB DEFAULT CHARSET=utf8mb4 COLLATE=utf8mb4_bin"))
		//	mock.ExpectQuery("SHOW VARIABLES LIKE 'sql_mode'").WillReturnRows(
		//		sqlmock.NewRows([]string{"Variable_name", "Value"}).AddRow("sql_mode", ""))
		//	mock.ExpectQuery(fmt.Sprintf("SHOW CREATE TABLE \\`%s\\`.\\`%s\\`.*", testDB2, testTbl3)).WillReturnRows(
		//		sqlmock.NewRows([]string{"Table", "Create Table"}).
		//			AddRow(testTbl, " CREATE TABLE `"+testTbl+"` (\n  `c` int(11) DEFAULT NULL\n) ENGINE=InnoDB DEFAULT CHARSET=utf8mb4 COLLATE=utf8mb4_bin"))
		// }},

		// test RENAME TABLE
		{fmt.Sprintf("RENAME TABLE %s.%s TO %s.%s", testDB, testTbl, testDB, testTbl2), func() {
			mock.ExpectQuery("SHOW VARIABLES LIKE 'sql_mode'").WillReturnRows(
				sqlmock.NewRows([]string{"Variable_name", "Value"}).AddRow("sql_mode", ""))
			mock.ExpectQuery("SHOW CREATE TABLE.*").WillReturnRows(
				sqlmock.NewRows([]string{"Table", "Create Table"}).
					AddRow(testTbl, " CREATE TABLE `"+testTbl+"` (\n  `c` int(11) DEFAULT NULL\n) ENGINE=InnoDB DEFAULT CHARSET=utf8mb4 COLLATE=utf8mb4_bin"))
		}},
		{fmt.Sprintf("ALTER TABLE %s.%s RENAME %s.%s", testDB, testTbl, testDB, testTbl2), func() {
			mock.ExpectQuery("SHOW VARIABLES LIKE 'sql_mode'").WillReturnRows(
				sqlmock.NewRows([]string{"Variable_name", "Value"}).AddRow("sql_mode", ""))
			mock.ExpectQuery("SHOW CREATE TABLE.*").WillReturnRows(
				sqlmock.NewRows([]string{"Table", "Create Table"}).
					AddRow(testTbl, " CREATE TABLE `"+testTbl+"` (\n  `c` int(11) DEFAULT NULL\n) ENGINE=InnoDB DEFAULT CHARSET=utf8mb4 COLLATE=utf8mb4_bin"))
		}},
	}

	p := parser.New()
	for _, ca := range cases {
		ddlInfo, err := syncer.routeDDL(p, testDB, ca.sql)
		c.Assert(err, IsNil)

		ca.callback()

		c.Assert(syncer.trackDDL(testDB, ddlInfo, ec), IsNil)
		c.Assert(syncer.schemaTracker.Reset(), IsNil)
		c.Assert(mock.ExpectationsWereMet(), IsNil)
		c.Assert(checkPointMock.ExpectationsWereMet(), IsNil)
	}
}

func checkEventWithTableResult(c *C, syncer *Syncer, allEvents []*replication.BinlogEvent, p *parser.Parser, res [][]bool) {
	i := 0
	tctx := tcontext.Background().WithLogger(log.With(zap.String("test", "checkEventWithTableResult")))
	ec := eventContext{
		tctx: tctx,
	}
	for _, e := range allEvents {
		switch ev := e.Event.(type) {
		case *replication.QueryEvent:
			query := string(ev.Query)

			result, err := syncer.parseDDLSQL(query, p, string(ev.Schema))
			c.Assert(err, IsNil)
			if !result.isDDL {
				continue // BEGIN event
			}
			querys, _, err := syncer.splitAndFilterDDL(ec, p, result.stmt, string(ev.Schema))
			c.Assert(err, IsNil)
			if len(querys) == 0 {
				c.Assert(res[i], HasLen, 1)
				c.Assert(res[i][0], Equals, true)
				i++
				continue
			}

			for j, sql := range querys {
				stmt, err := p.ParseOneStmt(sql, "", "")
				c.Assert(err, IsNil)

				tables, err := parserpkg.FetchDDLTables(string(ev.Schema), stmt, syncer.SourceTableNamesFlavor)
				c.Assert(err, IsNil)
				r, err := syncer.skipQueryEvent(tables, stmt, sql)
				c.Assert(err, IsNil)
				c.Assert(r, Equals, res[i][j])
			}
		case *replication.RowsEvent:
			table := &filter.Table{
				Schema: string(ev.Table.Schema),
				Name:   string(ev.Table.Table),
			}
			needSkip, err := syncer.skipRowsEvent(table, e.Header.EventType)
			c.Assert(err, IsNil)
			c.Assert(needSkip, Equals, res[i][0])
		default:
			continue
		}
		i++
	}
}

func executeSQLAndWait(expectJobNum int) {
	for i := 0; i < 10; i++ {
		time.Sleep(time.Second)

		testJobs.RLock()
		jobNum := len(testJobs.jobs)
		testJobs.RUnlock()

		if jobNum >= expectJobNum {
			break
		}
	}
}

type expectJob struct {
	tp       opType
	sqlInJob string
	args     []interface{}
}

func checkJobs(c *C, jobs []*job, expectJobs []*expectJob) {
	c.Assert(len(jobs), Equals, len(expectJobs), Commentf("jobs = %q", jobs))
	for i, job := range jobs {
		c.Log(i, job.tp, job.ddls, job.sql, job.args)

		c.Assert(job.tp, Equals, expectJobs[i].tp)
		if job.tp == ddl {
			c.Assert(job.ddls[0], Equals, expectJobs[i].sqlInJob)
		} else {
			c.Assert(job.sql, Equals, expectJobs[i].sqlInJob)
			c.Assert(job.args, DeepEquals, expectJobs[i].args)
		}
	}
}

var testJobs struct {
	sync.RWMutex
	jobs []*job
}

func (s *Syncer) mockFinishJob(jobs []*expectJob) {
	for _, job := range jobs {
		switch job.tp {
		case ddl, insert, update, del, flush:
			s.addCount(true, "test", job.tp, 1, &filter.Table{})
		}
	}
}

func (s *Syncer) addJobToMemory(job *job) error {
	log.L().Info("add job to memory", zap.Stringer("job", job))

	switch job.tp {
	case ddl, insert, update, del, flush:
		s.addCount(false, "test", job.tp, 1, &filter.Table{})
		testJobs.Lock()
		testJobs.jobs = append(testJobs.jobs, job)
		testJobs.Unlock()
	}

	switch job.tp {
	case xid:
		s.saveGlobalPoint(job.location)
		s.checkpoint.(*RemoteCheckPoint).globalPoint.flush()
	case ddl:
		s.saveGlobalPoint(job.location)
		s.checkpoint.(*RemoteCheckPoint).globalPoint.flush()
		for sourceSchema, tbs := range job.sourceTbls {
			if len(sourceSchema) == 0 {
				continue
			}
			for _, sourceTable := range tbs {
				s.saveTablePoint(sourceTable, job.location)
				s.checkpoint.(*RemoteCheckPoint).points[sourceSchema][sourceTable.Name].flush()
			}
		}
		s.resetShardingGroup(job.targetTable)
	case insert, update, del:
		for sourceSchema, tbs := range job.sourceTbls {
			if len(sourceSchema) == 0 {
				continue
			}
			for _, sourceTable := range tbs {
				s.saveTablePoint(sourceTable, job.currentLocation)
				s.checkpoint.(*RemoteCheckPoint).points[sourceSchema][sourceTable.Name].flush()
			}
		}
	}

	return nil
}

func (s *Syncer) setupMockCheckpoint(c *C, checkPointDBConn *sql.Conn, checkPointMock sqlmock.Sqlmock) {
	checkPointMock.ExpectBegin()
	checkPointMock.ExpectExec(fmt.Sprintf("CREATE SCHEMA IF NOT EXISTS `%s`", s.cfg.MetaSchema)).WillReturnResult(sqlmock.NewResult(1, 1))
	checkPointMock.ExpectCommit()
	checkPointMock.ExpectBegin()
	checkPointMock.ExpectExec(fmt.Sprintf("CREATE TABLE IF NOT EXISTS `%s`.`%s`", s.cfg.MetaSchema, cputil.SyncerCheckpoint(s.cfg.Name))).WillReturnResult(sqlmock.NewResult(1, 1))
	checkPointMock.ExpectCommit()

	// mock syncer.checkpoint.Init() function
	s.checkpoint.(*RemoteCheckPoint).dbConn = &dbconn.DBConn{Cfg: s.cfg, BaseConn: conn.NewBaseConn(checkPointDBConn, &retry.FiniteRetryStrategy{})}
	c.Assert(s.checkpoint.(*RemoteCheckPoint).prepare(tcontext.Background()), IsNil)
}

func (s *testSyncerSuite) TestTrackDownstreamTableWontOverwrite(c *C) {
	syncer := Syncer{}
	ctx := context.Background()
	tctx := tcontext.Background()

	db, mock, err := sqlmock.New()
	c.Assert(err, IsNil)
	dbConn, err := db.Conn(ctx)
	c.Assert(err, IsNil)
	baseConn := conn.NewBaseConn(dbConn, &retry.FiniteRetryStrategy{})
	syncer.ddlDBConn = &dbconn.DBConn{Cfg: s.cfg, BaseConn: baseConn}
	syncer.schemaTracker, err = schema.NewTracker(ctx, s.cfg.Name, defaultTestSessionCfg, baseConn)
	c.Assert(err, IsNil)

	upTable := &filter.Table{
		Schema: "test",
		Name:   "up",
	}
	downTable := &filter.Table{
		Schema: "test",
		Name:   "down",
	}
	createTableSQL := "CREATE TABLE up (c1 int, c2 int);"

	mock.ExpectQuery("SHOW VARIABLES LIKE 'sql_mode'").WillReturnRows(
		sqlmock.NewRows([]string{"Variable_name", "Value"}).AddRow("sql_mode", ""))
	mock.ExpectQuery("SHOW CREATE TABLE.*").WillReturnRows(
		sqlmock.NewRows([]string{"Table", "Create Table"}).
			AddRow(downTable.Name, " CREATE TABLE `"+downTable.Name+"` (\n  `c` int(11) DEFAULT NULL\n) ENGINE=InnoDB DEFAULT CHARSET=utf8mb4 COLLATE=utf8mb4_bin"))

	c.Assert(syncer.schemaTracker.CreateSchemaIfNotExists(upTable.Schema), IsNil)
	c.Assert(syncer.schemaTracker.Exec(ctx, "test", createTableSQL), IsNil)
	ti, err := syncer.getTableInfo(tctx, upTable, downTable)
	c.Assert(err, IsNil)
	c.Assert(ti.Columns, HasLen, 2)
	c.Assert(syncer.trackTableInfoFromDownstream(tctx, upTable, downTable), IsNil)
	newTi, err := syncer.getTableInfo(tctx, upTable, downTable)
	c.Assert(err, IsNil)
	c.Assert(newTi, DeepEquals, ti)
	c.Assert(mock.ExpectationsWereMet(), IsNil)
}

func (s *testSyncerSuite) TestDownstreamTableHasAutoRandom(c *C) {
	syncer := Syncer{}
	ctx := context.Background()
	tctx := tcontext.Background()

	db, mock, err := sqlmock.New()
	c.Assert(err, IsNil)
	dbConn, err := db.Conn(ctx)
	c.Assert(err, IsNil)
	baseConn := conn.NewBaseConn(dbConn, &retry.FiniteRetryStrategy{})
	syncer.ddlDBConn = &dbconn.DBConn{Cfg: s.cfg, BaseConn: baseConn}
	syncer.schemaTracker, err = schema.NewTracker(ctx, s.cfg.Name, defaultTestSessionCfg, baseConn)
	c.Assert(err, IsNil)

	schemaName := "test"
	tableName := "tbl"
	table := &filter.Table{
		Schema: "test",
		Name:   "tbl",
	}

	mock.ExpectQuery("SHOW VARIABLES LIKE 'sql_mode'").WillReturnRows(
		sqlmock.NewRows([]string{"Variable_name", "Value"}).AddRow("sql_mode", ""))
	// create table t (c bigint primary key auto_random);
	mock.ExpectQuery("SHOW CREATE TABLE.*").WillReturnRows(
		sqlmock.NewRows([]string{"Table", "Create Table"}).
			AddRow(tableName, " CREATE TABLE `"+tableName+"` (\n  `c` bigint(20) NOT NULL /*T![auto_rand] AUTO_RANDOM(5) */,\n  PRIMARY KEY (`c`)\n) ENGINE=InnoDB DEFAULT CHARSET=utf8mb4 COLLATE=utf8mb4_bin"))

	c.Assert(syncer.schemaTracker.CreateSchemaIfNotExists(schemaName), IsNil)
	c.Assert(syncer.trackTableInfoFromDownstream(tctx, table, table), IsNil)
	ti, err := syncer.getTableInfo(tctx, table, table)
	c.Assert(err, IsNil)
	c.Assert(mock.ExpectationsWereMet(), IsNil)

	c.Assert(syncer.schemaTracker.DropTable(table), IsNil)
	sql := "create table tbl (c bigint primary key);"
	c.Assert(syncer.schemaTracker.Exec(ctx, schemaName, sql), IsNil)
	ti2, err := syncer.getTableInfo(tctx, table, table)
	c.Assert(err, IsNil)

	ti.ID = ti2.ID
	ti.UpdateTS = ti2.UpdateTS

	c.Assert(ti, DeepEquals, ti2)

	// test if user set ON clustered index, no need to modify
	sessionCfg := map[string]string{
		"sql_mode":                "ONLY_FULL_GROUP_BY,STRICT_TRANS_TABLES,NO_ZERO_IN_DATE,NO_ZERO_DATE,ERROR_FOR_DIVISION_BY_ZERO,NO_AUTO_CREATE_USER,NO_ENGINE_SUBSTITUTION",
		"tidb_skip_utf8_check":    "0",
		schema.TiDBClusteredIndex: "ON",
	}
	syncer.schemaTracker, err = schema.NewTracker(ctx, s.cfg.Name, sessionCfg, baseConn)
	c.Assert(err, IsNil)
	v, ok := syncer.schemaTracker.GetSystemVar(schema.TiDBClusteredIndex)
	c.Assert(v, Equals, "ON")
	c.Assert(ok, IsTrue)

	mock.ExpectQuery("SHOW VARIABLES LIKE 'sql_mode'").WillReturnRows(
		sqlmock.NewRows([]string{"Variable_name", "Value"}).AddRow("sql_mode", ""))
	// create table t (c bigint primary key auto_random);
	mock.ExpectQuery("SHOW CREATE TABLE.*").WillReturnRows(
		sqlmock.NewRows([]string{"Table", "Create Table"}).
			AddRow(tableName, " CREATE TABLE `"+tableName+"` (\n  `c` bigint(20) NOT NULL /*T![auto_rand] AUTO_RANDOM(5) */,\n  PRIMARY KEY (`c`)\n) ENGINE=InnoDB DEFAULT CHARSET=utf8mb4 COLLATE=utf8mb4_bin"))

	c.Assert(syncer.schemaTracker.CreateSchemaIfNotExists(schemaName), IsNil)
	c.Assert(syncer.trackTableInfoFromDownstream(tctx, table, table), IsNil)
	ti, err = syncer.getTableInfo(tctx, table, table)
	c.Assert(err, IsNil)
	c.Assert(mock.ExpectationsWereMet(), IsNil)

	c.Assert(syncer.schemaTracker.DropTable(table), IsNil)
	sql = "create table tbl (c bigint primary key auto_random);"
	c.Assert(syncer.schemaTracker.Exec(ctx, schemaName, sql), IsNil)
	ti2, err = syncer.getTableInfo(tctx, table, table)
	c.Assert(err, IsNil)

	ti.ID = ti2.ID
	ti.UpdateTS = ti2.UpdateTS

	c.Assert(ti, DeepEquals, ti2)
}

func (s *testSyncerSuite) TestExecuteSQLSWithIgnore(c *C) {
	db, mock, err := sqlmock.New()
	c.Assert(err, IsNil)
	dbConn, err := db.Conn(context.Background())
	c.Assert(err, IsNil)
	conn := &dbconn.DBConn{
		BaseConn: &conn.BaseConn{
			DBConn:        dbConn,
			RetryStrategy: &retry.FiniteRetryStrategy{},
		},
		Cfg: &config.SubTaskConfig{
			Name: "test",
		},
	}

	sqls := []string{"alter table t1 add column a int", "alter table t1 add column b int"}

	// will ignore the first error, and continue execute the second sql
	mock.ExpectBegin()
	mock.ExpectExec(sqls[0]).WillReturnError(newMysqlErr(uint16(infoschema.ErrColumnExists.Code()), "column a already exists"))
	mock.ExpectExec(sqls[1]).WillReturnResult(sqlmock.NewResult(1, 1))
	mock.ExpectCommit()

	tctx := tcontext.Background().WithLogger(log.With(zap.String("test", "TestExecuteSQLSWithIgnore")))
	n, err := conn.ExecuteSQLWithIgnore(tctx, ignoreDDLError, sqls)
	c.Assert(err, IsNil)
	c.Assert(n, Equals, 2)

	// will return error when execute the first sql
	mock.ExpectBegin()
	mock.ExpectExec(sqls[0]).WillReturnError(newMysqlErr(uint16(infoschema.ErrColumnExists.Code()), "column a already exists"))
	mock.ExpectRollback()

	n, err = conn.ExecuteSQL(tctx, sqls)
	c.Assert(err, ErrorMatches, ".*column a already exists.*")
	c.Assert(n, Equals, 0)

	c.Assert(mock.ExpectationsWereMet(), IsNil)
}<|MERGE_RESOLUTION|>--- conflicted
+++ resolved
@@ -260,14 +260,9 @@
 	}
 
 	p := parser.New()
-<<<<<<< HEAD
-	var err error
-	syncer := NewSyncer(s.cfg, nil, nil)
-=======
 	cfg, err := s.cfg.Clone()
 	c.Assert(err, IsNil)
-	syncer := NewSyncer(cfg, nil)
->>>>>>> 5fc77814
+	syncer := NewSyncer(cfg, nil, nil)
 	syncer.baList, err = filter.New(syncer.cfg.CaseSensitive, syncer.cfg.BAList)
 	c.Assert(err, IsNil)
 	err = syncer.genRouter()
@@ -372,14 +367,9 @@
 	}
 
 	p := parser.New()
-<<<<<<< HEAD
-	var err error
-	syncer := NewSyncer(s.cfg, nil, nil)
-=======
 	cfg, err := s.cfg.Clone()
 	c.Assert(err, IsNil)
-	syncer := NewSyncer(cfg, nil)
->>>>>>> 5fc77814
+	syncer := NewSyncer(cfg, nil, nil)
 	syncer.baList, err = filter.New(syncer.cfg.CaseSensitive, syncer.cfg.BAList)
 	c.Assert(err, IsNil)
 	c.Assert(syncer.genRouter(), IsNil)
@@ -413,14 +403,9 @@
 	res := []bool{true, true, false, false, true, true, true, true, true, true, false, false}
 
 	p := parser.New()
-<<<<<<< HEAD
-	var err error
-	syncer := NewSyncer(s.cfg, nil, nil)
-=======
 	cfg, err := s.cfg.Clone()
 	c.Assert(err, IsNil)
-	syncer := NewSyncer(cfg, nil)
->>>>>>> 5fc77814
+	syncer := NewSyncer(cfg, nil, nil)
 	syncer.baList, err = filter.New(syncer.cfg.CaseSensitive, syncer.cfg.BAList)
 	c.Assert(err, IsNil)
 	c.Assert(syncer.genRouter(), IsNil)
@@ -511,14 +496,9 @@
 	}
 
 	p := parser.New()
-<<<<<<< HEAD
-	var err error
-	syncer := NewSyncer(s.cfg, nil, nil)
-=======
 	cfg, err := s.cfg.Clone()
 	c.Assert(err, IsNil)
-	syncer := NewSyncer(cfg, nil)
->>>>>>> 5fc77814
+	syncer := NewSyncer(cfg, nil, nil)
 	syncer.baList, err = filter.New(syncer.cfg.CaseSensitive, syncer.cfg.BAList)
 	c.Assert(err, IsNil)
 	c.Assert(syncer.genRouter(), IsNil)
@@ -610,13 +590,9 @@
 	p := parser.New()
 	var err error
 
-<<<<<<< HEAD
-	syncer := NewSyncer(s.cfg, nil, nil)
-=======
 	cfg, err := s.cfg.Clone()
 	c.Assert(err, IsNil)
-	syncer := NewSyncer(cfg, nil)
->>>>>>> 5fc77814
+	syncer := NewSyncer(cfg, nil, nil)
 	c.Assert(syncer.genRouter(), IsNil)
 
 	syncer.binlogFilter, err = bf.NewBinlogEvent(false, s.cfg.FilterRules)
@@ -733,83 +709,13 @@
 }
 
 func (s *testSyncerSuite) TestcheckpointID(c *C) {
-<<<<<<< HEAD
-	syncer := NewSyncer(s.cfg, nil, nil)
-=======
 	cfg, err := s.cfg.Clone()
 	c.Assert(err, IsNil)
-	syncer := NewSyncer(cfg, nil)
->>>>>>> 5fc77814
+	syncer := NewSyncer(cfg, nil, nil)
 	checkpointID := syncer.checkpointID()
 	c.Assert(checkpointID, Equals, "101")
 }
 
-<<<<<<< HEAD
-func (s *testSyncerSuite) TestCasuality(c *C) {
-	p := parser.New()
-	se := mock.NewContext()
-	schema := "create table tb(a int primary key, b int unique);"
-	ti, err := createTableInfo(p, se, int64(0), schema)
-	c.Assert(err, IsNil)
-	insertValues := [][]interface{}{
-		{1, 2},
-		{3, 4},
-		{4, 1},
-		{1, 4}, // this insert conflict with the first one
-	}
-	keys := make([][]string, len(insertValues))
-	for i := range insertValues {
-		keys[i] = genMultipleKeys(ti, insertValues[i], "tb")
-	}
-
-	s.cfg.WorkerCount = 1
-	syncer := NewSyncer(s.cfg, nil, nil)
-	syncer.jobs = []chan *job{make(chan *job, 1)}
-	syncer.queueBucketMapping = []string{"queue_0", adminQueueName}
-
-	var wg sync.WaitGroup
-	wg.Add(1)
-	go func() {
-		defer wg.Done()
-		job := <-syncer.jobs[0]
-		c.Assert(job.tp, Equals, flush)
-		syncer.jobWg.Done()
-	}()
-
-	// no conflict
-	key1, err := syncer.resolveCasuality(keys[0])
-	c.Assert(err, IsNil)
-	c.Assert(key1, Equals, keys[0][0])
-
-	key2, err := syncer.resolveCasuality(keys[1])
-	c.Assert(err, IsNil)
-	c.Assert(key2, Equals, keys[1][0])
-
-	key3, err := syncer.resolveCasuality(keys[2])
-	c.Assert(err, IsNil)
-	c.Assert(key3, Equals, keys[2][0])
-
-	// will detect casuality and add a flush job
-	db, mock, err := sqlmock.New()
-	c.Assert(err, IsNil)
-	dbConn, err := db.Conn(context.Background())
-	c.Assert(err, IsNil)
-
-	syncer.setupMockCheckpoint(c, dbConn, mock)
-	mock.ExpectBegin()
-	mock.ExpectExec(".*INSERT INTO .* VALUES.* ON DUPLICATE KEY UPDATE.*").WillReturnResult(sqlmock.NewResult(0, 1))
-	mock.ExpectCommit()
-	key4, err := syncer.resolveCasuality(keys[3])
-	c.Assert(err, IsNil)
-	c.Assert(key4, Equals, keys[3][0])
-	if err := mock.ExpectationsWereMet(); err != nil {
-		c.Errorf("checkpoint db unfulfilled expectations: %s", err)
-	}
-	wg.Wait()
-}
-
-=======
->>>>>>> 5fc77814
 // TODO: add `TestSharding` later.
 
 func (s *testSyncerSuite) TestRun(c *C) {
@@ -854,13 +760,9 @@
 	s.cfg.WorkerCount = 2
 	s.cfg.MaxRetry = 1
 
-<<<<<<< HEAD
-	syncer := NewSyncer(s.cfg, nil, nil)
-=======
 	cfg, err := s.cfg.Clone()
 	c.Assert(err, IsNil)
-	syncer := NewSyncer(cfg, nil)
->>>>>>> 5fc77814
+	syncer := NewSyncer(cfg, nil, nil)
 	syncer.cfg.CheckpointFlushInterval = 30
 	syncer.fromDB = &dbconn.UpStreamConn{BaseDB: conn.NewBaseDB(db, func() {})}
 	syncer.toDBConns = []*dbconn.DBConn{
@@ -1106,13 +1008,9 @@
 		},
 	}
 
-<<<<<<< HEAD
-	syncer := NewSyncer(s.cfg, nil, nil)
-=======
 	cfg, err := s.cfg.Clone()
 	c.Assert(err, IsNil)
-	syncer := NewSyncer(cfg, nil)
->>>>>>> 5fc77814
+	syncer := NewSyncer(cfg, nil, nil)
 	syncer.fromDB = &dbconn.UpStreamConn{BaseDB: conn.NewBaseDB(db, func() {})}
 	syncer.toDBConns = []*dbconn.DBConn{
 		{Cfg: s.cfg, BaseConn: conn.NewBaseConn(dbConn, &retry.FiniteRetryStrategy{})},
@@ -1298,13 +1196,9 @@
 	checkPointDBConn, err := checkPointDB.Conn(context.Background())
 	c.Assert(err, IsNil)
 
-<<<<<<< HEAD
-	syncer := NewSyncer(s.cfg, nil, nil)
-=======
 	cfg, err := s.cfg.Clone()
 	c.Assert(err, IsNil)
-	syncer := NewSyncer(cfg, nil)
->>>>>>> 5fc77814
+	syncer := NewSyncer(cfg, nil, nil)
 	syncer.toDBConns = []*dbconn.DBConn{
 		{Cfg: s.cfg, BaseConn: conn.NewBaseConn(dbConn, &retry.FiniteRetryStrategy{})},
 		{Cfg: s.cfg, BaseConn: conn.NewBaseConn(dbConn, &retry.FiniteRetryStrategy{})},
