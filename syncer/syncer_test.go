--- conflicted
+++ resolved
@@ -28,11 +28,8 @@
 
 	sqlmock "github.com/DATA-DOG/go-sqlmock"
 	"github.com/pingcap/failpoint"
-<<<<<<< HEAD
 	"github.com/pingcap/parser/ast"
 	"github.com/pingcap/parser/model"
-=======
->>>>>>> 761b0481
 	"github.com/pingcap/tidb/infoschema"
 	"github.com/pingcap/tidb/util/mock"
 
@@ -1339,7 +1336,6 @@
 	}
 
 	for _, ca := range cases {
-<<<<<<< HEAD
 		stmt, err := qec.p.ParseOneStmt(ca.sql, "", "")
 		c.Assert(err, IsNil)
 
@@ -1353,18 +1349,11 @@
 		}
 
 		sqlDDL, err := parserpkg.RenameDDLTable(stmt, routedTables)
-=======
-		ddlInfo, err := syncer.routeDDL(p, testDB, ca.sql)
->>>>>>> 761b0481
 		c.Assert(err, IsNil)
 
 		ca.callback()
 
-<<<<<<< HEAD
 		c.Assert(syncer.trackDDL(testDB, sqlDDL, [][]*filter.Table{originTables, routedTables}, stmt, ec), IsNil)
-=======
-		c.Assert(syncer.trackDDL(testDB, ddlInfo, ec), IsNil)
->>>>>>> 761b0481
 		c.Assert(syncer.schemaTracker.Reset(), IsNil)
 		c.Assert(mock.ExpectationsWereMet(), IsNil)
 		c.Assert(checkPointMock.ExpectationsWereMet(), IsNil)
