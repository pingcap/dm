--- conflicted
+++ resolved
@@ -29,10 +29,7 @@
 	"github.com/pingcap/dm/syncer/dbconn"
 
 	"github.com/pingcap/failpoint"
-<<<<<<< HEAD
 	"github.com/pingcap/parser"
-=======
->>>>>>> d2dc22df
 	"github.com/pingcap/parser/ast"
 	"github.com/pingcap/parser/model"
 	"github.com/pingcap/tidb-tools/pkg/dbutil"
@@ -571,25 +568,6 @@
 	return r.storage.CheckAndUpdate(tctx, schemas, tables, r.RealName)
 }
 
-<<<<<<< HEAD
-// renameOnlineDDLTable renames the given ddl sqls by given targetTable.
-func renameOnlineDDLTable(p *parser.Parser, targetTable *filter.Table, sqls []string) ([]string, error) {
-	renamedSQLs := make([]string, 0, len(sqls))
-	targetTables := []*filter.Table{targetTable}
-	for _, sql := range sqls {
-		stmt, err := p.ParseOneStmt(sql, "", "")
-		if err != nil {
-			return nil, terror.ErrSyncerUnitParseStmt.New(err.Error())
-		}
-
-		sql, err = parserpkg.RenameDDLTable(stmt, targetTables)
-		if err != nil {
-			return nil, err
-		}
-		renamedSQLs = append(renamedSQLs, sql)
-	}
-	return renamedSQLs, nil
-=======
 // CheckRegex checks the regex of shadow/trash table rules and reports an error if a ddl event matches only either of the rules.
 func (r *RealOnlinePlugin) CheckRegex(stmt ast.StmtNode, schema string, flavor utils.LowerCaseTableNamesFlavor) error {
 	var (
@@ -668,5 +646,23 @@
 		tb = &filter.Table{Schema: t.Schema.L, Name: t.Name.L}
 	}
 	return tb
->>>>>>> d2dc22df
+}
+
+// renameOnlineDDLTable renames the given ddl sqls by given targetTable.
+func renameOnlineDDLTable(p *parser.Parser, targetTable *filter.Table, sqls []string) ([]string, error) {
+	renamedSQLs := make([]string, 0, len(sqls))
+	targetTables := []*filter.Table{targetTable}
+	for _, sql := range sqls {
+		stmt, err := p.ParseOneStmt(sql, "", "")
+		if err != nil {
+			return nil, terror.ErrSyncerUnitParseStmt.New(err.Error())
+		}
+
+		sql, err = parserpkg.RenameDDLTable(stmt, targetTables)
+		if err != nil {
+			return nil, err
+		}
+		renamedSQLs = append(renamedSQLs, sql)
+	}
+	return renamedSQLs, nil
 }