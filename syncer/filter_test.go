--- conflicted
+++ resolved
@@ -56,12 +56,8 @@
 			IgnoreTables: []*filter.Table{{Schema: "s1", Name: "test"}},
 		},
 	}
-<<<<<<< HEAD
 	syncer := NewSyncer(cfg, nil, nil)
-=======
-	syncer := NewSyncer(cfg, nil)
 	c.Assert(syncer.genRouter(), IsNil)
->>>>>>> f13fe580
 	var err error
 	syncer.baList, err = filter.New(syncer.cfg.CaseSensitive, syncer.cfg.BAList)
 	c.Assert(err, IsNil)
