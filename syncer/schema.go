// Copyright 2020 PingCAP, Inc.
//
// Licensed under the Apache License, Version 2.0 (the "License");
// you may not use this file except in compliance with the License.
// You may obtain a copy of the License at
//
//     http://www.apache.org/licenses/LICENSE-2.0
//
// Unless required by applicable law or agreed to in writing, software
// distributed under the License is distributed on an "AS IS" BASIS,
// See the License for the specific language governing permissions and
// limitations under the License.

package syncer

import (
	"context"
	"strings"

	"github.com/pingcap/parser/ast"
	"github.com/pingcap/parser/format"
	"github.com/pingcap/parser/model"
	"github.com/pingcap/tidb-tools/pkg/filter"
	"go.uber.org/zap"

	"github.com/pingcap/dm/dm/config"
	"github.com/pingcap/dm/dm/pb"
	tcontext "github.com/pingcap/dm/pkg/context"
	"github.com/pingcap/dm/pkg/log"
	"github.com/pingcap/dm/pkg/schema"
	"github.com/pingcap/dm/pkg/terror"
)

// OperateSchema operates schema for an upstream table.
func (s *Syncer) OperateSchema(ctx context.Context, req *pb.OperateWorkerSchemaRequest) (createTableStr string, err error) {
	sourceTable := &filter.Table{
		Schema: req.Database,
		Name:   req.Table,
	}
	switch req.Op {
	case pb.SchemaOp_GetSchema:
		// we only try to get schema from schema-tracker now.
		// in other words, we can not get the schema if any DDL/DML has been replicated, or set a schema previously.
		return s.schemaTracker.GetCreateTable(ctx, sourceTable)
	case pb.SchemaOp_SetSchema:
		// for set schema, we must ensure it's a valid `CREATE TABLE` statement.
		// now, we only set schema for schema-tracker,
		// if want to update the one in checkpoint, it should wait for the flush of checkpoint.
		parser2, err := s.fromDB.GetParser(ctx)
		if err != nil {
			return "", err
		}
		node, err := parser2.ParseOneStmt(req.Schema, "", "")
		if err != nil {
			return "", terror.ErrSchemaTrackerInvalidCreateTableStmt.Delegate(err, req.Schema)
		}
		stmt, ok := node.(*ast.CreateTableStmt)
		if !ok {
			return "", terror.ErrSchemaTrackerInvalidCreateTableStmt.Generate(req.Schema)
		}
		// ensure correct table name.
		stmt.Table.Schema = model.NewCIStr(req.Database)
		stmt.Table.Name = model.NewCIStr(req.Table)
		stmt.IfNotExists = false // we must ensure drop the previous one.

		var newCreateSQLBuilder strings.Builder
		restoreCtx := format.NewRestoreCtx(format.DefaultRestoreFlags, &newCreateSQLBuilder)
		if err = stmt.Restore(restoreCtx); err != nil {
			return "", terror.ErrSchemaTrackerRestoreStmtFail.Delegate(err)
		}
		newSQL := newCreateSQLBuilder.String()

		// drop the previous schema first.
		err = s.schemaTracker.DropTable(sourceTable)
		if err != nil && !schema.IsTableNotExists(err) {
			return "", terror.ErrSchemaTrackerCannotDropTable.Delegate(err, sourceTable)
		}
		err = s.schemaTracker.CreateSchemaIfNotExists(req.Database)
		if err != nil {
			return "", terror.ErrSchemaTrackerCannotCreateSchema.Delegate(err, req.Database)
		}
		err = s.schemaTracker.Exec(ctx, req.Database, newSQL)
		if err != nil {
			return "", terror.ErrSchemaTrackerCannotCreateTable.Delegate(err, sourceTable)
		}

		s.exprFilterGroup.ResetExprs(sourceTable)

		if !req.Flush && !req.Sync {
			break
		}

		ti, err := s.schemaTracker.GetTableInfo(sourceTable)
		if err != nil {
			return "", err
		}

		if req.Flush {
			log.L().Info("flush table info", zap.String("table info", newSQL))
			err = s.checkpoint.FlushPointWithTableInfo(tcontext.NewContext(ctx, log.L()), sourceTable, ti)
			if err != nil {
				return "", err
			}
		}

		if req.Sync {
			if s.cfg.ShardMode != config.ShardOptimistic {
				log.L().Warn("ignore --sync flag", zap.String("shard mode", s.cfg.ShardMode))
				break
			}
<<<<<<< HEAD
			downTable := s.route(table)
=======
			targetTable := s.route(sourceTable)
>>>>>>> 761b0481
			// use new table info as tableInfoBefore, we can also use the origin table from schemaTracker
			info := s.optimist.ConstructInfo(req.Database, req.Table, targetTable.Schema, targetTable.Name, []string{""}, ti, []*model.TableInfo{ti})
			info.IgnoreConflict = true
			log.L().Info("sync info with operate-schema", zap.String("info", info.ShortString()))
			_, err = s.optimist.PutInfo(info)
			if err != nil {
				return "", err
			}
		}

	case pb.SchemaOp_RemoveSchema:
		// we only drop the schema in the schema-tracker now,
		// so if we drop the schema and continue to replicate any DDL/DML, it will try to get schema from downstream again.
		return "", s.schemaTracker.DropTable(sourceTable)
	}
	return "", nil
}<|MERGE_RESOLUTION|>--- conflicted
+++ resolved
@@ -108,11 +108,7 @@
 				log.L().Warn("ignore --sync flag", zap.String("shard mode", s.cfg.ShardMode))
 				break
 			}
-<<<<<<< HEAD
-			downTable := s.route(table)
-=======
 			targetTable := s.route(sourceTable)
->>>>>>> 761b0481
 			// use new table info as tableInfoBefore, we can also use the origin table from schemaTracker
 			info := s.optimist.ConstructInfo(req.Database, req.Table, targetTable.Schema, targetTable.Name, []string{""}, ti, []*model.TableInfo{ti})
 			info.IgnoreConflict = true
