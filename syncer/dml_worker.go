// Copyright 2021 PingCAP, Inc.
//
// Licensed under the Apache License, Version 2.0 (the "License");
// you may not use this file except in compliance with the License.
// You may obtain a copy of the License at
//
//     http://www.apache.org/licenses/LICENSE-2.0
//
// Unless required by applicable law or agreed to in writing, software
// distributed under the License is distributed on an "AS IS" BASIS,
// See the License for the specific language governing permissions and
// limitations under the License.

package syncer

import (
	"sync"
	"time"

	"github.com/pingcap/errors"
	"github.com/pingcap/failpoint"
	"github.com/pingcap/tidb-tools/pkg/filter"
	"go.uber.org/zap"

	tcontext "github.com/pingcap/dm/pkg/context"
	"github.com/pingcap/dm/pkg/log"
	"github.com/pingcap/dm/pkg/terror"
	"github.com/pingcap/dm/pkg/utils"
	"github.com/pingcap/dm/syncer/dbconn"
	"github.com/pingcap/dm/syncer/metrics"
)

// DMLWorker is used to sync dml.
type DMLWorker struct {
<<<<<<< HEAD
	batch          int
	workerCount    int
	chanSize       int
	multipleRows   bool
	toDBConns      []*dbconn.DBConn
	tctx           *tcontext.Context
	causalityWg    sync.WaitGroup
	connectionPool *brutils.WorkerPool
	logger         log.Logger
=======
	batch       int
	workerCount int
	chanSize    int
	toDBConns   []*dbconn.DBConn
	tctx        *tcontext.Context
	wg          sync.WaitGroup
	logger      log.Logger
>>>>>>> dc358f51

	// for metrics
	task   string
	source string
	worker string

	// callback func
	// TODO: refine callback func
	successFunc  func(int, []*job)
	fatalFunc    func(*job, error)
	lagFunc      func(*job, int)
	addCountFunc func(bool, string, opType, int64, *filter.Table)

	// channel
	inCh    chan *job
	flushCh chan *job
}

// dmlWorkerWrap creates and runs a dmlWorker instance and return all workers count and flush job channel.
func dmlWorkerWrap(inCh chan *job, syncer *Syncer) chan *job {
	dmlWorker := &DMLWorker{
<<<<<<< HEAD
		batch:          syncer.cfg.Batch,
		workerCount:    syncer.cfg.WorkerCount,
		chanSize:       syncer.cfg.QueueSize,
		multipleRows:   syncer.cfg.MultipleRows,
		task:           syncer.cfg.Name,
		source:         syncer.cfg.SourceID,
		worker:         syncer.cfg.WorkerName,
		connectionPool: brutils.NewWorkerPool(uint(syncer.cfg.WorkerCount), "dml_connection_pool"),
		logger:         syncer.tctx.Logger.WithFields(zap.String("component", "dml_worker")),
		successFunc:    syncer.successFunc,
		fatalFunc:      syncer.fatalFunc,
		lagFunc:        syncer.updateReplicationJobTS,
		addCountFunc:   syncer.addCount,
		tctx:           syncer.tctx,
		toDBConns:      syncer.toDBConns,
		inCh:           inCh,
		flushCh:        make(chan *job),
=======
		batch:        syncer.cfg.Batch,
		workerCount:  syncer.cfg.WorkerCount,
		chanSize:     syncer.cfg.QueueSize,
		task:         syncer.cfg.Name,
		source:       syncer.cfg.SourceID,
		worker:       syncer.cfg.WorkerName,
		logger:       syncer.tctx.Logger.WithFields(zap.String("component", "dml_worker")),
		successFunc:  syncer.successFunc,
		fatalFunc:    syncer.fatalFunc,
		lagFunc:      syncer.updateReplicationJobTS,
		addCountFunc: syncer.addCount,
		tctx:         syncer.tctx,
		toDBConns:    syncer.toDBConns,
		inCh:         inCh,
		flushCh:      make(chan *job),
>>>>>>> dc358f51
	}

	go func() {
		dmlWorker.run()
		dmlWorker.close()
	}()
	return dmlWorker.flushCh
}

// close closes outer channel.
func (w *DMLWorker) close() {
	close(w.flushCh)
}

// run distribute jobs by queueBucket.
func (w *DMLWorker) run() {
	jobChs := make([]chan *job, w.workerCount)

	for i := 0; i < w.workerCount; i++ {
		jobChs[i] = make(chan *job, w.chanSize)
		go w.executeJobs(i, jobChs[i])
	}

	defer func() {
		for i := 0; i < w.workerCount; i++ {
			close(jobChs[i])
		}
	}()

	queueBucketMapping := make([]string, w.workerCount)
	for i := 0; i < w.workerCount; i++ {
		queueBucketMapping[i] = queueBucketName(i)
	}

	for j := range w.inCh {
		metrics.QueueSizeGauge.WithLabelValues(w.task, "dml_worker_input", w.source).Set(float64(len(w.inCh)))
		if j.tp == flush || j.tp == conflict {
			if j.tp == conflict {
				w.addCountFunc(false, adminQueueName, j.tp, 1, j.targetTable)
			}
			w.wg.Add(w.workerCount)
			// flush for every DML queue
			for i, jobCh := range jobChs {
				startTime := time.Now()
				jobCh <- j
				metrics.AddJobDurationHistogram.WithLabelValues(j.tp.String(), w.task, queueBucketMapping[i], w.source).Observe(time.Since(startTime).Seconds())
			}
			w.wg.Wait()
			if j.tp == conflict {
				w.addCountFunc(true, adminQueueName, j.tp, 1, j.targetTable)
			} else {
				w.flushCh <- j
			}
		} else {
			queueBucket := int(utils.GenHashKey(j.dml.key)) % w.workerCount
			w.addCountFunc(false, queueBucketMapping[queueBucket], j.tp, 1, j.targetTable)
			startTime := time.Now()
			w.logger.Debug("queue for key", zap.Int("queue", queueBucket), zap.String("key", j.dml.key))
			jobChs[queueBucket] <- j
			metrics.AddJobDurationHistogram.WithLabelValues(j.tp.String(), w.task, queueBucketMapping[queueBucket], w.source).Observe(time.Since(startTime).Seconds())
		}
	}
}

<<<<<<< HEAD
// genMultipleRowsSQL generate multiple row values SQL by different opType.
// insert into tb values(1,1)	‾|
// insert into tb values(2,2)	 |=> insert into tb values (1,1),(2,2),(3,3)
// insert into tb values(3,3)	_|
// update tb set b=1 where a=1	‾|
// update tb set b=2 where a=2	 |=> replace into tb values(1,1),(2,2),(3,3)
// update tb set b=3 where a=3	_|
// delete from tb where a=1,b=1	‾|
// delete from tb where a=2,b=2	 |=> delete from tb where (a,b) in (1,1),(2,2),(3,3)
// delete from tb where a=3,b=3	_|
// group by [opType => table name => columns].
func genMultipleRowsSQL(op opType, dmls []*DML) ([]string, [][]interface{}) {
	// for compacted jobs, all dmlParmas already has same opType
	// so group by table
	if op != null {
		return gendmlsWithSameTable(op, dmls)
	}
	// for causality jobs, group dmls with opType
	return gendmlsWithSameTp(dmls)
}

// genSingleRowSQL generate single row value SQL.
func genSingleRowSQL(dmls []*DML) ([]string, [][]interface{}) {
	queries := make([]string, 0, len(dmls))
	args := make([][]interface{}, 0, len(dmls))
	for _, dml := range dmls {
		query, arg := dml.genSQL()
		queries = append(queries, query...)
		args = append(args, arg...)
	}
	return queries, args
}

=======
>>>>>>> dc358f51
// executeJobs execute jobs in same queueBucket
// All the jobs received should be executed consecutively.
func (w *DMLWorker) executeJobs(queueID int, jobCh chan *job) {
	jobs := make([]*job, 0, w.batch)
	workerJobIdx := dmlWorkerJobIdx(queueID)
	queueBucket := queueBucketName(queueID)
	for j := range jobCh {
		metrics.QueueSizeGauge.WithLabelValues(w.task, queueBucket, w.source).Set(float64(len(jobCh)))

		if j.tp != flush && j.tp != conflict {
			if len(jobs) == 0 {
				// set job TS when received first job of this batch.
				w.lagFunc(j, workerJobIdx)
			}
<<<<<<< HEAD

			// wait for previous jobs executed
			wg.Wait()
			batchJobs := jobs
			wg.Add(1)

			if j.tp == conflict {
				w.connectionPool.ApplyWithID(w.executeBatchJobs(queueID, null, batchJobs, func() {
					wg.Done()
					w.causalityWg.Done()
				}))
			} else {
				w.connectionPool.ApplyWithID(w.executeBatchJobs(queueID, null, batchJobs, func() { wg.Done() }))
=======
			jobs = append(jobs, j)
			if len(jobs) < w.batch && len(jobCh) > 0 {
				continue
>>>>>>> dc358f51
			}
		}

<<<<<<< HEAD
			if j.tp == flush {
				wg.Wait()
				w.flushCh <- j
			}
			jobs = make([]*job, 0, w.batch)
		case <-time.After(waitTime):
			if len(jobs) > 0 {
				failpoint.Inject("syncDMLTicker", func() {
					w.logger.Info("job queue not full, executeSQLs by ticker")
				})
				// wait for previous jobs executed
				wg.Wait()
				batchJobs := jobs
				wg.Add(1)
				w.connectionPool.ApplyWithID(w.executeBatchJobs(queueID, null, batchJobs, func() { wg.Done() }))
				jobs = make([]*job, 0, w.batch)
			} else {
				failpoint.Inject("noJobInQueueLog", func() {
					w.logger.Debug("no job in queue, update lag to zero", zap.Int(
						"workerJobIdx", workerJobIdx), zap.Int64("current ts", time.Now().Unix()))
				})
				w.lagFunc(nil, workerJobIdx)
=======
		failpoint.Inject("syncDMLBatchNotFull", func() {
			if len(jobCh) == 0 && len(jobs) < w.batch {
				w.logger.Info("execute not full job queue")
>>>>>>> dc358f51
			}
		})

		batchJobs := jobs
		w.executeBatchJobs(queueID, batchJobs)
		if j.tp == conflict || j.tp == flush {
			w.wg.Done()
		}

		jobs = jobs[0:0]
		if len(jobCh) == 0 {
			failpoint.Inject("noJobInQueueLog", func() {
				w.logger.Debug("no job in queue, update lag to zero", zap.Int(
					"workerJobIdx", workerJobIdx), zap.Int64("current ts", time.Now().Unix()))
			})
			w.lagFunc(nil, workerJobIdx)
		}
	}
}

// executeBatchJobs execute jobs with batch size.
<<<<<<< HEAD
func (w *DMLWorker) executeBatchJobs(queueID int, op opType, jobs []*job, clearFunc func()) func(uint64) {
	executeJobs := func(id uint64) {
		var (
			affect int
			db     = w.toDBConns[int(id)-1]
			err    error
		)
=======
func (w *DMLWorker) executeBatchJobs(queueID int, jobs []*job) {
	var (
		affect int
		db     = w.toDBConns[queueID]
		err    error
	)
>>>>>>> dc358f51

	defer func() {
		if err == nil {
			w.successFunc(queueID, jobs)
		} else {
			w.fatalFunc(jobs[affect], err)
		}
	}()

<<<<<<< HEAD
		dmls := make([]*DML, 0, len(jobs))
		for _, j := range jobs {
			dmls = append(dmls, j.dml)
		}
		var queries []string
		var args [][]interface{}
		if w.multipleRows {
			queries, args = genMultipleRowsSQL(op, dmls)
		} else {
			queries, args = genSingleRowSQL(dmls)
=======
	if len(jobs) == 0 {
		return
	}
	failpoint.Inject("BlockExecuteSQLs", func(v failpoint.Value) {
		t := v.(int) // sleep time
		w.logger.Info("BlockExecuteSQLs", zap.Any("job", jobs[0]), zap.Int("sleep time", t))
		time.Sleep(time.Second * time.Duration(t))
	})

	failpoint.Inject("failSecondJob", func() {
		if failExecuteSQL && failOnce.CAS(false, true) {
			w.logger.Info("trigger failSecondJob")
			err = terror.ErrDBExecuteFailed.Delegate(errors.New("failSecondJob"), "mock")
			failpoint.Return()
>>>>>>> dc358f51
		}
	})

	queries := make([]string, 0, len(jobs))
	args := make([][]interface{}, 0, len(jobs))
	for _, j := range jobs {
		queries = append(queries, j.sql)
		args = append(args, j.args)
	}
	failpoint.Inject("WaitUserCancel", func(v failpoint.Value) {
		t := v.(int)
		time.Sleep(time.Duration(t) * time.Second)
	})
	// use background context to execute sqls as much as possible
	ctx, cancel := w.tctx.WithTimeout(maxDMLExecutionDuration)
	defer cancel()
	affect, err = db.ExecuteSQL(ctx, queries, args...)
	failpoint.Inject("SafeModeExit", func(val failpoint.Value) {
		if intVal, ok := val.(int); ok && intVal == 4 && len(jobs) > 0 {
			w.logger.Warn("fail to exec DML", zap.String("failpoint", "SafeModeExit"))
			affect, err = 0, terror.ErrDBExecuteFailed.Delegate(errors.New("SafeModeExit"), "mock")
		}
	})
}<|MERGE_RESOLUTION|>--- conflicted
+++ resolved
@@ -32,25 +32,14 @@
 
 // DMLWorker is used to sync dml.
 type DMLWorker struct {
-<<<<<<< HEAD
-	batch          int
-	workerCount    int
-	chanSize       int
-	multipleRows   bool
-	toDBConns      []*dbconn.DBConn
-	tctx           *tcontext.Context
-	causalityWg    sync.WaitGroup
-	connectionPool *brutils.WorkerPool
-	logger         log.Logger
-=======
-	batch       int
-	workerCount int
-	chanSize    int
-	toDBConns   []*dbconn.DBConn
-	tctx        *tcontext.Context
-	wg          sync.WaitGroup
-	logger      log.Logger
->>>>>>> dc358f51
+	batch        int
+	workerCount  int
+	chanSize     int
+	multipleRows bool
+	toDBConns    []*dbconn.DBConn
+	tctx         *tcontext.Context
+	wg           sync.WaitGroup
+	logger       log.Logger
 
 	// for metrics
 	task   string
@@ -72,28 +61,10 @@
 // dmlWorkerWrap creates and runs a dmlWorker instance and return all workers count and flush job channel.
 func dmlWorkerWrap(inCh chan *job, syncer *Syncer) chan *job {
 	dmlWorker := &DMLWorker{
-<<<<<<< HEAD
-		batch:          syncer.cfg.Batch,
-		workerCount:    syncer.cfg.WorkerCount,
-		chanSize:       syncer.cfg.QueueSize,
-		multipleRows:   syncer.cfg.MultipleRows,
-		task:           syncer.cfg.Name,
-		source:         syncer.cfg.SourceID,
-		worker:         syncer.cfg.WorkerName,
-		connectionPool: brutils.NewWorkerPool(uint(syncer.cfg.WorkerCount), "dml_connection_pool"),
-		logger:         syncer.tctx.Logger.WithFields(zap.String("component", "dml_worker")),
-		successFunc:    syncer.successFunc,
-		fatalFunc:      syncer.fatalFunc,
-		lagFunc:        syncer.updateReplicationJobTS,
-		addCountFunc:   syncer.addCount,
-		tctx:           syncer.tctx,
-		toDBConns:      syncer.toDBConns,
-		inCh:           inCh,
-		flushCh:        make(chan *job),
-=======
 		batch:        syncer.cfg.Batch,
 		workerCount:  syncer.cfg.WorkerCount,
 		chanSize:     syncer.cfg.QueueSize,
+		multipleRows: syncer.cfg.MultipleRows,
 		task:         syncer.cfg.Name,
 		source:       syncer.cfg.SourceID,
 		worker:       syncer.cfg.WorkerName,
@@ -106,7 +77,6 @@
 		toDBConns:    syncer.toDBConns,
 		inCh:         inCh,
 		flushCh:      make(chan *job),
->>>>>>> dc358f51
 	}
 
 	go func() {
@@ -171,7 +141,6 @@
 	}
 }
 
-<<<<<<< HEAD
 // genMultipleRowsSQL generate multiple row values SQL by different opType.
 // insert into tb values(1,1)	‾|
 // insert into tb values(2,2)	 |=> insert into tb values (1,1),(2,2),(3,3)
@@ -183,12 +152,7 @@
 // delete from tb where a=2,b=2	 |=> delete from tb where (a,b) in (1,1),(2,2),(3,3)
 // delete from tb where a=3,b=3	_|
 // group by [opType => table name => columns].
-func genMultipleRowsSQL(op opType, dmls []*DML) ([]string, [][]interface{}) {
-	// for compacted jobs, all dmlParmas already has same opType
-	// so group by table
-	if op != null {
-		return gendmlsWithSameTable(op, dmls)
-	}
+func genMultipleRowsSQL(dmls []*DML) ([]string, [][]interface{}) {
 	// for causality jobs, group dmls with opType
 	return gendmlsWithSameTp(dmls)
 }
@@ -205,8 +169,6 @@
 	return queries, args
 }
 
-=======
->>>>>>> dc358f51
 // executeJobs execute jobs in same queueBucket
 // All the jobs received should be executed consecutively.
 func (w *DMLWorker) executeJobs(queueID int, jobCh chan *job) {
@@ -221,56 +183,15 @@
 				// set job TS when received first job of this batch.
 				w.lagFunc(j, workerJobIdx)
 			}
-<<<<<<< HEAD
-
-			// wait for previous jobs executed
-			wg.Wait()
-			batchJobs := jobs
-			wg.Add(1)
-
-			if j.tp == conflict {
-				w.connectionPool.ApplyWithID(w.executeBatchJobs(queueID, null, batchJobs, func() {
-					wg.Done()
-					w.causalityWg.Done()
-				}))
-			} else {
-				w.connectionPool.ApplyWithID(w.executeBatchJobs(queueID, null, batchJobs, func() { wg.Done() }))
-=======
 			jobs = append(jobs, j)
 			if len(jobs) < w.batch && len(jobCh) > 0 {
 				continue
->>>>>>> dc358f51
-			}
-		}
-
-<<<<<<< HEAD
-			if j.tp == flush {
-				wg.Wait()
-				w.flushCh <- j
-			}
-			jobs = make([]*job, 0, w.batch)
-		case <-time.After(waitTime):
-			if len(jobs) > 0 {
-				failpoint.Inject("syncDMLTicker", func() {
-					w.logger.Info("job queue not full, executeSQLs by ticker")
-				})
-				// wait for previous jobs executed
-				wg.Wait()
-				batchJobs := jobs
-				wg.Add(1)
-				w.connectionPool.ApplyWithID(w.executeBatchJobs(queueID, null, batchJobs, func() { wg.Done() }))
-				jobs = make([]*job, 0, w.batch)
-			} else {
-				failpoint.Inject("noJobInQueueLog", func() {
-					w.logger.Debug("no job in queue, update lag to zero", zap.Int(
-						"workerJobIdx", workerJobIdx), zap.Int64("current ts", time.Now().Unix()))
-				})
-				w.lagFunc(nil, workerJobIdx)
-=======
+			}
+		}
+
 		failpoint.Inject("syncDMLBatchNotFull", func() {
 			if len(jobCh) == 0 && len(jobs) < w.batch {
 				w.logger.Info("execute not full job queue")
->>>>>>> dc358f51
 			}
 		})
 
@@ -292,22 +213,12 @@
 }
 
 // executeBatchJobs execute jobs with batch size.
-<<<<<<< HEAD
-func (w *DMLWorker) executeBatchJobs(queueID int, op opType, jobs []*job, clearFunc func()) func(uint64) {
-	executeJobs := func(id uint64) {
-		var (
-			affect int
-			db     = w.toDBConns[int(id)-1]
-			err    error
-		)
-=======
 func (w *DMLWorker) executeBatchJobs(queueID int, jobs []*job) {
 	var (
 		affect int
 		db     = w.toDBConns[queueID]
 		err    error
 	)
->>>>>>> dc358f51
 
 	defer func() {
 		if err == nil {
@@ -317,18 +228,6 @@
 		}
 	}()
 
-<<<<<<< HEAD
-		dmls := make([]*DML, 0, len(jobs))
-		for _, j := range jobs {
-			dmls = append(dmls, j.dml)
-		}
-		var queries []string
-		var args [][]interface{}
-		if w.multipleRows {
-			queries, args = genMultipleRowsSQL(op, dmls)
-		} else {
-			queries, args = genSingleRowSQL(dmls)
-=======
 	if len(jobs) == 0 {
 		return
 	}
@@ -343,15 +242,19 @@
 			w.logger.Info("trigger failSecondJob")
 			err = terror.ErrDBExecuteFailed.Delegate(errors.New("failSecondJob"), "mock")
 			failpoint.Return()
->>>>>>> dc358f51
-		}
-	})
-
-	queries := make([]string, 0, len(jobs))
-	args := make([][]interface{}, 0, len(jobs))
+		}
+	})
+
+	dmls := make([]*DML, 0, len(jobs))
 	for _, j := range jobs {
-		queries = append(queries, j.sql)
-		args = append(args, j.args)
+		dmls = append(dmls, j.dml)
+	}
+	var queries []string
+	var args [][]interface{}
+	if w.multipleRows {
+		queries, args = genMultipleRowsSQL(dmls)
+	} else {
+		queries, args = genSingleRowSQL(dmls)
 	}
 	failpoint.Inject("WaitUserCancel", func(v failpoint.Value) {
 		t := v.(int)
