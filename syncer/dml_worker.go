--- conflicted
+++ resolved
@@ -35,12 +35,8 @@
 type DMLWorker struct {
 	batch          int
 	workerCount    int
-<<<<<<< HEAD
 	chanSize       int
-=======
-	queueSize      int
 	multipleRows   bool
->>>>>>> 100215a1
 	toDBConns      []*dbconn.DBConn
 	tctx           *tcontext.Context
 	causalityWg    sync.WaitGroup
@@ -66,13 +62,13 @@
 	flushCh     chan *job
 }
 
-<<<<<<< HEAD
 // dmlWorkerWrap creates and runs a dmlWorker instance and return all workers count and flush job channel.
-func dmlWorkerWrap(causalityCh chan *job, syncer *Syncer) (int, chan *job) {
+func dmlWorkerWrap(compactedCh chan map[opType][]*job, pullCh chan struct{}, causalityCh chan *job, syncer *Syncer) (int, chan *job) {
 	dmlWorker := &DMLWorker{
 		batch:          syncer.cfg.Batch,
 		workerCount:    syncer.cfg.WorkerCount,
 		chanSize:       syncer.cfg.QueueSize,
+		multipleRows:   syncer.cfg.MultipleRows,
 		task:           syncer.cfg.Name,
 		source:         syncer.cfg.SourceID,
 		worker:         syncer.cfg.WorkerName,
@@ -84,46 +80,20 @@
 		addCountFunc:   syncer.addCount,
 		tctx:           syncer.tctx,
 		toDBConns:      syncer.toDBConns,
+		compactedCh:    compactedCh,
+		pullCh:         pullCh,
 		causalityCh:    causalityCh,
 		flushCh:        make(chan *job),
-=======
-// newDMLWorker creates new DML Worker.
-func newDMLWorker(batch, workerCount, queueSize int, multipleRows bool, pLogger *log.Logger, task, source, worker string,
-	successFunc func(int, []*job),
-	fatalFunc func(*job, error),
-	lagFunc func(*job, int),
-	addCountFunc func(bool, string, opType, int64, *filter.Table),
-) *DMLWorker {
-	return &DMLWorker{
-		batch:          batch,
-		workerCount:    workerCount,
-		queueSize:      queueSize,
-		multipleRows:   multipleRows,
-		task:           task,
-		source:         source,
-		worker:         worker,
-		connectionPool: brutils.NewWorkerPool(uint(workerCount), "dml_connection_pool"),
-		logger:         pLogger.WithFields(zap.String("component", "dml_worker")),
-		successFunc:    successFunc,
-		fatalFunc:      fatalFunc,
-		lagFunc:        lagFunc,
-		addCountFunc:   addCountFunc,
->>>>>>> 100215a1
+	}
+	flushCount := dmlWorker.workerCount
+	if compactedCh != nil {
+		flushCount++
 	}
 	dmlWorker.run()
-	// flushCount is as many as workerCount
-	return dmlWorker.workerCount, dmlWorker.flushCh
-}
-
-<<<<<<< HEAD
+	return flushCount, dmlWorker.flushCh
+}
+
 // run runs dml workers
-//            |‾ causality worker  ‾|
-// causality -|- causality worker   |=> connection pool
-//            |_ causality worker  _|
-// .
-func (w *DMLWorker) run() {
-=======
-// run runs dml workers, return all workers count and flush job channel.
 //			  |‾ causality worker  ‾|
 // causality -|- causality worker	|
 //			  |_ causality worker   |
@@ -132,20 +102,10 @@
 // compactor -|- insert				|
 //			  |_ update			   _|
 // .
-func (w *DMLWorker) run(tctx *tcontext.Context, toDBConns []*dbconn.DBConn, compactedCh chan map[opType][]*job, pullCh chan struct{}, causalityCh chan *job) (int, chan *job) {
-	w.tctx = tctx
-	w.toDBConns = toDBConns
-	w.compactedCh = compactedCh
-	w.pullCh = pullCh
-	w.causalityCh = causalityCh
-	w.flushCh = make(chan *job)
-
->>>>>>> 100215a1
+func (w *DMLWorker) run() {
 	var wg sync.WaitGroup
 
-	workerCount := w.workerCount
-	if compactedCh != nil {
-		workerCount++
+	if w.compactedCh != nil {
 		wg.Add(1)
 		go func() {
 			defer wg.Done()
@@ -163,32 +123,13 @@
 		defer w.close()
 		wg.Wait()
 	}()
-<<<<<<< HEAD
 }
 
 // close closes outer channel.
-=======
-
-	return workerCount, w.flushCh
-}
-
-// close all outer channel.
->>>>>>> 100215a1
 func (w *DMLWorker) close() {
 	close(w.flushCh)
 }
 
-<<<<<<< HEAD
-// runCausalityDMLWorker distribute jobs by queueBucket.
-func (w *DMLWorker) runCausalityDMLWorker() {
-	causalityJobChs := make([]chan *job, w.workerCount)
-
-	for i := 0; i < w.workerCount; i++ {
-		causalityJobChs[i] = make(chan *job, w.chanSize)
-		go w.executeCausalityJobs(i, causalityJobChs[i])
-	}
-
-=======
 // runCompactedDMLWorker receive compacted jobs and execute concurrently.
 // All jobs have been compacted, so one identify key has only one SQL.
 // Execute SQLs in the order of (delete, insert, update).
@@ -215,11 +156,10 @@
 	causalityJobChs := make([]chan *job, w.workerCount)
 
 	for i := 0; i < w.workerCount; i++ {
-		causalityJobChs[i] = make(chan *job, w.queueSize)
+		causalityJobChs[i] = make(chan *job, w.chanSize)
 		go w.executeCausalityJobs(i, causalityJobChs[i])
 	}
 
->>>>>>> 100215a1
 	defer func() {
 		for i := 0; i < w.workerCount; i++ {
 			close(causalityJobChs[i])
@@ -230,7 +170,6 @@
 	for i := 0; i < w.workerCount; i++ {
 		queueBucketMapping[i] = queueBucketName(i)
 	}
-<<<<<<< HEAD
 
 	for j := range w.causalityCh {
 		metrics.QueueSizeGauge.WithLabelValues(w.task, "causality_output", w.source).Set(float64(len(w.causalityCh)))
@@ -248,33 +187,6 @@
 			if j.tp == conflict {
 				w.causalityWg.Wait()
 				w.addCountFunc(true, adminQueueName, j.tp, 1, j.targetTable)
-			}
-		} else {
-			queueBucket := int(utils.GenHashKey(j.key)) % w.workerCount
-			w.addCountFunc(false, queueBucketMapping[queueBucket], j.tp, 1, j.targetTable)
-			startTime := time.Now()
-			w.logger.Debug("queue for key", zap.Int("queue", queueBucket), zap.String("key", j.key))
-			causalityJobChs[queueBucket] <- j
-			metrics.AddJobDurationHistogram.WithLabelValues(j.tp.String(), w.task, queueBucketMapping[queueBucket], w.source).Observe(time.Since(startTime).Seconds())
-		}
-	}
-=======
-
-	for j := range w.causalityCh {
-		metrics.QueueSizeGauge.WithLabelValues(w.task, "causality_output", w.source).Set(float64(len(w.causalityCh)))
-		if j.tp == flush || j.tp == conflict {
-			if j.tp == conflict {
-				w.causalityWg.Add(w.workerCount)
-			}
-			// flush for every DML queue
-			for i, causalityJobCh := range causalityJobChs {
-				w.addCountFunc(false, queueBucketMapping[i], j.tp, 1, j.targetTable)
-				startTime := time.Now()
-				causalityJobCh <- j
-				metrics.AddJobDurationHistogram.WithLabelValues(j.tp.String(), w.task, queueBucketMapping[i], w.source).Observe(time.Since(startTime).Seconds())
-			}
-			if j.tp == conflict {
-				w.causalityWg.Wait()
 			}
 		} else {
 			queueBucket := int(utils.GenHashKey(j.dml.key)) % w.workerCount
@@ -287,6 +199,39 @@
 	}
 }
 
+// genMultipleRowsSQL generate multiple row values SQL by different opType.
+// insert into tb values(1,1)	‾|
+// insert into tb values(2,2)	 |=> insert into tb values (1,1),(2,2),(3,3)
+// insert into tb values(3,3)	_|
+// update tb set b=1 where a=1	‾|
+// update tb set b=2 where a=2	 |=> replace into tb values(1,1),(2,2),(3,3)
+// update tb set b=3 where a=3	_|
+// delete from tb where a=1,b=1	‾|
+// delete from tb where a=2,b=2	 |=> delete from tb where (a,b) in (1,1),(2,2),(3,3)
+// delete from tb where a=3,b=3	_|
+// group by [opType => table name => columns].
+func genMultipleRowsSQL(op opType, dmls []*DML) ([]string, [][]interface{}) {
+	// for compacted jobs, all dmlParmas already has same opType
+	// so group by table
+	if op != null {
+		return gendmlsWithSameTable(op, dmls)
+	}
+	// for causality jobs, group dmls with opType
+	return gendmlsWithSameTp(dmls)
+}
+
+// genSingleRowSQL generate single row value SQL.
+func genSingleRowSQL(dmls []*DML) ([]string, [][]interface{}) {
+	queries := make([]string, 0, len(dmls))
+	args := make([][]interface{}, 0, len(dmls))
+	for _, dml := range dmls {
+		query, arg := dml.genSQL()
+		queries = append(queries, query...)
+		args = append(args, arg...)
+	}
+	return queries, args
+}
+
 // executeCompactedJobsWithOpType execute special opType of compacted jobs.
 func (w *DMLWorker) executeCompactedJobsWithOpType(op opType, jobsMap map[opType][]*job) {
 	jobs, ok := jobsMap[op]
@@ -308,7 +253,6 @@
 		w.connectionPool.ApplyWithID(w.executeBatchJobs(-1, op, batchJobs, func() { wg.Done() }))
 	}
 	wg.Wait()
->>>>>>> 100215a1
 }
 
 // executeCausalityJobs execute jobs in same queueBucket
@@ -327,11 +271,8 @@
 				}
 				return
 			}
-<<<<<<< HEAD
 			metrics.QueueSizeGauge.WithLabelValues(w.task, queueBucket, w.source).Set(float64(len(jobCh)))
 
-=======
->>>>>>> 100215a1
 			if j.tp != flush && j.tp != conflict {
 				if len(jobs) == 0 {
 					// set job TS when received first job of this batch.
@@ -385,11 +326,7 @@
 }
 
 // executeBatchJobs execute jobs with batch size.
-<<<<<<< HEAD
-func (w *DMLWorker) executeBatchJobs(queueID int, jobs []*job, clearFunc func()) func(uint64) {
-=======
 func (w *DMLWorker) executeBatchJobs(queueID int, op opType, jobs []*job, clearFunc func()) func(uint64) {
->>>>>>> 100215a1
 	executeJobs := func(id uint64) {
 		var (
 			affect int
@@ -423,13 +360,6 @@
 			}
 		})
 
-<<<<<<< HEAD
-		var queries []string
-		var args [][]interface{}
-		for _, j := range jobs {
-			queries = append(queries, j.sql)
-			args = append(args, j.args)
-=======
 		dmls := make([]*DML, 0, len(jobs))
 		for _, j := range jobs {
 			dmls = append(dmls, j.dml)
@@ -440,66 +370,21 @@
 			queries, args = genMultipleRowsSQL(op, dmls)
 		} else {
 			queries, args = genSingleRowSQL(dmls)
->>>>>>> 100215a1
 		}
 		failpoint.Inject("WaitUserCancel", func(v failpoint.Value) {
 			t := v.(int)
 			time.Sleep(time.Duration(t) * time.Second)
 		})
 		// use background context to execute sqls as much as possible
-<<<<<<< HEAD
 		ctx, cancel := w.tctx.WithTimeout(maxDMLExecutionDuration)
 		defer cancel()
 		affect, err = db.ExecuteSQL(ctx, queries, args...)
-=======
-		ctctx, cancel := w.tctx.WithTimeout(maxDMLExecutionDuration)
-		defer cancel()
-		affect, err = db.ExecuteSQL(ctctx, queries, args...)
->>>>>>> 100215a1
 		failpoint.Inject("SafeModeExit", func(val failpoint.Value) {
 			if intVal, ok := val.(int); ok && intVal == 4 && len(jobs) > 0 {
 				w.logger.Warn("fail to exec DML", zap.String("failpoint", "SafeModeExit"))
 				affect, err = 0, terror.ErrDBExecuteFailed.Delegate(errors.New("SafeModeExit"), "mock")
 			}
 		})
-<<<<<<< HEAD
 	}
 	return executeJobs
-=======
-	}
-	return executeJobs
-}
-
-// genMultipleRowsSQL generate multiple row values SQL by different opType.
-// insert into tb values(1,1)	‾|
-// insert into tb values(2,2)	 |=> insert into tb values (1,1),(2,2),(3,3)
-// insert into tb values(3,3)	_|
-// update tb set b=1 where a=1	‾|
-// update tb set b=2 where a=2	 |=> replace into tb values(1,1),(2,2),(3,3)
-// update tb set b=3 where a=3	_|
-// delete from tb where a=1,b=1	‾|
-// delete from tb where a=2,b=2	 |=> delete from tb where (a,b) in (1,1),(2,2),(3,3)
-// delete from tb where a=3,b=3	_|
-// group by [opType => table name => columns].
-func genMultipleRowsSQL(op opType, dmls []*DML) ([]string, [][]interface{}) {
-	// for compacted jobs, all dmlParmas already has same opType
-	// so group by table
-	if op != null {
-		return gendmlsWithSameTable(op, dmls)
-	}
-	// for causality jobs, group dmls with opType
-	return gendmlsWithSameTp(dmls)
-}
-
-// genSingleRowSQL generate single row value SQL.
-func genSingleRowSQL(dmls []*DML) ([]string, [][]interface{}) {
-	queries := make([]string, 0, len(dmls))
-	args := make([][]interface{}, 0, len(dmls))
-	for _, dml := range dmls {
-		query, arg := dml.genSQL()
-		queries = append(queries, query...)
-		args = append(args, arg...)
-	}
-	return queries, args
->>>>>>> 100215a1
 }