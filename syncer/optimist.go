// Copyright 2020 PingCAP, Inc.
//
// Licensed under the Apache License, Version 2.0 (the "License");
// you may not use this file except in compliance with the License.
// You may obtain a copy of the License at
//
//     http://www.apache.org/licenses/LICENSE-2.0
//
// Unless required by applicable law or agreed to in writing, software
// distributed under the License is distributed on an "AS IS" BASIS,
// See the License for the specific language governing permissions and
// limitations under the License.

package syncer

import (
	"context"

	"github.com/pingcap/failpoint"
	"github.com/pingcap/parser/ast"
	"github.com/pingcap/parser/model"
	"github.com/pingcap/tidb-tools/pkg/filter"
	"go.uber.org/zap"

	"github.com/pingcap/dm/pkg/log"
	"github.com/pingcap/dm/pkg/shardddl/optimism"
	"github.com/pingcap/dm/pkg/terror"
)

<<<<<<< HEAD
// TODO: delete
// trackedDDL keeps data needed for schema tracker.
type trackedDDL struct {
	rawSQL string
	stmt   ast.StmtNode
	tables [][]*filter.Table
}

=======
>>>>>>> 761b0481
// initOptimisticShardDDL initializes the shard DDL support in the optimistic mode.
func (s *Syncer) initOptimisticShardDDL(ctx context.Context) error {
	// fetch tables from source and filter them
	sourceTables, err := s.fromDB.FetchAllDoTables(ctx, s.baList)
	if err != nil {
		return err
	}

	// convert according to router rules.
	// downstream-schema -> downstream-table -> upstream-schema -> upstream-table.
	// TODO: refine to downstream-ID -> upstream-ID
	mapper := make(map[string]map[string]map[string]map[string]struct{})
	for upSchema, UpTables := range sourceTables {
		for _, upTable := range UpTables {
			up := &filter.Table{Schema: upSchema, Name: upTable}
			down := s.route(up)
			downSchema, downTable := down.Schema, down.Name
			if _, ok := mapper[downSchema]; !ok {
				mapper[downSchema] = make(map[string]map[string]map[string]struct{})
			}
			if _, ok := mapper[downSchema][downTable]; !ok {
				mapper[downSchema][downTable] = make(map[string]map[string]struct{})
			}
			if _, ok := mapper[downSchema][downTable][upSchema]; !ok {
				mapper[downSchema][downTable][upSchema] = make(map[string]struct{})
			}
			mapper[downSchema][downTable][upSchema][upTable] = struct{}{}
		}
	}

	return s.optimist.Init(mapper)
}

// handleQueryEventOptimistic handles QueryEvent in the optimistic shard DDL mode.
func (s *Syncer) handleQueryEventOptimistic(qec *queryEventContext) error {
	// interrupted after flush old checkpoint and before track DDL.
	failpoint.Inject("FlushCheckpointStage", func(val failpoint.Value) {
		err := handleFlushCheckpointStage(1, val.(int), "before track DDL")
		if err != nil {
			failpoint.Return(err)
		}
	})

	var (
		upTable   *filter.Table
		downTable *filter.Table

		isDBDDL  bool
		tiBefore *model.TableInfo
		tiAfter  *model.TableInfo
		tisAfter []*model.TableInfo
		err      error

		trackInfos = qec.trackInfos
	)

	err = s.execError.Load()
	if err != nil {
		qec.tctx.L().Error("error detected when executing SQL job", log.ShortError(err))
		// nolint:nilerr
		return nil
	}

	switch trackInfos[0].stmt.(type) {
	case *ast.CreateDatabaseStmt, *ast.DropDatabaseStmt, *ast.AlterDatabaseStmt:
		isDBDDL = true
	}

	for _, trackInfo := range trackInfos {
		// check whether do shard DDL for multi upstream tables.
		if upTable != nil && upTable.String() != "``" && upTable.String() != trackInfo.sourceTables[0].String() {
			return terror.ErrSyncerUnitDDLOnMultipleTable.Generate(qec.originSQL)
		}
		upTable = trackInfo.sourceTables[0]
		downTable = trackInfo.targetTables[0]
	}

	if !isDBDDL {
		if _, ok := trackInfos[0].stmt.(*ast.CreateTableStmt); !ok {
			tiBefore, err = s.getTableInfo(qec.tctx, upTable, downTable)
			if err != nil {
				return err
			}
		}
	}

	for _, trackInfo := range trackInfos {
		if err = s.trackDDL(qec.ddlSchema, trackInfo, qec.eventContext); err != nil {
			return err
		}
		if !isDBDDL {
			tiAfter, err = s.getTableInfo(qec.tctx, upTable, downTable)
			if err != nil {
				return err
			}
			tisAfter = append(tisAfter, tiAfter)
		}
	}

	// in optimistic mode, don't `saveTablePoint` before execute DDL,
	// because it has no `UnresolvedTables` to prevent the flush of this checkpoint.

	info := s.optimist.ConstructInfo(upTable.Schema, upTable.Name, downTable.Schema, downTable.Name, qec.needHandleDDLs, tiBefore, tisAfter)

	var (
		rev    int64
		skipOp bool
		op     optimism.Operation
	)
	switch trackInfos[0].stmt.(type) {
	case *ast.CreateDatabaseStmt, *ast.AlterDatabaseStmt:
		// need to execute the DDL to the downstream, but do not do the coordination with DM-master.
		op.DDLs = qec.needHandleDDLs
		skipOp = true
	case *ast.DropDatabaseStmt:
		skipOp = true
	case *ast.CreateTableStmt:
		info.TableInfoBefore = tiAfter // for `CREATE TABLE`, we use tiAfter as tiBefore.
		rev, err = s.optimist.PutInfoAddTable(info)
		if err != nil {
			return err
		}
	case *ast.DropTableStmt:
		// no operation exist for `DROP TABLE` now.
		_, err = s.optimist.DeleteInfoRemoveTable(info)
		if err != nil {
			return err
		}
		skipOp = true
	default:
		rev, err = s.optimist.PutInfo(info)
		if err != nil {
			return err
		}
	}

	if !skipOp {
		s.tctx.L().Info("putted a shard DDL info into etcd", zap.Stringer("info", info))
		op, err = s.optimist.GetOperation(qec.tctx.Ctx, info, rev+1)
		if err != nil {
			return err
		}
		s.tctx.L().Info("got a shard DDL lock operation", zap.Stringer("operation", op))
	}

	if op.ConflictStage == optimism.ConflictDetected {
		return terror.ErrSyncerShardDDLConflict.Generate(qec.needHandleDDLs, op.ConflictMsg)
	}

	// updated needHandleDDLs to DDLs received from DM-master.
	qec.needHandleDDLs = op.DDLs

	s.tctx.L().Info("start to handle ddls in optimistic shard mode", zap.String("event", "query"), zap.Stringer("queryEventContext", qec))

	// interrupted after track DDL and before execute DDL.
	failpoint.Inject("FlushCheckpointStage", func(val failpoint.Value) {
		err = handleFlushCheckpointStage(2, val.(int), "before execute DDL")
		if err != nil {
			failpoint.Return(err)
		}
	})

	qec.shardingDDLInfo = trackInfos[0]
	job := newDDLJob(qec)
	err = s.addJobFunc(job)
	if err != nil {
		return err
	}

	err = s.execError.Load()
	if err != nil {
		s.tctx.L().Error("error detected when executing SQL job", log.ShortError(err))
		// nolint:nilerr
		return nil
	}

	s.tctx.L().Info("finish online ddl and clear online ddl metadata in optimistic shard mode",
		zap.String("event", "query"),
		zap.Strings("ddls", qec.needHandleDDLs),
		zap.String("raw statement", qec.originSQL),
		zap.Stringer("table", qec.onlineDDLTable))
	err = s.onlineDDL.Finish(qec.tctx, qec.onlineDDLTable)
	if err != nil {
		return terror.Annotatef(err, "finish online ddl on %s.%s", qec.onlineDDLTable.Schema, qec.onlineDDLTable.Name)
	}

	s.tctx.L().Info("finish to handle ddls in optimistic shard mode", zap.String("event", "query"), zap.Stringer("queryEventContext", qec))
	return nil
}

// trackInitTableInfoOptimistic tries to get the initial table info (before modified by other tables) and track it in optimistic shard mode.
func (s *Syncer) trackInitTableInfoOptimistic(sourceTable, targetTable *filter.Table) (*model.TableInfo, error) {
	ti, err := s.optimist.GetTableInfo(targetTable.Schema, targetTable.Name)
	if err != nil {
		return nil, terror.ErrSchemaTrackerCannotGetTable.Delegate(err, sourceTable)
	}
	if ti != nil {
		err = s.schemaTracker.CreateTableIfNotExists(sourceTable, ti)
		if err != nil {
			return nil, terror.ErrSchemaTrackerCannotCreateTable.Delegate(err, sourceTable)
		}
	}
	return ti, nil
}<|MERGE_RESOLUTION|>--- conflicted
+++ resolved
@@ -27,17 +27,6 @@
 	"github.com/pingcap/dm/pkg/terror"
 )
 
-<<<<<<< HEAD
-// TODO: delete
-// trackedDDL keeps data needed for schema tracker.
-type trackedDDL struct {
-	rawSQL string
-	stmt   ast.StmtNode
-	tables [][]*filter.Table
-}
-
-=======
->>>>>>> 761b0481
 // initOptimisticShardDDL initializes the shard DDL support in the optimistic mode.
 func (s *Syncer) initOptimisticShardDDL(ctx context.Context) error {
 	// fetch tables from source and filter them
