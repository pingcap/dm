--- conflicted
+++ resolved
@@ -24,44 +24,24 @@
 	onlineddl "github.com/pingcap/dm/syncer/online-ddl-tools"
 )
 
-<<<<<<< HEAD
-func (s *Syncer) filterQueryEvent(tables []*filter.Table, stmt ast.StmtNode, sql string) (bool, error) {
-=======
 func (s *Syncer) skipQueryEvent(tables []*filter.Table, stmt ast.StmtNode, sql string) (bool, error) {
->>>>>>> 487a3d10
 	if utils.IsBuildInSkipDDL(sql) {
 		return true, nil
 	}
 	et := bf.AstToDDLEvent(stmt)
 	for _, table := range tables {
-<<<<<<< HEAD
-		needFilter, err := s.filterOneEvent(table, et, sql)
-		if err != nil || needFilter {
-			return needFilter, err
-=======
 		needSkip, err := s.skipOneEvent(table, et, sql)
 		if err != nil || needSkip {
 			return needSkip, err
->>>>>>> 487a3d10
 		}
 	}
 	return false, nil
 }
 
-<<<<<<< HEAD
-func (s *Syncer) filterRowsEvent(table *filter.Table, eventType replication.EventType) (bool, error) {
-	// filter ghost table
-	if s.onlineDDL != nil {
-		tp := s.onlineDDL.TableType(table.Name)
-		if tp != onlineddl.RealTable {
-			return true, nil
-		}
-=======
 func (s *Syncer) skipRowsEvent(table *filter.Table, eventType replication.EventType) (bool, error) {
 	// skip un-realTable
 	if s.onlineDDL != nil && s.onlineDDL.TableType(table.Name) != onlineddl.RealTable {
 		return true, nil
->>>>>>> 487a3d10
 	}
 	var et bf.EventType
 	switch eventType {
@@ -77,19 +57,11 @@
 		}
 		return false, terror.ErrSyncerUnitInvalidReplicaEvent.Generate(eventType)
 	}
-<<<<<<< HEAD
-	return s.filterOneEvent(table, et, "")
-}
-
-// filterSQL filter unsupported sql in tidb and global sql-patterns in binlog-filter config file.
-func (s *Syncer) filterSQL(sql string) (bool, error) {
-=======
 	return s.skipOneEvent(table, et, "")
 }
 
 // skipSQLByPattern skip unsupported sql in tidb and global sql-patterns in binlog-filter config file.
 func (s *Syncer) skipSQLByPattern(sql string) (bool, error) {
->>>>>>> 487a3d10
 	if utils.IsBuildInSkipDDL(sql) {
 		return true, nil
 	}
@@ -100,20 +72,6 @@
 	return action == bf.Ignore, nil
 }
 
-<<<<<<< HEAD
-// filterOneEvent will return true when
-// - given `sql` matches builtin pattern.
-// - any schema of table names is system schema.
-// - any table name doesn't pass block-allow list.
-// - type of SQL doesn't pass binlog filter.
-// - pattern of SQL doesn't pass binlog filter.
-func (s *Syncer) filterOneEvent(table *filter.Table, et bf.EventType, sql string) (bool, error) {
-	if filter.IsSystemSchema(table.Schema) {
-		return true, nil
-	}
-	tables := s.baList.Apply([]*filter.Table{table})
-	if len(tables) == 0 {
-=======
 // skipOneEvent will return true when
 // - any schema of table names is system schema.
 // - any table name doesn't pass block-allow list.
@@ -121,7 +79,6 @@
 // - pattern of SQL doesn't pass binlog-filter.
 func (s *Syncer) skipOneEvent(table *filter.Table, et bf.EventType, sql string) (bool, error) {
 	if s.skipByTable(table) {
->>>>>>> 487a3d10
 		return true, nil
 	}
 	if s.binlogFilter == nil {
@@ -129,11 +86,7 @@
 	}
 	action, err := s.binlogFilter.Filter(table.Schema, table.Name, et, sql)
 	if err != nil {
-<<<<<<< HEAD
-		return false, terror.Annotatef(terror.ErrSyncerUnitBinlogEventFilter.New(err.Error()), "skip event %s on `%s`.`%s`", et, table.Schema, table.Name)
-=======
 		return false, terror.Annotatef(terror.ErrSyncerUnitBinlogEventFilter.New(err.Error()), "skip event %s on %v", et, table)
->>>>>>> 487a3d10
 	}
 	return action == bf.Ignore, nil
 }
