--- conflicted
+++ resolved
@@ -110,11 +110,7 @@
 	cp.(*RemoteCheckPoint).dbConn = conn
 	err = cp.(*RemoteCheckPoint).prepare(tctx)
 	c.Assert(err, IsNil)
-<<<<<<< HEAD
-	c.Assert(cp.Clear(), IsNil)
-=======
-	cp.Clear(tctx)
->>>>>>> 6612cf7d
+	c.Assert(cp.Clear(tctx), IsNil)
 
 	// test operation for global checkpoint
 	s.testGlobalCheckPoint(c, cp)
@@ -132,11 +128,7 @@
 
 	// try load, but should load nothing
 	s.mock.ExpectQuery(loadCheckPointSQL).WillReturnRows(sqlmock.NewRows(nil))
-<<<<<<< HEAD
-	err := cp.Load(s.tracker)
-=======
-	err := cp.Load(tctx)
->>>>>>> 6612cf7d
+	err := cp.Load(tctx, s.tracker)
 	c.Assert(err, IsNil)
 	c.Assert(cp.GlobalPoint(), Equals, minCheckpoint)
 	c.Assert(cp.FlushedGlobalPoint(), Equals, minCheckpoint)
@@ -165,13 +157,8 @@
 	s.cfg.Mode = config.ModeAll
 	s.cfg.Dir = dir
 
-<<<<<<< HEAD
 	s.mock.ExpectQuery(loadCheckPointSQL).WithArgs(cpid).WillReturnRows(sqlmock.NewRows(nil))
-	err = cp.Load(s.tracker)
-=======
-	s.mock.ExpectQuery(loadCheckPointSQL).WillReturnRows(sqlmock.NewRows(nil))
-	err = cp.Load(tctx)
->>>>>>> 6612cf7d
+	err = cp.Load(tctx, s.tracker)
 	c.Assert(err, IsNil)
 	cp.SaveGlobalPoint(pos1)
 
@@ -228,15 +215,9 @@
 	pos3 := pos2
 	pos3.Pos = pos2.Pos + 1000 // > pos2 to enable save
 	cp.SaveGlobalPoint(pos3)
-<<<<<<< HEAD
 	columns := []string{"cp_schema", "cp_table", "binlog_name", "binlog_pos", "table_info", "is_global"}
 	s.mock.ExpectQuery(loadCheckPointSQL).WithArgs(cpid).WillReturnRows(sqlmock.NewRows(columns).AddRow("", "", pos2.Name, pos2.Pos, []byte("null"), true))
-	err = cp.Load(s.tracker)
-=======
-	columns := []string{"cp_schema", "cp_table", "binlog_name", "binlog_pos", "is_global"}
-	s.mock.ExpectQuery(loadCheckPointSQL).WillReturnRows(sqlmock.NewRows(columns).AddRow("", "", pos2.Name, pos2.Pos, true))
-	err = cp.Load(tctx)
->>>>>>> 6612cf7d
+	err = cp.Load(tctx, s.tracker)
 	c.Assert(err, IsNil)
 	c.Assert(cp.GlobalPoint(), Equals, pos2)
 	c.Assert(cp.FlushedGlobalPoint(), Equals, pos2)
@@ -262,11 +243,7 @@
 	c.Assert(cp.FlushedGlobalPoint(), Equals, minCheckpoint)
 
 	s.mock.ExpectQuery(loadCheckPointSQL).WillReturnRows(sqlmock.NewRows(nil))
-<<<<<<< HEAD
-	err = cp.Load(s.tracker)
-=======
-	err = cp.Load(tctx)
->>>>>>> 6612cf7d
+	err = cp.Load(tctx, s.tracker)
 	c.Assert(err, IsNil)
 	c.Assert(cp.GlobalPoint(), Equals, minCheckpoint)
 	c.Assert(cp.FlushedGlobalPoint(), Equals, minCheckpoint)
