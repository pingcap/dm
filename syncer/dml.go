// Copyright 2019 PingCAP, Inc.
//
// Licensed under the Apache License, Version 2.0 (the "License");
// you may not use this file except in compliance with the License.
// You may obtain a copy of the License at
//
//     http://www.apache.org/licenses/LICENSE-2.0
//
// Unless required by applicable law or agreed to in writing, software
// distributed under the License is distributed on an "AS IS" BASIS,
// See the License for the specific language governing permissions and
// limitations under the License.

package syncer

import (
	"encoding/binary"
	"fmt"
	"strconv"
	"strings"

	"github.com/pingcap/tidb-tools/pkg/filter"
	"github.com/pingcap/tidb/expression"
	"github.com/pingcap/tidb/parser/model"
	"github.com/pingcap/tidb/parser/mysql"
	"github.com/pingcap/tidb/parser/types"
	"go.uber.org/zap"

	"github.com/pingcap/dm/pkg/log"
	"github.com/pingcap/dm/pkg/terror"
)

// genDMLParam stores pruned columns, data as well as the original columns, data, index.
type genDMLParam struct {
	targetTableID   string              // as a key in map like `schema`.`table`
	sourceTable     *filter.Table       // origin table
	safeMode        bool                // only used in update
	data            [][]interface{}     // pruned data
	originalData    [][]interface{}     // all data
	columns         []*model.ColumnInfo // pruned columns
	sourceTableInfo *model.TableInfo    // all table info
}

func extractValueFromData(data []interface{}, columns []*model.ColumnInfo) []interface{} {
	value := make([]interface{}, 0, len(data))
	for i := range data {
		value = append(value, castUnsigned(data[i], &columns[i].FieldType))
	}
	return value
}

func (s *Syncer) genAndFilterInsertDMLs(param *genDMLParam, filterExprs []expression.Expression) ([]*DML, error) {
	var (
		dataSeq         = param.data
		originalDataSeq = param.originalData
		columns         = param.columns
		ti              = param.sourceTableInfo
		dmls            = make([]*DML, 0, len(dataSeq))
	)

RowLoop:
	for dataIdx, data := range dataSeq {
		if len(data) != len(columns) {
			return nil, terror.ErrSyncerUnitDMLColumnNotMatch.Generate(len(columns), len(data))
		}

		value := extractValueFromData(data, columns)
		originalValue := value
		if len(columns) != len(ti.Columns) {
			originalValue = extractValueFromData(originalDataSeq[dataIdx], ti.Columns)
		}

		for _, expr := range filterExprs {
			skip, err := SkipDMLByExpression(originalValue, expr, ti.Columns)
			if err != nil {
				return nil, err
			}
			if skip {
				s.filteredInsert.Add(1)
				continue RowLoop
			}
		}

		dmls = append(dmls, newDML(insert, param.safeMode, param.targetTableID, param.sourceTable, nil, value, nil, originalValue, columns, ti))
	}

	return dmls, nil
}

func (s *Syncer) genAndFilterUpdateDMLs(
	param *genDMLParam,
	oldValueFilters []expression.Expression,
	newValueFilters []expression.Expression,
) ([]*DML, error) {
	var (
		data         = param.data
		originalData = param.originalData
		columns      = param.columns
		ti           = param.sourceTableInfo
		dmls         = make([]*DML, 0, len(data)/2)
	)

RowLoop:
	for i := 0; i < len(data); i += 2 {
		oldData := data[i]
		changedData := data[i+1]
		oriOldData := originalData[i]
		oriChangedData := originalData[i+1]

		if len(oldData) != len(changedData) {
			return nil, terror.ErrSyncerUnitDMLOldNewValueMismatch.Generate(len(oldData), len(changedData))
		}

		if len(oldData) != len(columns) {
			return nil, terror.ErrSyncerUnitDMLColumnNotMatch.Generate(len(columns), len(oldData))
		}

		oldValues := extractValueFromData(oldData, columns)
		changedValues := extractValueFromData(changedData, columns)

		var oriOldValues, oriChangedValues []interface{}
		if len(columns) == len(ti.Columns) {
			oriOldValues = oldValues
			oriChangedValues = changedValues
		} else {
			oriOldValues = extractValueFromData(oriOldData, ti.Columns)
			oriChangedValues = extractValueFromData(oriChangedData, ti.Columns)
		}

		for j := range oldValueFilters {
			// AND logic
			oldExpr, newExpr := oldValueFilters[j], newValueFilters[j]
			skip1, err := SkipDMLByExpression(oriOldValues, oldExpr, ti.Columns)
			if err != nil {
				return nil, err
			}
			skip2, err := SkipDMLByExpression(oriChangedValues, newExpr, ti.Columns)
			if err != nil {
				return nil, err
			}
			if skip1 && skip2 {
				s.filteredUpdate.Add(1)
				// TODO: we skip generating the UPDATE SQL, so we left the old value here. Is this expected?
				continue RowLoop
			}
		}

		dmls = append(dmls, newDML(update, param.safeMode, param.targetTableID, param.sourceTable, oldValues, changedValues, oriOldValues, oriChangedValues, columns, ti))
	}

	return dmls, nil
}

func (s *Syncer) genAndFilterDeleteDMLs(param *genDMLParam, filterExprs []expression.Expression) ([]*DML, error) {
	var (
		dataSeq = param.originalData
		ti      = param.sourceTableInfo
		dmls    = make([]*DML, 0, len(dataSeq))
	)

RowLoop:
	for _, data := range dataSeq {
		if len(data) != len(ti.Columns) {
			return nil, terror.ErrSyncerUnitDMLColumnNotMatch.Generate(len(ti.Columns), len(data))
		}

		value := extractValueFromData(data, ti.Columns)

		for _, expr := range filterExprs {
			skip, err := SkipDMLByExpression(value, expr, ti.Columns)
			if err != nil {
				return nil, err
			}
			if skip {
				s.filteredDelete.Add(1)
				continue RowLoop
			}
		}
		dmls = append(dmls, newDML(del, false, param.targetTableID, param.sourceTable, nil, value, nil, value, ti.Columns, ti))
	}

	return dmls, nil
}

func castUnsigned(data interface{}, ft *types.FieldType) interface{} {
	if !mysql.HasUnsignedFlag(ft.Flag) {
		return data
	}

	switch v := data.(type) {
	case int:
		return uint(v)
	case int8:
		return uint8(v)
	case int16:
		return uint16(v)
	case int32:
		if ft.Tp == mysql.TypeInt24 {
			// we use int32 to store MEDIUMINT, if the value is signed, it's fine
			// but if the value is un-signed, simply convert it use `uint32` may out of the range
			// like -4692783 converted to 4290274513 (2^32 - 4692783), but we expect 12084433 (2^24 - 4692783)
			data := make([]byte, 4)
			binary.LittleEndian.PutUint32(data, uint32(v))
			return uint32(data[0]) | uint32(data[1])<<8 | uint32(data[2])<<16
		}
		return uint32(v)
	case int64:
		return uint64(v)
	}

	return data
}

func columnValue(value interface{}, ft *types.FieldType) string {
	castValue := castUnsigned(value, ft)

	var data string
	switch v := castValue.(type) {
	case nil:
		data = "null"
	case bool:
		if v {
			data = "1"
		} else {
			data = "0"
		}
	case int:
		data = strconv.FormatInt(int64(v), 10)
	case int8:
		data = strconv.FormatInt(int64(v), 10)
	case int16:
		data = strconv.FormatInt(int64(v), 10)
	case int32:
		data = strconv.FormatInt(int64(v), 10)
	case int64:
		data = strconv.FormatInt(v, 10)
	case uint8:
		data = strconv.FormatUint(uint64(v), 10)
	case uint16:
		data = strconv.FormatUint(uint64(v), 10)
	case uint32:
		data = strconv.FormatUint(uint64(v), 10)
	case uint64:
		data = strconv.FormatUint(v, 10)
	case float32:
		data = strconv.FormatFloat(float64(v), 'f', -1, 32)
	case float64:
		data = strconv.FormatFloat(v, 'f', -1, 64)
	case string:
		data = v
	case []byte:
		data = string(v)
	default:
		data = fmt.Sprintf("%v", v)
	}

	return data
}

func findFitIndex(ti *model.TableInfo) *model.IndexInfo {
	for _, idx := range ti.Indices {
		if idx.Primary {
			return idx
		}
	}

	if pk := ti.GetPkColInfo(); pk != nil {
		return &model.IndexInfo{
			Table:   ti.Name,
			Unique:  true,
			Primary: true,
			State:   model.StatePublic,
			Tp:      model.IndexTypeBtree,
			Columns: []*model.IndexColumn{{
				Name:   pk.Name,
				Offset: pk.Offset,
				Length: types.UnspecifiedLength,
			}},
		}
	}

	// second find not null unique key
	fn := func(i int) bool {
		return !mysql.HasNotNullFlag(ti.Columns[i].Flag)
	}

	return getSpecifiedIndexColumn(ti, fn)
}

func getAvailableIndexColumn(ti *model.TableInfo, data []interface{}) *model.IndexInfo {
	fn := func(i int) bool {
		return data[i] == nil
	}

	return getSpecifiedIndexColumn(ti, fn)
}

func getSpecifiedIndexColumn(ti *model.TableInfo, fn func(i int) bool) *model.IndexInfo {
	for _, indexCols := range ti.Indices {
		if !indexCols.Unique {
			continue
		}

		findFitIndex := true
		for _, col := range indexCols.Columns {
			if fn(col.Offset) {
				findFitIndex = false
				break
			}
		}

		if findFitIndex {
			return indexCols
		}
	}

	return nil
}

func getColumnData(columns []*model.ColumnInfo, indexColumns *model.IndexInfo, data []interface{}) ([]*model.ColumnInfo, []interface{}) {
	cols := make([]*model.ColumnInfo, 0, len(indexColumns.Columns))
	values := make([]interface{}, 0, len(indexColumns.Columns))
	for _, column := range indexColumns.Columns {
		cols = append(cols, columns[column.Offset])
		values = append(values, data[column.Offset])
	}

	return cols, values
}

func (s *Syncer) mappingDML(table *filter.Table, ti *model.TableInfo, data [][]interface{}) ([][]interface{}, error) {
	if s.columnMapping == nil {
		return data, nil
	}

	columns := make([]string, 0, len(ti.Columns))
	for _, col := range ti.Columns {
		columns = append(columns, col.Name.O)
	}

	var (
		err  error
		rows = make([][]interface{}, len(data))
	)
	for i := range data {
		rows[i], _, err = s.columnMapping.HandleRowValue(table.Schema, table.Name, columns, data[i])
		if err != nil {
			return nil, terror.ErrSyncerUnitDoColumnMapping.Delegate(err, data[i], table)
		}
	}
	return rows, nil
}

// pruneGeneratedColumnDML filters columns list, data and index removing all
// generated column. because generated column is not support setting value
// directly in DML, we must remove generated column from DML, including column
// list and data list including generated columns.
func pruneGeneratedColumnDML(ti *model.TableInfo, data [][]interface{}) ([]*model.ColumnInfo, [][]interface{}, error) {
	// search for generated columns. if none found, return everything as-is.
	firstGeneratedColumnIndex := -1
	for i, c := range ti.Columns {
		if c.IsGenerated() {
			firstGeneratedColumnIndex = i
			break
		}
	}
	if firstGeneratedColumnIndex < 0 {
		return ti.Columns, data, nil
	}

	// remove generated columns from the list of columns
	cols := make([]*model.ColumnInfo, 0, len(ti.Columns))
	cols = append(cols, ti.Columns[:firstGeneratedColumnIndex]...)
	for _, c := range ti.Columns[(firstGeneratedColumnIndex + 1):] {
		if !c.IsGenerated() {
			cols = append(cols, c)
		}
	}

	// remove generated columns from the list of data.
	rows := make([][]interface{}, 0, len(data))
	for _, row := range data {
		if len(row) != len(ti.Columns) {
			return nil, nil, terror.ErrSyncerUnitDMLPruneColumnMismatch.Generate(len(ti.Columns), len(data))
		}
		value := make([]interface{}, 0, len(cols))
		for i := range row {
			if !ti.Columns[i].IsGenerated() {
				value = append(value, row[i])
			}
		}
		rows = append(rows, value)
	}
	return cols, rows, nil
}

// checkLogColumns returns error when not all rows in skipped is empty, which means the binlog doesn't contain all
// columns.
// TODO: don't return error when all skipped columns is non-PK.
func checkLogColumns(skipped [][]int) error {
	for _, row := range skipped {
		if len(row) > 0 {
			return terror.ErrBinlogNotLogColumn
		}
	}
	return nil
}

// DML stores param for DML.
type DML struct {
	targetTableID   string
	sourceTable     *filter.Table
	op              opType
	oldValues       []interface{} // only for update SQL
	values          []interface{}
	columns         []*model.ColumnInfo
	sourceTableInfo *model.TableInfo
	originOldValues []interface{} // only for update SQL
	originValues    []interface{} // use to gen key and `WHERE`
	safeMode        bool
	key             string // use to detect causality
}

// newDML creates DML.
func newDML(op opType, safeMode bool, targetTableID string, sourceTable *filter.Table, oldValues, values, originOldValues, originValues []interface{}, columns []*model.ColumnInfo, sourceTableInfo *model.TableInfo) *DML {
	return &DML{
		op:              op,
		safeMode:        safeMode,
		targetTableID:   targetTableID,
		sourceTable:     sourceTable,
		oldValues:       oldValues,
		values:          values,
		columns:         columns,
		sourceTableInfo: sourceTableInfo,
		originOldValues: originOldValues,
		originValues:    originValues,
	}
}

// String returns the DML's string.
func (dml *DML) String() string {
	return fmt.Sprintf("[safemode: %t, targetTableID: %s, op: %s, columns: %v, oldValues: %v, values: %v]", dml.safeMode, dml.targetTableID, dml.op.String(), dml.columnNames(), dml.originOldValues, dml.originValues)
}

<<<<<<< HEAD
func updateToDelAndInsert(updateDML *DML) (*DML, *DML) {
	delDML := &DML{}
	*delDML = *updateDML
	delDML.op = del
	// use oldValues of update as values of delete and reset oldValues
	delDML.values = updateDML.oldValues
	delDML.originValues = updateDML.originOldValues
	delDML.oldValues = nil
	delDML.originOldValues = nil

	insertDML := &DML{}
	*insertDML = *updateDML
	insertDML.op = insert
	// reset oldValues
	insertDML.oldValues = nil
	insertDML.originOldValues = nil

	return delDML, insertDML
}

// identifyColumns gets columns of unique not null index.
// This is used for compact.
func (dml *DML) identifyColumns() []string {
	if defaultIndexColumns := findFitIndex(dml.sourceTableInfo); defaultIndexColumns != nil {
		columns := make([]string, 0, len(defaultIndexColumns.Columns))
		for _, column := range defaultIndexColumns.Columns {
			columns = append(columns, column.Name.O)
		}
		return columns
	}
	return nil
}

// identifyValues gets values of unique not null index.
// This is used for compact.
func (dml *DML) identifyValues() []interface{} {
	if defaultIndexColumns := findFitIndex(dml.sourceTableInfo); defaultIndexColumns != nil {
		values := make([]interface{}, 0, len(defaultIndexColumns.Columns))
		for _, column := range defaultIndexColumns.Columns {
			values = append(values, dml.values[column.Offset])
		}
		return values
	}
	return nil
}

// oldIdentifyValues gets old values of unique not null index.
// only for update SQL.
func (dml *DML) oldIdentifyValues() []interface{} {
	if defaultIndexColumns := findFitIndex(dml.sourceTableInfo); defaultIndexColumns != nil {
		values := make([]interface{}, 0, len(defaultIndexColumns.Columns))
		for _, column := range defaultIndexColumns.Columns {
			values = append(values, dml.oldValues[column.Offset])
		}
		return values
	}
	return nil
}

// identifyKey use identifyValues to gen key.
// This is used for compact.
// PK or (UK + NOT NULL).
func (dml *DML) identifyKey() string {
	return genKey(dml.identifyValues())
}

// updateIdentify check whether a update sql update its identify values.
func (dml *DML) updateIdentify() bool {
	if len(dml.oldValues) == 0 {
		return false
	}

	values := dml.identifyValues()
	oldValues := dml.oldIdentifyValues()

	if len(values) != len(oldValues) {
		return true
	}

	for i := 0; i < len(values); i++ {
		if values[i] != oldValues[i] {
			return true
		}
	}

	return false
}

=======
>>>>>>> 9be85e87
// identifyKeys gens keys by unique not null value.
// This is used for causality.
// PK or (UK + NOT NULL) or (UK + NULL + NOT NULL VALUE).
func (dml *DML) identifyKeys() []string {
	var keys []string
	// for UPDATE statement
	if dml.originOldValues != nil {
		keys = append(keys, genMultipleKeys(dml.sourceTableInfo, dml.originOldValues, dml.targetTableID)...)
	}

	if dml.originValues != nil {
		keys = append(keys, genMultipleKeys(dml.sourceTableInfo, dml.originValues, dml.targetTableID)...)
	}
	return keys
}

// columnNames return column names of DML.
func (dml *DML) columnNames() []string {
	columnNames := make([]string, 0, len(dml.columns))
	for _, column := range dml.columns {
		columnNames = append(columnNames, column.Name.O)
	}
	return columnNames
}

// whereColumnsAndValues gets columns and values of unique column with not null value.
// This is used to generete where condition.
func (dml *DML) whereColumnsAndValues() ([]string, []interface{}) {
	columns, values := dml.sourceTableInfo.Columns, dml.originValues

	if dml.op == update {
		values = dml.originOldValues
	}

	defaultIndexColumns := findFitIndex(dml.sourceTableInfo)

	if defaultIndexColumns == nil {
		defaultIndexColumns = getAvailableIndexColumn(dml.sourceTableInfo, values)
	}
	if defaultIndexColumns != nil {
		columns, values = getColumnData(dml.sourceTableInfo.Columns, defaultIndexColumns, values)
	}

	columnNames := make([]string, 0, len(columns))
	for _, column := range columns {
		columnNames = append(columnNames, column.Name.O)
	}
	return columnNames, values
}

<<<<<<< HEAD
// genKey gens key by values e.g. "a.1.b".
// This is used for compact.
func genKey(values []interface{}) string {
	builder := new(strings.Builder)
	for i, v := range values {
		if i != 0 {
			builder.WriteString(".")
		}
		fmt.Fprintf(builder, "%v", v)
	}

	return builder.String()
}

=======
>>>>>>> 9be85e87
// genKeyList format keys.
func genKeyList(table string, columns []*model.ColumnInfo, dataSeq []interface{}) string {
	var buf strings.Builder
	for i, data := range dataSeq {
		if data == nil {
			log.L().Debug("ignore null value", zap.String("column", columns[i].Name.O), zap.String("table", table))
			continue // ignore `null` value.
		}
		// one column key looks like:`column_val.column_name.`
		buf.WriteString(columnValue(data, &columns[i].FieldType))
		buf.WriteString(".")
		buf.WriteString(columns[i].Name.O)
		buf.WriteString(".")
	}
	if buf.Len() == 0 {
		log.L().Debug("all value are nil, no key generated", zap.String("table", table))
		return "" // all values are `null`.
	}
	buf.WriteString(table)
	return buf.String()
}

// genMultipleKeys gens keys with UNIQUE NOT NULL value.
// if not UNIQUE NOT NULL value, use table name instead.
func genMultipleKeys(ti *model.TableInfo, value []interface{}, table string) []string {
	multipleKeys := make([]string, 0, len(ti.Indices)+1)
	if ti.PKIsHandle {
		if pk := ti.GetPkColInfo(); pk != nil {
			cols := []*model.ColumnInfo{pk}
			vals := []interface{}{value[pk.Offset]}
			multipleKeys = append(multipleKeys, genKeyList(table, cols, vals))
		}
	}

	for _, indexCols := range ti.Indices {
		// PK also has a true Unique
		if !indexCols.Unique {
			continue
		}
		cols, vals := getColumnData(ti.Columns, indexCols, value)
		key := genKeyList(table, cols, vals)
		if len(key) > 0 { // ignore `null` value.
			multipleKeys = append(multipleKeys, key)
		} else {
			log.L().Debug("ignore empty key", zap.String("table", table))
		}
	}

	if len(multipleKeys) == 0 {
		// use table name as key if no key generated (no PK/UK),
		// no concurrence for rows in the same table.
		log.L().Debug("use table name as the key", zap.String("table", table))
		multipleKeys = append(multipleKeys, table)
	}

	return multipleKeys
}

// genWhere generates where condition.
func (dml *DML) genWhere(buf *strings.Builder) []interface{} {
	whereColumns, whereValues := dml.whereColumnsAndValues()

	for i, col := range whereColumns {
		if i != 0 {
			buf.WriteString(" AND ")
		}
		buf.WriteByte('`')
		buf.WriteString(strings.ReplaceAll(col, "`", "``"))
		if whereValues[i] == nil {
			buf.WriteString("` IS ?")
		} else {
			buf.WriteString("` = ?")
		}
	}
	return whereValues
}

// genSQL generates SQL for a DML.
func (dml *DML) genSQL() (sql []string, arg [][]interface{}) {
	switch dml.op {
	case insert:
		return dml.genInsertSQL()
	case del:
		return dml.genDeleteSQL()
	case update:
		return dml.genUpdateSQL()
	}
	return
}

// genUpdateSQL generates a `UPDATE` SQL with `WHERE`.
func (dml *DML) genUpdateSQL() ([]string, [][]interface{}) {
	if dml.safeMode {
		sqls, args := dml.genDeleteSQL()
		insertSQLs, insertArgs := dml.genInsertSQL()
		sqls = append(sqls, insertSQLs...)
		args = append(args, insertArgs...)
		return sqls, args
	}
	var buf strings.Builder
	buf.Grow(2048)
	buf.WriteString("UPDATE ")
	buf.WriteString(dml.targetTableID)
	buf.WriteString(" SET ")

	for i, column := range dml.columns {
		if i == len(dml.columns)-1 {
			fmt.Fprintf(&buf, "`%s` = ?", strings.ReplaceAll(column.Name.O, "`", "``"))
		} else {
			fmt.Fprintf(&buf, "`%s` = ?, ", strings.ReplaceAll(column.Name.O, "`", "``"))
		}
	}

	buf.WriteString(" WHERE ")
	whereArgs := dml.genWhere(&buf)
	buf.WriteString(" LIMIT 1")

	args := dml.values
	args = append(args, whereArgs...)
	return []string{buf.String()}, [][]interface{}{args}
}

// genDeleteSQL generates a `DELETE FROM` SQL with `WHERE`.
func (dml *DML) genDeleteSQL() ([]string, [][]interface{}) {
	var buf strings.Builder
	buf.Grow(1024)
	buf.WriteString("DELETE FROM ")
	buf.WriteString(dml.targetTableID)
	buf.WriteString(" WHERE ")
	whereArgs := dml.genWhere(&buf)
	buf.WriteString(" LIMIT 1")

	return []string{buf.String()}, [][]interface{}{whereArgs}
}

// genInsertSQL generates a `INSERT`.
// if in safemode, generates a `INSERT ON DUPLICATE UPDATE` statement.
func (dml *DML) genInsertSQL() ([]string, [][]interface{}) {
	var buf strings.Builder
	buf.Grow(256)
	buf.WriteString("INSERT INTO ")
	buf.WriteString(dml.targetTableID)
	buf.WriteString(" (")
	for i, column := range dml.columns {
		if i != len(dml.columns)-1 {
			buf.WriteString("`" + strings.ReplaceAll(column.Name.O, "`", "``") + "`,")
		} else {
			buf.WriteString("`" + strings.ReplaceAll(column.Name.O, "`", "``") + "`)")
		}
	}
	buf.WriteString(" VALUES (")

	// placeholders
	for i := range dml.columns {
		if i != len(dml.columns)-1 {
			buf.WriteString("?,")
		} else {
			buf.WriteString("?)")
		}
	}
	if dml.safeMode {
		buf.WriteString(" ON DUPLICATE KEY UPDATE ")
		for i, column := range dml.columns {
			col := strings.ReplaceAll(column.Name.O, "`", "``")
			buf.WriteString("`" + col + "`=VALUES(`" + col + "`)")
			if i != len(dml.columns)-1 {
				buf.WriteByte(',')
			}
		}
	}
	return []string{buf.String()}, [][]interface{}{dml.values}
}<|MERGE_RESOLUTION|>--- conflicted
+++ resolved
@@ -442,7 +442,6 @@
 	return fmt.Sprintf("[safemode: %t, targetTableID: %s, op: %s, columns: %v, oldValues: %v, values: %v]", dml.safeMode, dml.targetTableID, dml.op.String(), dml.columnNames(), dml.originOldValues, dml.originValues)
 }
 
-<<<<<<< HEAD
 func updateToDelAndInsert(updateDML *DML) (*DML, *DML) {
 	delDML := &DML{}
 	*delDML = *updateDML
@@ -531,8 +530,6 @@
 	return false
 }
 
-=======
->>>>>>> 9be85e87
 // identifyKeys gens keys by unique not null value.
 // This is used for causality.
 // PK or (UK + NOT NULL) or (UK + NULL + NOT NULL VALUE).
@@ -583,7 +580,6 @@
 	return columnNames, values
 }
 
-<<<<<<< HEAD
 // genKey gens key by values e.g. "a.1.b".
 // This is used for compact.
 func genKey(values []interface{}) string {
@@ -598,8 +594,6 @@
 	return builder.String()
 }
 
-=======
->>>>>>> 9be85e87
 // genKeyList format keys.
 func genKeyList(table string, columns []*model.ColumnInfo, dataSeq []interface{}) string {
 	var buf strings.Builder
