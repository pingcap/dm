--- conflicted
+++ resolved
@@ -32,22 +32,13 @@
 
 // genDMLParam stores pruned columns, data as well as the original columns, data, index.
 type genDMLParam struct {
-<<<<<<< HEAD
 	tableID         string              // as a key in map like `schema`.`table`
+	sourceTable     *filter.Table       // origin table
 	safeMode        bool                // only used in update
 	data            [][]interface{}     // pruned data
 	originalData    [][]interface{}     // all data
 	columns         []*model.ColumnInfo // pruned columns
 	sourceTableInfo *model.TableInfo    // all table info
-=======
-	tableID           string              // as a key in map like `schema`.`table`
-	originTable       *filter.Table       // origin table
-	safeMode          bool                // only used in update
-	data              [][]interface{}     // pruned data
-	originalData      [][]interface{}     // all data
-	columns           []*model.ColumnInfo // pruned columns
-	originalTableInfo *model.TableInfo    // all table info
->>>>>>> 100215a1
 }
 
 func extractValueFromData(data []interface{}, columns []*model.ColumnInfo) []interface{} {
@@ -63,15 +54,8 @@
 		dataSeq         = param.data
 		originalDataSeq = param.originalData
 		columns         = param.columns
-<<<<<<< HEAD
 		ti              = param.sourceTableInfo
-		sqls            = make([]string, 0, len(dataSeq))
-		keys            = make([][]string, 0, len(dataSeq))
-		values          = make([][]interface{}, 0, len(dataSeq))
-=======
-		ti              = param.originalTableInfo
 		dmls            = make([]*DML, 0, len(dataSeq))
->>>>>>> 100215a1
 	)
 
 RowLoop:
@@ -97,7 +81,7 @@
 			}
 		}
 
-		dmls = append(dmls, newDML(insert, param.safeMode, param.tableID, param.originTable, nil, value, nil, originalValue, columns, ti))
+		dmls = append(dmls, newDML(insert, param.safeMode, param.tableID, param.sourceTable, nil, value, nil, originalValue, columns, ti))
 	}
 
 	return dmls, nil
@@ -109,24 +93,11 @@
 	newValueFilters []expression.Expression,
 ) ([]*DML, error) {
 	var (
-<<<<<<< HEAD
-		tableID             = param.tableID
-		data                = param.data
-		originalData        = param.originalData
-		columns             = param.columns
-		ti                  = param.sourceTableInfo
-		defaultIndexColumns = findFitIndex(ti)
-		replaceSQL          string // `REPLACE INTO` SQL
-		sqls                = make([]string, 0, len(data)/2)
-		keys                = make([][]string, 0, len(data)/2)
-		values              = make([][]interface{}, 0, len(data)/2)
-=======
 		data         = param.data
 		originalData = param.originalData
 		columns      = param.columns
-		ti           = param.originalTableInfo
+		ti           = param.sourceTableInfo
 		dmls         = make([]*DML, 0, len(data)/2)
->>>>>>> 100215a1
 	)
 
 RowLoop:
@@ -174,7 +145,7 @@
 			}
 		}
 
-		dmls = append(dmls, newDML(update, param.safeMode, param.tableID, param.originTable, oldValues, changedValues, oriOldValues, oriChangedValues, columns, ti))
+		dmls = append(dmls, newDML(update, param.safeMode, param.tableID, param.sourceTable, oldValues, changedValues, oriOldValues, oriChangedValues, columns, ti))
 	}
 
 	return dmls, nil
@@ -182,19 +153,9 @@
 
 func (s *Syncer) genAndFilterDeletedmls(param *genDMLParam, filterExprs []expression.Expression) ([]*DML, error) {
 	var (
-<<<<<<< HEAD
-		tableID             = param.tableID
-		dataSeq             = param.originalData
-		ti                  = param.sourceTableInfo
-		defaultIndexColumns = findFitIndex(ti)
-		sqls                = make([]string, 0, len(dataSeq))
-		keys                = make([][]string, 0, len(dataSeq))
-		values              = make([][]interface{}, 0, len(dataSeq))
-=======
 		dataSeq = param.originalData
-		ti      = param.originalTableInfo
+		ti      = param.sourceTableInfo
 		dmls    = make([]*DML, 0, len(dataSeq))
->>>>>>> 100215a1
 	)
 
 RowLoop:
@@ -215,7 +176,7 @@
 				continue RowLoop
 			}
 		}
-		dmls = append(dmls, newDML(del, false, param.tableID, param.originTable, nil, value, nil, value, ti.Columns, ti))
+		dmls = append(dmls, newDML(del, false, param.tableID, param.sourceTable, nil, value, nil, value, ti.Columns, ti))
 	}
 
 	return dmls, nil
@@ -448,7 +409,7 @@
 // DML stores param for DML.
 type DML struct {
 	tableID         string
-	originTable     *filter.Table
+	sourceTable     *filter.Table
 	op              opType
 	oldValues       []interface{} // only for update SQL
 	values          []interface{}
@@ -461,12 +422,12 @@
 }
 
 // newDML creates DML.
-func newDML(op opType, safeMode bool, tableID string, originTable *filter.Table, oldValues, values, originOldValues, originValues []interface{}, columns []*model.ColumnInfo, ti *model.TableInfo) *DML {
+func newDML(op opType, safeMode bool, tableID string, sourceTable *filter.Table, oldValues, values, originOldValues, originValues []interface{}, columns []*model.ColumnInfo, ti *model.TableInfo) *DML {
 	return &DML{
 		op:              op,
 		safeMode:        safeMode,
 		tableID:         tableID,
-		originTable:     originTable,
+		sourceTable:     sourceTable,
 		oldValues:       oldValues,
 		values:          values,
 		columns:         columns,
@@ -910,7 +871,7 @@
 
 // sameColumns check whether two DML have same columns.
 func sameColumns(lhs *DML, rhs *DML) bool {
-	if lhs.originTable.Schema == rhs.originTable.Schema && lhs.originTable.Name == rhs.originTable.Name {
+	if lhs.sourceTable.Schema == rhs.sourceTable.Schema && lhs.sourceTable.Name == rhs.sourceTable.Name {
 		return true
 	}
 
