--- conflicted
+++ resolved
@@ -103,15 +103,7 @@
 	ec := &eventContext{startLocation: &location, currentLocation: &location, lastLocation: &location}
 
 	for _, tc := range testCases {
-<<<<<<< HEAD
-		var keys []string
-		for _, val := range tc.vals {
-			keys = append(keys, genMultipleKeys(ti, val, "tb")...)
-		}
-		job := newDMLJob(tc.op, table, table, "", nil, keys, ec)
-=======
-		job := newDMLJob(tc.op, table, table, newDML(tc.op, false, "", table, tc.oldVals, tc.vals, tc.oldVals, tc.vals, ti.Columns, ti), location, location, location, nil)
->>>>>>> 100215a1
+		job := newDMLJob(tc.op, table, table, newDML(tc.op, false, "", table, tc.oldVals, tc.vals, tc.oldVals, tc.vals, ti.Columns, ti), ec)
 		jobCh <- job
 	}
 
