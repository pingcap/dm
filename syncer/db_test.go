--- conflicted
+++ resolved
@@ -14,12 +14,18 @@
 package syncer
 
 import (
-<<<<<<< HEAD
+	"context"
+	"database/sql"
+	"fmt"
+	"time"
+
 	sqlmock "github.com/DATA-DOG/go-sqlmock"
 	. "github.com/pingcap/check"
+	"github.com/pingcap/tidb-tools/pkg/filter"
 	"github.com/pingcap/tidb/infoschema"
 	gouuid "github.com/satori/go.uuid"
 	"github.com/siddontang/go-mysql/mysql"
+	"github.com/siddontang/go-mysql/replication"
 	"go.uber.org/zap"
 
 	"github.com/pingcap/dm/dm/config"
@@ -28,21 +34,6 @@
 	"github.com/pingcap/dm/pkg/log"
 	"github.com/pingcap/dm/pkg/retry"
 	"github.com/pingcap/dm/pkg/utils"
-=======
-	"context"
-	"database/sql"
-	"fmt"
-	"time"
-
-	"github.com/pingcap/dm/dm/config"
-	"github.com/pingcap/dm/pkg/utils"
-
-	. "github.com/pingcap/check"
-	"github.com/pingcap/tidb-tools/pkg/filter"
-	gouuid "github.com/satori/go.uuid"
-	"github.com/siddontang/go-mysql/mysql"
-	"github.com/siddontang/go-mysql/replication"
->>>>>>> 8c255a2c
 )
 
 var _ = Suite(&testDBSuite{})
@@ -181,11 +172,9 @@
 	mock.ExpectBegin()
 	mock.ExpectExec("alter table t1 add column a int").WillReturnError(newMysqlErr(uint16(infoschema.ErrColumnExists.Code()), "column a already exists"))
 
-<<<<<<< HEAD
 	n, err = conn.executeSQL(tctx, sqls)
 	c.Assert(err, ErrorMatches, ".*column a already exists")
 	c.Assert(n, Equals, 0)
-=======
 }
 
 func (s *testDBSuite) TestTimezone(c *C) {
@@ -296,5 +285,4 @@
 			}
 		}
 	}
->>>>>>> 8c255a2c
 }