--- conflicted
+++ resolved
@@ -104,7 +104,6 @@
 	}
 }
 
-<<<<<<< HEAD
 type flushHelper struct {
 	ctx                 context.Context
 	flushCheckpointChan chan FlushType
@@ -146,7 +145,8 @@
 
 func (f *flushHelper) close() {
 	close(f.finished)
-=======
+}
+
 // record source tbls record the tables that need to flush checkpoints
 func recordSourceTbls(sourceTbls map[string]map[string]struct{}, stmt ast.StmtNode, table *filter.Table) {
 	schema, name := table.Schema, table.Name
@@ -169,5 +169,4 @@
 		}
 		sourceTbls[schema][name] = struct{}{}
 	}
->>>>>>> 29df7b54
 }