// Copyright 2019 PingCAP, Inc.
//
// Licensed under the Apache License, Version 2.0 (the "License");
// you may not use this file except in compliance with the License.
// You may obtain a copy of the License at
//
//     http://www.apache.org/licenses/LICENSE-2.0
//
// Unless required by applicable law or agreed to in writing, software
// distributed under the License is distributed on an "AS IS" BASIS,
// See the License for the specific language governing permissions and
// limitations under the License.

package syncer

import (
	"time"

	"github.com/pingcap/parser"
	"github.com/pingcap/parser/ast"
	"github.com/pingcap/tidb-tools/pkg/filter"
	"go.uber.org/zap"

	tcontext "github.com/pingcap/dm/pkg/context"
	parserpkg "github.com/pingcap/dm/pkg/parser"
	"github.com/pingcap/dm/pkg/terror"
	"github.com/pingcap/dm/pkg/utils"
	"github.com/pingcap/dm/syncer/metrics"
)

func (s *Syncer) parseDDLSQL(qec *queryEventContext) (stmt ast.StmtNode, err error) {
	// We use Parse not ParseOneStmt here, because sometimes we got a commented out ddl which can't be parsed
	// by ParseOneStmt(it's a limitation of tidb parser.)
	s.tctx.L().Info("parse ddl", zap.String("statement", qec.originSQL))
	stmts, err := parserpkg.Parse(qec.p, qec.originSQL, "", "")
	if err != nil {
		// log error rather than fatal, so other defer can be executed
		s.tctx.L().Error("parse ddl", zap.String("sql", qec.originSQL))
		return nil, terror.ErrSyncerParseDDL.Delegate(err, qec.originSQL)
	}
	if len(stmts) == 0 {
		return nil, nil
	}
	return stmts[0], nil
}

// processSplitedDDL processes SplitedDDLddl as follow step:
// 1. track ddl whatever skip it except optimist shard ddl; (TODO: will implement in https://github.com/pingcap/dm/pull/1975)
// 2. skip sql by filterQueryEvent;
// 3. apply online ddl if onlineDDL is not nil:
//    * specially, if skip, apply empty string;
// 4. handle online ddl SQL by handleOnlineDDL.
func (s *Syncer) processSplitedDDL(qec *queryEventContext, sql string) ([]string, error) {
	_, sourceTables, targetTables, stmt, err := s.routeDDL(qec.p, qec.ddlSchema, sql)
	if err != nil {
		return nil, err
	}
	// TODO: add track ddl

	// get real tables before apply block-allow list
	realTables := make([]*filter.Table, 0, len(targetTables))
	for _, table := range targetTables {
		realName := table.Name
		if s.onlineDDL != nil {
			realName = s.onlineDDL.RealName(table.Name)
		}
		realTables = append(realTables, &filter.Table{
			Schema: table.Schema,
			Name:   realName,
		})
	}

	shouldSkip, err := s.skipQueryEvent(realTables, stmt, sql)
	if err != nil {
		return nil, err
	}
	if shouldSkip {
		metrics.SkipBinlogDurationHistogram.WithLabelValues("query", s.cfg.Name, s.cfg.SourceID).Observe(time.Since(qec.startTime).Seconds())
		qec.tctx.L().Warn("skip event", zap.String("event", "query"), zap.String("statement", sql), zap.String("schema", qec.ddlSchema))
		// when skip ddl, apply empty ddl for onlineDDL
		// otherwise it cause an error once meet the rename ddl of onlineDDL
		sql = ""
	}

	sqls := []string{sql}
	if s.onlineDDL != nil {
		// filter and save ghost table ddl
		sqls, err = s.onlineDDL.Apply(qec.tctx, sourceTables, sql, stmt)
		if err != nil {
			return nil, err
		}
		// len(sql) == 0: represent it should skip
		// len(sqls) == 0: represent saved in onlineDDL.Storage
		if len(sql) == 0 || len(sqls) == 0 {
			return nil, nil
		}
		// sqls[0] == sql: represent this sql is not online DDL.
		if sqls[0] == sql {
			return sqls, nil
		}
		// In there, stmt must be a `RenameTableStmt`. See details in OnlinePlugin.Apply.
		// So tables is [old1, new1], which new1 is the OnlinePlugin.RealTable. See details in FetchDDLTables.
		// Rename ddl's table to RealTable.
		sqls, err = s.renameOnlineDDLTable(qec, sourceTables[1], sqls)
		if err != nil {
			return sqls, err
		}
		if qec.onlineDDLTable == nil {
			qec.onlineDDLTable = sourceTables[0]
		} else if qec.onlineDDLTable.String() != sourceTables[0].String() {
			return nil, terror.ErrSyncerUnitOnlineDDLOnMultipleTable.Generate(qec.originSQL)
		}
	}
	return sqls, nil
}

// routeDDL route DDL from sourceTables to targetTables.
<<<<<<< HEAD
func (s *Syncer) routeDDL(p *parser.Parser, schema, sql string) (
	routedDDL string,
	sourceTables, targetTables []*filter.Table,
	stmt ast.StmtNode,
	err error) {
	stmt, err = p.ParseOneStmt(sql, "", "")
	if err != nil {
		return "", nil, nil, nil, terror.Annotatef(terror.ErrSyncerUnitParseStmt.New(err.Error()), "ddl %s", sql)
=======
func (s *Syncer) routeDDL(p *parser.Parser, schema, sql string) (*ddlInfo, error) {
	stmt, err := p.ParseOneStmt(sql, "", "")
	if err != nil {
		return nil, terror.Annotatef(terror.ErrSyncerUnitParseStmt.New(err.Error()), "ddl %s", sql)
>>>>>>> 761b0481
	}

	sourceTables, err = parserpkg.FetchDDLTables(schema, stmt, s.SourceTableNamesFlavor)
	if err != nil {
<<<<<<< HEAD
		return "", nil, nil, nil, err
=======
		return nil, err
>>>>>>> 761b0481
	}

	targetTables = make([]*filter.Table, 0, len(sourceTables))
	for i := range sourceTables {
		renamedTable := s.route(sourceTables[i])
		targetTables = append(targetTables, renamedTable)
	}

<<<<<<< HEAD
	routedDDL, err = parserpkg.RenameDDLTable(stmt, targetTables)
	return
=======
	routedDDL, err := parserpkg.RenameDDLTable(stmt, targetTables)
	return &ddlInfo{
		sql:          routedDDL,
		stmt:         stmt,
		sourceTables: sourceTables,
		targetTables: targetTables,
	}, err
>>>>>>> 761b0481
}

// renameOnlineDDLTable renames the given ddl sqls by given targetTable.
func (s *Syncer) renameOnlineDDLTable(qec *queryEventContext, targetTable *filter.Table, sqls []string) ([]string, error) {
	renamedSqls := make([]string, 0, len(sqls))
	targetTables := []*filter.Table{targetTable}
	for _, sql := range sqls {
		// remove empty sqls which inserted because online DDL is filtered
		if sql == "" {
			continue
		}
		stmt, err := qec.p.ParseOneStmt(sql, "", "")
		if err != nil {
			return nil, terror.ErrSyncerUnitParseStmt.New(err.Error())
		}

		sql, err = parserpkg.RenameDDLTable(stmt, targetTables)
		if err != nil {
			return nil, err
		}
		renamedSqls = append(renamedSqls, sql)
	}
	return renamedSqls, nil
}

func (s *Syncer) dropSchemaInSharding(tctx *tcontext.Context, sourceSchema string) error {
	sources := make(map[string][]*filter.Table)
	sgs := s.sgk.Groups()
	for name, sg := range sgs {
		if sg.IsSchemaOnly {
			// in sharding group leave handling, we always process schema group,
			// we can ignore schema only group here
			continue
		}
		tables := sg.Tables()
		for _, table := range tables {
			if table.Schema != sourceSchema {
				continue
			}
			sources[name] = append(sources[name], table)
		}
	}
	// delete from sharding group firstly
	for name, tables := range sources {
		targetTable := utils.UnpackTableID(name)
		sourceTableIDs := make([]string, 0, len(tables))
		for _, table := range tables {
			sourceTableIDs = append(sourceTableIDs, utils.GenTableID(table))
		}
		err := s.sgk.LeaveGroup(targetTable, sourceTableIDs)
		if err != nil {
			return err
		}
	}
	// delete from checkpoint
	for _, tables := range sources {
		for _, table := range tables {
			// refine clear them later if failed
			// now it doesn't have problems
			if err1 := s.checkpoint.DeleteTablePoint(tctx, table); err1 != nil {
				s.tctx.L().Error("fail to delete checkpoint", zap.Stringer("table", table))
			}
		}
	}
	return nil
}

func (s *Syncer) clearOnlineDDL(tctx *tcontext.Context, targetTable *filter.Table) error {
	group := s.sgk.Group(targetTable)
	if group == nil {
		return nil
	}

	// return [[schema, table]...]
	tables := group.Tables()

	for _, table := range tables {
		s.tctx.L().Info("finish online ddl", zap.Stringer("table", table))
		err := s.onlineDDL.Finish(tctx, table)
		if err != nil {
			return terror.Annotatef(err, "finish online ddl on %v", table)
		}
	}

	return nil
}

<<<<<<< HEAD
type shardingDDLInfo struct {
	name   string
	tables [][]*filter.Table
	stmt   ast.StmtNode
}

// TODO: use ddlInfo to flow
// fetch from routeDDL, saved in onlineDDL, used for trackDDL
// nolint: no used
=======
>>>>>>> 761b0481
type ddlInfo struct {
	sql          string
	stmt         ast.StmtNode
	sourceTables []*filter.Table
	targetTables []*filter.Table
}<|MERGE_RESOLUTION|>--- conflicted
+++ resolved
@@ -115,30 +115,15 @@
 }
 
 // routeDDL route DDL from sourceTables to targetTables.
-<<<<<<< HEAD
-func (s *Syncer) routeDDL(p *parser.Parser, schema, sql string) (
-	routedDDL string,
-	sourceTables, targetTables []*filter.Table,
-	stmt ast.StmtNode,
-	err error) {
-	stmt, err = p.ParseOneStmt(sql, "", "")
-	if err != nil {
-		return "", nil, nil, nil, terror.Annotatef(terror.ErrSyncerUnitParseStmt.New(err.Error()), "ddl %s", sql)
-=======
 func (s *Syncer) routeDDL(p *parser.Parser, schema, sql string) (*ddlInfo, error) {
 	stmt, err := p.ParseOneStmt(sql, "", "")
 	if err != nil {
 		return nil, terror.Annotatef(terror.ErrSyncerUnitParseStmt.New(err.Error()), "ddl %s", sql)
->>>>>>> 761b0481
 	}
 
 	sourceTables, err = parserpkg.FetchDDLTables(schema, stmt, s.SourceTableNamesFlavor)
 	if err != nil {
-<<<<<<< HEAD
-		return "", nil, nil, nil, err
-=======
 		return nil, err
->>>>>>> 761b0481
 	}
 
 	targetTables = make([]*filter.Table, 0, len(sourceTables))
@@ -147,10 +132,6 @@
 		targetTables = append(targetTables, renamedTable)
 	}
 
-<<<<<<< HEAD
-	routedDDL, err = parserpkg.RenameDDLTable(stmt, targetTables)
-	return
-=======
 	routedDDL, err := parserpkg.RenameDDLTable(stmt, targetTables)
 	return &ddlInfo{
 		sql:          routedDDL,
@@ -158,7 +139,6 @@
 		sourceTables: sourceTables,
 		targetTables: targetTables,
 	}, err
->>>>>>> 761b0481
 }
 
 // renameOnlineDDLTable renames the given ddl sqls by given targetTable.
@@ -246,18 +226,16 @@
 	return nil
 }
 
-<<<<<<< HEAD
-type shardingDDLInfo struct {
-	name   string
-	tables [][]*filter.Table
-	stmt   ast.StmtNode
+type ddlInfo struct {
+	sql          string
+	stmt         ast.StmtNode
+	sourceTables []*filter.Table
+	targetTables []*filter.Table
 }
 
 // TODO: use ddlInfo to flow
 // fetch from routeDDL, saved in onlineDDL, used for trackDDL
 // nolint: no used
-=======
->>>>>>> 761b0481
 type ddlInfo struct {
 	sql          string
 	stmt         ast.StmtNode
