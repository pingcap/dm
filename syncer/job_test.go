--- conflicted
+++ resolved
@@ -95,13 +95,8 @@
 		jobStr string
 	}{
 		{
-<<<<<<< HEAD
-			newDMLJob(insert, "test", "t1", "test", "t1", "insert into test.t1 values(?)", []interface{}{1}, []string{"1"}, location, location, location, ec.header),
+			newDMLJob(insert, table, table, "insert into test.t1 values(?)", []interface{}{1}, []string{"1"}, location, location, location, ec.header),
 			"tp: insert, sql: insert into test.t1 values(?), args: [1], key: , ddls: [], last_location: position: (, 4), gtid-set: , start_location: position: (, 4), gtid-set: , current_location: position: (, 4), gtid-set: ",
-=======
-			newDMLJob(insert, "insert into test.t1 values(?)", table, table, []interface{}{1}, "1", location, location, location, ec.header),
-			"tp: insert, sql: insert into test.t1 values(?), args: [1], key: 1, ddls: [], last_location: position: (, 4), gtid-set: , start_location: position: (, 4), gtid-set: , current_location: position: (, 4), gtid-set: ",
->>>>>>> 83b20074
 		}, {
 			newDDLJob(qec),
 			"tp: ddl, sql: , args: [], key: , ddls: [create database test], last_location: position: (, 4), gtid-set: , start_location: position: (, 4), gtid-set: , current_location: position: (, 4), gtid-set: ",
