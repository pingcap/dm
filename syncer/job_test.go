--- conflicted
+++ resolved
@@ -95,19 +95,11 @@
 		jobStr string
 	}{
 		{
-<<<<<<< HEAD
-			newDMLJob(insert, "test", "t1", "test", "t1", nil, location, location, location, ec.header),
+			newDMLJob(insert, table, table, nil, location, location, location, ec.header),
 			"tp: insert, ddls: [], last_location: position: (, 4), gtid-set: , start_location: position: (, 4), gtid-set: , current_location: position: (, 4), gtid-set: ",
 		}, {
-			newDDLJob(ddlInfo, []string{"create database test"}, binlog.NewLocation(""), binlog.NewLocation(""), binlog.NewLocation(""), nil, "create database test", ec.header),
+			newDDLJob(qec),
 			"tp: ddl, ddls: [create database test], last_location: position: (, 4), gtid-set: , start_location: position: (, 4), gtid-set: , current_location: position: (, 4), gtid-set: ",
-=======
-			newDMLJob(insert, table, table, "insert into test.t1 values(?)", []interface{}{1}, []string{"1"}, location, location, location, ec.header),
-			"tp: insert, sql: insert into test.t1 values(?), args: [1], key: , ddls: [], last_location: position: (, 4), gtid-set: , start_location: position: (, 4), gtid-set: , current_location: position: (, 4), gtid-set: ",
-		}, {
-			newDDLJob(qec),
-			"tp: ddl, sql: , args: [], key: , ddls: [create database test], last_location: position: (, 4), gtid-set: , start_location: position: (, 4), gtid-set: , current_location: position: (, 4), gtid-set: ",
->>>>>>> e28579a1
 		}, {
 			newXIDJob(binlog.NewLocation(""), binlog.NewLocation(""), binlog.NewLocation("")),
 			"tp: xid, ddls: [], last_location: position: (, 4), gtid-set: , start_location: position: (, 4), gtid-set: , current_location: position: (, 4), gtid-set: ",
