--- conflicted
+++ resolved
@@ -66,13 +66,8 @@
 }
 
 // handleSpecialDDLError handles special errors for DDL execution.
-<<<<<<< HEAD
 func (s *Syncer) handleSpecialDDLError(tctx *tcontext.Context, err error, ddls []string, index int, conn *dbconn.DBConn) error {
-	// We use default parser because ddls are came from *Syncer.handleDDL, which is StringSingleQuotes, KeyWordUppercase and NameBackQuotes
-=======
-func (s *Syncer) handleSpecialDDLError(tctx *tcontext.Context, err error, ddls []string, index int, conn *DBConn) error {
 	// We use default parser because ddls are came from *Syncer.routeDDL, which is StringSingleQuotes, KeyWordUppercase and NameBackQuotes
->>>>>>> 8089f1a3
 	parser2 := parser.New()
 
 	// it only ignore `invalid connection` error (timeout or other causes) for `ADD INDEX`.
