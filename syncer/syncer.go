--- conflicted
+++ resolved
@@ -1175,7 +1175,7 @@
 			lastPos.Pos = e.Header.LogPos // update lastPos
 
 			job := newXIDJob(currentPos, currentPos, nil, traceID)
-			err = s.addJob(job)
+			err = s.addJobFunc(job)
 			if err != nil {
 				return errors.Trace(err)
 			}
@@ -1428,29 +1428,9 @@
 		return nil
 	}
 
-<<<<<<< HEAD
-			if !s.cfg.IsSharding {
-				log.Infof("[start] execute need handled ddls %v in position %v", needHandleDDLs, currentPos)
-				// try apply SQL operator before addJob. now, one query event only has one DDL job, if updating to multi DDL jobs, refine this.
-				applied, appliedSQLs, err := s.tryApplySQLOperator(currentPos, needHandleDDLs)
-				if err != nil {
-					return errors.Annotatef(err, "try apply SQL operator on binlog-pos %s with DDLs %v", currentPos, needHandleDDLs)
-				}
-				if applied {
-					needHandleDDLs = appliedSQLs // maybe nil
-					log.Infof("[convert] execute need handled ddls converted to %v in position %s by sql operator", needHandleDDLs, currentPos)
-				}
-				job := newDDLJob(nil, needHandleDDLs, lastPos, currentPos, nil, nil, traceID)
-				err = s.addJobFunc(job)
-				if err != nil {
-					return errors.Trace(err)
-				}
-				log.Infof("[end] execute need handled ddls %v in position %v", needHandleDDLs, currentPos)
-=======
 	log.Infof("[query]%s [last pos]%v [current pos]%v [current gtid set]%v", sql, ec.lastPos, ec.currentPos, ev.GSet)
 	*ec.lastPos = *ec.currentPos // update lastPos, because we have checked `isDDL`
 	*ec.latestOp = ddl
->>>>>>> 8bfba73f
 
 	var (
 		sqls                []string
@@ -1575,7 +1555,7 @@
 			log.Infof("[convert] execute need handled ddls converted to %v in position %s by sql operator", needHandleDDLs, ec.currentPos)
 		}
 		job := newDDLJob(nil, needHandleDDLs, *ec.lastPos, *ec.currentPos, nil, nil, *ec.traceID)
-		err = s.addJob(job)
+		err = s.addJobFunc(job)
 		if err != nil {
 			return errors.Trace(err)
 		}
@@ -1591,20 +1571,7 @@
 			log.Infof("finish online ddl %v for table %s.%s", needHandleDDLs, table.Schema, table.Name)
 			err = s.onlineDDL.Finish(table.Schema, table.Name)
 			if err != nil {
-<<<<<<< HEAD
-				return errors.Annotatef(err, "try apply SQL operator on binlog-pos %s with DDLs %v", currentPos, needHandleDDLs)
-			}
-			if applied {
-				needHandleDDLs = appliedSQLs // maybe nil
-				log.Infof("[convert] execute need handled ddls converted to %v in position %s by sql operator", needHandleDDLs, currentPos)
-			}
-			job := newDDLJob(ddlInfo, needHandleDDLs, lastPos, currentPos, nil, ddlExecItem, traceID)
-			err = s.addJobFunc(job)
-			if err != nil {
-				return errors.Trace(err)
-=======
 				return errors.Annotatef(err, "finish online ddl on %s.%s", table.Schema, table.Name)
->>>>>>> 8bfba73f
 			}
 		}
 
@@ -1664,13 +1631,6 @@
 			return nil
 		}
 
-<<<<<<< HEAD
-			job := newXIDJob(currentPos, currentPos, nil, traceID)
-			err = s.addJobFunc(job)
-			if err != nil {
-				return errors.Trace(err)
-			}
-=======
 		log.Infof("[syncer] source %s sharding group synced in pos %v", source, startPos)
 		err = ec.safeMode.DescForTable(ddlInfo.tableNames[1][0].Schema, ddlInfo.tableNames[1][0].Name) // try disable safe-mode after sharding group synced
 		if err != nil {
@@ -1679,7 +1639,6 @@
 		// maybe multi-groups' sharding DDL synced in this for-loop (one query-event, multi tables)
 		if cap(*ec.shardingReSyncCh) < len(sqls) {
 			*ec.shardingReSyncCh = make(chan *ShardingReSync, len(sqls))
->>>>>>> 8bfba73f
 		}
 		firstEndPos := group.FirstEndPosUnresolved()
 		if firstEndPos == nil {
@@ -1740,7 +1699,7 @@
 		log.Infof("[convert] execute need handled ddls converted to %v in position %s by sql operator", needHandleDDLs, ec.currentPos)
 	}
 	job := newDDLJob(ddlInfo, needHandleDDLs, *ec.lastPos, *ec.currentPos, nil, ddlExecItem, *ec.traceID)
-	err = s.addJob(job)
+	err = s.addJobFunc(job)
 	if err != nil {
 		return errors.Trace(err)
 	}
