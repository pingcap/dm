// Copyright 2019 PingCAP, Inc.
//
// Licensed under the Apache License, Version 2.0 (the "License");
// you may not use this file except in compliance with the License.
// You may obtain a copy of the License at
//
//     http://www.apache.org/licenses/LICENSE-2.0
//
// Unless required by applicable law or agreed to in writing, software
// distributed under the License is distributed on an "AS IS" BASIS,
// See the License for the specific language governing permissions and
// limitations under the License.

package syncer

import (
	"bytes"
	"context"
	"crypto/tls"
	"fmt"
	"os"
	"path"
	"reflect"
	"strconv"
	"strings"
	"sync"
	"time"

	"github.com/go-mysql-org/go-mysql/mysql"
	"github.com/go-mysql-org/go-mysql/replication"
	"github.com/pingcap/errors"
	"github.com/pingcap/failpoint"
	"github.com/pingcap/parser"
	"github.com/pingcap/parser/ast"
	"github.com/pingcap/parser/format"
	"github.com/pingcap/parser/model"
	bf "github.com/pingcap/tidb-tools/pkg/binlog-filter"
	cm "github.com/pingcap/tidb-tools/pkg/column-mapping"
	"github.com/pingcap/tidb-tools/pkg/dbutil"
	"github.com/pingcap/tidb-tools/pkg/filter"
	router "github.com/pingcap/tidb-tools/pkg/table-router"
	toolutils "github.com/pingcap/tidb-tools/pkg/utils"
	"go.etcd.io/etcd/clientv3"
	"go.uber.org/atomic"
	"go.uber.org/zap"

	"github.com/pingcap/dm/dm/config"
	common2 "github.com/pingcap/dm/dm/ctl/common"
	"github.com/pingcap/dm/dm/pb"
	"github.com/pingcap/dm/dm/unit"
	"github.com/pingcap/dm/pkg/binlog"
	"github.com/pingcap/dm/pkg/binlog/common"
	"github.com/pingcap/dm/pkg/binlog/event"
	"github.com/pingcap/dm/pkg/binlog/reader"
	"github.com/pingcap/dm/pkg/conn"
	tcontext "github.com/pingcap/dm/pkg/context"
	fr "github.com/pingcap/dm/pkg/func-rollback"
	"github.com/pingcap/dm/pkg/gtid"
	"github.com/pingcap/dm/pkg/ha"
	"github.com/pingcap/dm/pkg/log"
	parserpkg "github.com/pingcap/dm/pkg/parser"
	"github.com/pingcap/dm/pkg/schema"
	"github.com/pingcap/dm/pkg/shardddl/pessimism"
	"github.com/pingcap/dm/pkg/streamer"
	"github.com/pingcap/dm/pkg/terror"
	"github.com/pingcap/dm/pkg/utils"
	"github.com/pingcap/dm/syncer/dbconn"
	operator "github.com/pingcap/dm/syncer/err-operator"
	"github.com/pingcap/dm/syncer/metrics"
	onlineddl "github.com/pingcap/dm/syncer/online-ddl-tools"
	sm "github.com/pingcap/dm/syncer/safe-mode"
	"github.com/pingcap/dm/syncer/shardddl"
)

var (
	maxRetryCount = 100

	retryTimeout = 3 * time.Second
	waitTime     = 10 * time.Millisecond
	statusTime   = 30 * time.Second

	// MaxDDLConnectionTimeoutMinute also used by SubTask.ExecuteDDL.
	MaxDDLConnectionTimeoutMinute = 5

	maxDMLConnectionTimeout = "5m"
	maxDDLConnectionTimeout = fmt.Sprintf("%dm", MaxDDLConnectionTimeoutMinute)

	maxDMLConnectionDuration, _ = time.ParseDuration(maxDMLConnectionTimeout)
	maxDMLExecutionDuration     = 30 * time.Second

	maxPauseOrStopWaitTime = 10 * time.Second

	adminQueueName     = "admin queue"
	defaultBucketCount = 8
)

// BinlogType represents binlog sync type.
type BinlogType uint8

// binlog sync type.
const (
	RemoteBinlog BinlogType = iota + 1
	LocalBinlog

	skipLagKey = "skip"
	ddlLagKey  = "ddl"
)

// waitXIDStatus represents the status for waiting XID event when pause/stop task.
type waitXIDStatus int64

const (
	noWait waitXIDStatus = iota
	waiting
	waitComplete
)

// Syncer can sync your MySQL data to another MySQL database.
type Syncer struct {
	sync.RWMutex

	tctx *tcontext.Context

	cfg     *config.SubTaskConfig
	syncCfg replication.BinlogSyncerConfig

	sgk       *ShardingGroupKeeper // keeper to keep all sharding (sub) group in this syncer
	pessimist *shardddl.Pessimist  // shard DDL pessimist
	optimist  *shardddl.Optimist   // shard DDL optimist
	cli       *clientv3.Client

	binlogType         BinlogType
	streamerController *StreamerController
	enableRelay        bool

	wg    sync.WaitGroup
	jobWg sync.WaitGroup

	schemaTracker *schema.Tracker

	fromDB *dbconn.UpStreamConn

	toDB      *conn.BaseDB
	toDBConns []*dbconn.DBConn
	ddlDB     *conn.BaseDB
	ddlDBConn *dbconn.DBConn

	jobs               []chan *job
	jobsClosed         atomic.Bool
	jobsChanLock       sync.Mutex
	queueBucketMapping []string
	waitXIDJob         atomic.Int64
	isTransactionEnd   atomic.Bool

	c *causality

	tableRouter     *router.Table
	binlogFilter    *bf.BinlogEvent
	columnMapping   *cm.Mapping
	baList          *filter.Filter
	exprFilterGroup *ExprFilterGroup

	closed atomic.Bool

	start    time.Time
	lastTime struct {
		sync.RWMutex
		t time.Time
	}
	// safeMode is used to track if we need to generate dml with safe-mode
	// For each binlog event, we will set the current value into eventContext because
	// the status of this track may change over time.
	safeMode *sm.SafeMode

	timezone *time.Location

	binlogSizeCount     atomic.Int64
	lastBinlogSizeCount atomic.Int64

	lastCount atomic.Int64
	count     atomic.Int64
	totalTps  atomic.Int64
	tps       atomic.Int64

	filteredInsert atomic.Int64
	filteredUpdate atomic.Int64
	filteredDelete atomic.Int64

	done chan struct{}

	checkpoint CheckPoint
	onlineDDL  onlineddl.OnlinePlugin

	// record process error rather than log.Fatal
	runFatalChan chan *pb.ProcessError
	// record whether error occurred when execute SQLs
	execError atomic.Error

	heartbeat *Heartbeat

	readerHub              *streamer.ReaderHub
	recordedActiveRelayLog bool

	errOperatorHolder *operator.Holder

	isReplacingErr bool // true if we are in replace events by handle-error

	currentLocationMu struct {
		sync.RWMutex
		currentLocation binlog.Location // use to calc remain binlog size
	}

	errLocation struct {
		sync.RWMutex
		startLocation *binlog.Location
		endLocation   *binlog.Location
		isQueryEvent  bool
	}

	addJobFunc func(*job) error

	// `lower_case_table_names` setting of upstream db
	SourceTableNamesFlavor utils.LowerCaseTableNamesFlavor

	tsOffset            atomic.Int64             // time offset between upstream and syncer, DM's timestamp - MySQL's timestamp
	secondsBehindMaster atomic.Int64             // current task delay second behind upstream
	workerLagMap        map[string]*atomic.Int64 // worker's sync lag key:WorkerLagKey val: lag
}

// NewSyncer creates a new Syncer.
func NewSyncer(cfg *config.SubTaskConfig, etcdClient *clientv3.Client) *Syncer {
	logger := log.With(zap.String("task", cfg.Name), zap.String("unit", "binlog replication"))
	syncer := &Syncer{
		pessimist: shardddl.NewPessimist(&logger, etcdClient, cfg.Name, cfg.SourceID),
		optimist:  shardddl.NewOptimist(&logger, etcdClient, cfg.Name, cfg.SourceID),
	}
	syncer.cfg = cfg
	syncer.tctx = tcontext.Background().WithLogger(logger)
	syncer.jobsClosed.Store(true) // not open yet
	syncer.waitXIDJob.Store(int64(noWait))
	syncer.isTransactionEnd.Store(true)
	syncer.closed.Store(false)
	syncer.lastBinlogSizeCount.Store(0)
	syncer.binlogSizeCount.Store(0)
	syncer.lastCount.Store(0)
	syncer.count.Store(0)
	syncer.c = newCausality()
	syncer.done = nil
	syncer.setTimezone()
	syncer.addJobFunc = syncer.addJob
	syncer.enableRelay = cfg.UseRelay
	syncer.cli = etcdClient

	syncer.checkpoint = NewRemoteCheckPoint(syncer.tctx, cfg, syncer.checkpointID())

	syncer.binlogType = toBinlogType(cfg.UseRelay)
	syncer.errOperatorHolder = operator.NewHolder(&logger)
	syncer.readerHub = streamer.GetReaderHub()

	if cfg.ShardMode == config.ShardPessimistic {
		// only need to sync DDL in sharding mode
		syncer.sgk = NewShardingGroupKeeper(syncer.tctx, cfg)
	}
	syncer.recordedActiveRelayLog = false
	syncer.workerLagMap = make(map[string]*atomic.Int64, cfg.WorkerCount+2) // map size = WorkerCount + ddlkey + skipkey
	return syncer
}

// GetSecondsBehindMaster returns secondsBehindMaster.
func (s *Syncer) GetSecondsBehindMaster() int64 {
	return s.secondsBehindMaster.Load()
}

func (s *Syncer) newJobChans(count int) {
	s.closeJobChans()
	s.jobs = make([]chan *job, 0, count)
	for i := 0; i < count; i++ {
		s.jobs = append(s.jobs, make(chan *job, s.cfg.QueueSize))
	}
	s.jobsClosed.Store(false)
}

func (s *Syncer) closeJobChans() {
	s.jobsChanLock.Lock()
	defer s.jobsChanLock.Unlock()
	if s.jobsClosed.Load() {
		return
	}
	for _, ch := range s.jobs {
		close(ch)
	}
	s.jobsClosed.Store(true)
}

// Type implements Unit.Type.
func (s *Syncer) Type() pb.UnitType {
	return pb.UnitType_Sync
}

// Init initializes syncer for a sync task, but not start Process.
// if fail, it should not call s.Close.
// some check may move to checker later.
func (s *Syncer) Init(ctx context.Context) (err error) {
	rollbackHolder := fr.NewRollbackHolder("syncer")
	defer func() {
		if err != nil {
			rollbackHolder.RollbackReverseOrder()
		}
	}()

	tctx := s.tctx.WithContext(ctx)

	err = s.setSyncCfg()
	if err != nil {
		return err
	}

	err = s.createDBs(ctx)
	if err != nil {
		return err
	}
	rollbackHolder.Add(fr.FuncRollback{Name: "close-DBs", Fn: s.closeDBs})

	s.schemaTracker, err = schema.NewTracker(ctx, s.cfg.Name, s.cfg.To.Session, s.ddlDBConn.BaseConn)
	if err != nil {
		return terror.ErrSchemaTrackerInit.Delegate(err)
	}

	s.streamerController = NewStreamerController(s.syncCfg, s.cfg.EnableGTID, s.fromDB, s.binlogType, s.cfg.RelayDir, s.timezone)

	s.baList, err = filter.New(s.cfg.CaseSensitive, s.cfg.BAList)
	if err != nil {
		return terror.ErrSyncerUnitGenBAList.Delegate(err)
	}

	s.binlogFilter, err = bf.NewBinlogEvent(s.cfg.CaseSensitive, s.cfg.FilterRules)
	if err != nil {
		return terror.ErrSyncerUnitGenBinlogEventFilter.Delegate(err)
	}

	s.exprFilterGroup = NewExprFilterGroup(s.cfg.ExprFilter)

	if len(s.cfg.ColumnMappingRules) > 0 {
		s.columnMapping, err = cm.NewMapping(s.cfg.CaseSensitive, s.cfg.ColumnMappingRules)
		if err != nil {
			return terror.ErrSyncerUnitGenColumnMapping.Delegate(err)
		}
	}

	if s.cfg.OnlineDDL {
		s.onlineDDL, err = onlineddl.NewRealOnlinePlugin(tctx, s.cfg)
		if err != nil {
			return err
		}
		rollbackHolder.Add(fr.FuncRollback{Name: "close-onlineDDL", Fn: s.closeOnlineDDL})
	}

	err = s.genRouter()
	if err != nil {
		return err
	}

	var schemaMap map[string]string
	var tableMap map[string]map[string]string
	if s.SourceTableNamesFlavor == utils.LCTableNamesSensitive {
		// TODO: we should avoid call this function multi times
		allTables, err1 := utils.FetchAllDoTables(ctx, s.fromDB.BaseDB.DB, s.baList)
		if err1 != nil {
			return err1
		}
		schemaMap, tableMap = buildLowerCaseTableNamesMap(allTables)
	}

	switch s.cfg.ShardMode {
	case config.ShardPessimistic:
		err = s.sgk.Init()
		if err != nil {
			return err
		}
		err = s.initShardingGroups(ctx, true)
		if err != nil {
			return err
		}
		rollbackHolder.Add(fr.FuncRollback{Name: "close-sharding-group-keeper", Fn: s.sgk.Close})
	case config.ShardOptimistic:
		if err = s.initOptimisticShardDDL(ctx); err != nil {
			return err
		}
	}

	err = s.checkpoint.Init(tctx)
	if err != nil {
		return err
	}
	rollbackHolder.Add(fr.FuncRollback{Name: "close-checkpoint", Fn: s.checkpoint.Close})

	err = s.checkpoint.Load(tctx)
	if err != nil {
		return err
	}
	if s.SourceTableNamesFlavor == utils.LCTableNamesSensitive {
		if err = s.checkpoint.CheckAndUpdate(ctx, schemaMap, tableMap); err != nil {
			return err
		}

		if s.onlineDDL != nil {
			if err = s.onlineDDL.CheckAndUpdate(s.tctx, schemaMap, tableMap); err != nil {
				return err
			}
		}
	}
	if s.cfg.EnableHeartbeat {
		s.heartbeat, err = GetHeartbeat(&HeartbeatConfig{
			serverID:       s.cfg.ServerID,
			primaryCfg:     s.cfg.From,
			updateInterval: int64(s.cfg.HeartbeatUpdateInterval),
			reportInterval: int64(s.cfg.HeartbeatReportInterval),
		})
		if err != nil {
			return err
		}
		err = s.heartbeat.AddTask(s.cfg.Name)
		if err != nil {
			return err
		}
		rollbackHolder.Add(fr.FuncRollback{Name: "remove-heartbeat", Fn: s.removeHeartbeat})
	}

	// when Init syncer, set active relay log info
	err = s.setInitActiveRelayLog(ctx)
	if err != nil {
		return err
	}
	rollbackHolder.Add(fr.FuncRollback{Name: "remove-active-realylog", Fn: s.removeActiveRelayLog})

	s.reset()
	return nil
}

// buildLowerCaseTableNamesMap build a lower case schema map and lower case table map for all tables
// Input: map of schema --> list of tables
// Output: schema names map: lower_case_schema_name --> schema_name
//         tables names map: lower_case_schema_name --> lower_case_table_name --> table_name
// Note: the result will skip the schemas and tables that their lower_case_name are the same.
func buildLowerCaseTableNamesMap(tables map[string][]string) (map[string]string, map[string]map[string]string) {
	schemaMap := make(map[string]string)
	tablesMap := make(map[string]map[string]string)
	lowerCaseSchemaSet := make(map[string]string)
	for schema, tableNames := range tables {
		lcSchema := strings.ToLower(schema)
		// track if there are multiple schema names with the same lower case name.
		// just skip this kind of schemas.
		if rawSchema, ok := lowerCaseSchemaSet[lcSchema]; ok {
			delete(schemaMap, lcSchema)
			delete(tablesMap, lcSchema)
			log.L().Warn("skip check schema with same lower case value",
				zap.Strings("schemas", []string{schema, rawSchema}))
			continue
		}
		lowerCaseSchemaSet[lcSchema] = schema

		if lcSchema != schema {
			schemaMap[lcSchema] = schema
		}
		tblsMap := make(map[string]string)
		lowerCaseTableSet := make(map[string]string)
		for _, tb := range tableNames {
			lcTbl := strings.ToLower(tb)
			if rawTbl, ok := lowerCaseTableSet[lcTbl]; ok {
				delete(tblsMap, lcTbl)
				log.L().Warn("skip check tables with same lower case value", zap.String("schema", schema),
					zap.Strings("table", []string{tb, rawTbl}))
				continue
			}
			if lcTbl != tb {
				tblsMap[lcTbl] = tb
			}
		}
		if len(tblsMap) > 0 {
			tablesMap[lcSchema] = tblsMap
		}
	}
	return schemaMap, tablesMap
}

// initShardingGroups initializes sharding groups according to source MySQL, filter rules and router rules
// NOTE: now we don't support modify router rules after task has started.
func (s *Syncer) initShardingGroups(ctx context.Context, needCheck bool) error {
	// fetch tables from source and filter them
	sourceTables, err := s.fromDB.FetchAllDoTables(ctx, s.baList)
	if err != nil {
		return err
	}

	// convert according to router rules
	// target-schema -> target-table -> source-IDs
	mapper := make(map[string]map[string][]string, len(sourceTables))
	for schema, tables := range sourceTables {
		for _, table := range tables {
			targetSchema, targetTable := s.renameShardingSchema(schema, table)
			mSchema, ok := mapper[targetSchema]
			if !ok {
				mapper[targetSchema] = make(map[string][]string, len(tables))
				mSchema = mapper[targetSchema]
			}
			_, ok = mSchema[targetTable]
			if !ok {
				mSchema[targetTable] = make([]string, 0, len(tables))
			}
			ID, _ := utils.GenTableID(schema, table)
			mSchema[targetTable] = append(mSchema[targetTable], ID)
		}
	}

	loadMeta, err2 := s.sgk.LoadShardMeta(s.cfg.Flavor, s.cfg.EnableGTID)
	if err2 != nil {
		return err2
	}
	if needCheck && s.SourceTableNamesFlavor == utils.LCTableNamesSensitive {
		// try fix persistent data before init
		schemaMap, tableMap := buildLowerCaseTableNamesMap(sourceTables)
		if err2 = s.sgk.CheckAndFix(loadMeta, schemaMap, tableMap); err2 != nil {
			return err2
		}
	}

	// add sharding group
	for targetSchema, mSchema := range mapper {
		for targetTable, sourceIDs := range mSchema {
			tableID, _ := utils.GenTableID(targetSchema, targetTable)
			_, _, _, _, err := s.sgk.AddGroup(targetSchema, targetTable, sourceIDs, loadMeta[tableID], false)
			if err != nil {
				return err
			}
		}
	}

	shardGroup := s.sgk.Groups()
	s.tctx.L().Debug("initial sharding groups", zap.Int("shard group length", len(shardGroup)), zap.Reflect("shard group", shardGroup))

	return nil
}

// IsFreshTask implements Unit.IsFreshTask.
func (s *Syncer) IsFreshTask(ctx context.Context) (bool, error) {
	globalPoint := s.checkpoint.GlobalPoint()
	tablePoint := s.checkpoint.TablePoint()
	// doesn't have neither GTID nor binlog pos
	return binlog.IsFreshPosition(globalPoint, s.cfg.Flavor, s.cfg.EnableGTID) && len(tablePoint) == 0, nil
}

func (s *Syncer) reset() {
	if s.streamerController != nil {
		s.streamerController.Close(s.tctx)
	}
	// create new job chans
	s.newJobChans(s.cfg.WorkerCount + 1)

	s.execError.Store(nil)
	s.setErrLocation(nil, nil, false)
	s.isReplacingErr = false
	s.waitXIDJob.Store(int64(noWait))
	s.isTransactionEnd.Store(true)

	switch s.cfg.ShardMode {
	case config.ShardPessimistic:
		// every time start to re-sync from resume, we reset status to make it like a fresh syncing
		s.sgk.ResetGroups()
		s.pessimist.Reset()
	case config.ShardOptimistic:
		s.optimist.Reset()
	}
}

func (s *Syncer) resetDBs(tctx *tcontext.Context) error {
	var err error

	for i := 0; i < len(s.toDBConns); i++ {
		err = s.toDBConns[i].ResetConn(tctx)
		if err != nil {
			return terror.WithScope(err, terror.ScopeDownstream)
		}
	}

	if s.onlineDDL != nil {
		err = s.onlineDDL.ResetConn(tctx)
		if err != nil {
			return terror.WithScope(err, terror.ScopeDownstream)
		}
	}

	if s.sgk != nil {
		err = s.sgk.dbConn.ResetConn(tctx)
		if err != nil {
			return terror.WithScope(err, terror.ScopeDownstream)
		}
	}

	err = s.ddlDBConn.ResetConn(tctx)
	if err != nil {
		return terror.WithScope(err, terror.ScopeDownstream)
	}

	err = s.checkpoint.ResetConn(tctx)
	if err != nil {
		return terror.WithScope(err, terror.ScopeDownstream)
	}

	return nil
}

// Process implements the dm.Unit interface.
func (s *Syncer) Process(ctx context.Context, pr chan pb.ProcessResult) {
	metrics.SyncerExitWithErrorCounter.WithLabelValues(s.cfg.Name, s.cfg.SourceID).Add(0)

	newCtx, cancel := context.WithCancel(ctx)
	defer cancel()

	// create new done chan
	// use lock of Syncer to avoid Close while Process
	s.Lock()
	if s.isClosed() {
		s.Unlock()
		return
	}
	s.done = make(chan struct{})
	s.Unlock()

	runFatalChan := make(chan *pb.ProcessError, s.cfg.WorkerCount+1)
	s.runFatalChan = runFatalChan
	var (
		errs   = make([]*pb.ProcessError, 0, 2)
		errsMu sync.Mutex
	)

	var wg sync.WaitGroup
	wg.Add(1)
	go func() {
		defer wg.Done()
		for {
			err, ok := <-runFatalChan
			if !ok {
				return
			}
			cancel() // cancel s.Run
			metrics.SyncerExitWithErrorCounter.WithLabelValues(s.cfg.Name, s.cfg.SourceID).Inc()
			errsMu.Lock()
			errs = append(errs, err)
			errsMu.Unlock()
		}
	}()

	wg.Add(1)
	go func() {
		defer wg.Done()
		<-newCtx.Done() // ctx or newCtx
	}()

	err := s.Run(newCtx)
	if err != nil {
		// returned error rather than sent to runFatalChan
		// cancel goroutines created in s.Run
		cancel()
	}
	s.closeJobChans()   // Run returned, all jobs sent, we can close s.jobs
	s.wg.Wait()         // wait for sync goroutine to return
	close(runFatalChan) // Run returned, all potential fatal sent to s.runFatalChan
	wg.Wait()           // wait for receive all fatal from s.runFatalChan

	if err != nil {
		if utils.IsContextCanceledError(err) {
			s.tctx.L().Info("filter out error caused by user cancel", log.ShortError(err))
		} else {
			metrics.SyncerExitWithErrorCounter.WithLabelValues(s.cfg.Name, s.cfg.SourceID).Inc()
			errsMu.Lock()
			errs = append(errs, unit.NewProcessError(err))
			errsMu.Unlock()
		}
	}

	isCanceled := false
	select {
	case <-ctx.Done():
		isCanceled = true
	default:
	}

	if len(errs) != 0 {
		// pause because of error occurred
		s.Pause()
	}

	// try to rollback checkpoints, if they already flushed, no effect
	prePos := s.checkpoint.GlobalPoint()
	s.checkpoint.Rollback(s.schemaTracker)
	currPos := s.checkpoint.GlobalPoint()
	if binlog.CompareLocation(prePos, currPos, s.cfg.EnableGTID) != 0 {
		s.tctx.L().Warn("something wrong with rollback global checkpoint", zap.Stringer("previous position", prePos), zap.Stringer("current position", currPos))
	}

	pr <- pb.ProcessResult{
		IsCanceled: isCanceled,
		Errors:     errs,
	}
}

func (s *Syncer) getMasterStatus(ctx context.Context) (mysql.Position, gtid.Set, error) {
	return s.fromDB.GetMasterStatus(ctx, s.cfg.Flavor)
}

func (s *Syncer) getTable(tctx *tcontext.Context, origSchema, origTable, renamedSchema, renamedTable string) (*model.TableInfo, error) {
	ti, err := s.schemaTracker.GetTable(origSchema, origTable)
	if err == nil {
		return ti, nil
	}
	if !schema.IsTableNotExists(err) {
		return nil, terror.ErrSchemaTrackerCannotGetTable.Delegate(err, origSchema, origTable)
	}

	if err = s.schemaTracker.CreateSchemaIfNotExists(origSchema); err != nil {
		return nil, terror.ErrSchemaTrackerCannotCreateSchema.Delegate(err, origSchema)
	}

	// if table already exists in checkpoint, create it in schema tracker
	if ti = s.checkpoint.GetFlushedTableInfo(origSchema, origTable); ti != nil {
		if err = s.schemaTracker.CreateTableIfNotExists(origSchema, origTable, ti); err != nil {
			return nil, terror.ErrSchemaTrackerCannotCreateTable.Delegate(err, origSchema, origTable)
		}
		tctx.L().Debug("lazy init table info in schema tracker", zap.String("schema", origSchema), zap.String("table", origTable))
		return ti, nil
	}

	// in optimistic shard mode, we should try to get the init schema (the one before modified by other tables) first.
	if s.cfg.ShardMode == config.ShardOptimistic {
		ti, err = s.trackInitTableInfoOptimistic(origSchema, origTable, renamedSchema, renamedTable)
		if err != nil {
			return nil, err
		}
	}

	// if the table does not exist (IsTableNotExists(err)), continue to fetch the table from downstream and create it.
	if ti == nil {
		err = s.trackTableInfoFromDownstream(tctx, origSchema, origTable, renamedSchema, renamedTable)
		if err != nil {
			return nil, err
		}
	}

	ti, err = s.schemaTracker.GetTable(origSchema, origTable)
	if err != nil {
		return nil, terror.ErrSchemaTrackerCannotGetTable.Delegate(err, origSchema, origTable)
	}
	return ti, nil
}

// trackTableInfoFromDownstream tries to track the table info from the downstream. It will not overwrite existing table.
func (s *Syncer) trackTableInfoFromDownstream(tctx *tcontext.Context, origSchema, origTable, renamedSchema, renamedTable string) error {
	// TODO: Switch to use the HTTP interface to retrieve the TableInfo directly if HTTP port is available
	// use parser for downstream.
	parser2, err := utils.GetParserForConn(tctx.Ctx, s.ddlDBConn.BaseConn.DBConn)
	if err != nil {
		return terror.ErrSchemaTrackerCannotParseDownstreamTable.Delegate(err, renamedSchema, renamedTable, origSchema, origTable)
	}

	rows, err := s.ddlDBConn.QuerySQL(tctx, "SHOW CREATE TABLE "+dbutil.TableName(renamedSchema, renamedTable))
	if err != nil {
		return terror.ErrSchemaTrackerCannotFetchDownstreamTable.Delegate(err, renamedSchema, renamedTable, origSchema, origTable)
	}
	defer rows.Close()

	for rows.Next() {
		var tableName, createSQL string
		if err = rows.Scan(&tableName, &createSQL); err != nil {
			return terror.WithScope(terror.DBErrorAdapt(err, terror.ErrDBDriverError), terror.ScopeDownstream)
		}

		// rename the table back to original.
		var createNode ast.StmtNode
		createNode, err = parser2.ParseOneStmt(createSQL, "", "")
		if err != nil {
			return terror.ErrSchemaTrackerCannotParseDownstreamTable.Delegate(err, renamedSchema, renamedTable, origSchema, origTable)
		}
		createStmt := createNode.(*ast.CreateTableStmt)
		createStmt.IfNotExists = true
		createStmt.Table.Schema = model.NewCIStr(origSchema)
		createStmt.Table.Name = model.NewCIStr(origTable)

		// schema tracker sets non-clustered index, so can't handle auto_random.
		if v, _ := s.schemaTracker.GetSystemVar(schema.TiDBClusteredIndex); v == "OFF" {
			for _, col := range createStmt.Cols {
				for i, opt := range col.Options {
					if opt.Tp == ast.ColumnOptionAutoRandom {
						// col.Options is unordered
						col.Options[i] = col.Options[len(col.Options)-1]
						col.Options = col.Options[:len(col.Options)-1]
						break
					}
				}
			}
		}

		var newCreateSQLBuilder strings.Builder
		restoreCtx := format.NewRestoreCtx(format.DefaultRestoreFlags, &newCreateSQLBuilder)
		if err = createStmt.Restore(restoreCtx); err != nil {
			return terror.ErrSchemaTrackerCannotParseDownstreamTable.Delegate(err, renamedSchema, renamedTable, origSchema, origTable)
		}
		newCreateSQL := newCreateSQLBuilder.String()
		tctx.L().Debug("reverse-synchronized table schema",
			zap.String("origSchema", origSchema),
			zap.String("origTable", origTable),
			zap.String("renamedSchema", renamedSchema),
			zap.String("renamedTable", renamedTable),
			zap.String("sql", newCreateSQL),
		)
		if err = s.schemaTracker.Exec(tctx.Ctx, origSchema, newCreateSQL); err != nil {
			return terror.ErrSchemaTrackerCannotCreateTable.Delegate(err, origSchema, origTable)
		}
	}

	if err = rows.Err(); err != nil {
		return terror.WithScope(terror.DBErrorAdapt(err, terror.ErrDBDriverError), terror.ScopeDownstream)
	}
	return nil
}

func (s *Syncer) addCount(isFinished bool, queueBucket string, tp opType, n int64) {
	m := metrics.AddedJobsTotal
	if isFinished {
		s.count.Add(n)
		m = metrics.FinishedJobsTotal
	}

	switch tp {
	case insert:
		m.WithLabelValues("insert", s.cfg.Name, queueBucket, s.cfg.SourceID).Add(float64(n))
	case update:
		m.WithLabelValues("update", s.cfg.Name, queueBucket, s.cfg.SourceID).Add(float64(n))
	case del:
		m.WithLabelValues("del", s.cfg.Name, queueBucket, s.cfg.SourceID).Add(float64(n))
	case ddl:
		m.WithLabelValues("ddl", s.cfg.Name, queueBucket, s.cfg.SourceID).Add(float64(n))
	case xid:
		// ignore xid jobs
	case flush:
		m.WithLabelValues("flush", s.cfg.Name, queueBucket, s.cfg.SourceID).Add(float64(n))
	case skip:
		// ignore skip jobs
	default:
		s.tctx.L().Warn("unknown job operation type", zap.Stringer("type", tp))
	}
}

func (s *Syncer) calcReplicationLag(headerTS int64) int64 {
	return time.Now().Unix() - s.tsOffset.Load() - headerTS
}

// updateReplicationLag calculates syncer's replication lag by job, it is called after every batch dml job / one skip job / one ddl
// job is committed.
func (s *Syncer) updateReplicationLag(job *job, lagKey string) {
	var lag int64
	// when job is nil mean no job in this bucket, need do reset this bucket lag to 0
	if job == nil {
		s.workerLagMap[lagKey].Store(0)
	} else {
		failpoint.Inject("BlockSyncerUpdateLag", func(v failpoint.Value) {
			args := strings.Split(v.(string), ",")
			jtp := args[0]                // job type
			t, _ := strconv.Atoi(args[1]) // sleep time
			if job.tp.String() == jtp {
				s.tctx.L().Info("BlockSyncerUpdateLag", zap.String("job type", jtp), zap.Int("sleep time", t))
				time.Sleep(time.Second * time.Duration(t))
			}
		})

		switch job.tp {
		case ddl, skip:
			// NOTE: we handle ddl/skip job separately because ddl job will clean all the dml job before execution
			lag = s.calcReplicationLag(int64(job.eventHeader.Timestamp))
		default: // dml job
			// NOTE workerlagmap already init all dml key(queueBucketName) before syncer running.
			s.workerLagMap[lagKey].Store(s.calcReplicationLag(int64(job.eventHeader.Timestamp)))
		}
	}
	// find all job queue lag choose the max one
	for _, l := range s.workerLagMap {
		if wl := l.Load(); wl > lag {
			lag = wl
		}
	}
	metrics.ReplicationLagGauge.WithLabelValues(s.cfg.Name).Set(float64(lag))
	s.secondsBehindMaster.Store(lag)
}

func (s *Syncer) checkWait(job *job) bool {
	if job.tp == ddl {
		return true
	}

	if s.checkpoint.CheckGlobalPoint() {
		return true
	}

	return false
}

func (s *Syncer) saveTablePoint(db, table string, location binlog.Location) {
	ti, err := s.schemaTracker.GetTable(db, table)
	if err != nil && table != "" {
		s.tctx.L().DPanic("table info missing from schema tracker",
			zap.String("schema", db),
			zap.String("table", table),
			zap.Stringer("location", location),
			zap.Error(err))
	}
	s.checkpoint.SaveTablePoint(db, table, location, ti)
}

// only used in tests.
var (
	lastLocation    binlog.Location
	lastLocationNum int
	waitJobsDone    bool
	failExecuteSQL  bool
	failOnce        atomic.Bool
)

func (s *Syncer) addJob(job *job) error {
	failpoint.Inject("countJobFromOneEvent", func() {
		if job.currentLocation.Position.Compare(lastLocation.Position) == 0 {
			lastLocationNum++
		} else {
			lastLocation = job.currentLocation
			lastLocationNum = 1
		}
		// trigger a flush after see one job
		if lastLocationNum == 1 {
			waitJobsDone = true
			s.tctx.L().Info("meet the first job of an event", zap.Any("binlog position", lastLocation))
		}
		// mock a execution error after see two jobs.
		if lastLocationNum == 2 {
			failExecuteSQL = true
			s.tctx.L().Info("meet the second job of an event", zap.Any("binlog position", lastLocation))
		}
	})
	failpoint.Inject("countJobFromOneGTID", func() {
		if binlog.CompareLocation(job.currentLocation, lastLocation, true) == 0 {
			lastLocationNum++
		} else {
			lastLocation = job.currentLocation
			lastLocationNum = 1
		}
		// trigger a flush after see one job
		if lastLocationNum == 1 {
			waitJobsDone = true
			s.tctx.L().Info("meet the first job of a GTID", zap.Any("binlog position", lastLocation))
		}
		// mock a execution error after see two jobs.
		if lastLocationNum == 2 {
			failExecuteSQL = true
			s.tctx.L().Info("meet the second job of a GTID", zap.Any("binlog position", lastLocation))
		}
	})

	failpoint.Inject("checkCheckpointInMiddleOfTransaction", func() {
		if waitXIDStatus(s.waitXIDJob.Load()) == waiting {
			s.tctx.L().Info("not receive xid job yet", zap.Any("next job", job))
		}
	})
	var queueBucket int
	switch job.tp {
	case xid:
		if waitXIDStatus(s.waitXIDJob.Load()) == waiting {
			s.waitXIDJob.Store(int64(waitComplete))
		}
		s.saveGlobalPoint(job.location)
		s.isTransactionEnd.Store(true)
		return nil
	case skip:
		s.updateReplicationLag(job, skipLagKey)
	case flush:
		metrics.AddedJobsTotal.WithLabelValues("flush", s.cfg.Name, adminQueueName, s.cfg.SourceID).Inc()
		// ugly code addJob and sync, refine it later
		s.jobWg.Add(s.cfg.WorkerCount)
		for i := 0; i < s.cfg.WorkerCount; i++ {
			startTime := time.Now()
			s.jobs[i] <- job
			// flush for every DML queue
			metrics.AddJobDurationHistogram.WithLabelValues("flush", s.cfg.Name, s.queueBucketMapping[i], s.cfg.SourceID).Observe(time.Since(startTime).Seconds())
		}
		s.jobWg.Wait()
		metrics.FinishedJobsTotal.WithLabelValues("flush", s.cfg.Name, adminQueueName, s.cfg.SourceID).Inc()
		return s.flushCheckPoints()
	case ddl:
		s.jobWg.Wait()
		metrics.AddedJobsTotal.WithLabelValues("ddl", s.cfg.Name, adminQueueName, s.cfg.SourceID).Inc()
		s.jobWg.Add(1)
		queueBucket = s.cfg.WorkerCount
		startTime := time.Now()
		s.jobs[queueBucket] <- job
		metrics.AddJobDurationHistogram.WithLabelValues("ddl", s.cfg.Name, adminQueueName, s.cfg.SourceID).Observe(time.Since(startTime).Seconds())
	case insert, update, del:
		s.jobWg.Add(1)
		queueBucket = int(utils.GenHashKey(job.key)) % s.cfg.WorkerCount
		s.addCount(false, s.queueBucketMapping[queueBucket], job.tp, 1)
		startTime := time.Now()
		s.tctx.L().Debug("queue for key", zap.Int("queue", queueBucket), zap.String("key", job.key))
		s.jobs[queueBucket] <- job
		s.isTransactionEnd.Store(false)
		failpoint.Inject("checkCheckpointInMiddleOfTransaction", func() {
			s.tctx.L().Info("receive dml job", zap.Any("dml job", job))
			time.Sleep(100 * time.Millisecond)
		})
		metrics.AddJobDurationHistogram.WithLabelValues(job.tp.String(), s.cfg.Name, s.queueBucketMapping[queueBucket], s.cfg.SourceID).Observe(time.Since(startTime).Seconds())
	}

	// nolint:ifshort
	wait := s.checkWait(job)
	failpoint.Inject("flushFirstJob", func() {
		if waitJobsDone {
			s.tctx.L().Info("trigger flushFirstJob")
			waitJobsDone = false
			wait = true
		}
	})
	if wait {
		s.jobWg.Wait()
		s.c.reset()
	}

	if s.execError.Load() != nil {
		// nolint:nilerr
		return nil
	}

	switch job.tp {
	case ddl:
		failpoint.Inject("ExitAfterDDLBeforeFlush", func() {
			s.tctx.L().Warn("exit triggered", zap.String("failpoint", "ExitAfterDDLBeforeFlush"))
			utils.OsExit(1)
		})
		// interrupted after executed DDL and before save checkpoint.
		failpoint.Inject("FlushCheckpointStage", func(val failpoint.Value) {
			err := handleFlushCheckpointStage(3, val.(int), "before save checkpoint")
			if err != nil {
				failpoint.Return(err)
			}
		})
		// only save checkpoint for DDL and XID (see above)
		s.saveGlobalPoint(job.location)
		for sourceSchema, tbs := range job.sourceTbl {
			if len(sourceSchema) == 0 {
				continue
			}
			for _, sourceTable := range tbs {
				s.saveTablePoint(sourceSchema, sourceTable, job.location)
			}
		}
		// reset sharding group after checkpoint saved
		s.resetShardingGroup(job.targetSchema, job.targetTable)
	case insert, update, del:
		// save job's current pos for DML events
		for sourceSchema, tbs := range job.sourceTbl {
			if len(sourceSchema) == 0 {
				continue
			}
			for _, sourceTable := range tbs {
				s.saveTablePoint(sourceSchema, sourceTable, job.currentLocation)
			}
		}
	}

	if wait {
		// interrupted after save checkpoint and before flush checkpoint.
		failpoint.Inject("FlushCheckpointStage", func(val failpoint.Value) {
			err := handleFlushCheckpointStage(4, val.(int), "before flush checkpoint")
			if err != nil {
				failpoint.Return(err)
			}
		})
		return s.flushCheckPoints()
	}

	return nil
}

func (s *Syncer) saveGlobalPoint(globalLocation binlog.Location) {
	if s.cfg.ShardMode == config.ShardPessimistic {
		// NOTE: for the optimistic mode, because we don't handle conflicts automatically (or no re-direct supported),
		// so it is not need to adjust global checkpoint now, and after re-direct supported this should be updated.
		globalLocation = s.sgk.AdjustGlobalLocation(globalLocation)
	}
	s.checkpoint.SaveGlobalPoint(globalLocation)
}

func (s *Syncer) resetShardingGroup(schema, table string) {
	if s.cfg.ShardMode == config.ShardPessimistic {
		// for DDL sharding group, reset group after checkpoint saved
		group := s.sgk.Group(schema, table)
		if group != nil {
			group.Reset()
		}
	}
}

// flushCheckPoints flushes previous saved checkpoint in memory to persistent storage, like TiDB
// we flush checkpoints in four cases:
//   1. DDL executed
//   2. at intervals (and job executed)
//   3. pausing / stopping the sync (driven by `s.flushJobs`)
//   4. IsFreshTask return true
// but when error occurred, we can not flush checkpoint, otherwise data may lost
// and except rejecting to flush the checkpoint, we also need to rollback the checkpoint saved before
//   this should be handled when `s.Run` returned
//
// we may need to refactor the concurrency model to make the work-flow more clearer later.
func (s *Syncer) flushCheckPoints() error {
	err := s.execError.Load()
	// TODO: for now, if any error occurred (including user canceled), checkpoint won't be updated. But if we have put
	// optimistic shard info, DM-master may resolved the optimistic lock and let other worker execute DDL. So after this
	// worker resume, it can not execute the DML/DDL in old binlog because of downstream table structure mismatching.
	// We should find a way to (compensating) implement a transaction containing interaction with both etcd and SQL.
	if err != nil && (terror.ErrDBExecuteFailed.Equal(err) || terror.ErrDBUnExpect.Equal(err)) {
		s.tctx.L().Warn("error detected when executing SQL job, skip flush checkpoint",
			zap.Stringer("checkpoint", s.checkpoint),
			zap.Error(err))
		return nil
	}

	var (
		exceptTableIDs map[string]bool
		exceptTables   [][]string
		shardMetaSQLs  []string
		shardMetaArgs  [][]interface{}
	)
	if s.cfg.ShardMode == config.ShardPessimistic {
		// flush all checkpoints except tables which are unresolved for sharding DDL for the pessimistic mode.
		// NOTE: for the optimistic mode, because we don't handle conflicts automatically (or no re-direct supported),
		// so we can simply flush checkpoint for all tables now, and after re-direct supported this should be updated.
		exceptTableIDs, exceptTables = s.sgk.UnresolvedTables()
		s.tctx.L().Info("flush checkpoints except for these tables", zap.Reflect("tables", exceptTables))

		shardMetaSQLs, shardMetaArgs = s.sgk.PrepareFlushSQLs(exceptTableIDs)
		s.tctx.L().Info("prepare flush sqls", zap.Strings("shard meta sqls", shardMetaSQLs), zap.Reflect("shard meta arguments", shardMetaArgs))
	}

	err = s.checkpoint.FlushPointsExcept(s.tctx, exceptTables, shardMetaSQLs, shardMetaArgs)
	if err != nil {
		return terror.Annotatef(err, "flush checkpoint %s", s.checkpoint)
	}
	s.tctx.L().Info("flushed checkpoint", zap.Stringer("checkpoint", s.checkpoint))

	// update current active relay log after checkpoint flushed
	err = s.updateActiveRelayLog(s.checkpoint.GlobalPoint().Position)
	if err != nil {
		return err
	}

	s.tctx.L().Info("after last flushing checkpoint, DM has ignored row changes by expression filter",
		zap.Int64("number of filtered insert", s.filteredInsert.Load()),
		zap.Int64("number of filtered update", s.filteredUpdate.Load()),
		zap.Int64("number of filtered delete", s.filteredDelete.Load()))

	s.filteredInsert.Store(0)
	s.filteredUpdate.Store(0)
	s.filteredDelete.Store(0)

	return nil
}

// DDL synced one by one, so we only need to process one DDL at a time.
func (s *Syncer) syncDDL(tctx *tcontext.Context, queueBucket string, db *dbconn.DBConn, ddlJobChan chan *job) {
	defer s.wg.Done()

	var err error
	for {
		ddlJob, ok := <-ddlJobChan
		if !ok {
			return
		}

		var (
			ignore           = false
			shardPessimistOp *pessimism.Operation
		)
		switch s.cfg.ShardMode {
		case config.ShardPessimistic:
			shardPessimistOp = s.pessimist.PendingOperation()
			if shardPessimistOp != nil && !shardPessimistOp.Exec {
				ignore = true
				tctx.L().Info("ignore shard DDLs in pessimistic shard mode", zap.Strings("ddls", ddlJob.ddls))
			}
		case config.ShardOptimistic:
			if len(ddlJob.ddls) == 0 {
				ignore = true
				tctx.L().Info("ignore shard DDLs in optimistic mode", zap.Stringer("info", s.optimist.PendingInfo()))
			}
		}

		failpoint.Inject("ExecDDLError", func() {
			s.tctx.L().Warn("execute ddl error", zap.Strings("DDL", ddlJob.ddls), zap.String("failpoint", "ExecDDLError"))
			err = terror.ErrDBUnExpect.Delegate(errors.Errorf("execute ddl %v error", ddlJob.ddls))
			failpoint.Goto("bypass")
		})

		if !ignore {
			var affected int
			affected, err = db.ExecuteSQLWithIgnore(tctx, ignoreDDLError, ddlJob.ddls)
			if err != nil {
				err = s.handleSpecialDDLError(tctx, err, ddlJob.ddls, affected, db)
				err = terror.WithScope(err, terror.ScopeDownstream)
			}
		}
		failpoint.Label("bypass")
		failpoint.Inject("SafeModeExit", func(val failpoint.Value) {
			if intVal, ok := val.(int); ok && (intVal == 2 || intVal == 3) {
				s.tctx.L().Warn("mock safe mode error", zap.Strings("DDL", ddlJob.ddls), zap.String("failpoint", "SafeModeExit"))
				if intVal == 2 {
					err = terror.ErrWorkerDDLLockInfoNotFound.Generatef("DDL info not found")
				} else {
					err = terror.ErrDBExecuteFailed.Delegate(errors.Errorf("execute ddl %v error", ddlJob.ddls))
				}
			}
		})
		// If downstream has error (which may cause by tracker is more compatible than downstream), we should stop handling
		// this job, set `s.execError` to let caller of `addJob` discover error
		if err != nil {
			s.execError.Store(err)
			if !utils.IsContextCanceledError(err) {
				err = s.handleEventError(err, ddlJob.startLocation, ddlJob.currentLocation, true, ddlJob.originSQL)
				s.runFatalChan <- unit.NewProcessError(err)
			}
			s.jobWg.Done()
			continue
		}

		switch s.cfg.ShardMode {
		case config.ShardPessimistic:
			// for sharding DDL syncing, send result back
			shardInfo := s.pessimist.PendingInfo()
			switch {
			case shardInfo == nil:
				// no need to do the shard DDL handle for `CREATE DATABASE/TABLE` now.
				tctx.L().Warn("skip shard DDL handle in pessimistic shard mode", zap.Strings("ddl", ddlJob.ddls))
			case shardPessimistOp == nil:
				err = terror.ErrWorkerDDLLockOpNotFound.Generate(shardInfo)
			default:
				err = s.pessimist.DoneOperationDeleteInfo(*shardPessimistOp, *shardInfo)
			}
		case config.ShardOptimistic:
			shardInfo := s.optimist.PendingInfo()
			switch {
			case shardInfo == nil:
				// no need to do the shard DDL handle for `DROP DATABASE/TABLE` now.
				// but for `CREATE DATABASE` and `ALTER DATABASE` we execute it to the downstream directly without `shardInfo`.
				if ignore { // actually ignored.
					tctx.L().Warn("skip shard DDL handle in optimistic shard mode", zap.Strings("ddl", ddlJob.ddls))
				}
			case s.optimist.PendingOperation() == nil:
				err = terror.ErrWorkerDDLLockOpNotFound.Generate(shardInfo)
			default:
				err = s.optimist.DoneOperation(*(s.optimist.PendingOperation()))
			}
		}
		if err != nil {
			if s.execError.Load() == nil {
				s.execError.Store(err)
			}
			if !utils.IsContextCanceledError(err) {
				err = s.handleEventError(err, ddlJob.startLocation, ddlJob.currentLocation, true, ddlJob.originSQL)
				s.runFatalChan <- unit.NewProcessError(err)
			}
			s.jobWg.Done()
			continue
		}
		s.jobWg.Done()
		s.updateReplicationLag(ddlJob, ddlLagKey)
		s.addCount(true, queueBucket, ddlJob.tp, int64(len(ddlJob.ddls)))
	}
}

// DML synced in batch by one worker.
func (s *Syncer) syncDML(
	tctx *tcontext.Context, queueBucket string, db *dbconn.DBConn, jobChan chan *job, workerLagKey string) {
	defer s.wg.Done()

	idx := 0
	count := s.cfg.Batch
	jobs := make([]*job, 0, count)
	tpCnt := make(map[opType]int64)

	// clearF is used to reset job queue.
	clearF := func() {
		for i := 0; i < idx; i++ {
			s.jobWg.Done()
		}
		idx = 0
		jobs = jobs[0:0]
	}

	// successF is used to calculate lag metric and tps.
	successF := func() {
		if len(jobs) > 0 {
			// NOTE: we can use the first job of job queue to calculate lag because when this job committed,
			// every event before this job's event in this queue has already commit.
			// and we can use this job to maintain the oldest binlog event ts among all workers.
			j := jobs[0]
			s.updateReplicationLag(j, workerLagKey)
		} else {
			s.updateReplicationLag(nil, workerLagKey)
		}
		// calculate tps
		for tpName, v := range tpCnt {
			s.addCount(true, queueBucket, tpName, v)
			tpCnt[tpName] = 0
		}
	}

	fatalF := func(affected int, err error) {
		s.execError.Store(err)
		if !utils.IsContextCanceledError(err) {
			err = s.handleEventError(err, jobs[affected].startLocation, jobs[affected].currentLocation, false, "")
			s.runFatalChan <- unit.NewProcessError(err)
		}
		clearF()
	}

	executeSQLs := func() (int, error) {
		if len(jobs) == 0 {
			return 0, nil
		}

		failpoint.Inject("failSecondJob", func() {
			if failExecuteSQL && failOnce.CAS(false, true) {
				s.tctx.L().Info("trigger failSecondJob")
				failpoint.Return(0, terror.ErrDBExecuteFailed.Delegate(errors.New("failSecondJob"), "mock"))
			}
		})

		queries := make([]string, 0, len(jobs))
		args := make([][]interface{}, 0, len(jobs))
		for _, j := range jobs {
			queries = append(queries, j.sql)
			args = append(args, j.args)
		}
		failpoint.Inject("WaitUserCancel", func(v failpoint.Value) {
			t := v.(int)
			time.Sleep(time.Duration(t) * time.Second)
		})
		// use background context to execute sqls as much as possible
		ctctx, cancel := tctx.WithTimeout(maxDMLExecutionDuration)
		defer cancel()
		affect, err := db.ExecuteSQL(ctctx, queries, args...)
		failpoint.Inject("SafeModeExit", func(val failpoint.Value) {
			if intVal, ok := val.(int); ok && intVal == 4 && len(jobs) > 0 {
				s.tctx.L().Warn("fail to exec DML", zap.String("failpoint", "SafeModeExit"))
				affect, err = 0, terror.ErrDBExecuteFailed.Delegate(errors.New("SafeModeExit"), "mock")
			}
		})
		return affect, err
	}

	var err error
	var affect int
	tickerInterval := waitTime
	failpoint.Inject("changeTickerInterval", func(val failpoint.Value) {
		t := val.(int)
		tickerInterval = time.Duration(t) * time.Second
		tctx.L().Info("changeTickerInterval", zap.Int("current ticker interval second", t))
	})
	timer := time.NewTimer(tickerInterval)
	defer timer.Stop()

	for {
		// resets the time interval for each loop to prevent a certain amount of time being spent on the previous ticker
		// execution to `executeSQLs` resulting in the next ticker not waiting for the full waitTime.
		if !timer.Stop() {
			select {
			case <-timer.C:
			default:
			}
		}
		timer.Reset(tickerInterval)
		failpoint.Inject("noJobInQueueLog", func() {
			tctx.L().Debug("timer Reset",
				zap.String("workerLagKey", workerLagKey),
				zap.Duration("tickerInterval", tickerInterval),
				zap.Int64("current ts", time.Now().Unix()))
		})

		select {
		case sqlJob, ok := <-jobChan:
			metrics.QueueSizeGauge.WithLabelValues(s.cfg.Name, queueBucket, s.cfg.SourceID).Set(float64(len(jobChan)))
			if !ok {
				tctx.L().Info("close job chan", zap.Any("rest job", jobs))
				affect, err = executeSQLs()
				if err != nil {
					fatalF(affect, err)
					return
				}
				successF()
				clearF()
				return
			}
			idx++

			if sqlJob.tp != flush && len(sqlJob.sql) > 0 {
				jobs = append(jobs, sqlJob)
				tpCnt[sqlJob.tp]++
			}

			if idx >= count || sqlJob.tp == flush {
				affect, err = executeSQLs()
				if err != nil {
					fatalF(affect, err)
					continue
				}
				successF()
				clearF()
			}
		case <-timer.C:
			if len(jobs) > 0 {
				failpoint.Inject("syncDMLTicker", func() {
					tctx.L().Info("job queue not full, executeSQLs by ticker")
				})
				affect, err = executeSQLs()
				if err != nil {
					fatalF(affect, err)
					continue
				}
				successF()
				clearF()
			} else {
				failpoint.Inject("noJobInQueueLog", func() {
					tctx.L().Debug("no job in queue, update lag to zero", zap.String(
						"workerLagKey", workerLagKey), zap.Int64("current ts", time.Now().Unix()))
				})
				// update lag metric even if there is no job in the queue
				s.updateReplicationLag(nil, workerLagKey)
			}
		}
	}
}

// Run starts running for sync, we should guarantee it can rerun when paused.
func (s *Syncer) Run(ctx context.Context) (err error) {
	runCtx, runCancel := context.WithCancel(context.Background())
	defer runCancel()
	tctx := s.tctx.WithContext(runCtx)

	defer func() {
		if s.done != nil {
			close(s.done)
		}
	}()

	go func() {
		<-ctx.Done()
		select {
		case <-runCtx.Done():
		default:
			tctx.L().Info("received subtask's done")
			if s.isTransactionEnd.Load() {
				tctx.L().Info("the last job is transaction end, done directly")
				runCancel()
				return
			}
			s.waitXIDJob.Store(int64(waiting))
			select {
			case <-runCtx.Done():
				tctx.L().Info("received syncer's done")
			case <-time.After(maxPauseOrStopWaitTime):
				tctx.L().Info("subtask's done timeout")
				runCancel()
			}
		}
	}()

	// some initialization that can't be put in Syncer.Init
	fresh, err := s.IsFreshTask(runCtx)
	if err != nil {
		return err
	} else if fresh {
		// for fresh task, we try to load checkpoints from meta (file or config item)
		err = s.checkpoint.LoadMeta()
		if err != nil {
			return err
		}
	}

	var (
		flushCheckpoint bool
		delLoadTask     bool
		cleanDumpFile   = s.cfg.CleanDumpFile
	)
	flushCheckpoint, err = s.adjustGlobalPointGTID(tctx)
	if err != nil {
		return err
	}
	if s.cfg.Mode == config.ModeAll && fresh {
		delLoadTask = true
		flushCheckpoint = true
		// TODO: loadTableStructureFromDump in future
	} else {
		cleanDumpFile = false
	}

	if flushCheckpoint {
		if err = s.flushCheckPoints(); err != nil {
			tctx.L().Warn("fail to flush checkpoints when starting task", zap.Error(err))
			return err
		}
	}
	if delLoadTask {
		if err = s.delLoadTask(); err != nil {
			tctx.L().Warn("error when del load task in etcd", zap.Error(err))
		}
	}
	if cleanDumpFile {
		tctx.L().Info("try to remove all dump files")
		if err = os.RemoveAll(s.cfg.Dir); err != nil {
			tctx.L().Warn("error when remove loaded dump folder", zap.String("data folder", s.cfg.Dir), zap.Error(err))
		}
	}

	failpoint.Inject("AdjustGTIDExit", func() {
		tctx.L().Warn("exit triggered", zap.String("failpoint", "AdjustGTIDExit"))
		s.streamerController.Close(tctx)
		utils.OsExit(1)
	})

	updateTSOffset := func() error {
		t1 := time.Now()
<<<<<<< HEAD
		ts, tsErr := s.fromDB.getServerUnixTS(runCtx)
=======
		ts, tsErr := s.fromDB.GetServerUnixTS(ctx)
>>>>>>> 10be91a9
		rtt := time.Since(t1).Seconds()
		if tsErr == nil {
			s.tsOffset.Store(time.Now().Unix() - ts - int64(rtt/2))
		}
		return tsErr
	}
	// before sync run, we get the tsoffset from upstream first
	if utErr := updateTSOffset(); utErr != nil {
		return utErr
	}
	// start background task to get/update current ts offset between dm and upstream
	s.wg.Add(1)
	go func() {
		defer s.wg.Done()
		// temporarily hard code there. if this metrics works well add this to config file.
		updateTicker := time.NewTicker(time.Minute * 10)
		defer updateTicker.Stop()
		for {
			select {
			case <-updateTicker.C:
				if utErr := updateTSOffset(); utErr != nil {
					s.tctx.L().Error("get server unix ts err", zap.Error(utErr))
				}
			case <-runCtx.Done():
				return
			}
		}
	}()

	// startLocation is the start location for current received event
	// currentLocation is the end location for current received event (End_log_pos in `show binlog events` for mysql)
	// lastLocation is the end location for last received (ROTATE / QUERY / XID) event
	// we use startLocation to replace and skip binlog event of specified position
	// we use currentLocation and update table checkpoint in sharding ddl
	// we use lastLocation to update global checkpoint and table checkpoint
	var (
		currentLocation = s.checkpoint.GlobalPoint() // also init to global checkpoint
		startLocation   = s.checkpoint.GlobalPoint()
		lastLocation    = s.checkpoint.GlobalPoint()
	)
	tctx.L().Info("replicate binlog from checkpoint", zap.Stringer("checkpoint", lastLocation))

	if s.streamerController.IsClosed() {
		err = s.streamerController.Start(tctx, lastLocation)
		if err != nil {
			return terror.Annotate(err, "fail to restart streamer controller")
		}
	}

	s.queueBucketMapping = make([]string, 0, s.cfg.WorkerCount+1)
	// before starting syncDML, we should initialise the workerLagMap to prevent data races.
	// for example, while thread 1 is setting the key of s.workerLagMap
	// thread-2 might be calling s.updateReplicationLag( to get the key from s.workerLagMap)
	for i := 0; i < s.cfg.WorkerCount; i++ {
		s.workerLagMap[dmlWorkerLagKey(i)] = atomic.NewInt64(0)
	}
	for i := 0; i < s.cfg.WorkerCount; i++ {
		s.wg.Add(1)
		name := queueBucketName(i)
		s.queueBucketMapping = append(s.queueBucketMapping, name)
		workerLagKey := dmlWorkerLagKey(i)
		go func(i int, name, workerLagKey string) {
			s.syncDML(tctx, name, s.toDBConns[i], s.jobs[i], workerLagKey)
		}(i, name, workerLagKey)
	}

	s.queueBucketMapping = append(s.queueBucketMapping, adminQueueName)
	s.wg.Add(1)
	go func() {
		s.syncDDL(tctx, adminQueueName, s.ddlDBConn, s.jobs[s.cfg.WorkerCount])
	}()

	s.wg.Add(1)
	go func() {
		s.printStatus(runCtx)
	}()

	// syncing progress with sharding DDL group
	// 1. use the global streamer to sync regular binlog events
	// 2. sharding DDL synced for some sharding groups
	//    * record first pos, last pos, target schema, target table as re-sync info
	// 3. use the re-sync info recorded in step.2 to create a new streamer
	// 4. use the new streamer re-syncing for this sharding group
	// 5. in sharding group's re-syncing
	//    * ignore other tables' binlog events
	//    * compare last pos with current binlog's pos to determine whether re-sync completed
	// 6. use the global streamer to continue the syncing
	var (
		shardingReSyncCh        = make(chan *ShardingReSync, 10)
		shardingReSync          *ShardingReSync
		savedGlobalLastLocation binlog.Location
		traceSource             = fmt.Sprintf("%s.syncer.%s", s.cfg.SourceID, s.cfg.Name)
	)

	defer func() {
		if err1 := recover(); err1 != nil {
			failpoint.Inject("ExitAfterSaveOnlineDDL", func() {
				tctx.L().Info("force panic")
				panic("ExitAfterSaveOnlineDDL")
			})
			tctx.L().Error("panic log", zap.Reflect("error message", err1), zap.Stack("stack"))
			err = terror.ErrSyncerUnitPanic.Generate(err1)
		}

		s.jobWg.Wait()
		var (
			err2            error
			exitSafeModeLoc binlog.Location
		)
		if binlog.CompareLocation(currentLocation, savedGlobalLastLocation, s.cfg.EnableGTID) > 0 {
			exitSafeModeLoc = currentLocation.Clone()
		} else {
			exitSafeModeLoc = savedGlobalLastLocation.Clone()
		}
		s.checkpoint.SaveSafeModeExitPoint(&exitSafeModeLoc)
		if err2 = s.execError.Load(); err2 != nil && (terror.ErrDBExecuteFailed.Equal(err2) || terror.ErrDBUnExpect.Equal(err2)) {
			err2 = s.checkpoint.FlushSafeModeExitPoint(s.tctx)
		} else {
			err2 = s.flushCheckPoints()
		}
		if err2 != nil {
			tctx.L().Warn("failed to flush checkpoints when exit task", zap.Error(err2))
		} else {
			tctx.L().Info("flush checkpoints when exit task")
		}
	}()

	s.start = time.Now()
	s.lastTime.Lock()
	s.lastTime.t = s.start
	s.lastTime.Unlock()

	tryReSync := true

	// safeMode makes syncer reentrant.
	// we make each operator reentrant to make syncer reentrant.
	// `replace` and `delete` are naturally reentrant.
	// use `delete`+`replace` to represent `update` can make `update`  reentrant.
	// but there are no ways to make `update` idempotent,
	// if we start syncer at an early position, database must bear a period of inconsistent state,
	// it's eventual consistency.
	s.safeMode = sm.NewSafeMode()
	s.enableSafeModeInitializationPhase(tctx)

	closeShardingResync := func() error {
		if shardingReSync == nil {
			return nil
		}

		// if remaining DDLs in sequence, redirect global stream to the next sharding DDL position
		if !shardingReSync.allResolved {
			nextLocation, err2 := s.sgk.ActiveDDLFirstLocation(shardingReSync.targetSchema, shardingReSync.targetTable)
			if err2 != nil {
				return err2
			}

			currentLocation = nextLocation
			lastLocation = nextLocation
		} else {
			currentLocation = savedGlobalLastLocation
			lastLocation = savedGlobalLastLocation // restore global last pos
		}
		// if suffix>0, we are replacing error
		s.isReplacingErr = currentLocation.Suffix != 0

		err3 := s.streamerController.RedirectStreamer(tctx, currentLocation)
		if err3 != nil {
			return err3
		}

		shardingReSync = nil
		return nil
	}

	for {
		if s.execError.Load() != nil {
			return nil
		}
		s.currentLocationMu.Lock()
		s.currentLocationMu.currentLocation = currentLocation
		s.currentLocationMu.Unlock()

		// fetch from sharding resync channel if needed, and redirect global
		// stream to current binlog position recorded by ShardingReSync
		if shardingReSync == nil && len(shardingReSyncCh) > 0 {
			// some sharding groups need to re-syncing
			shardingReSync = <-shardingReSyncCh
			savedGlobalLastLocation = lastLocation // save global last location
			lastLocation = shardingReSync.currLocation

			currentLocation = shardingReSync.currLocation
			// if suffix>0, we are replacing error
			s.isReplacingErr = currentLocation.Suffix != 0
			err = s.streamerController.RedirectStreamer(tctx, shardingReSync.currLocation)
			if err != nil {
				return err
			}

			failpoint.Inject("ReSyncExit", func() {
				tctx.L().Warn("exit triggered", zap.String("failpoint", "ReSyncExit"))
				utils.OsExit(1)
			})
		}

		var e *replication.BinlogEvent

		startTime := time.Now()
		e, err = s.getEvent(tctx, currentLocation)

		if waitXIDStatus(s.waitXIDJob.Load()) == waitComplete {
			s.tctx.L().Info("All event is completed before syncer close, the coming event will be reject", zap.Any("event", e))
			return nil
		}

		failpoint.Inject("SafeModeExit", func(val failpoint.Value) {
			if intVal, ok := val.(int); ok && intVal == 1 {
				s.tctx.L().Warn("fail to get event", zap.String("failpoint", "SafeModeExit"))
				err = errors.New("connect: connection refused")
			}
		})
		switch {
		case err == context.Canceled:
			tctx.L().Info("binlog replication main routine quit(context canceled)!", zap.Stringer("last location", lastLocation))
			return nil
		case err == context.DeadlineExceeded:
			tctx.L().Info("deadline exceeded when fetching binlog event")
			continue
		case isDuplicateServerIDError(err):
			// if the server id is already used, need to use a new server id
			tctx.L().Info("server id is already used by another slave, will change to a new server id and get event again")
			err1 := s.streamerController.UpdateServerIDAndResetReplication(tctx, lastLocation)
			if err1 != nil {
				return err1
			}
			continue
		}

		if err != nil {
			tctx.L().Error("fail to fetch binlog", log.ShortError(err))

			if isConnectionRefusedError(err) {
				return err
			}

			if s.streamerController.CanRetry() {
				err = s.streamerController.ResetReplicationSyncer(tctx, lastLocation)
				if err != nil {
					return err
				}
				continue
			}

			// try to re-sync in gtid mode
			if tryReSync && s.cfg.EnableGTID && utils.IsErrBinlogPurged(err) && s.cfg.AutoFixGTID {
				time.Sleep(retryTimeout)
				err = s.reSyncBinlog(*tctx, lastLocation)
				if err != nil {
					return err
				}
				tryReSync = false
				continue
			}

			return terror.ErrSyncerGetEvent.Generate(err)
		}

		// time duration for reading an event from relay log or upstream master.
		metrics.BinlogReadDurationHistogram.WithLabelValues(s.cfg.Name, s.cfg.SourceID).Observe(time.Since(startTime).Seconds())
		startTime = time.Now() // reset start time for the next metric.

		// get binlog event, reset tryReSync, so we can re-sync binlog while syncer meets errors next time
		tryReSync = true
		metrics.BinlogPosGauge.WithLabelValues("syncer", s.cfg.Name, s.cfg.SourceID).Set(float64(e.Header.LogPos))
		index, err := binlog.GetFilenameIndex(lastLocation.Position.Name)
		if err != nil {
			tctx.L().Warn("fail to get index number of binlog file, may because only specify GTID and hasn't saved according binlog position", log.ShortError(err))
		} else {
			metrics.BinlogFileGauge.WithLabelValues("syncer", s.cfg.Name, s.cfg.SourceID).Set(float64(index))
		}
		s.binlogSizeCount.Add(int64(e.Header.EventSize))
		metrics.BinlogEventSizeHistogram.WithLabelValues(s.cfg.Name, s.cfg.SourceID).Observe(float64(e.Header.EventSize))

		failpoint.Inject("ProcessBinlogSlowDown", nil)

		tctx.L().Debug("receive binlog event", zap.Reflect("header", e.Header))

		// TODO: support all event
		// we calculate startLocation and endLocation(currentLocation) for Query event here
		// set startLocation empty for other events to avoid misuse
		startLocation = binlog.Location{}
		if ev, ok := e.Event.(*replication.QueryEvent); ok {
			startLocation = binlog.InitLocation(
				mysql.Position{
					Name: lastLocation.Position.Name,
					Pos:  e.Header.LogPos - e.Header.EventSize,
				},
				lastLocation.GetGTID(),
			)
			startLocation.Suffix = currentLocation.Suffix

			endSuffix := startLocation.Suffix
			if s.isReplacingErr {
				endSuffix++
			}
			currentLocation = binlog.InitLocation(
				mysql.Position{
					Name: lastLocation.Position.Name,
					Pos:  e.Header.LogPos,
				},
				lastLocation.GetGTID(),
			)
			currentLocation.Suffix = endSuffix

			err = currentLocation.SetGTID(ev.GSet)
			if err != nil {
				return terror.Annotatef(err, "fail to record GTID %v", ev.GSet)
			}

			if !s.isReplacingErr {
				apply, op := s.errOperatorHolder.MatchAndApply(startLocation, currentLocation, e.Header.Timestamp)
				if apply {
					if op == pb.ErrorOp_Replace {
						s.isReplacingErr = true
						// revert currentLocation to startLocation
						currentLocation = startLocation
					}
					// skip the event
					continue
				}
			}
			// set endLocation.Suffix=0 of last replace event
			// also redirect stream to next event
			if currentLocation.Suffix > 0 && e.Header.EventSize > 0 {
				currentLocation.Suffix = 0
				s.isReplacingErr = false
				err = s.streamerController.RedirectStreamer(tctx, currentLocation)
				if err != nil {
					return err
				}
			}
		}

		// check pass SafeModeExitLoc and try disable safe mode, but not in sharding or replacing error
		safeModeExitLoc := s.checkpoint.SafeModeExitPoint()
		if safeModeExitLoc != nil && !s.isReplacingErr && shardingReSync == nil {
			// TODO: for RowsEvent (in fact other than QueryEvent), `currentLocation` is updated in `handleRowsEvent`
			// so here the meaning of `currentLocation` is the location of last event
			if binlog.CompareLocation(currentLocation, *safeModeExitLoc, s.cfg.EnableGTID) > 0 {
				s.checkpoint.SaveSafeModeExitPoint(nil)
				// must flush here to avoid the following situation:
				// 1. quit safe mode
				// 2. push forward and replicate some sqls after safeModeExitPoint to downstream
				// 3. quit because of network error, fail to flush global checkpoint and new safeModeExitPoint to downstream
				// 4. restart again, quit safe mode at safeModeExitPoint, but some sqls after this location have already been replicated to the downstream
				if err = s.checkpoint.FlushSafeModeExitPoint(s.tctx); err != nil {
					return err
				}
				if err = s.safeMode.Add(tctx, -1); err != nil {
					return err
				}
			}
		}

		ec := eventContext{
			tctx:                tctx,
			header:              e.Header,
			startLocation:       &startLocation,
			currentLocation:     &currentLocation,
			lastLocation:        &lastLocation,
			shardingReSync:      shardingReSync,
			closeShardingResync: closeShardingResync,
			traceSource:         traceSource,
			safeMode:            s.safeMode.Enable(),
			tryReSync:           tryReSync,
			startTime:           startTime,
			shardingReSyncCh:    &shardingReSyncCh,
		}

		var originSQL string // show origin sql when error, only ddl now
		var err2 error
		switch ev := e.Event.(type) {
		case *replication.RotateEvent:
			err2 = s.handleRotateEvent(ev, ec)
		case *replication.RowsEvent:
			err2 = s.handleRowsEvent(ev, ec)
		case *replication.QueryEvent:
			originSQL = strings.TrimSpace(string(ev.Query))
			err2 = s.handleQueryEvent(ev, ec, originSQL)
		case *replication.XIDEvent:
			if shardingReSync != nil {
				shardingReSync.currLocation.Position.Pos = e.Header.LogPos
				shardingReSync.currLocation.Suffix = currentLocation.Suffix
				err = shardingReSync.currLocation.SetGTID(ev.GSet)
				if err != nil {
					return terror.Annotatef(err, "fail to record GTID %v", ev.GSet)
				}

				// only need compare binlog position?
				lastLocation = shardingReSync.currLocation
				if binlog.CompareLocation(shardingReSync.currLocation, shardingReSync.latestLocation, s.cfg.EnableGTID) >= 0 {
					tctx.L().Info("re-replicate shard group was completed", zap.String("event", "XID"), zap.Stringer("re-shard", shardingReSync))
					err = closeShardingResync()
					if err != nil {
						return terror.Annotatef(err, "shard group current location %s", shardingReSync.currLocation)
					}
					continue
				}
			}

			currentLocation.Position.Pos = e.Header.LogPos
			err = currentLocation.SetGTID(ev.GSet)
			if err != nil {
				return terror.Annotatef(err, "fail to record GTID %v", ev.GSet)
			}

			tctx.L().Debug("", zap.String("event", "XID"), zap.Stringer("last location", lastLocation), log.WrapStringerField("location", currentLocation))
			lastLocation.Position.Pos = e.Header.LogPos // update lastPos
			err = lastLocation.SetGTID(ev.GSet)
			if err != nil {
				return terror.Annotatef(err, "fail to record GTID %v", ev.GSet)
			}

			job := newXIDJob(currentLocation, startLocation, currentLocation)
			err2 = s.addJobFunc(job)
		case *replication.GenericEvent:
			if e.Header.EventType == replication.HEARTBEAT_EVENT {
				// flush checkpoint even if there are no real binlog events
				if s.checkpoint.CheckGlobalPoint() {
					tctx.L().Info("meet heartbeat event and then flush jobs")
					err2 = s.flushJobs()
				}
			}
		}
		if err2 != nil {
			if err := s.handleEventError(err2, startLocation, currentLocation, e.Header.EventType == replication.QUERY_EVENT, originSQL); err != nil {
				return err
			}
		}
	}
}

type eventContext struct {
	tctx                *tcontext.Context
	header              *replication.EventHeader
	startLocation       *binlog.Location
	currentLocation     *binlog.Location
	lastLocation        *binlog.Location
	shardingReSync      *ShardingReSync
	closeShardingResync func() error
	traceSource         string
	// safeMode is the value of syncer.safeMode when process this event
	// syncer.safeMode's value may change on the fly, e.g. after event by pass the safeModeExitPoint
	safeMode         bool
	tryReSync        bool
	startTime        time.Time
	shardingReSyncCh *chan *ShardingReSync
}

// TODO: Further split into smaller functions and group common arguments into a context struct.
func (s *Syncer) handleRotateEvent(ev *replication.RotateEvent, ec eventContext) error {
	failpoint.Inject("MakeFakeRotateEvent", func(val failpoint.Value) {
		ec.header.LogPos = 0
		ev.NextLogName = []byte(val.(string))
		ec.tctx.L().Info("MakeFakeRotateEvent", zap.String("fake file name", string(ev.NextLogName)))
	})

	if utils.IsFakeRotateEvent(ec.header) {
		if fileName := string(ev.NextLogName); mysql.CompareBinlogFileName(fileName, ec.lastLocation.Position.Name) <= 0 {
			// NOTE A fake rotate event is also generated when a master-slave switch occurs upstream, and the binlog filename may be rolled back in this case
			// when the DM is updating based on the GTID, we also update the filename of the lastLocation
			if s.cfg.EnableGTID {
				ec.lastLocation.Position.Name = fileName
			}
			return nil // not rotate to the next binlog file, ignore it
		}
		// when user starts a new task with GTID and no binlog file name, we can't know active relay log at init time
		// at this case, we update active relay log when receive fake rotate event
		if !s.recordedActiveRelayLog {
			if err := s.updateActiveRelayLog(mysql.Position{
				Name: string(ev.NextLogName),
				Pos:  uint32(ev.Position),
			}); err != nil {
				ec.tctx.L().Warn("failed to update active relay log, will try to update when flush checkpoint",
					zap.ByteString("NextLogName", ev.NextLogName),
					zap.Uint64("Position", ev.Position),
					zap.Error(err))
			} else {
				s.recordedActiveRelayLog = true
			}
		}
	}

	*ec.currentLocation = binlog.InitLocation(
		mysql.Position{
			Name: string(ev.NextLogName),
			Pos:  uint32(ev.Position),
		},
		ec.currentLocation.GetGTID(),
	)

	if binlog.CompareLocation(*ec.currentLocation, *ec.lastLocation, s.cfg.EnableGTID) >= 0 {
		*ec.lastLocation = *ec.currentLocation
	}

	if ec.shardingReSync != nil {
		if binlog.CompareLocation(*ec.currentLocation, ec.shardingReSync.currLocation, s.cfg.EnableGTID) > 0 {
			ec.shardingReSync.currLocation = *ec.currentLocation
		}

		if binlog.CompareLocation(ec.shardingReSync.currLocation, ec.shardingReSync.latestLocation, s.cfg.EnableGTID) >= 0 {
			ec.tctx.L().Info("re-replicate shard group was completed", zap.String("event", "rotate"), zap.Stringer("re-shard", ec.shardingReSync))
			err := ec.closeShardingResync()
			if err != nil {
				return err
			}
		} else {
			ec.tctx.L().Debug("re-replicate shard group", zap.String("event", "rotate"), log.WrapStringerField("location", ec.currentLocation), zap.Reflect("re-shard", ec.shardingReSync))
		}
		return nil
	}

	ec.tctx.L().Info("", zap.String("event", "rotate"), log.WrapStringerField("location", ec.currentLocation))
	return nil
}

func (s *Syncer) handleRowsEvent(ev *replication.RowsEvent, ec eventContext) error {
	originSchema, originTable := string(ev.Table.Schema), string(ev.Table.Table)
	schemaName, tableName := s.renameShardingSchema(originSchema, originTable)

	*ec.currentLocation = binlog.InitLocation(
		mysql.Position{
			Name: ec.lastLocation.Position.Name,
			Pos:  ec.header.LogPos,
		},
		ec.lastLocation.GetGTID(),
	)

	if ec.shardingReSync != nil {
		ec.shardingReSync.currLocation = *ec.currentLocation
		if binlog.CompareLocation(ec.shardingReSync.currLocation, ec.shardingReSync.latestLocation, s.cfg.EnableGTID) >= 0 {
			ec.tctx.L().Info("re-replicate shard group was completed", zap.String("event", "row"), zap.Stringer("re-shard", ec.shardingReSync))
			return ec.closeShardingResync()
		}
		if ec.shardingReSync.targetSchema != schemaName || ec.shardingReSync.targetTable != tableName {
			// in re-syncing, ignore non current sharding group's events
			ec.tctx.L().Debug("skip event in re-replicating shard group", zap.String("event", "row"), zap.Reflect("re-shard", ec.shardingReSync))
			return nil
		}
	}

	// For DML position before table checkpoint, ignore it. When the position equals to table checkpoint, this event may
	// be partially replicated to downstream, we rely on safe-mode to handle it.
	if s.checkpoint.IsOlderThanTablePoint(originSchema, originTable, *ec.currentLocation, false) {
		ec.tctx.L().Debug("ignore obsolete event that is old than table checkpoint", zap.String("event", "row"), log.WrapStringerField("location", ec.currentLocation), zap.String("origin schema", originSchema), zap.String("origin table", originTable))
		return nil
	}

	ec.tctx.L().Debug("",
		zap.String("event", "row"),
		zap.String("origin schema", originSchema),
		zap.String("origin table", originTable),
		zap.String("target schema", schemaName),
		zap.String("target table", tableName),
		log.WrapStringerField("location", ec.currentLocation),
		zap.Reflect("raw event data", ev.Rows))

	// TODO(ehco) remove heartbeat
	if s.cfg.EnableHeartbeat {
		s.heartbeat.TryUpdateTaskTS(s.cfg.Name, originSchema, originTable, ev.Rows)
	}
	// ENDTODO

	ignore, err := s.skipDMLEvent(originSchema, originTable, ec.header.EventType)
	if err != nil {
		return err
	}
	if ignore {
		metrics.SkipBinlogDurationHistogram.WithLabelValues("rows", s.cfg.Name, s.cfg.SourceID).Observe(time.Since(ec.startTime).Seconds())
		// for RowsEvent, we should record lastLocation rather than currentLocation
		return s.recordSkipSQLsLocation(&ec)
	}

	if s.cfg.ShardMode == config.ShardPessimistic {
		source, _ := utils.GenTableID(originSchema, originTable)
		if s.sgk.InSyncing(schemaName, tableName, source, *ec.currentLocation) {
			// if in unsync stage and not before active DDL, ignore it
			// if in sharding re-sync stage and not before active DDL (the next DDL to be synced), ignore it
			ec.tctx.L().Debug("replicate sharding DDL, ignore Rows event", zap.String("event", "row"), zap.String("source", source), log.WrapStringerField("location", ec.currentLocation))
			return nil
		}
	}

	// TODO(csuzhangxc): check performance of `getTable` from schema tracker.
	ti, err := s.getTable(ec.tctx, originSchema, originTable, schemaName, tableName)
	if err != nil {
		return terror.WithScope(err, terror.ScopeDownstream)
	}
	rows, err := s.mappingDML(originSchema, originTable, ti, ev.Rows)
	if err != nil {
		return err
	}
	prunedColumns, prunedRows, err := pruneGeneratedColumnDML(ti, rows)
	if err != nil {
		return err
	}

	var (
		sqls    []string
		keys    [][]string
		args    [][]interface{}
		jobType opType
	)

	param := &genDMLParam{
		schema:            schemaName,
		table:             tableName,
		data:              prunedRows,
		originalData:      rows,
		columns:           prunedColumns,
		originalTableInfo: ti,
	}

	switch ec.header.EventType {
	case replication.WRITE_ROWS_EVENTv0, replication.WRITE_ROWS_EVENTv1, replication.WRITE_ROWS_EVENTv2:
		exprFilter, err2 := s.exprFilterGroup.GetInsertExprs(originSchema, originTable, ti)
		if err2 != nil {
			return err2
		}

		param.safeMode = ec.safeMode
		sqls, keys, args, err = s.genInsertSQLs(param, exprFilter)
		if err != nil {
			return terror.Annotatef(err, "gen insert sqls failed, schema: %s, table: %s", schemaName, tableName)
		}
		metrics.BinlogEvent.WithLabelValues("write_rows", s.cfg.Name, s.cfg.SourceID).Observe(time.Since(ec.startTime).Seconds())
		jobType = insert

	case replication.UPDATE_ROWS_EVENTv0, replication.UPDATE_ROWS_EVENTv1, replication.UPDATE_ROWS_EVENTv2:
		oldExprFilter, newExprFilter, err2 := s.exprFilterGroup.GetUpdateExprs(originSchema, originTable, ti)
		if err2 != nil {
			return err2
		}

		param.safeMode = ec.safeMode
		sqls, keys, args, err = s.genUpdateSQLs(param, oldExprFilter, newExprFilter)
		if err != nil {
			return terror.Annotatef(err, "gen update sqls failed, schema: %s, table: %s", schemaName, tableName)
		}
		metrics.BinlogEvent.WithLabelValues("update_rows", s.cfg.Name, s.cfg.SourceID).Observe(time.Since(ec.startTime).Seconds())
		jobType = update

	case replication.DELETE_ROWS_EVENTv0, replication.DELETE_ROWS_EVENTv1, replication.DELETE_ROWS_EVENTv2:
		exprFilter, err2 := s.exprFilterGroup.GetDeleteExprs(originSchema, originTable, ti)
		if err2 != nil {
			return err2
		}

		sqls, keys, args, err = s.genDeleteSQLs(param, exprFilter)
		if err != nil {
			return terror.Annotatef(err, "gen delete sqls failed, schema: %s, table: %s", schemaName, tableName)
		}
		metrics.BinlogEvent.WithLabelValues("delete_rows", s.cfg.Name, s.cfg.SourceID).Observe(time.Since(ec.startTime).Seconds())
		jobType = del

	default:
		ec.tctx.L().Debug("ignoring unrecognized event", zap.String("event", "row"), zap.Stringer("type", ec.header.EventType))
		return nil
	}

	startTime := time.Now()
	for i := range sqls {
		var arg []interface{}
		var key []string
		if args != nil {
			arg = args[i]
		}
		if keys != nil {
			key = keys[i]
		}
		err = s.commitJob(jobType, originSchema, originTable, schemaName, tableName, sqls[i], arg, key, &ec)
		if err != nil {
			return err
		}
	}
	metrics.DispatchBinlogDurationHistogram.WithLabelValues(jobType.String(), s.cfg.Name, s.cfg.SourceID).Observe(time.Since(startTime).Seconds())
	return nil
}

func (s *Syncer) handleQueryEvent(ev *replication.QueryEvent, ec eventContext, originSQL string) error {
	if originSQL == "BEGIN" {
		// GTID event: GTID_NEXT = xxx:11
		// Query event: BEGIN (GTID set = xxx:1-11)
		// Rows event: ... (GTID set = xxx:1-11)  if we update lastLocation below,
		//                                        otherwise that is xxx:1-10 when dealing with table checkpoints
		// Xid event: GTID set = xxx:1-11  this event is related to global checkpoint
		*ec.lastLocation = *ec.currentLocation
		return nil
	}

	usedSchema := string(ev.Schema)
	parser2, err := event.GetParserForStatusVars(ev.StatusVars)
	if err != nil {
		log.L().Warn("found error when get sql_mode from binlog status_vars", zap.Error(err))
	}

	parseResult, err := s.parseDDLSQL(originSQL, parser2, usedSchema)
	if err != nil {
		ec.tctx.L().Error("fail to parse statement", zap.String("event", "query"), zap.String("statement", originSQL), zap.String("schema", usedSchema), zap.Stringer("last location", ec.lastLocation), log.WrapStringerField("location", ec.currentLocation), log.ShortError(err))
		return err
	}

	if parseResult.ignore {
		metrics.SkipBinlogDurationHistogram.WithLabelValues("query", s.cfg.Name, s.cfg.SourceID).Observe(time.Since(ec.startTime).Seconds())
		ec.tctx.L().Warn("skip event", zap.String("event", "query"), zap.String("statement", originSQL), zap.String("schema", usedSchema))
		*ec.lastLocation = *ec.currentLocation // before record skip location, update lastLocation

		// we try to insert an empty SQL to s.onlineDDL, because user may configure a filter to skip it, but simply
		// ignoring it will cause a "not found" error when DM see RENAME of the ghost table
		if s.onlineDDL == nil {
			return s.recordSkipSQLsLocation(&ec)
		}

		stmts, err2 := parserpkg.Parse(parser2, originSQL, "", "")
		if err2 != nil {
			ec.tctx.L().Info("failed to parse a filtered SQL for online DDL", zap.String("SQL", originSQL))
		}
		// if err2 != nil, stmts should be nil so below for-loop is skipped
		for _, stmt := range stmts {
			if _, ok := stmt.(ast.DDLNode); ok {
				tableNames, err3 := parserpkg.FetchDDLTableNames(usedSchema, stmt, s.SourceTableNamesFlavor)
				if err3 != nil {
					continue
				}
				// nolint:errcheck
				s.onlineDDL.Apply(ec.tctx, tableNames, "", stmt)
			}
		}
		return s.recordSkipSQLsLocation(&ec)
	}
	if !parseResult.isDDL {
		// skipped sql maybe not a DDL
		return nil
	}

	if ec.shardingReSync != nil {
		ec.shardingReSync.currLocation = *ec.currentLocation
		if binlog.CompareLocation(ec.shardingReSync.currLocation, ec.shardingReSync.latestLocation, s.cfg.EnableGTID) >= 0 {
			ec.tctx.L().Info("re-replicate shard group was completed", zap.String("event", "query"), zap.String("statement", originSQL), zap.Stringer("re-shard", ec.shardingReSync))
			err2 := ec.closeShardingResync()
			if err2 != nil {
				return err2
			}
		} else {
			// in re-syncing, we can simply skip all DDLs,
			// as they have been added to sharding DDL sequence
			// only update lastPos when the query is a real DDL
			*ec.lastLocation = ec.shardingReSync.currLocation
			ec.tctx.L().Debug("skip event in re-replicating sharding group", zap.String("event", "query"), zap.String("statement", originSQL), zap.Reflect("re-shard", ec.shardingReSync))
		}
		return nil
	}

	ec.tctx.L().Info("", zap.String("event", "query"), zap.String("statement", originSQL), zap.String("schema", usedSchema), zap.Stringer("last location", ec.lastLocation), log.WrapStringerField("location", ec.currentLocation))
	*ec.lastLocation = *ec.currentLocation // update lastLocation, because we have checked `isDDL`

	// TiDB can't handle multi schema change DDL, so we split it here.
	// for DDL, we don't apply operator until we try to execute it. so can handle sharding cases
	// We use default parser because inside function where need parser, sqls are came from parserpkg.SplitDDL, which is StringSingleQuotes, KeyWordUppercase and NameBackQuotes
	// TODO: save stmt, tableName to avoid parse the sql to get them again
	sqls, onlineDDLTableNames, err := s.splitAndFilterDDL(ec, parser.New(), parseResult.stmt, usedSchema)
	if err != nil {
		ec.tctx.L().Error("fail to split statement", zap.String("event", "query"), zap.String("statement", originSQL), zap.String("schema", usedSchema), zap.Stringer("last location", ec.lastLocation), log.WrapStringerField("location", ec.currentLocation), log.ShortError(err))
		return err
	}
	ec.tctx.L().Info("resolve sql", zap.String("event", "query"), zap.String("raw statement", originSQL), zap.Strings("statements", sqls), zap.String("schema", usedSchema), zap.Stringer("last location", ec.lastLocation), zap.Stringer("location", ec.currentLocation))

	if len(onlineDDLTableNames) > 1 {
		return terror.ErrSyncerUnitOnlineDDLOnMultipleTable.Generate(string(ev.Query))
	}

	metrics.BinlogEvent.WithLabelValues("query", s.cfg.Name, s.cfg.SourceID).Observe(time.Since(ec.startTime).Seconds())

	/*
		we construct a application transaction for ddl. we save checkpoint after we execute all ddls
		Here's a brief discussion for implement:
		* non sharding table: make no difference
		* sharding table - we limit one ddl event only contains operation for same table
		  * drop database / drop table / truncate table: we ignore these operations
		  * create database / create table / create index / drop index / alter table:
			operation is only for same table,  make no difference
		  * rename table
			* online ddl: we would ignore rename ghost table,  make no difference
			* other rename: we don't allow user to execute more than one rename operation in one ddl event, then it would make no difference
	*/
	var (
		ddlInfo        *shardingDDLInfo
		needHandleDDLs = make([]string, 0, len(sqls))
		needTrackDDLs  = make([]trackedDDL, 0, len(sqls))
		sourceTbls     = make(map[string]map[string]struct{}) // db name -> tb name
	)

	// handle one-schema change DDL
	for _, sql := range sqls {
		// We use default parser because sqls are came from above *Syncer.splitAndFilterDDL, which is StringSingleQuotes, KeyWordUppercase and NameBackQuotes
		sqlDDL, tableNames, stmt, handleErr := s.routeDDL(parser.New(), usedSchema, sql)
		if handleErr != nil {
			return handleErr
		}
		if len(sqlDDL) == 0 {
			metrics.SkipBinlogDurationHistogram.WithLabelValues("query", s.cfg.Name, s.cfg.SourceID).Observe(time.Since(ec.startTime).Seconds())
			ec.tctx.L().Warn("skip event", zap.String("event", "query"), zap.String("statement", sql), zap.String("schema", usedSchema))
			continue
		}

		// DDL is sequentially synchronized in this syncer's main process goroutine
		// ignore DDL that is older or same as table checkpoint, to avoid sync again for already synced DDLs
		if s.checkpoint.IsOlderThanTablePoint(tableNames[0][0].Schema, tableNames[0][0].Name, *ec.currentLocation, true) {
			ec.tctx.L().Info("ignore obsolete DDL", zap.String("event", "query"), zap.String("statement", sql), log.WrapStringerField("location", ec.currentLocation))
			continue
		}

		// pre-filter of sharding
		if s.cfg.ShardMode == config.ShardPessimistic {
			switch stmt.(type) {
			case *ast.DropDatabaseStmt:
				err = s.dropSchemaInSharding(ec.tctx, tableNames[0][0].Schema)
				if err != nil {
					return err
				}
				continue
			case *ast.DropTableStmt:
				sourceID, _ := utils.GenTableID(tableNames[0][0].Schema, tableNames[0][0].Name)
				err = s.sgk.LeaveGroup(tableNames[1][0].Schema, tableNames[1][0].Name, []string{sourceID})
				if err != nil {
					return err
				}
				err = s.checkpoint.DeleteTablePoint(ec.tctx, tableNames[0][0].Schema, tableNames[0][0].Name)
				if err != nil {
					return err
				}
				continue
			case *ast.TruncateTableStmt:
				ec.tctx.L().Info("ignore truncate table statement in shard group", zap.String("event", "query"), zap.String("statement", sqlDDL))
				continue
			}

			// in sharding mode, we only support to do one ddl in one event
			if ddlInfo == nil {
				ddlInfo = &shardingDDLInfo{
					name:       tableNames[0][0].String(),
					tableNames: tableNames,
					stmt:       stmt,
				}
			} else if ddlInfo.name != tableNames[0][0].String() {
				return terror.ErrSyncerUnitDDLOnMultipleTable.Generate(string(ev.Query))
			}
		} else if s.cfg.ShardMode == config.ShardOptimistic {
			switch stmt.(type) {
			case *ast.TruncateTableStmt:
				ec.tctx.L().Info("ignore truncate table statement in shard group", zap.String("event", "query"), zap.String("statement", sqlDDL))
				continue
			case *ast.RenameTableStmt:
				return terror.ErrSyncerUnsupportedStmt.Generate("RENAME TABLE", config.ShardOptimistic)
			}
		}

		needHandleDDLs = append(needHandleDDLs, sqlDDL)
		needTrackDDLs = append(needTrackDDLs, trackedDDL{rawSQL: sql, stmt: stmt, tableNames: tableNames})
		// TODO: current table checkpoints will be deleted in track ddls, but created and updated in flush checkpoints,
		//       we should use a better mechanism to combine these operations
		recordSourceTbls(sourceTbls, stmt, tableNames[0][0])
	}

	ec.tctx.L().Info("prepare to handle ddls", zap.String("event", "query"), zap.Strings("ddls", needHandleDDLs), zap.ByteString("raw statement", ev.Query), log.WrapStringerField("location", ec.currentLocation))
	if len(needHandleDDLs) == 0 {
		ec.tctx.L().Info("skip event, need handled ddls is empty", zap.String("event", "query"), zap.ByteString("raw statement", ev.Query), log.WrapStringerField("location", ec.currentLocation))
		return s.recordSkipSQLsLocation(&ec)
	}

	// interrupted before flush old checkpoint.
	failpoint.Inject("FlushCheckpointStage", func(val failpoint.Value) {
		err = handleFlushCheckpointStage(0, val.(int), "before flush old checkpoint")
		if err != nil {
			failpoint.Return(err)
		}
	})

	// flush previous DMLs and checkpoint if needing to handle the DDL.
	// NOTE: do this flush before operations on shard groups which may lead to skip a table caused by `UnresolvedTables`.
	if err = s.flushJobs(); err != nil {
		return err
	}

	switch s.cfg.ShardMode {
	case "":
		return s.handleQueryEventNoSharding(ev, ec, needHandleDDLs, needTrackDDLs, onlineDDLTableNames, originSQL, sourceTbls)
	case config.ShardOptimistic:
		return s.handleQueryEventOptimistic(ev, ec, needHandleDDLs, needTrackDDLs, onlineDDLTableNames, originSQL)
	case config.ShardPessimistic:
		return s.handleQueryEventPessimistic(ev, ec, needHandleDDLs, needTrackDDLs, onlineDDLTableNames, originSQL, ddlInfo)
	}
	return errors.Errorf("unsupported shard-mode %s, should not happened", s.cfg.ShardMode)
}

func (s *Syncer) handleQueryEventNoSharding(
	ev *replication.QueryEvent,
	ec eventContext,
	needHandleDDLs []string,
	needTrackDDLs []trackedDDL,
	onlineDDLTableNames map[string]*filter.Table,
	originSQL string,
	sourceTbls map[string]map[string]struct{},
) error {
	ec.tctx.L().Info("start to handle ddls in normal mode",
		zap.String("event", "query"),
		zap.Strings("ddls", needHandleDDLs),
		zap.ByteString("raw statement", ev.Query),
		log.WrapStringerField("location", ec.currentLocation))

	// interrupted after flush old checkpoint and before track DDL.
	failpoint.Inject("FlushCheckpointStage", func(val failpoint.Value) {
		err := handleFlushCheckpointStage(1, val.(int), "before track DDL")
		if err != nil {
			failpoint.Return(err)
		}
	})

	usedSchema := string(ev.Schema)

	// run trackDDL before add ddl job to make sure checkpoint can be flushed
	for _, td := range needTrackDDLs {
		if err := s.trackDDL(usedSchema, td.rawSQL, td.tableNames, td.stmt, &ec); err != nil {
			return err
		}
	}

	// interrupted after track DDL and before execute DDL.
	failpoint.Inject("FlushCheckpointStage", func(val failpoint.Value) {
		err := handleFlushCheckpointStage(2, val.(int), "before execute DDL")
		if err != nil {
			failpoint.Return(err)
		}
	})

	job := newDDLJob(nil, needHandleDDLs, *ec.lastLocation, *ec.startLocation, *ec.currentLocation, sourceTbls, originSQL, ec.header)
	err := s.addJobFunc(job)
	if err != nil {
		return err
	}

	// when add ddl job, will execute ddl and then flush checkpoint.
	// if execute ddl failed, the execError will be set to that error.
	// return nil here to avoid duplicate error message
	err = s.execError.Load()
	if err != nil {
		ec.tctx.L().Error("error detected when executing SQL job", log.ShortError(err))
		// nolint:nilerr
		return nil
	}

	ec.tctx.L().Info("finish to handle ddls in normal mode", zap.String("event", "query"), zap.Strings("ddls", needHandleDDLs), zap.ByteString("raw statement", ev.Query), log.WrapStringerField("location", ec.currentLocation))

	for _, table := range onlineDDLTableNames {
		ec.tctx.L().Info("finish online ddl and clear online ddl metadata in normal mode", zap.String("event", "query"), zap.Strings("ddls", needHandleDDLs), zap.ByteString("raw statement", ev.Query), zap.String("schema", table.Schema), zap.String("table", table.Name))
		err2 := s.onlineDDL.Finish(ec.tctx, table.Schema, table.Name)
		if err2 != nil {
			return terror.Annotatef(err2, "finish online ddl on %s.%s", table.Schema, table.Name)
		}
	}

	return nil
}

func (s *Syncer) handleQueryEventPessimistic(
	ev *replication.QueryEvent,
	ec eventContext,
	needHandleDDLs []string,
	needTrackDDLs []trackedDDL,
	onlineDDLTableNames map[string]*filter.Table,
	originSQL string,
	ddlInfo *shardingDDLInfo,
) error {
	var (
		err                error
		needShardingHandle bool
		group              *ShardingGroup
		synced             bool
		active             bool
		remain             int
		source             string
		usedSchema         = string(ev.Schema)
	)
	// for sharding DDL, the firstPos should be the `Pos` of the binlog, not the `End_log_pos`
	// so when restarting before sharding DDLs synced, this binlog can be re-sync again to trigger the TrySync
	startLocation := ec.startLocation

	source, _ = utils.GenTableID(ddlInfo.tableNames[0][0].Schema, ddlInfo.tableNames[0][0].Name)

	var annotate string
	switch ddlInfo.stmt.(type) {
	case *ast.CreateDatabaseStmt:
		// for CREATE DATABASE, we do nothing. when CREATE TABLE under this DATABASE, sharding groups will be added
	case *ast.CreateTableStmt:
		// for CREATE TABLE, we add it to group
		needShardingHandle, group, synced, remain, err = s.sgk.AddGroup(ddlInfo.tableNames[1][0].Schema, ddlInfo.tableNames[1][0].Name, []string{source}, nil, true)
		if err != nil {
			return err
		}
		annotate = "add table to shard group"
	default:
		needShardingHandle, group, synced, active, remain, err = s.sgk.TrySync(ddlInfo.tableNames[1][0].Schema, ddlInfo.tableNames[1][0].Name, source, *startLocation, *ec.currentLocation, needHandleDDLs)
		if err != nil {
			return err
		}
		annotate = "try to sync table in shard group"
		// meets DDL that will not be processed in sequence sharding
		if !active {
			ec.tctx.L().Info("skip in-activeDDL", zap.String("event", "query"), zap.String("source", source), zap.Strings("ddls", needHandleDDLs), zap.ByteString("raw statement", ev.Query), zap.Bool("in-sharding", needShardingHandle), zap.Stringer("start location", startLocation), zap.Bool("is-synced", synced), zap.Int("unsynced", remain))
			return nil
		}
	}

	ec.tctx.L().Info(annotate, zap.String("event", "query"), zap.String("source", source), zap.Strings("ddls", needHandleDDLs), zap.ByteString("raw statement", ev.Query), zap.Bool("in-sharding", needShardingHandle), zap.Stringer("start location", startLocation), zap.Bool("is-synced", synced), zap.Int("unsynced", remain))

	// interrupted after flush old checkpoint and before track DDL.
	failpoint.Inject("FlushCheckpointStage", func(val failpoint.Value) {
		err = handleFlushCheckpointStage(1, val.(int), "before track DDL")
		if err != nil {
			failpoint.Return(err)
		}
	})

	for _, td := range needTrackDDLs {
		if err = s.trackDDL(usedSchema, td.rawSQL, td.tableNames, td.stmt, &ec); err != nil {
			return err
		}
	}

	if needShardingHandle {
		target, _ := utils.GenTableID(ddlInfo.tableNames[1][0].Schema, ddlInfo.tableNames[1][0].Name)
		metrics.UnsyncedTableGauge.WithLabelValues(s.cfg.Name, target, s.cfg.SourceID).Set(float64(remain))
		err = s.safeMode.IncrForTable(ec.tctx, ddlInfo.tableNames[1][0].Schema, ddlInfo.tableNames[1][0].Name) // try enable safe-mode when starting syncing for sharding group
		if err != nil {
			return err
		}

		// save checkpoint in memory, don't worry, if error occurred, we can rollback it
		// for non-last sharding DDL's table, this checkpoint will be used to skip binlog event when re-syncing
		// NOTE: when last sharding DDL executed, all this checkpoints will be flushed in the same txn
		ec.tctx.L().Info("save table checkpoint for source", zap.String("event", "query"), zap.String("source", source), zap.Stringer("start location", startLocation), log.WrapStringerField("end location", ec.currentLocation))
		s.saveTablePoint(ddlInfo.tableNames[0][0].Schema, ddlInfo.tableNames[0][0].Name, *ec.currentLocation)
		if !synced {
			ec.tctx.L().Info("source shard group is not synced", zap.String("event", "query"), zap.String("source", source), zap.Stringer("start location", startLocation), log.WrapStringerField("end location", ec.currentLocation))
			return nil
		}

		ec.tctx.L().Info("source shard group is synced", zap.String("event", "query"), zap.String("source", source), zap.Stringer("start location", startLocation), log.WrapStringerField("end location", ec.currentLocation))
		err = s.safeMode.DescForTable(ec.tctx, ddlInfo.tableNames[1][0].Schema, ddlInfo.tableNames[1][0].Name) // try disable safe-mode after sharding group synced
		if err != nil {
			return err
		}
		// maybe multi-groups' sharding DDL synced in this for-loop (one query-event, multi tables)
		if cap(*ec.shardingReSyncCh) < len(needHandleDDLs) {
			*ec.shardingReSyncCh = make(chan *ShardingReSync, len(needHandleDDLs))
		}
		firstEndLocation := group.FirstEndPosUnresolved()
		if firstEndLocation == nil {
			return terror.ErrSyncerUnitFirstEndPosNotFound.Generate(source)
		}

		allResolved, err2 := s.sgk.ResolveShardingDDL(ddlInfo.tableNames[1][0].Schema, ddlInfo.tableNames[1][0].Name)
		if err2 != nil {
			return err2
		}
		*ec.shardingReSyncCh <- &ShardingReSync{
			currLocation:   *firstEndLocation,
			latestLocation: *ec.currentLocation,
			targetSchema:   ddlInfo.tableNames[1][0].Schema,
			targetTable:    ddlInfo.tableNames[1][0].Name,
			allResolved:    allResolved,
		}

		// Don't send new DDLInfo to dm-master until all local sql jobs finished
		// since jobWg is flushed by flushJobs before, we don't wait here any more

		// NOTE: if we need singleton Syncer (without dm-master) to support sharding DDL sync
		// we should add another config item to differ, and do not save DDLInfo, and not wait for ddlExecInfo

		// construct & send shard DDL info into etcd, DM-master will handle it.
		shardInfo := s.pessimist.ConstructInfo(ddlInfo.tableNames[1][0].Schema, ddlInfo.tableNames[1][0].Name, needHandleDDLs)
		rev, err2 := s.pessimist.PutInfo(ec.tctx.Ctx, shardInfo)
		if err2 != nil {
			return err2
		}
		metrics.ShardLockResolving.WithLabelValues(s.cfg.Name, s.cfg.SourceID).Set(1) // block and wait DDL lock to be synced
		ec.tctx.L().Info("putted shard DDL info", zap.Stringer("info", shardInfo), zap.Int64("revision", rev))

		shardOp, err2 := s.pessimist.GetOperation(ec.tctx.Ctx, shardInfo, rev+1)
		metrics.ShardLockResolving.WithLabelValues(s.cfg.Name, s.cfg.SourceID).Set(0)
		if err2 != nil {
			return err2
		}

		if shardOp.Exec {
			failpoint.Inject("ShardSyncedExecutionExit", func() {
				ec.tctx.L().Warn("exit triggered", zap.String("failpoint", "ShardSyncedExecutionExit"))
				//nolint:errcheck
				s.flushCheckPoints()
				utils.OsExit(1)
			})
			failpoint.Inject("SequenceShardSyncedExecutionExit", func() {
				group := s.sgk.Group(ddlInfo.tableNames[1][0].Schema, ddlInfo.tableNames[1][0].Name)
				if group != nil {
					// exit in the first round sequence sharding DDL only
					if group.meta.ActiveIdx() == 1 {
						ec.tctx.L().Warn("exit triggered", zap.String("failpoint", "SequenceShardSyncedExecutionExit"))
						//nolint:errcheck
						s.flushCheckPoints()
						utils.OsExit(1)
					}
				}
			})

			ec.tctx.L().Info("execute DDL job", zap.String("event", "query"), zap.String("source", source), zap.ByteString("raw statement", ev.Query), zap.Stringer("start location", startLocation), log.WrapStringerField("end location", ec.currentLocation), zap.Stringer("operation", shardOp))
		} else {
			ec.tctx.L().Info("ignore DDL job", zap.String("event", "query"), zap.String("source", source), zap.ByteString("raw statement", ev.Query), zap.Stringer("start location", startLocation), log.WrapStringerField("end location", ec.currentLocation), zap.Stringer("operation", shardOp))
		}
	}

	ec.tctx.L().Info("start to handle ddls in shard mode", zap.String("event", "query"), zap.Strings("ddls", needHandleDDLs), zap.ByteString("raw statement", ev.Query), zap.Stringer("start location", startLocation), log.WrapStringerField("end location", ec.currentLocation))

	// interrupted after track DDL and before execute DDL.
	failpoint.Inject("FlushCheckpointStage", func(val failpoint.Value) {
		err = handleFlushCheckpointStage(2, val.(int), "before execute DDL")
		if err != nil {
			failpoint.Return(err)
		}
	})

	job := newDDLJob(ddlInfo, needHandleDDLs, *ec.lastLocation, *ec.startLocation, *ec.currentLocation, nil, originSQL, ec.header)
	err = s.addJobFunc(job)
	if err != nil {
		return err
	}

	err = s.execError.Load()
	if err != nil {
		ec.tctx.L().Error("error detected when executing SQL job", log.ShortError(err))
		// nolint:nilerr
		return nil
	}

	if len(onlineDDLTableNames) > 0 {
		err = s.clearOnlineDDL(ec.tctx, ddlInfo.tableNames[1][0].Schema, ddlInfo.tableNames[1][0].Name)
		if err != nil {
			return err
		}
	}

	ec.tctx.L().Info("finish to handle ddls in shard mode", zap.String("event", "query"), zap.Strings("ddls", needHandleDDLs), zap.ByteString("raw statement", ev.Query), zap.Stringer("start location", startLocation), log.WrapStringerField("end location", ec.currentLocation))
	return nil
}

// input `sql` should be a single DDL, which came from parserpkg.SplitDDL
// tableNames[0] is source (upstream) tableNames, tableNames[1] is target (downstream) tableNames.
func (s *Syncer) trackDDL(usedSchema string, sql string, tableNames [][]*filter.Table, stmt ast.StmtNode, ec *eventContext) error {
	srcTables, targetTables := tableNames[0], tableNames[1]
	srcTable := srcTables[0]

	// Make sure the needed tables are all loaded into the schema tracker.
	var (
		shouldExecDDLOnSchemaTracker bool
		shouldSchemaExist            bool
		shouldTableExistNum          int  // tableNames[:shouldTableExistNum] should exist
		shouldRefTableExistNum       int  // tableNames[1:shouldTableExistNum] should exist, since first one is "caller table"
		tryFetchDownstreamTable      bool // to make sure if not exists will execute correctly
	)

	switch node := stmt.(type) {
	case *ast.CreateDatabaseStmt:
		shouldExecDDLOnSchemaTracker = true
	case *ast.AlterDatabaseStmt:
		shouldExecDDLOnSchemaTracker = true
		shouldSchemaExist = true
	case *ast.DropDatabaseStmt:
		shouldExecDDLOnSchemaTracker = true
		if s.cfg.ShardMode == "" {
			if err := s.checkpoint.DeleteSchemaPoint(ec.tctx, srcTable.Schema); err != nil {
				return err
			}
		}
	case *ast.RecoverTableStmt:
		shouldExecDDLOnSchemaTracker = true
		shouldSchemaExist = true
	case *ast.CreateTableStmt, *ast.CreateViewStmt:
		shouldExecDDLOnSchemaTracker = true
		shouldSchemaExist = true
		// for CREATE TABLE LIKE/AS, the reference tables should exist
		shouldRefTableExistNum = len(srcTables)
		tryFetchDownstreamTable = true
	case *ast.DropTableStmt:
		shouldExecDDLOnSchemaTracker = true
		if err := s.checkpoint.DeleteTablePoint(ec.tctx, srcTable.Schema, srcTable.Name); err != nil {
			return err
		}
	case *ast.RenameTableStmt, *ast.CreateIndexStmt, *ast.DropIndexStmt, *ast.RepairTableStmt:
		shouldExecDDLOnSchemaTracker = true
		shouldSchemaExist = true
		shouldTableExistNum = 1
	case *ast.AlterTableStmt:
		shouldSchemaExist = true
		// for DDL that adds FK, since TiDB doesn't fully support it yet, we simply ignore execution of this DDL.
		switch {
		case len(node.Specs) == 1 && node.Specs[0].Constraint != nil && node.Specs[0].Constraint.Tp == ast.ConstraintForeignKey:
			shouldTableExistNum = 1
			shouldExecDDLOnSchemaTracker = false
		case node.Specs[0].Tp == ast.AlterTableRenameTable:
			shouldTableExistNum = 1
			shouldExecDDLOnSchemaTracker = true
		default:
			shouldTableExistNum = len(srcTables)
			shouldExecDDLOnSchemaTracker = true
		}
	case *ast.LockTablesStmt, *ast.UnlockTablesStmt, *ast.CleanupTableLockStmt, *ast.TruncateTableStmt:
		break
	default:
		ec.tctx.L().DPanic("unhandled DDL type cannot be tracked", zap.Stringer("type", reflect.TypeOf(stmt)))
	}

	if shouldSchemaExist {
		if err := s.schemaTracker.CreateSchemaIfNotExists(srcTable.Schema); err != nil {
			return terror.ErrSchemaTrackerCannotCreateSchema.Delegate(err, srcTable.Schema)
		}
	}
	for i := 0; i < shouldTableExistNum; i++ {
		if _, err := s.getTable(ec.tctx, srcTables[i].Schema, srcTables[i].Name, targetTables[i].Schema, targetTables[i].Name); err != nil {
			return err
		}
	}
	// skip getTable before in above loop
	// nolint:ifshort
	start := 1
	if shouldTableExistNum > start {
		start = shouldTableExistNum
	}
	for i := start; i < shouldRefTableExistNum; i++ {
		if err := s.schemaTracker.CreateSchemaIfNotExists(srcTables[i].Schema); err != nil {
			return terror.ErrSchemaTrackerCannotCreateSchema.Delegate(err, srcTables[i].Schema)
		}
		if _, err := s.getTable(ec.tctx, srcTables[i].Schema, srcTables[i].Name, targetTables[i].Schema, targetTables[i].Name); err != nil {
			return err
		}
	}

	if tryFetchDownstreamTable {
		// ignore table not exists error, just try to fetch table from downstream.
		_, _ = s.getTable(ec.tctx, srcTables[0].Schema, srcTables[0].Name, targetTables[0].Schema, targetTables[0].Name)
	}

	if shouldExecDDLOnSchemaTracker {
		if err := s.schemaTracker.Exec(ec.tctx.Ctx, usedSchema, sql); err != nil {
			ec.tctx.L().Error("cannot track DDL", zap.String("schema", usedSchema), zap.String("statement", sql), log.WrapStringerField("location", ec.currentLocation), log.ShortError(err))
			return terror.ErrSchemaTrackerCannotExecDDL.Delegate(err, sql)
		}
		s.exprFilterGroup.ResetExprs(srcTable.Schema, srcTable.Name)
	}

	return nil
}

func (s *Syncer) commitJob(tp opType, sourceSchema, sourceTable, targetSchema, targetTable, sql string, args []interface{}, keys []string, ec *eventContext) error {
	startTime := time.Now()
	key, err := s.resolveCasuality(keys)
	if err != nil {
		return terror.ErrSyncerUnitResolveCasualityFail.Generate(err)
	}
	s.tctx.L().Debug("key for keys", zap.String("key", key), zap.Strings("keys", keys))
	metrics.ConflictDetectDurationHistogram.WithLabelValues(s.cfg.Name, s.cfg.SourceID).Observe(time.Since(startTime).Seconds())

	job := newDMLJob(tp, sourceSchema, sourceTable, targetSchema, targetTable, sql, args, key, *ec.lastLocation, *ec.startLocation, *ec.currentLocation, ec.header)
	return s.addJobFunc(job)
}

func (s *Syncer) resolveCasuality(keys []string) (string, error) {
	if s.cfg.DisableCausality {
		if len(keys) > 0 {
			return keys[0], nil
		}
		return "", nil
	}

	if s.c.detectConflict(keys) {
		s.tctx.L().Debug("meet causality key, will generate a flush job and wait all sqls executed", zap.Strings("keys", keys))
		if err := s.flushJobs(); err != nil {
			return "", err
		}
		s.c.reset()
	}
	if err := s.c.add(keys); err != nil {
		return "", err
	}
	var key string
	if len(keys) > 0 {
		key = keys[0]
	}
	return s.c.get(key), nil
}

func (s *Syncer) genRouter() error {
	s.tableRouter, _ = router.NewTableRouter(s.cfg.CaseSensitive, []*router.TableRule{})
	for _, rule := range s.cfg.RouteRules {
		err := s.tableRouter.AddRule(rule)
		if err != nil {
			return terror.ErrSyncerUnitGenTableRouter.Delegate(err)
		}
	}
	return nil
}

//nolint:unused
func (s *Syncer) loadTableStructureFromDump(ctx context.Context) error {
	logger := s.tctx.L()

	files, err := utils.CollectDirFiles(s.cfg.Dir)
	if err != nil {
		logger.Warn("fail to get dump files", zap.Error(err))
		return err
	}
	var dbs, tables []string
	var tableFiles [][2]string // [db, filename]
	for f := range files {
		if db, ok := utils.GetDBFromDumpFilename(f); ok {
			dbs = append(dbs, db)
			continue
		}
		if db, table, ok := utils.GetTableFromDumpFilename(f); ok {
			tables = append(tables, dbutil.TableName(db, table))
			tableFiles = append(tableFiles, [2]string{db, f})
			continue
		}
	}
	logger.Info("fetch table structure form dump files",
		zap.Strings("database", dbs),
		zap.Any("tables", tables))
	for _, db := range dbs {
		if err = s.schemaTracker.CreateSchemaIfNotExists(db); err != nil {
			return err
		}
	}

	var firstErr error
	setFirstErr := func(err error) {
		if firstErr == nil {
			firstErr = err
		}
	}

	for _, dbAndFile := range tableFiles {
		db, file := dbAndFile[0], dbAndFile[1]
		filepath := path.Join(s.cfg.Dir, file)
		content, err2 := common2.GetFileContent(filepath)
		if err2 != nil {
			logger.Warn("fail to read file for creating table in schema tracker",
				zap.String("db", db),
				zap.String("file", filepath),
				zap.Error(err))
			setFirstErr(err2)
			continue
		}
		stmts := bytes.Split(content, []byte(";"))
		for _, stmt := range stmts {
			stmt = bytes.TrimSpace(stmt)
			if len(stmt) == 0 || bytes.HasPrefix(stmt, []byte("/*")) {
				continue
			}
			err = s.schemaTracker.Exec(ctx, db, string(stmt))
			if err != nil {
				logger.Warn("fail to create table for dump files",
					zap.Any("file", filepath),
					zap.ByteString("statement", stmt),
					zap.Error(err))
				setFirstErr(err)
			}
		}
	}
	return firstErr
}

func (s *Syncer) printStatus(ctx context.Context) {
	defer s.wg.Done()

	failpoint.Inject("PrintStatusCheckSeconds", func(val failpoint.Value) {
		if seconds, ok := val.(int); ok {
			statusTime = time.Duration(seconds) * time.Second
			s.tctx.L().Info("set printStatusInterval", zap.Int("value", seconds), zap.String("failpoint", "PrintStatusCheckSeconds"))
		}
	})

	timer := time.NewTicker(statusTime)
	defer timer.Stop()

	var (
		err                 error
		latestMasterPos     mysql.Position
		latestmasterGTIDSet gtid.Set
	)

	for {
		select {
		case <-ctx.Done():
			s.tctx.L().Info("print status routine exits", log.ShortError(ctx.Err()))
			return
		case <-timer.C:
			now := time.Now()
			s.lastTime.RLock()
			seconds := now.Unix() - s.lastTime.t.Unix()
			s.lastTime.RUnlock()
			totalSeconds := now.Unix() - s.start.Unix()
			last := s.lastCount.Load()
			total := s.count.Load()

			totalBinlogSize := s.binlogSizeCount.Load()
			lastBinlogSize := s.lastBinlogSizeCount.Load()

			tps, totalTps := int64(0), int64(0)
			if seconds > 0 {
				tps = (total - last) / seconds
				totalTps = total / totalSeconds

				s.currentLocationMu.RLock()
				currentLocation := s.currentLocationMu.currentLocation
				s.currentLocationMu.RUnlock()

				ctx2, cancel2 := context.WithTimeout(ctx, utils.DefaultDBTimeout)
				remainingSize, err2 := s.fromDB.CountBinaryLogsSize(ctx2, currentLocation.Position)
				cancel2()
				if err2 != nil {
					// log the error, but still handle the rest operation
					s.tctx.L().Error("fail to estimate unreplicated binlog size", zap.Error(err2))
				} else {
					bytesPerSec := (totalBinlogSize - lastBinlogSize) / seconds
					if bytesPerSec > 0 {
						remainingSeconds := remainingSize / bytesPerSec
						s.tctx.L().Info("binlog replication progress",
							zap.Int64("total binlog size", totalBinlogSize),
							zap.Int64("last binlog size", lastBinlogSize),
							zap.Int64("cost time", seconds),
							zap.Int64("bytes/Second", bytesPerSec),
							zap.Int64("unsynced binlog size", remainingSize),
							zap.Int64("estimate time to catch up", remainingSeconds))
						metrics.RemainingTimeGauge.WithLabelValues(s.cfg.Name, s.cfg.SourceID).Set(float64(remainingSeconds))
					}
				}
			}

			ctx2, cancel2 := context.WithTimeout(ctx, utils.DefaultDBTimeout)
			latestMasterPos, latestmasterGTIDSet, err = s.getMasterStatus(ctx2)
			cancel2()
			if err != nil {
				s.tctx.L().Error("fail to get master status", log.ShortError(err))
			} else {
				metrics.BinlogPosGauge.WithLabelValues("master", s.cfg.Name, s.cfg.SourceID).Set(float64(latestMasterPos.Pos))
				index, err := binlog.GetFilenameIndex(latestMasterPos.Name)
				if err != nil {
					s.tctx.L().Error("fail to parse binlog file", log.ShortError(err))
				} else {
					metrics.BinlogFileGauge.WithLabelValues("master", s.cfg.Name, s.cfg.SourceID).Set(float64(index))
				}
			}

			s.tctx.L().Info("binlog replication status",
				zap.Int64("total_events", total),
				zap.Int64("total_tps", totalTps),
				zap.Int64("tps", tps),
				zap.Stringer("master_position", latestMasterPos),
				log.WrapStringerField("master_gtid", latestmasterGTIDSet),
				zap.Stringer("checkpoint", s.checkpoint))

			s.lastCount.Store(total)
			s.lastBinlogSizeCount.Store(totalBinlogSize)
			s.lastTime.Lock()
			s.lastTime.t = time.Now()
			s.lastTime.Unlock()
			s.totalTps.Store(totalTps)
			s.tps.Store(tps)
		}
	}
}

func (s *Syncer) createDBs(ctx context.Context) error {
	var err error
	dbCfg := s.cfg.From
	dbCfg.RawDBCfg = config.DefaultRawDBConfig().SetReadTimeout(maxDMLConnectionTimeout)
	s.fromDB, err = dbconn.NewUpStreamConn(dbCfg)
	if err != nil {
		return err
	}
	conn, err := s.fromDB.BaseDB.GetBaseConn(ctx)
	if err != nil {
		return err
	}
	lcFlavor, err := utils.FetchLowerCaseTableNamesSetting(ctx, conn.DBConn)
	if err != nil {
		return err
	}
	s.SourceTableNamesFlavor = lcFlavor

	hasSQLMode := false
	// get sql_mode from upstream db
	if s.cfg.To.Session == nil {
		s.cfg.To.Session = make(map[string]string)
	} else {
		for k := range s.cfg.To.Session {
			if strings.ToLower(k) == "sql_mode" {
				hasSQLMode = true
				break
			}
		}
	}
	if !hasSQLMode {
		sqlMode, err2 := utils.GetGlobalVariable(ctx, s.fromDB.BaseDB.DB, "sql_mode")
		if err2 != nil {
			s.tctx.L().Warn("cannot get sql_mode from upstream database, the sql_mode will be assigned \"IGNORE_SPACE, NO_AUTO_VALUE_ON_ZERO, ALLOW_INVALID_DATES\"", log.ShortError(err2))
		}
		sqlModes, err3 := utils.AdjustSQLModeCompatible(sqlMode)
		if err3 != nil {
			s.tctx.L().Warn("cannot adjust sql_mode compatible, the sql_mode will be assigned  stay the same", log.ShortError(err3))
		}
		s.cfg.To.Session["sql_mode"] = sqlModes
	}

	dbCfg = s.cfg.To
	dbCfg.RawDBCfg = config.DefaultRawDBConfig().
		SetReadTimeout(maxDMLConnectionTimeout).
		SetMaxIdleConns(s.cfg.WorkerCount)

	s.toDB, s.toDBConns, err = dbconn.CreateConns(s.tctx, s.cfg, dbCfg, s.cfg.WorkerCount)
	if err != nil {
		dbconn.CloseUpstreamConn(s.tctx, s.fromDB) // release resources acquired before return with error
		return err
	}
	// baseConn for ddl
	dbCfg = s.cfg.To
	dbCfg.RawDBCfg = config.DefaultRawDBConfig().SetReadTimeout(maxDDLConnectionTimeout)

	var ddlDBConns []*dbconn.DBConn
	s.ddlDB, ddlDBConns, err = dbconn.CreateConns(s.tctx, s.cfg, dbCfg, 1)
	if err != nil {
		dbconn.CloseUpstreamConn(s.tctx, s.fromDB)
		dbconn.CloseBaseDB(s.tctx, s.toDB)
		return err
	}
	s.ddlDBConn = ddlDBConns[0]
	printServerVersion(s.tctx, s.fromDB.BaseDB, "upstream")
	printServerVersion(s.tctx, s.toDB, "downstream")

	return nil
}

// closeBaseDB closes all opened DBs, rollback for createConns.
func (s *Syncer) closeDBs() {
	dbconn.CloseUpstreamConn(s.tctx, s.fromDB)
	dbconn.CloseBaseDB(s.tctx, s.toDB)
	dbconn.CloseBaseDB(s.tctx, s.ddlDB)
}

// record skip ddl/dml sqls' position
// make newJob's sql argument empty to distinguish normal sql and skips sql.
func (s *Syncer) recordSkipSQLsLocation(ec *eventContext) error {
	job := newSkipJob(ec)
	return s.addJobFunc(job)
}

func (s *Syncer) flushJobs() error {
	s.tctx.L().Info("flush all jobs", zap.Stringer("global checkpoint", s.checkpoint))
	job := newFlushJob()
	return s.addJobFunc(job)
}

func (s *Syncer) reSyncBinlog(tctx tcontext.Context, location binlog.Location) error {
	if err := s.retrySyncGTIDs(); err != nil {
		return err
	}
	// close still running sync
	return s.streamerController.ReopenWithRetry(&tctx, location)
}

func (s *Syncer) renameShardingSchema(schema, table string) (string, string) {
	if schema == "" {
		return schema, table
	}
	targetSchema, targetTable, err := s.tableRouter.Route(schema, table)
	if err != nil {
		s.tctx.L().Error("fail to route table", zap.String("schema", schema), zap.String("table", table), zap.Error(err)) // log the error, but still continue
	}
	if targetSchema == "" {
		return schema, table
	}
	if targetTable == "" {
		targetTable = table
	}

	return targetSchema, targetTable
}

func (s *Syncer) isClosed() bool {
	return s.closed.Load()
}

// Close closes syncer.
func (s *Syncer) Close() {
	s.Lock()
	defer s.Unlock()

	if s.isClosed() {
		return
	}

	s.removeHeartbeat()

	s.stopSync()
	s.closeDBs()

	s.checkpoint.Close()

	if err := s.schemaTracker.Close(); err != nil {
		s.tctx.L().Error("fail to close schema tracker", log.ShortError(err))
	}

	if s.sgk != nil {
		s.sgk.Close()
	}

	s.closeOnlineDDL()

	// when closing syncer by `stop-task`, remove active relay log from hub
	s.removeActiveRelayLog()

	metrics.RemoveLabelValuesWithTaskInMetrics(s.cfg.Name)

	s.closed.Store(true)
}

// stopSync stops syncing, now it used by Close and Pause
// maybe we can refine the workflow more clear.
func (s *Syncer) stopSync() {
	if s.done != nil {
		<-s.done // wait Run to return
	}
	s.closeJobChans()
	s.wg.Wait() // wait job workers to return

	// before re-write workflow for s.syncer, simply close it
	// when resuming, re-create s.syncer

	if s.streamerController != nil {
		s.streamerController.Close(s.tctx)
	}
}

func (s *Syncer) closeOnlineDDL() {
	if s.onlineDDL != nil {
		s.onlineDDL.Close()
		s.onlineDDL = nil
	}
}

func (s *Syncer) removeHeartbeat() {
	if s.cfg.EnableHeartbeat {
		err := s.heartbeat.RemoveTask(s.cfg.Name)
		if err != nil {
			s.tctx.L().Error("fail to remove task for heartbeat", zap.Error(err))
		}
	}
}

// Pause pauses the process, and it can be resumed later
// should cancel context from external
// TODO: it is not a true-meaning Pause because you can't stop it by calling Pause only.
func (s *Syncer) Pause() {
	if s.isClosed() {
		s.tctx.L().Warn("try to pause, but already closed")
		return
	}
	s.stopSync()
}

// Resume resumes the paused process.
func (s *Syncer) Resume(ctx context.Context, pr chan pb.ProcessResult) {
	if s.isClosed() {
		s.tctx.L().Warn("try to resume, but already closed")
		return
	}

	// continue the processing
	s.reset()
	// reset database conns
	err := s.resetDBs(s.tctx.WithContext(ctx))
	if err != nil {
		pr <- pb.ProcessResult{
			IsCanceled: false,
			Errors: []*pb.ProcessError{
				unit.NewProcessError(err),
			},
		}
		return
	}
	s.Process(ctx, pr)
}

// Update implements Unit.Update
// now, only support to update config for routes, filters, column-mappings, block-allow-list
// now no config diff implemented, so simply re-init use new config.
func (s *Syncer) Update(cfg *config.SubTaskConfig) error {
	if s.cfg.ShardMode == config.ShardPessimistic {
		_, tables := s.sgk.UnresolvedTables()
		if len(tables) > 0 {
			return terror.ErrSyncerUnitUpdateConfigInSharding.Generate(tables)
		}
	}

	var (
		err              error
		oldBaList        *filter.Filter
		oldTableRouter   *router.Table
		oldBinlogFilter  *bf.BinlogEvent
		oldColumnMapping *cm.Mapping
	)

	defer func() {
		if err == nil {
			return
		}
		if oldBaList != nil {
			s.baList = oldBaList
		}
		if oldTableRouter != nil {
			s.tableRouter = oldTableRouter
		}
		if oldBinlogFilter != nil {
			s.binlogFilter = oldBinlogFilter
		}
		if oldColumnMapping != nil {
			s.columnMapping = oldColumnMapping
		}
	}()

	// update block-allow-list
	oldBaList = s.baList
	s.baList, err = filter.New(cfg.CaseSensitive, cfg.BAList)
	if err != nil {
		return terror.ErrSyncerUnitGenBAList.Delegate(err)
	}

	// update route
	oldTableRouter = s.tableRouter
	s.tableRouter, err = router.NewTableRouter(cfg.CaseSensitive, cfg.RouteRules)
	if err != nil {
		return terror.ErrSyncerUnitGenTableRouter.Delegate(err)
	}

	// update binlog filter
	oldBinlogFilter = s.binlogFilter
	s.binlogFilter, err = bf.NewBinlogEvent(cfg.CaseSensitive, cfg.FilterRules)
	if err != nil {
		return terror.ErrSyncerUnitGenBinlogEventFilter.Delegate(err)
	}

	// update column-mappings
	oldColumnMapping = s.columnMapping
	s.columnMapping, err = cm.NewMapping(cfg.CaseSensitive, cfg.ColumnMappingRules)
	if err != nil {
		return terror.ErrSyncerUnitGenColumnMapping.Delegate(err)
	}

	switch s.cfg.ShardMode {
	case config.ShardPessimistic:
		// re-init sharding group
		err = s.sgk.Init()
		if err != nil {
			return err
		}

		err = s.initShardingGroups(context.Background(), false) // FIXME: fix context when re-implementing `Update`
		if err != nil {
			return err
		}
	case config.ShardOptimistic:
		err = s.initOptimisticShardDDL(context.Background()) // FIXME: fix context when re-implementing `Update`
		if err != nil {
			return err
		}
	}

	// update l.cfg
	s.cfg.BAList = cfg.BAList
	s.cfg.RouteRules = cfg.RouteRules
	s.cfg.FilterRules = cfg.FilterRules
	s.cfg.ColumnMappingRules = cfg.ColumnMappingRules

	// update timezone
	s.setTimezone()

	return nil
}

// assume that reset master before switching to new master, and only the new master would write
// it's a weak function to try best to fix gtid set while switching master/slave.
func (s *Syncer) retrySyncGTIDs() error {
	// NOTE: our (per-table based) checkpoint does not support GTID yet, implement it if needed
	// TODO: support GTID
	s.tctx.L().Warn("our (per-table based) checkpoint does not support GTID yet")
	return nil
}

// checkpointID returns ID which used for checkpoint table.
func (s *Syncer) checkpointID() string {
	if len(s.cfg.SourceID) > 0 {
		return s.cfg.SourceID
	}
	return strconv.FormatUint(uint64(s.cfg.ServerID), 10)
}

// UpdateFromConfig updates config for `From`.
func (s *Syncer) UpdateFromConfig(cfg *config.SubTaskConfig) error {
	s.Lock()
	defer s.Unlock()
	s.fromDB.BaseDB.Close()

	s.cfg.From = cfg.From

	var err error
	s.cfg.From.RawDBCfg = config.DefaultRawDBConfig().SetReadTimeout(maxDMLConnectionTimeout)
	s.fromDB, err = dbconn.NewUpStreamConn(s.cfg.From)
	if err != nil {
		s.tctx.L().Error("fail to create baseConn connection", log.ShortError(err))
		return err
	}

	err = s.setSyncCfg()
	if err != nil {
		return err
	}

	if s.streamerController != nil {
		s.streamerController.UpdateSyncCfg(s.syncCfg, s.fromDB)
	}
	return nil
}

func (s *Syncer) setTimezone() {
	s.tctx.L().Info("use timezone", log.WrapStringerField("location", time.UTC))
	s.timezone = time.UTC
}

func (s *Syncer) setSyncCfg() error {
	var tlsConfig *tls.Config
	var err error
	if s.cfg.From.Security != nil {
		tlsConfig, err = toolutils.ToTLSConfig(s.cfg.From.Security.SSLCA, s.cfg.From.Security.SSLCert, s.cfg.From.Security.SSLKey)
		if err != nil {
			return terror.ErrConnInvalidTLSConfig.Delegate(err)
		}
		if tlsConfig != nil {
			tlsConfig.InsecureSkipVerify = true
		}
	}

	syncCfg := replication.BinlogSyncerConfig{
		ServerID:                s.cfg.ServerID,
		Flavor:                  s.cfg.Flavor,
		Host:                    s.cfg.From.Host,
		Port:                    uint16(s.cfg.From.Port),
		User:                    s.cfg.From.User,
		Password:                s.cfg.From.Password,
		TimestampStringLocation: s.timezone,
		TLSConfig:               tlsConfig,
	}
	// when retry count > 1, go-mysql will retry sync from the previous GTID set in GTID mode,
	// which may get duplicate binlog event after retry success. so just set retry count = 1, and task
	// will exit when meet error, and then auto resume by DM itself.
	common.SetDefaultReplicationCfg(&syncCfg, 1)
	s.syncCfg = syncCfg
	return nil
}

// ShardDDLOperation returns the current pending to handle shard DDL lock operation.
func (s *Syncer) ShardDDLOperation() *pessimism.Operation {
	return s.pessimist.PendingOperation()
}

func (s *Syncer) setErrLocation(startLocation, endLocation *binlog.Location, isQueryEventEvent bool) {
	s.errLocation.Lock()
	defer s.errLocation.Unlock()

	s.errLocation.isQueryEvent = isQueryEventEvent
	if s.errLocation.startLocation == nil || startLocation == nil {
		s.errLocation.startLocation = startLocation
	} else if binlog.CompareLocation(*startLocation, *s.errLocation.startLocation, s.cfg.EnableGTID) < 0 {
		s.errLocation.startLocation = startLocation
	}

	if s.errLocation.endLocation == nil || endLocation == nil {
		s.errLocation.endLocation = endLocation
	} else if binlog.CompareLocation(*endLocation, *s.errLocation.endLocation, s.cfg.EnableGTID) < 0 {
		s.errLocation.endLocation = endLocation
	}
}

func (s *Syncer) getErrLocation() (*binlog.Location, bool) {
	s.errLocation.Lock()
	defer s.errLocation.Unlock()
	return s.errLocation.startLocation, s.errLocation.isQueryEvent
}

func (s *Syncer) handleEventError(err error, startLocation, endLocation binlog.Location, isQueryEvent bool, originSQL string) error {
	if err == nil {
		return nil
	}

	s.setErrLocation(&startLocation, &endLocation, isQueryEvent)
	if len(originSQL) > 0 {
		return terror.Annotatef(err, "startLocation: [%s], endLocation: [%s], origin SQL: [%s]", startLocation, endLocation, originSQL)
	}
	return terror.Annotatef(err, "startLocation: [%s], endLocation: [%s]", startLocation, endLocation)
}

// getEvent gets an event from streamerController or errOperatorHolder.
func (s *Syncer) getEvent(tctx *tcontext.Context, startLocation binlog.Location) (*replication.BinlogEvent, error) {
	// next event is a replace event
	if s.isReplacingErr {
		s.tctx.L().Info("try to get replace event", zap.Stringer("location", startLocation))
		return s.errOperatorHolder.GetEvent(startLocation)
	}

	return s.streamerController.GetEvent(tctx)
}

func (s *Syncer) adjustGlobalPointGTID(tctx *tcontext.Context) (bool, error) {
	location := s.checkpoint.GlobalPoint()
	// situations that don't need to adjust
	// 1. GTID is not enabled
	// 2. location already has GTID position
	// 3. location is totally new, has no position info
	if !s.cfg.EnableGTID || location.GTIDSetStr() != "" || location.Position.Name == "" {
		return false, nil
	}
	// set enableGTID to false for new streamerController
	streamerController := NewStreamerController(s.syncCfg, false, s.fromDB, s.binlogType, s.cfg.RelayDir, s.timezone)

	endPos := binlog.AdjustPosition(location.Position)
	startPos := mysql.Position{
		Name: endPos.Name,
		Pos:  0,
	}
	startLocation := location.Clone()
	startLocation.Position = startPos

	err := streamerController.Start(tctx, startLocation)
	if err != nil {
		return false, err
	}
	defer streamerController.Close(tctx)

	gs, err := reader.GetGTIDsForPosFromStreamer(tctx.Context(), streamerController.streamer, endPos)
	if err != nil {
		s.tctx.L().Warn("fail to get gtids for global location", zap.Stringer("pos", location), zap.Error(err))
		return false, err
	}
	err = location.SetGTID(gs.Origin())
	if err != nil {
		s.tctx.L().Warn("fail to set gtid for global location", zap.Stringer("pos", location),
			zap.String("adjusted_gtid", gs.String()), zap.Error(err))
		return false, err
	}
	s.saveGlobalPoint(location)
	// redirect streamer for new gtid set location
	err = s.streamerController.RedirectStreamer(tctx, location)
	if err != nil {
		s.tctx.L().Warn("fail to redirect streamer for global location", zap.Stringer("pos", location),
			zap.String("adjusted_gtid", gs.String()), zap.Error(err))
		return false, err
	}
	return true, nil
}

// delLoadTask is called when finish restoring data, to delete load worker in etcd.
func (s *Syncer) delLoadTask() error {
	_, _, err := ha.DelLoadTask(s.cli, s.cfg.Name, s.cfg.SourceID)
	if err != nil {
		return err
	}
	s.tctx.Logger.Info("delete load worker in etcd for all mode", zap.String("task", s.cfg.Name), zap.String("source", s.cfg.SourceID))
	return nil
}<|MERGE_RESOLUTION|>--- conflicted
+++ resolved
@@ -1531,11 +1531,7 @@
 
 	updateTSOffset := func() error {
 		t1 := time.Now()
-<<<<<<< HEAD
-		ts, tsErr := s.fromDB.getServerUnixTS(runCtx)
-=======
-		ts, tsErr := s.fromDB.GetServerUnixTS(ctx)
->>>>>>> 10be91a9
+		ts, tsErr := s.fromDB.GetServerUnixTS(runCtx)
 		rtt := time.Since(t1).Seconds()
 		if tsErr == nil {
 			s.tsOffset.Store(time.Now().Unix() - ts - int64(rtt/2))
