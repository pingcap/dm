// Copyright 2019 PingCAP, Inc.
//
// Licensed under the Apache License, Version 2.0 (the "License");
// you may not use this file except in compliance with the License.
// You may obtain a copy of the License at
//
//     http://www.apache.org/licenses/LICENSE-2.0
//
// Unless required by applicable law or agreed to in writing, software
// distributed under the License is distributed on an "AS IS" BASIS,
// See the License for the specific language governing permissions and
// limitations under the License.

package syncer

import (
	"context"
	"fmt"
	"math"
	"os"
	"runtime/debug"
	"strconv"
	"strings"
	"sync"
	"time"

	"github.com/pingcap/errors"
	"github.com/pingcap/failpoint"
	"github.com/pingcap/parser"
	"github.com/pingcap/parser/ast"
	bf "github.com/pingcap/tidb-tools/pkg/binlog-filter"
	cm "github.com/pingcap/tidb-tools/pkg/column-mapping"
	"github.com/pingcap/tidb-tools/pkg/dbutil"
	"github.com/pingcap/tidb-tools/pkg/filter"
	"github.com/pingcap/tidb-tools/pkg/table-router"
	"github.com/siddontang/go-mysql/mysql"
	"github.com/siddontang/go-mysql/replication"
	"github.com/siddontang/go/sync2"
	"go.uber.org/zap"

	"github.com/pingcap/dm/dm/config"
	"github.com/pingcap/dm/dm/pb"
	"github.com/pingcap/dm/dm/unit"
	"github.com/pingcap/dm/pkg/binlog"
	fr "github.com/pingcap/dm/pkg/func-rollback"
	"github.com/pingcap/dm/pkg/gtid"
	"github.com/pingcap/dm/pkg/log"
	"github.com/pingcap/dm/pkg/streamer"
	"github.com/pingcap/dm/pkg/tracing"
	"github.com/pingcap/dm/pkg/utils"
	sm "github.com/pingcap/dm/syncer/safe-mode"
	"github.com/pingcap/dm/syncer/sql-operator"
)

var (
	maxRetryCount = 100

	retryTimeout    = 3 * time.Second
	waitTime        = 10 * time.Millisecond
	eventTimeout    = 1 * time.Minute
	maxEventTimeout = 1 * time.Hour
	statusTime      = 30 * time.Second

	// MaxDDLConnectionTimeoutMinute also used by SubTask.ExecuteDDL
	MaxDDLConnectionTimeoutMinute = 10

	maxDMLConnectionTimeout = "1m"
	maxDDLConnectionTimeout = fmt.Sprintf("%dm", MaxDDLConnectionTimeoutMinute)

	adminQueueName     = "admin queue"
	defaultBucketCount = 8
)

// BinlogType represents binlog sync type
type BinlogType uint8

// binlog sync type
const (
	RemoteBinlog BinlogType = iota + 1
	LocalBinlog
)

// Syncer can sync your MySQL data to another MySQL database.
type Syncer struct {
	sync.RWMutex

	logger log.Logger

	cfg     *config.SubTaskConfig
	syncCfg replication.BinlogSyncerConfig

	shardingSyncCfg replication.BinlogSyncerConfig // used by sharding group to re-consume DMLs
	sgk             *ShardingGroupKeeper           // keeper to keep all sharding (sub) group in this syncer
	ddlInfoCh       chan *pb.DDLInfo               // DDL info pending to sync, only support sync one DDL lock one time, refine if needed
	ddlExecInfo     *DDLExecInfo                   // DDL execute (ignore) info
	injectEventCh   chan *replication.BinlogEvent  // extra binlog event chan, used to inject binlog event into the main for loop

	// TODO: extract to interface?
	syncer      *replication.BinlogSyncer
	localReader *streamer.BinlogReader
	binlogType  BinlogType

	wg    sync.WaitGroup
	jobWg sync.WaitGroup

	tables       map[string]*table   // table cache: `target-schema`.`target-table` -> table
	cacheColumns map[string][]string // table columns cache: `target-schema`.`target-table` -> column names list
	genColsCache *GenColCache

	fromDB *Conn
	toDBs  []*Conn
	ddlDB  *Conn

	jobs               []chan *job
	jobsClosed         sync2.AtomicBool
	jobsChanLock       sync.Mutex
	queueBucketMapping []string

	c *causality

	tableRouter   *router.Table
	binlogFilter  *bf.BinlogEvent
	columnMapping *cm.Mapping
	bwList        *filter.Filter

	closed sync2.AtomicBool

	start    time.Time
	lastTime struct {
		sync.RWMutex
		t time.Time
	}

	timezone *time.Location

	binlogSizeCount     sync2.AtomicInt64
	lastBinlogSizeCount sync2.AtomicInt64

	lastCount sync2.AtomicInt64
	count     sync2.AtomicInt64
	totalTps  sync2.AtomicInt64
	tps       sync2.AtomicInt64

	done chan struct{}

	checkpoint CheckPoint
	onlineDDL  OnlinePlugin

	// record process error rather than log.Fatal
	runFatalChan chan *pb.ProcessError
	// record whether error occurred when execute SQLs
	execErrorDetected sync2.AtomicBool

	execErrors struct {
		sync.Mutex
		errors []*ExecErrorContext
	}

	sqlOperatorHolder *operator.Holder

	heartbeat *Heartbeat

	readerHub *streamer.ReaderHub

	tracer *tracing.Tracer

	currentPosMu struct {
		sync.RWMutex
		currentPos mysql.Position // use to calc remain binlog size
	}

	addJobFunc func(*job) error
}

// NewSyncer creates a new Syncer.
func NewSyncer(cfg *config.SubTaskConfig) *Syncer {
	syncer := new(Syncer)
	syncer.cfg = cfg
	syncer.jobsClosed.Set(true) // not open yet
	syncer.closed.Set(false)
	syncer.lastBinlogSizeCount.Set(0)
	syncer.binlogSizeCount.Set(0)
	syncer.lastCount.Set(0)
	syncer.count.Set(0)
	syncer.tables = make(map[string]*table)
	syncer.cacheColumns = make(map[string][]string)
	syncer.genColsCache = NewGenColCache()
	syncer.c = newCausality()
	syncer.done = make(chan struct{})
	syncer.bwList = filter.New(cfg.CaseSensitive, cfg.BWList)
<<<<<<< HEAD
	syncer.checkpoint = NewRemoteCheckPoint(log.With(zap.String("task", cfg.Name), zap.String("unit", "binlog replication"), zap.String("component", "checkpoint")), cfg, syncer.checkpointID())
=======
>>>>>>> 62ccdedc
	syncer.injectEventCh = make(chan *replication.BinlogEvent)
	syncer.tracer = tracing.GetTracer()
	syncer.setTimezone()
	syncer.addJobFunc = syncer.addJob

	syncer.logger = log.With(zap.String("task", cfg.Name), zap.String("unit", "binlog replication"))
<<<<<<< HEAD
=======
	syncer.checkpoint = NewRemoteCheckPoint(syncer.logger.WithFields(zap.String("component", "checkpoint")), cfg, syncer.checkpointID())
>>>>>>> 62ccdedc

	syncer.syncCfg = replication.BinlogSyncerConfig{
		ServerID:                uint32(syncer.cfg.ServerID),
		Flavor:                  syncer.cfg.Flavor,
		Host:                    syncer.cfg.From.Host,
		Port:                    uint16(syncer.cfg.From.Port),
		User:                    syncer.cfg.From.User,
		Password:                syncer.cfg.From.Password,
		UseDecimal:              true,
		VerifyChecksum:          true,
		TimestampStringLocation: syncer.timezone,
	}

	syncer.binlogType = toBinlogType(cfg.BinlogType)
<<<<<<< HEAD
	syncer.sqlOperatorHolder = operator.NewHolder(log.With(zap.String("task", cfg.Name), zap.String("unit", "binlog replication"), zap.String("component", "operator holder")))
=======
	syncer.sqlOperatorHolder = operator.NewHolder(syncer.logger.WithFields(zap.String("component", "operator holder")))
>>>>>>> 62ccdedc
	syncer.readerHub = streamer.GetReaderHub()

	if cfg.IsSharding {
		// only need to sync DDL in sharding mode
		// for sharding group's config, we should use a different ServerID
		// now, use 2**32 -1 - config's ServerID simply
		// maybe we can refactor to remove RemoteBinlog support in DM
		syncer.shardingSyncCfg = syncer.syncCfg
		syncer.shardingSyncCfg.ServerID = math.MaxUint32 - syncer.syncCfg.ServerID
		syncer.sgk = NewShardingGroupKeeper()
		syncer.ddlInfoCh = make(chan *pb.DDLInfo, 1)
		syncer.ddlExecInfo = NewDDLExecInfo()
	}

	return syncer
}

func (s *Syncer) newJobChans(count int) {
	s.closeJobChans()
	s.jobs = make([]chan *job, 0, count)
	for i := 0; i < count; i++ {
		s.jobs = append(s.jobs, make(chan *job, 1000))
	}
	s.jobsClosed.Set(false)
}

func (s *Syncer) closeJobChans() {
	s.jobsChanLock.Lock()
	defer s.jobsChanLock.Unlock()
	if s.jobsClosed.Get() {
		return
	}
	for _, ch := range s.jobs {
		close(ch)
	}
	s.jobsClosed.Set(true)
}

// Type implements Unit.Type
func (s *Syncer) Type() pb.UnitType {
	return pb.UnitType_Sync
}

// Init initializes syncer for a sync task, but not start Process.
// if fail, it should not call s.Close.
// some check may move to checker later.
func (s *Syncer) Init() (err error) {
	rollbackHolder := fr.NewRollbackHolder("syncer")
	defer func() {
		if err != nil {
			rollbackHolder.RollbackReverseOrder()
		}
	}()

	err = s.createDBs()
	if err != nil {
		return errors.Trace(err)
	}
	rollbackHolder.Add(fr.FuncRollback{Name: "close-DBs", Fn: s.closeDBs})

	s.binlogFilter, err = bf.NewBinlogEvent(s.cfg.CaseSensitive, s.cfg.FilterRules)
	if err != nil {
		return errors.Trace(err)
	}

	if len(s.cfg.ColumnMappingRules) > 0 {
		s.columnMapping, err = cm.NewMapping(s.cfg.CaseSensitive, s.cfg.ColumnMappingRules)
		if err != nil {
			return errors.Trace(err)
		}
	}

	if s.cfg.OnlineDDLScheme != "" {
		fn, ok := OnlineDDLSchemes[s.cfg.OnlineDDLScheme]
		if !ok {
			return errors.NotSupportedf("online ddl scheme (%s)", s.cfg.OnlineDDLScheme)
		}
		s.onlineDDL, err = fn(s.cfg)
		if err != nil {
			return errors.Trace(err)
		}
		rollbackHolder.Add(fr.FuncRollback{Name: "close-onlineDDL", Fn: s.closeOnlineDDL})
	}

	err = s.genRouter()
	if err != nil {
		return errors.Trace(err)
	}

	if s.cfg.IsSharding {
		err = s.initShardingGroups()
		if err != nil {
			return errors.Trace(err)
		}
	}

	err = s.checkpoint.Init(nil)
	if err != nil {
		return errors.Trace(err)
	}
	rollbackHolder.Add(fr.FuncRollback{Name: "close-checkpoint", Fn: s.checkpoint.Close})

	if s.cfg.RemoveMeta {
		err = s.checkpoint.Clear()
		if err != nil {
			return errors.Annotate(err, "clear checkpoint in syncer")
		}

		if s.onlineDDL != nil {
			err = s.onlineDDL.Clear()
			if err != nil {
				return errors.Annotate(err, "clear online ddl in syncer")
			}
		}
		s.logger.Info("all previous meta cleared")
	}

	err = s.checkpoint.Load()
	if err != nil {
		return errors.Trace(err)
	}
	if s.cfg.EnableHeartbeat {
		s.heartbeat, err = GetHeartbeat(&HeartbeatConfig{
			serverID:       s.cfg.ServerID,
			masterCfg:      s.cfg.From,
			updateInterval: int64(s.cfg.HeartbeatUpdateInterval),
			reportInterval: int64(s.cfg.HeartbeatReportInterval),
		})
		if err != nil {
			return errors.Trace(err)
		}
		err = s.heartbeat.AddTask(s.cfg.Name)
		if err != nil {
			return errors.Trace(err)
		}
		rollbackHolder.Add(fr.FuncRollback{Name: "remove-heartbeat", Fn: s.removeHeartbeat})
	}

	// when Init syncer, set active relay log info
	err = s.setInitActiveRelayLog()
	if err != nil {
		return errors.Trace(err)
	}
	rollbackHolder.Add(fr.FuncRollback{Name: "remove-active-realylog", Fn: s.removeActiveRelayLog})

	// init successfully, close done chan to make Syncer can be closed
	// when Process started, we will re-create done chan again
	// NOTE: we should refactor the Concurrency Model some day
	s.done = make(chan struct{})
	close(s.done)
	return nil
}

// initShardingGroups initializes sharding groups according to source MySQL, filter rules and router rules
// NOTE: now we don't support modify router rules after task has started
func (s *Syncer) initShardingGroups() error {
	// fetch tables from source and filter them
	sourceTables, err := utils.FetchAllDoTables(s.fromDB.db, s.bwList)
	if err != nil {
		return errors.Trace(err)
	}

	// clear old sharding group
	s.sgk.Clear()

	// convert according to router rules
	// target-schema -> target-table -> source-IDs
	mapper := make(map[string]map[string][]string, len(sourceTables))
	for schema, tables := range sourceTables {
		for _, table := range tables {
			targetSchema, targetTable := s.renameShardingSchema(schema, table)
			mSchema, ok := mapper[targetSchema]
			if !ok {
				mapper[targetSchema] = make(map[string][]string, len(tables))
				mSchema = mapper[targetSchema]
			}
			_, ok = mSchema[targetTable]
			if !ok {
				mSchema[targetTable] = make([]string, 0, len(tables))
			}
			ID, _ := GenTableID(schema, table)
			mSchema[targetTable] = append(mSchema[targetTable], ID)
		}
	}

	// add sharding group
	for targetSchema, mSchema := range mapper {
		for targetTable, sourceIDs := range mSchema {
			_, _, _, _, err := s.sgk.AddGroup(targetSchema, targetTable, sourceIDs, false)
			if err != nil {
				return errors.Trace(err)
			}
		}
	}

	shardGroup := s.sgk.Groups()
	s.logger.Debug("initial sharding groups", zap.Int("shard group length", len(shardGroup)), zap.Reflect("shard group", shardGroup))

	return nil
}

// IsFreshTask implements Unit.IsFreshTask
func (s *Syncer) IsFreshTask() (bool, error) {
	globalPoint := s.checkpoint.GlobalPoint()
	return globalPoint.Compare(minCheckpoint) <= 0, nil
}

// Process implements the dm.Unit interface.
func (s *Syncer) Process(ctx context.Context, pr chan pb.ProcessResult) {
	syncerExitWithErrorCounter.WithLabelValues(s.cfg.Name).Add(0)

	newCtx, cancel := context.WithCancel(ctx)
	defer cancel()

	if s.binlogType == RemoteBinlog {
		// create new binlog-syncer
		if s.syncer != nil {
			s.closeBinlogSyncer(s.syncer)
		}
		s.syncer = replication.NewBinlogSyncer(s.syncCfg)
	} else if s.binlogType == LocalBinlog {
<<<<<<< HEAD
		s.localReader = streamer.NewBinlogReader(log.With(zap.String("task", s.cfg.Name), zap.String("unit", "binlog replication"), zap.String("component", "local reader")), &streamer.BinlogReaderConfig{
=======
		s.localReader = streamer.NewBinlogReader(s.logger.WithFields(zap.String("component", "local reader")), &streamer.BinlogReaderConfig{
>>>>>>> 62ccdedc
			RelayDir: s.cfg.RelayDir,
			Timezone: s.timezone,
		})
	}
	// create new done chan
	s.done = make(chan struct{})
	// create new job chans
	s.newJobChans(s.cfg.WorkerCount + 1)
	// clear tables info
	s.clearAllTables()

	s.runFatalChan = make(chan *pb.ProcessError, s.cfg.WorkerCount+1)
	s.execErrorDetected.Set(false)
	s.resetExecErrors()
	errs := make([]*pb.ProcessError, 0, 2)

	if s.cfg.IsSharding {
		// every time start to re-sync from resume, we reset status to make it like a fresh syncing
		s.sgk.ResetGroups()
		s.ddlExecInfo.Renew()
	}

	var wg sync.WaitGroup
	wg.Add(1)
	go func() {
		defer wg.Done()
		for {
			err, ok := <-s.runFatalChan
			if !ok {
				return
			}
			cancel() // cancel s.Run
			syncerExitWithErrorCounter.WithLabelValues(s.cfg.Name).Inc()
			errs = append(errs, err)
		}
	}()

	wg.Add(1)
	go func() {
		defer wg.Done()
		<-newCtx.Done() // ctx or newCtx
		if s.ddlExecInfo != nil {
			s.ddlExecInfo.Close() // let Run can return
		}
	}()

	wg.Add(1)
	go func() {
		s.runBackgroundJob(newCtx)
		wg.Done()
	}()

	err := s.Run(newCtx)
	if err != nil {
		// returned error rather than sent to runFatalChan
		// cancel goroutines created in s.Run
		cancel()
	}
	s.closeJobChans()     // Run returned, all jobs sent, we can close s.jobs
	s.wg.Wait()           // wait for sync goroutine to return
	close(s.runFatalChan) // Run returned, all potential fatal sent to s.runFatalChan
	wg.Wait()             // wait for receive all fatal from s.runFatalChan

	if err != nil {
		syncerExitWithErrorCounter.WithLabelValues(s.cfg.Name).Inc()
		errs = append(errs, unit.NewProcessError(pb.ErrorType_UnknownError, errors.ErrorStack(err)))
	}

	isCanceled := false
	if len(errs) == 0 {
		select {
		case <-ctx.Done():
			isCanceled = true
		default:
		}
	} else {
		// pause because of error occurred
		s.Pause()
	}

	// try to rollback checkpoints, if they already flushed, no effect
	prePos := s.checkpoint.GlobalPoint()
	s.checkpoint.Rollback()
	currPos := s.checkpoint.GlobalPoint()
	if prePos.Compare(currPos) != 0 {
		s.logger.Warn("something wrong with rollback global checkpoint", zap.Stringer("previous position", prePos), zap.Stringer("current position", currPos))
	}

	pr <- pb.ProcessResult{
		IsCanceled: isCanceled,
		Errors:     errs,
	}
}

func (s *Syncer) getMasterStatus() (mysql.Position, gtid.Set, error) {
	return utils.GetMasterStatus(s.fromDB.db, s.cfg.Flavor)
}

// clearTables is used for clear table cache of given table. this function must
// be called when DDL is applied to this table.
func (s *Syncer) clearTables(schema, table string) {
	key := dbutil.TableName(schema, table)
	delete(s.tables, key)
	delete(s.cacheColumns, key)
	s.genColsCache.clearTable(schema, table)
}

func (s *Syncer) clearAllTables() {
	s.tables = make(map[string]*table)
	s.cacheColumns = make(map[string][]string)
	s.genColsCache.reset()
}

func (s *Syncer) getTableFromDB(db *Conn, schema string, name string) (*table, error) {
	table := &table{}
	table.schema = schema
	table.name = name
	table.indexColumns = make(map[string][]*column)

	err := getTableColumns(db, table, s.cfg.MaxRetry)
	if err != nil {
		return nil, errors.Trace(err)
	}

	err = getTableIndex(db, table, s.cfg.MaxRetry)
	if err != nil {
		return nil, errors.Trace(err)
	}

	if len(table.columns) == 0 {
		return nil, errors.Errorf("invalid table %s.%s", schema, name)
	}

	return table, nil
}

func (s *Syncer) getTable(schema string, table string) (*table, []string, error) {
	key := dbutil.TableName(schema, table)

	value, ok := s.tables[key]
	if ok {
		return value, s.cacheColumns[key], nil
	}

	db := s.toDBs[len(s.toDBs)-1]
	t, err := s.getTableFromDB(db, schema, table)
	if err != nil {
		return nil, nil, errors.Trace(err)
	}

	// compute cache column list for column mapping
	columns := make([]string, 0, len(t.columns))
	for _, c := range t.columns {
		columns = append(columns, c.name)
	}

	s.tables[key] = t
	s.cacheColumns[key] = columns
	return t, columns, nil
}

func (s *Syncer) addCount(isFinished bool, queueBucket string, tp opType, n int64) {
	m := addedJobsTotal
	if isFinished {
		m = finishedJobsTotal
	}

	switch tp {
	case insert:
		m.WithLabelValues("insert", s.cfg.Name, queueBucket).Add(float64(n))
	case update:
		m.WithLabelValues("update", s.cfg.Name, queueBucket).Add(float64(n))
	case del:
		m.WithLabelValues("del", s.cfg.Name, queueBucket).Add(float64(n))
	case ddl:
		m.WithLabelValues("ddl", s.cfg.Name, queueBucket).Add(float64(n))
	case xid:
		// ignore xid jobs
	case flush:
		m.WithLabelValues("flush", s.cfg.Name, queueBucket).Add(float64(n))
	case skip:
		// ignore skip jobs
	default:
		s.logger.Warn("unknown job operation type", zap.Stringer("type", tp))
	}

	s.count.Add(n)
}

func (s *Syncer) checkWait(job *job) bool {
	if job.tp == ddl {
		return true
	}

	if s.checkpoint.CheckGlobalPoint() {
		return true
	}

	return false
}

func (s *Syncer) addJob(job *job) error {
	var (
		queueBucket int
		execDDLReq  *pb.ExecDDLRequest
	)
	switch job.tp {
	case xid:
		s.saveGlobalPoint(job.pos)
		return nil
	case flush:
		addedJobsTotal.WithLabelValues("flush", s.cfg.Name, adminQueueName).Inc()
		// ugly code addJob and sync, refine it later
		s.jobWg.Add(s.cfg.WorkerCount)
		for i := 0; i < s.cfg.WorkerCount; i++ {
			s.jobs[i] <- job
		}
		s.jobWg.Wait()
		finishedJobsTotal.WithLabelValues("flush", s.cfg.Name, adminQueueName).Inc()
		return errors.Trace(s.flushCheckPoints())
	case ddl:
		s.jobWg.Wait()
		addedJobsTotal.WithLabelValues("ddl", s.cfg.Name, adminQueueName).Inc()
		s.jobWg.Add(1)
		queueBucket = s.cfg.WorkerCount
		s.jobs[queueBucket] <- job
		if job.ddlExecItem != nil {
			execDDLReq = job.ddlExecItem.req
		}
	case insert, update, del:
		s.jobWg.Add(1)
		queueBucket = int(utils.GenHashKey(job.key)) % s.cfg.WorkerCount
		s.addCount(false, s.queueBucketMapping[queueBucket], job.tp, 1)
		s.jobs[queueBucket] <- job
	}

	if s.tracer.Enable() {
		_, err := s.tracer.CollectSyncerJobEvent(job.traceID, job.traceGID, int32(job.tp), job.pos, job.currentPos, s.queueBucketMapping[queueBucket], job.sql, job.ddls, job.args, execDDLReq, pb.SyncerJobState_queued)
		if err != nil {
			s.logger.Error("fail to collect binlog replication job event", log.ShortError(err))
		}
	}

	wait := s.checkWait(job)
	if wait {
		s.jobWg.Wait()
		s.c.reset()
	}

	switch job.tp {
	case ddl:
		// only save checkpoint for DDL and XID (see above)
		s.saveGlobalPoint(job.pos)
		if len(job.sourceSchema) > 0 {
			s.checkpoint.SaveTablePoint(job.sourceSchema, job.sourceTable, job.pos)
		}
		// reset sharding group after checkpoint saved
		s.resetShardingGroup(job.targetSchema, job.targetTable)
	case insert, update, del:
		// save job's current pos for DML events
		if len(job.sourceSchema) > 0 {
			s.checkpoint.SaveTablePoint(job.sourceSchema, job.sourceTable, job.currentPos)
		}
	}

	if wait {
		return errors.Trace(s.flushCheckPoints())
	}

	return nil
}

func (s *Syncer) saveGlobalPoint(globalPoint mysql.Position) {
	if s.cfg.IsSharding {
		globalPoint = s.sgk.AdjustGlobalPoint(globalPoint)
	}
	s.checkpoint.SaveGlobalPoint(globalPoint)
}

func (s *Syncer) resetShardingGroup(schema, table string) {
	if s.cfg.IsSharding {
		// for DDL sharding group, reset group after checkpoint saved
		group := s.sgk.Group(schema, table)
		if group != nil {
			group.Reset()
		}
	}
}

// flushCheckPoints flushes previous saved checkpoint in memory to persistent storage, like TiDB
// we flush checkpoints in three cases:
//   1. DDL executed
//   2. at intervals (and job executed)
//   3. pausing / stopping the sync (driven by `s.flushJobs`)
// but when error occurred, we can not flush checkpoint, otherwise data may lost
// and except rejecting to flush the checkpoint, we also need to rollback the checkpoint saved before
//   this should be handled when `s.Run` returned
//
// we may need to refactor the concurrency model to make the work-flow more clearer later
func (s *Syncer) flushCheckPoints() error {
	if s.execErrorDetected.Get() {
		s.logger.Warn("error detected when executing SQL job, skip flush checkpoint", zap.Stringer("checkpoint", s.checkpoint))
		return nil
	}

	var exceptTables [][]string
	if s.cfg.IsSharding {
		// flush all checkpoints except tables which are unresolved for sharding DDL
		exceptTables = s.sgk.UnresolvedTables()
		s.logger.Info("flush checkpoints except for these tables", zap.Reflect("tables", exceptTables))
	}
	err := s.checkpoint.FlushPointsExcept(exceptTables)
	if err != nil {
		return errors.Annotatef(err, "flush checkpoint %s", s.checkpoint)
	}
	s.logger.Info("flushed checkpoint", zap.Stringer("checkpoint", s.checkpoint))

	// update current active relay log after checkpoint flushed
	err = s.updateActiveRelayLog(s.checkpoint.GlobalPoint())
	if err != nil {
		return errors.Trace(err)
	}
	return nil
}

func (s *Syncer) sync(ctx context.Context, queueBucket string, db *Conn, jobChan chan *job) {
	defer s.wg.Done()

	idx := 0
	count := s.cfg.Batch
	jobs := make([]*job, 0, count)
	tpCnt := make(map[opType]int64)

	clearF := func() {
		for i := 0; i < idx; i++ {
			s.jobWg.Done()
		}

		idx = 0
		jobs = jobs[0:0]
		for tpName, v := range tpCnt {
			s.addCount(true, queueBucket, tpName, v)
			tpCnt[tpName] = 0
		}
	}

	fatalF := func(err error, errType pb.ErrorType) {
		s.execErrorDetected.Set(true)
		s.runFatalChan <- unit.NewProcessError(errType, errors.ErrorStack(err))
		clearF()
	}

	executeSQLs := func() error {
		if len(jobs) == 0 {
			return nil
		}
		errCtx := db.executeSQLJob(jobs, s.cfg.MaxRetry)
		var err error
		if errCtx != nil {
			err = errCtx.err
			s.appendExecErrors(errCtx)
		}
		if s.tracer.Enable() {
			syncerJobState := s.tracer.FinishedSyncerJobState(err)
			for _, job := range jobs {
				_, err2 := s.tracer.CollectSyncerJobEvent(job.traceID, job.traceGID, int32(job.tp), job.pos, job.currentPos, queueBucket, job.sql, job.ddls, nil, nil, syncerJobState)
				if err2 != nil {
					s.logger.Error("fail to collect binlog replication job event", log.ShortError(err2))
				}
			}
		}
		return errors.Trace(err)
	}

	var err error
	for {
		select {
		case sqlJob, ok := <-jobChan:
			if !ok {
				return
			}
			idx++

			if sqlJob.tp == ddl {
				err = executeSQLs()
				if err != nil {
					fatalF(err, pb.ErrorType_ExecSQL)
					continue
				}

				if sqlJob.ddlExecItem != nil && sqlJob.ddlExecItem.req != nil && !sqlJob.ddlExecItem.req.Exec {
					s.logger.Info("ignore sharding DDLs", zap.Reflect("ddls", sqlJob.ddls))
				} else {
					args := make([][]interface{}, len(sqlJob.ddls))
					err = db.executeSQL(sqlJob.ddls, args, 1)
					if err != nil && ignoreDDLError(err) {
						err = nil
					}

					if s.tracer.Enable() {
						syncerJobState := s.tracer.FinishedSyncerJobState(err)
						var execDDLReq *pb.ExecDDLRequest
						if sqlJob.ddlExecItem != nil {
							execDDLReq = sqlJob.ddlExecItem.req
						}
						_, traceErr := s.tracer.CollectSyncerJobEvent(sqlJob.traceID, sqlJob.traceGID, int32(sqlJob.tp), sqlJob.pos, sqlJob.currentPos, queueBucket, sqlJob.sql, sqlJob.ddls, nil, execDDLReq, syncerJobState)
						if traceErr != nil {
							s.logger.Error("fail to collect binlog replication job event", log.ShortError(traceErr))
						}
					}
				}
				if err != nil {
					s.appendExecErrors(&ExecErrorContext{
						err:  err,
						pos:  sqlJob.currentPos,
						jobs: fmt.Sprintf("%v", sqlJob.ddls),
					})
				}

				if s.cfg.IsSharding {
					// for sharding DDL syncing, send result back
					if sqlJob.ddlExecItem != nil {
						sqlJob.ddlExecItem.resp <- errors.Trace(err)
					}
					s.ddlExecInfo.ClearBlockingDDL()
				}
				if err != nil {
					// errro then pause.
					fatalF(err, pb.ErrorType_ExecSQL)
					continue
				}

				tpCnt[sqlJob.tp] += int64(len(sqlJob.ddls))
				clearF()

			} else if sqlJob.tp != flush && len(sqlJob.sql) > 0 {
				jobs = append(jobs, sqlJob)
				tpCnt[sqlJob.tp]++
			}

			if idx >= count || sqlJob.tp == flush {
				err = executeSQLs()
				if err != nil {
					fatalF(err, pb.ErrorType_ExecSQL)
					continue
				}
				clearF()
			}

		default:
			if len(jobs) > 0 {
				err = executeSQLs()
				if err != nil {
					fatalF(err, pb.ErrorType_ExecSQL)
					continue
				}
				clearF()
			} else {
				time.Sleep(waitTime)
			}
		}
	}
}

// Run starts running for sync, we should guarantee it can rerun when paused.
func (s *Syncer) Run(ctx context.Context) (err error) {
	defer func() {
		close(s.done)
	}()

	parser2, err := utils.GetParser(s.fromDB.db, s.cfg.EnableANSIQuotes)
	if err != nil {
		return errors.Trace(err)
	}

	fresh, err := s.IsFreshTask()
	if err != nil {
		return errors.Trace(err)
	} else if fresh {
		// for fresh task, we try to load checkpoints from meta (file or config item)
		err = s.checkpoint.LoadMeta()
		if err != nil {
			return errors.Trace(err)
		}
	}

	// currentPos is the pos for current received event (End_log_pos in `show binlog events` for mysql)
	// lastPos is the pos for last received (ROTATE / QUERY / XID) event (End_log_pos in `show binlog events` for mysql)
	// we use currentPos to replace and skip binlog event of specfied position and update table checkpoint in sharding ddl
	// we use lastPos to update global checkpoint and table checkpoint
	var (
		currentPos = s.checkpoint.GlobalPoint() // also init to global checkpoint
		lastPos    = s.checkpoint.GlobalPoint()
	)
	s.logger.Info("replicate binlog from checkpoint", zap.Stringer("checkpoint", lastPos))

	var globalStreamer streamer.Streamer
	if s.binlogType == RemoteBinlog {
		globalStreamer, err = s.getBinlogStreamer(s.syncer, lastPos)
	} else if s.binlogType == LocalBinlog {
		globalStreamer, err = s.getBinlogStreamer(s.localReader, lastPos)
	}
	if err != nil {
		return errors.Trace(err)
	}

	s.queueBucketMapping = make([]string, 0, s.cfg.WorkerCount+1)
	for i := 0; i < s.cfg.WorkerCount; i++ {
		s.wg.Add(1)
		name := queueBucketName(i)
		s.queueBucketMapping = append(s.queueBucketMapping, name)
		go func(i int, n string) {
			ctx2, cancel := context.WithCancel(ctx)
			s.sync(ctx2, n, s.toDBs[i], s.jobs[i])
			cancel()
		}(i, name)
	}

	s.queueBucketMapping = append(s.queueBucketMapping, adminQueueName)
	s.wg.Add(1)
	go func() {
		ctx2, cancel := context.WithCancel(ctx)
		s.sync(ctx2, adminQueueName, s.ddlDB, s.jobs[s.cfg.WorkerCount])
		cancel()
	}()

	s.wg.Add(1)
	go func() {
		ctx2, cancel := context.WithCancel(ctx)
		s.printStatus(ctx2)
		cancel()
	}()

	defer func() {
		if err1 := recover(); err1 != nil {
			s.logger.Error("panic log", zap.Reflect("error message", err1), zap.ByteString("statck", debug.Stack()))
			err = errors.Errorf("panic error: %v", err1)
		}
		// flush the jobs channels, but if error occurred, we should not flush the checkpoints
		if err1 := s.flushJobs(); err1 != nil {
			s.logger.Error("fail to finish all jobs when binlog replication exits", log.ShortError(err1))
		}
	}()

	s.start = time.Now()
	s.lastTime.Lock()
	s.lastTime.t = s.start
	s.lastTime.Unlock()

	tryReSync := true

	// safeMode makes syncer reentrant.
	// we make each operator reentrant to make syncer reentrant.
	// `replace` and `delete` are naturally reentrant.
	// use `delete`+`replace` to represent `update` can make `update`  reentrant.
	// but there are no ways to make `update` idempotent,
	// if we start syncer at an early position, database must bear a period of inconsistent state,
	// it's eventual consistency.
<<<<<<< HEAD
	safeMode := sm.NewSafeMode(log.With(zap.String("task", s.cfg.Name), zap.String("unit", "binlog replication"), zap.String("component", "safe-mode")))
=======
	safeMode := sm.NewSafeMode(s.logger.WithFields(zap.String("component", "safe-mode")))
>>>>>>> 62ccdedc
	s.enableSafeModeInitializationPhase(ctx, safeMode)

	// syncing progress with sharding DDL group
	// 1. use the global streamer to sync regular binlog events
	// 2. sharding DDL synced for some sharding groups
	//    * record first pos, last pos, target schema, target table as re-sync info
	// 3. use the re-sync info recorded in step.2 to create a new streamer
	// 4. use the new streamer re-syncing for this sharding group
	// 5. in sharding group's re-syncing
	//    * ignore other tables' binlog events
	//    * compare last pos with current binlog's pos to determine whether re-sync completed
	// 6. use the global streamer to continue the syncing
	var (
		shardingSyncer      *replication.BinlogSyncer
		shardingReader      *streamer.BinlogReader
		shardingStreamer    streamer.Streamer
		shardingReSyncCh    = make(chan *ShardingReSync, 10)
		shardingReSync      *ShardingReSync
		savedGlobalLastPos  mysql.Position
		latestOp            opType // latest job operation tp
		eventTimeoutCounter time.Duration
		traceSource         = fmt.Sprintf("%s.syncer.%s", s.cfg.SourceID, s.cfg.Name)
		traceID             string
	)

	closeShardingSyncer := func() {
		if shardingSyncer != nil {
			s.closeBinlogSyncer(shardingSyncer)
			shardingSyncer = nil
		}
		if shardingReader != nil {
			shardingReader.Close()
			shardingReader = nil
		}
		shardingStreamer = nil
		shardingReSync = nil
		lastPos = savedGlobalLastPos // restore global last pos
	}
	defer closeShardingSyncer()

	for {
		s.currentPosMu.Lock()
		s.currentPosMu.currentPos = currentPos
		s.currentPosMu.Unlock()

		// if there are sharding groups need to re-sync previous ignored DMLs, we use another special streamer
		if shardingStreamer == nil && len(shardingReSyncCh) > 0 {
			// some sharding groups need to re-syncing
			shardingReSync = <-shardingReSyncCh
			savedGlobalLastPos = lastPos // save global last pos
			lastPos = shardingReSync.currPos

			if s.binlogType == RemoteBinlog {
				shardingSyncer = replication.NewBinlogSyncer(s.shardingSyncCfg)
				shardingStreamer, err = s.getBinlogStreamer(shardingSyncer, shardingReSync.currPos)
			} else if s.binlogType == LocalBinlog {
<<<<<<< HEAD
				shardingReader = streamer.NewBinlogReader(log.With(zap.String("task", s.cfg.Name), zap.String("unit", "binlog replication"), zap.String("component", "shard binlog reader")), &streamer.BinlogReaderConfig{
=======
				shardingReader = streamer.NewBinlogReader(s.logger.WithFields(zap.String("component", "shard binlog reader")), &streamer.BinlogReaderConfig{
>>>>>>> 62ccdedc
					RelayDir: s.cfg.RelayDir,
					Timezone: s.timezone,
				})
				shardingStreamer, err = s.getBinlogStreamer(shardingReader, shardingReSync.currPos)
			}
			s.logger.Debug("start using a special streamer to re-replicate DMLs for sharding group", zap.Reflect("re-shard", shardingReSync))
			failpoint.Inject("ReSyncExit", func() {
				s.logger.Warn("exit triggered by ReSyncExit", zap.String("feature", "failpoint"))
				utils.OsExit(1)
			})
		}

		var e *replication.BinlogEvent

		// we only inject sqls  in global streaming to avoid DDL position confusion
		if shardingReSync == nil {
			e = s.tryInject(latestOp, currentPos)
			latestOp = null
		}
		if e == nil {
			failpoint.Inject("SyncerEventTimeout", func(val failpoint.Value) {
				if seconds, ok := val.(int); ok {
					eventTimeout = time.Duration(seconds) * time.Second
					s.logger.Info("set syncer eventTimeout", zap.String("feature", "failpoint"), zap.Int("fetch binlog event timeout", seconds))
				}
			})
			ctx2, cancel := context.WithTimeout(ctx, eventTimeout)
			if shardingStreamer != nil {
				// use sharding group's special streamer to get binlog event
				e, err = shardingStreamer.GetEvent(ctx2)
			} else {
				e, err = globalStreamer.GetEvent(ctx2)
			}
			cancel()
		}

		startTime := time.Now()
		if err == context.Canceled {
			s.logger.Info("binlog replication main routine quit(context canceled)!", zap.Stringer("last position", lastPos))
			return nil
		} else if err == context.DeadlineExceeded {
			s.logger.Info("deadline exceeded when fetching binlog event")
			eventTimeoutCounter += eventTimeout
			if eventTimeoutCounter < maxEventTimeout {
				err = s.flushJobs()
				if err != nil {
					return errors.Trace(err)
				}
				continue
			}

			eventTimeoutCounter = 0
			if s.needResync() {
				s.logger.Info("timeout when fetching binlog event, there must be some problems with replica connection, try to re-connect")
				if shardingStreamer != nil {
					shardingStreamer, err = s.reopenWithRetry(s.shardingSyncCfg)
				} else {
					globalStreamer, err = s.reopenWithRetry(s.syncCfg)
				}
				if err != nil {
					return errors.Trace(err)
				}
			}
			continue
		}

		if err != nil {
			s.logger.Error("fail to fetch binlog", log.ShortError(err))
			// try to re-sync in gtid mode
			if tryReSync && s.cfg.EnableGTID && isBinlogPurgedError(err) && s.cfg.AutoFixGTID {
				time.Sleep(retryTimeout)
				if shardingStreamer != nil {
					shardingStreamer, err = s.reSyncBinlog(s.shardingSyncCfg)
				} else {
					globalStreamer, err = s.reSyncBinlog(s.syncCfg)
				}
				if err != nil {
					return errors.Trace(err)
				}
				tryReSync = false
				continue
			}

			return errors.Trace(err)
		}
		// get binlog event, reset tryReSync, so we can re-sync binlog while syncer meets errors next time
		tryReSync = true
		binlogPosGauge.WithLabelValues("syncer", s.cfg.Name).Set(float64(e.Header.LogPos))
		index, err := binlog.GetFilenameIndex(lastPos.Name)
		if err != nil {
			s.logger.Error("fail to get index number of binlog file", log.ShortError(err))
		} else {
			binlogFileGauge.WithLabelValues("syncer", s.cfg.Name).Set(float64(index))
		}
		s.binlogSizeCount.Add(int64(e.Header.EventSize))

		failpoint.Inject("ProcessBinlogSlowDown", nil)

		s.logger.Debug("receive binlog event", zap.Reflect("header", e.Header))
		ec := eventContext{
			header:              e.Header,
			currentPos:          &currentPos,
			lastPos:             &lastPos,
			shardingReSync:      shardingReSync,
			latestOp:            &latestOp,
			closeShardingSyncer: closeShardingSyncer,
			traceSource:         traceSource,
			safeMode:            safeMode,
			tryReSync:           tryReSync,
			startTime:           startTime,
			traceID:             &traceID,
			parser2:             parser2,
			shardingReSyncCh:    &shardingReSyncCh,
		}
		switch ev := e.Event.(type) {
		case *replication.RotateEvent:
			s.handleRotateEvent(ev, ec)
		case *replication.RowsEvent:
			err = s.handleRowsEvent(ev, ec)
			if err != nil {
				return err
			}

		case *replication.QueryEvent:
			err = s.handleQueryEvent(ev, ec)
			if err != nil {
				return err
			}

		case *replication.XIDEvent:
			if shardingReSync != nil {
				shardingReSync.currPos.Pos = e.Header.LogPos
				lastPos = shardingReSync.currPos
				if shardingReSync.currPos.Compare(shardingReSync.latestPos) >= 0 {
					s.logger.Info("re-replicate shard group was completed", zap.String("event", "XID"), zap.Reflect("re-shard", shardingReSync))
					closeShardingSyncer()
					continue
				}
			}

			latestOp = xid
			currentPos.Pos = e.Header.LogPos
			s.logger.Debug("", zap.String("event", "XID"), zap.Stringer("last position", lastPos), zap.Stringer("position", currentPos), zap.Stringer("gtid set", ev.GSet))
			lastPos.Pos = e.Header.LogPos // update lastPos

			job := newXIDJob(currentPos, currentPos, nil, traceID)
			err = s.addJobFunc(job)
			if err != nil {
				return errors.Trace(err)
			}
		}
	}
}

type eventContext struct {
	header              *replication.EventHeader
	currentPos          *mysql.Position
	lastPos             *mysql.Position
	shardingReSync      *ShardingReSync
	latestOp            *opType
	closeShardingSyncer func()
	traceSource         string
	safeMode            *sm.SafeMode
	tryReSync           bool
	startTime           time.Time
	traceID             *string
	parser2             *parser.Parser
	shardingReSyncCh    *chan *ShardingReSync
}

// TODO: Further split into smaller functions and group common arguments into
// a context struct.

func (s *Syncer) handleRotateEvent(ev *replication.RotateEvent, ec eventContext) {
	*ec.currentPos = mysql.Position{
		Name: string(ev.NextLogName),
		Pos:  uint32(ev.Position),
	}
	if ec.currentPos.Name > ec.lastPos.Name {
		*ec.lastPos = *ec.currentPos
	}

	if ec.shardingReSync != nil {
		if ec.currentPos.Compare(ec.shardingReSync.currPos) == 1 {
			ec.shardingReSync.currPos = *ec.currentPos
		}

		if ec.shardingReSync.currPos.Compare(ec.shardingReSync.latestPos) >= 0 {
			s.logger.Info("re-replicate shard group was completed", zap.String("event", "rotate"), zap.Reflect("re-shard", ec.shardingReSync))
			ec.closeShardingSyncer()
		} else {
			s.logger.Debug("re-replicate shard group", zap.String("event", "rotate"), zap.Stringer("position", ec.currentPos), zap.Reflect("re-shard", ec.shardingReSync))
		}
		return
	}
	*ec.latestOp = rotate

	if s.tracer.Enable() {
		// Cannot convert this into a common method like `ec.CollectSyncerBinlogEvent()`
		// since CollectSyncerBinlogEvent relies on a fixed stack trace level
		// (must track 3 callers up).
		_, err := s.tracer.CollectSyncerBinlogEvent(ec.traceSource, ec.safeMode.Enable(), ec.tryReSync, *ec.lastPos, *ec.currentPos, int32(ec.header.EventType), int32(*ec.latestOp))
		if err != nil {
			s.logger.Error("fail to collect binlog replication job event", zap.String("event", "rotate"), log.ShortError(err))
		}
	}

	s.logger.Info("", zap.String("event", "rotate"), zap.Stringer("position", ec.currentPos))
}

func (s *Syncer) handleRowsEvent(ev *replication.RowsEvent, ec eventContext) error {
	originSchema, originTable := string(ev.Table.Schema), string(ev.Table.Table)
	schemaName, tableName := s.renameShardingSchema(originSchema, originTable)
	*ec.currentPos = mysql.Position{
		Name: ec.lastPos.Name,
		Pos:  ec.header.LogPos,
	}

	if ec.shardingReSync != nil {
		ec.shardingReSync.currPos.Pos = ec.header.LogPos
		if ec.shardingReSync.currPos.Compare(ec.shardingReSync.latestPos) >= 0 {
			s.logger.Info("re-replicate shard group was completed", zap.String("event", "row"), zap.Reflect("re-shard", ec.shardingReSync))
			ec.closeShardingSyncer()
			return nil
		}
		if ec.shardingReSync.targetSchema != schemaName || ec.shardingReSync.targetTable != tableName {
			// in re-syncing, ignore non current sharding group's events
			s.logger.Debug("skip event in re-replicating shard group", zap.String("event", "row"), zap.Reflect("re-shard", ec.shardingReSync))
			return nil
		}
	}

	if !s.checkpoint.IsNewerTablePoint(originSchema, originTable, *ec.currentPos) {
		s.logger.Debug("[ignore obsolete event that is old than table checkpoint", zap.String("event", "row"), zap.Stringer("position", ec.currentPos), zap.String("origin schema", originSchema), zap.String("origin table", originTable))
		return nil
	}

	s.logger.Debug("", zap.String("event", "row"), zap.String("origin schema", originSchema), zap.String("origin table", originTable), zap.String("target schema", schemaName), zap.String("target table", tableName), zap.Stringer("position", ec.currentPos), zap.Reflect("raw event data", ev.Rows))

	if s.cfg.EnableHeartbeat {
		s.heartbeat.TryUpdateTaskTs(s.cfg.Name, originSchema, originTable, ev.Rows)
	}

	ignore, err := s.skipDMLEvent(originSchema, originTable, ec.header.EventType)
	if err != nil {
		return err
	}
	if ignore {
		binlogSkippedEventsTotal.WithLabelValues("rows", s.cfg.Name).Inc()
		// for RowsEvent, we should record lastPos rather than currentPos
		return s.recordSkipSQLsPos(*ec.lastPos, nil)
	}

	if s.cfg.IsSharding {
		source, _ := GenTableID(originSchema, originTable)
		if s.sgk.InSyncing(schemaName, tableName, source) {
			// current source is in sharding DDL syncing, ignore DML
			s.logger.Debug("sreplicate sharding DDL, ignore Rows event", zap.String("event", "row"), zap.String("source", source), zap.Stringer("position", ec.currentPos))
			return nil
		}
	}

	table, columns, err := s.getTable(schemaName, tableName)
	if err != nil {
		return errors.Trace(err)
	}
	rows, err := s.mappingDML(originSchema, originTable, columns, ev.Rows)
	if err != nil {
		return errors.Trace(err)
	}
	prunedColumns, prunedRows, err := pruneGeneratedColumnDML(table.columns, rows, schemaName, tableName, s.genColsCache)
	if err != nil {
		return errors.Trace(err)
	}

	var (
		applied bool
		sqls    []string
		keys    [][]string
		args    [][]interface{}
	)

	// for RowsEvent, one event may have multi SQLs and multi keys, (eg. INSERT INTO t1 VALUES (11, 12), (21, 22) )
	// to cover them dispatched to different channels, we still apply operator here
	// ugly, but I have no better solution yet.
	applied, sqls, err = s.tryApplySQLOperator(*ec.currentPos, nil) // forbidden sql-pattern for DMLs
	if err != nil {
		return err
	}
	param := &genDMLParam{
		schema:               table.schema,
		table:                table.name,
		data:                 prunedRows,
		originalData:         rows,
		columns:              prunedColumns,
		originalColumns:      table.columns,
		originalIndexColumns: table.indexColumns,
	}

	switch ec.header.EventType {
	case replication.WRITE_ROWS_EVENTv0, replication.WRITE_ROWS_EVENTv1, replication.WRITE_ROWS_EVENTv2:
		if !applied {
			sqls, keys, args, err = genInsertSQLs(param)
			if err != nil {
				return errors.Annotatef(err, "gen insert sqls failed, schema: %s, table: %s", table.schema, table.name)
			}
		}
		binlogEvent.WithLabelValues("write_rows", s.cfg.Name).Observe(time.Since(ec.startTime).Seconds())
		*ec.latestOp = insert

	case replication.UPDATE_ROWS_EVENTv0, replication.UPDATE_ROWS_EVENTv1, replication.UPDATE_ROWS_EVENTv2:
		if !applied {
			param.safeMode = ec.safeMode.Enable()
			sqls, keys, args, err = genUpdateSQLs(param)
			if err != nil {
				return errors.Annotatef(err, "gen update sqls failed, schema: %s, table: %s", table.schema, table.name)
			}
		}
		binlogEvent.WithLabelValues("update_rows", s.cfg.Name).Observe(time.Since(ec.startTime).Seconds())
		*ec.latestOp = update

	case replication.DELETE_ROWS_EVENTv0, replication.DELETE_ROWS_EVENTv1, replication.DELETE_ROWS_EVENTv2:
		if !applied {
			sqls, keys, args, err = genDeleteSQLs(param)
			if err != nil {
				return errors.Annotatef(err, "gen delete sqls failed, schema: %s, table: %s", table.schema, table.name)
			}
		}
		binlogEvent.WithLabelValues("delete_rows", s.cfg.Name).Observe(time.Since(ec.startTime).Seconds())
		*ec.latestOp = del

	default:
		s.logger.Debug("ignoring unrecognized event", zap.String("event", "row"), zap.Stringer("type", ec.header.EventType))
		return nil
	}

	if s.tracer.Enable() {
		traceEvent, traceErr := s.tracer.CollectSyncerBinlogEvent(ec.traceSource, ec.safeMode.Enable(), ec.tryReSync, *ec.lastPos, *ec.currentPos, int32(ec.header.EventType), int32(*ec.latestOp))
		if traceErr != nil {
			s.logger.Error("fail to collect binlog replication job event", zap.String("event", "row"), log.ShortError(traceErr))
		}
		*ec.traceID = traceEvent.Base.TraceID
	}

	for i := range sqls {
		var arg []interface{}
		var key []string
		if args != nil {
			arg = args[i]
		}
		if keys != nil {
			key = keys[i]
		}
		err = s.commitJob(*ec.latestOp, originSchema, originTable, table.schema, table.name, sqls[i], arg, key, true, *ec.lastPos, *ec.currentPos, nil, *ec.traceID)
		if err != nil {
			return err
		}
	}
	return nil
}

func (s *Syncer) handleQueryEvent(ev *replication.QueryEvent, ec eventContext) error {
	*ec.currentPos = mysql.Position{
		Name: ec.lastPos.Name,
		Pos:  ec.header.LogPos,
	}
	sql := strings.TrimSpace(string(ev.Query))
	usedSchema := string(ev.Schema)
	parseResult, err := s.parseDDLSQL(sql, ec.parser2, usedSchema)
	if err != nil {
		s.logger.Error("fail to parse statement", zap.String("event", "query"), zap.String("statement", sql), zap.String("schema", usedSchema), zap.Stringer("last position", ec.lastPos), zap.Stringer("position", ec.currentPos), zap.Stringer("gtid set", ev.GSet), log.ShortError(err))
		return errors.Trace(err)
	}

	if parseResult.ignore {
		binlogSkippedEventsTotal.WithLabelValues("query", s.cfg.Name).Inc()
		s.logger.Warn("skip event", zap.String("event", "query"), zap.String("statement", sql), zap.String("schema", usedSchema))
		*ec.lastPos = *ec.currentPos // before record skip pos, update lastPos
		return s.recordSkipSQLsPos(*ec.lastPos, nil)
	}
	if !parseResult.isDDL {
		// skipped sql maybe not a DDL (like `BEGIN`)
		return nil
	}

	if ec.shardingReSync != nil {
		ec.shardingReSync.currPos.Pos = ec.header.LogPos
		if ec.shardingReSync.currPos.Compare(ec.shardingReSync.latestPos) >= 0 {
			s.logger.Info("re-repliate shard group was completed", zap.String("event", "query"), zap.String("statement", sql), zap.Reflect("re-shard", ec.shardingReSync))
			ec.closeShardingSyncer()
		} else {
			// in re-syncing, we can simply skip all DDLs
			// only update lastPos when the query is a real DDL
			*ec.lastPos = ec.shardingReSync.currPos
			s.logger.Debug("skip event in re-replicating sharding group", zap.String("event", "query"), zap.String("statement", sql), zap.Reflect("re-shard", ec.shardingReSync))
		}
		return nil
	}

	s.logger.Info("", zap.String("event", "query"), zap.String("statement", sql), zap.String("schema", usedSchema), zap.Stringer("last position", ec.lastPos), zap.Stringer("position", ec.currentPos), zap.Stringer("gtid set", ev.GSet))
	*ec.lastPos = *ec.currentPos // update lastPos, because we have checked `isDDL`
	*ec.latestOp = ddl

	var (
		sqls                []string
		onlineDDLTableNames map[string]*filter.Table
	)

	// for DDL, we don't apply operator until we try to execute it.
	// so can handle sharding cases
	sqls, onlineDDLTableNames, err = s.resolveDDLSQL(ec.parser2, parseResult.stmt, usedSchema)
	if err != nil {
		s.logger.Error("fail to resolve statement", zap.String("event", "query"), zap.String("statement", sql), zap.String("schema", usedSchema), zap.Stringer("last position", ec.lastPos), zap.Stringer("position", ec.currentPos), zap.Stringer("gtid set", ev.GSet), log.ShortError(err))
		return errors.Trace(err)
	}
	s.logger.Info("resolve sql", zap.String("event", "query"), zap.String("raw statement", sql), zap.Strings("statements", sqls), zap.String("schema", usedSchema), zap.Stringer("last position", ec.lastPos), zap.Stringer("position", ec.currentPos), zap.Stringer("gtid set", ev.GSet), log.ShortError(err))

	if len(onlineDDLTableNames) > 1 {
		return errors.NotSupportedf("online ddl changes on multiple table: %s", string(ev.Query))
	}

	binlogEvent.WithLabelValues("query", s.cfg.Name).Observe(time.Since(ec.startTime).Seconds())

	/*
		we construct a application transaction for ddl. we save checkpoint after we execute all ddls
		Here's a brief discussion for implement:
		* non sharding table: make no difference
		* sharding table - we limit one ddl event only contains operation for same table
		  * drop database / drop table / truncate table: we ignore these operations
		  * create database / create table / create index / drop index / alter table:
			operation is only for same table,  make no difference
		  * rename table
			* online ddl: we would ignore rename ghost table,  make no difference
			* other rename: we don't allow user to execute more than one rename operation in one ddl event, then it would make no difference
	*/
	var (
		ddlInfo        *shardingDDLInfo
		needHandleDDLs []string
		targetTbls     = make(map[string]*filter.Table)
	)
	for _, sql := range sqls {
		sqlDDL, tableNames, stmt, handleErr := s.handleDDL(ec.parser2, usedSchema, sql)
		if handleErr != nil {
			return errors.Trace(handleErr)
		}
		if len(sqlDDL) == 0 {
			binlogSkippedEventsTotal.WithLabelValues("query", s.cfg.Name).Inc()
			s.logger.Warn("skip event", zap.String("event", "query"), zap.String("statement", sql), zap.String("schema", usedSchema))
			continue
		}

		// for DDL, we wait it to be executed, so we can check if event is newer in this syncer's main process goroutine
		// ignore obsolete DDL here can avoid to try-sync again for already synced DDLs
		if !s.checkpoint.IsNewerTablePoint(tableNames[0][0].Schema, tableNames[0][0].Name, *ec.currentPos) {
			s.logger.Info("ignore obsolete DDL", zap.String("event", "query"), zap.String("statement", sql), zap.Stringer("position", ec.currentPos))
			continue
		}

		if s.cfg.IsSharding {
			switch stmt.(type) {
			case *ast.DropDatabaseStmt:
				err = s.dropSchemaInSharding(tableNames[0][0].Schema)
				if err != nil {
					return errors.Trace(err)
				}
				continue
			case *ast.DropTableStmt:
				sourceID, _ := GenTableID(tableNames[0][0].Schema, tableNames[0][0].Name)
				err = s.sgk.LeaveGroup(tableNames[1][0].Schema, tableNames[1][0].Name, []string{sourceID})
				if err != nil {
					return errors.Trace(err)
				}
				err = s.checkpoint.DeleteTablePoint(tableNames[0][0].Schema, tableNames[0][0].Name)
				if err != nil {
					return errors.Trace(err)
				}
				continue
			case *ast.TruncateTableStmt:
				s.logger.Info("ignore truncate table statement in shard group", zap.String("event", "query"), zap.String("statement", sqlDDL))
				continue
			}

			// in sharding mode, we only support to do one ddl in one event
			if ddlInfo == nil {
				ddlInfo = &shardingDDLInfo{
					name:       tableNames[0][0].String(),
					tableNames: tableNames,
					stmt:       stmt,
				}
			} else {
				if ddlInfo.name != tableNames[0][0].String() {
					return errors.NotSupportedf("ddl on multiple table: %s", string(ev.Query))
				}
			}
		}

		needHandleDDLs = append(needHandleDDLs, sqlDDL)
		targetTbls[tableNames[1][0].String()] = tableNames[1][0]
	}

	s.logger.Info("prepare to handl ddls", zap.String("event", "query"), zap.Strings("ddls", needHandleDDLs), zap.ByteString("raw statement", ev.Query), zap.Stringer("position", ec.currentPos))
	if len(needHandleDDLs) == 0 {
		s.logger.Info("skip event, need hanled ddls is empty", zap.String("event", "query"), zap.ByteString("raw statement", ev.Query), zap.Stringer("position", ec.currentPos))
		return s.recordSkipSQLsPos(*ec.lastPos, nil)
	}

	if s.tracer.Enable() {
		traceEvent, traceErr := s.tracer.CollectSyncerBinlogEvent(ec.traceSource, ec.safeMode.Enable(), ec.tryReSync, *ec.lastPos, *ec.currentPos, int32(ec.header.EventType), int32(*ec.latestOp))
		if traceErr != nil {
			s.logger.Error("fail to collect binlog replication job event", zap.String("event", "query"), log.ShortError(traceErr))
		}
		*ec.traceID = traceEvent.Base.TraceID
	}

	if !s.cfg.IsSharding {
		s.logger.Info("start to handle ddls in normal mode", zap.String("event", "query"), zap.Strings("ddls", needHandleDDLs), zap.ByteString("raw statement", ev.Query), zap.Stringer("position", ec.currentPos))
		// try apply SQL operator before addJob. now, one query event only has one DDL job, if updating to multi DDL jobs, refine this.
		applied, appliedSQLs, applyErr := s.tryApplySQLOperator(*ec.currentPos, needHandleDDLs)
		if applyErr != nil {
			return errors.Annotatef(applyErr, "try apply SQL operator on binlog-pos %s with DDLs %v", ec.currentPos, needHandleDDLs)
		}
		if applied {
			s.logger.Info("replace ddls to preset ddls by sql operator in normal mode", zap.String("event", "query"), zap.Strings("preset ddls", appliedSQLs), zap.Strings("ddls", needHandleDDLs), zap.ByteString("raw statement", ev.Query), zap.Stringer("position", ec.currentPos))
			needHandleDDLs = appliedSQLs // maybe nil
		}
		job := newDDLJob(nil, needHandleDDLs, *ec.lastPos, *ec.currentPos, nil, nil, *ec.traceID)
		err = s.addJobFunc(job)
		if err != nil {
			return errors.Trace(err)
		}
		s.logger.Info("finish to handle ddls in normal mode", zap.String("event", "query"), zap.Strings("ddls", needHandleDDLs), zap.ByteString("raw statement", ev.Query), zap.Stringer("position", ec.currentPos))

		for _, tbl := range targetTbls {
			s.clearTables(tbl.Schema, tbl.Name)
			// save checkpoint of each table
			s.checkpoint.SaveTablePoint(tbl.Schema, tbl.Name, *ec.currentPos)
		}

		for _, table := range onlineDDLTableNames {
			s.logger.Info("finish online ddl and clear online ddl metadata in normal mode", zap.String("event", "query"), zap.Strings("ddls", needHandleDDLs), zap.ByteString("raw statement", ev.Query), zap.String("schema", table.Schema), zap.String("table", table.Name))
			err = s.onlineDDL.Finish(table.Schema, table.Name)
			if err != nil {
				return errors.Annotatef(err, "finish online ddl on %s.%s", table.Schema, table.Name)
			}
		}

		return nil
	}

	// handle sharding ddl
	var (
		needShardingHandle bool
		group              *ShardingGroup
		synced             bool
		remain             int
		source             string
		ddlExecItem        *DDLExecItem
	)
	// for sharding DDL, the firstPos should be the `Pos` of the binlog, not the `End_log_pos`
	// so when restarting before sharding DDLs synced, this binlog can be re-sync again to trigger the TrySync
	startPos := mysql.Position{
		Name: ec.currentPos.Name,
		Pos:  ec.currentPos.Pos - ec.header.EventSize,
	}
	source, _ = GenTableID(ddlInfo.tableNames[0][0].Schema, ddlInfo.tableNames[0][0].Name)

	var annotate string
	switch ddlInfo.stmt.(type) {
	case *ast.CreateDatabaseStmt:
		// for CREATE DATABASE, we do nothing. when CREATE TABLE under this DATABASE, sharding groups will be added
	case *ast.CreateTableStmt:
		// for CREATE TABLE, we add it to group
		needShardingHandle, group, synced, remain, err = s.sgk.AddGroup(ddlInfo.tableNames[1][0].Schema, ddlInfo.tableNames[1][0].Name, []string{source}, true)
		if err != nil {
			return errors.Trace(err)
		}
		annotate = "add table to shard group"
	default:
		needShardingHandle, group, synced, remain, err = s.sgk.TrySync(ddlInfo.tableNames[1][0].Schema, ddlInfo.tableNames[1][0].Name, source, startPos, *ec.currentPos, needHandleDDLs)
		if err != nil {
			return errors.Trace(err)
		}
		annotate = "try to sync table in shard group"
	}

	s.logger.Info(annotate, zap.String("event", "query"), zap.String("source", source), zap.Strings("ddls", needHandleDDLs), zap.ByteString("raw statement", ev.Query), zap.Bool("in-sharding", needShardingHandle), zap.Stringer("start position", startPos), zap.Bool("is-synced", synced), zap.Int("unsynced", remain))

	if needShardingHandle {
		target, _ := GenTableID(ddlInfo.tableNames[1][0].Schema, ddlInfo.tableNames[1][0].Name)
		unsyncedTableGauge.WithLabelValues(s.cfg.Name, target).Set(float64(remain))
		err = ec.safeMode.IncrForTable(ddlInfo.tableNames[1][0].Schema, ddlInfo.tableNames[1][0].Name) // try enable safe-mode when starting syncing for sharding group
		if err != nil {
			return errors.Trace(err)
		}

		// save checkpoint in memory, don't worry, if error occurred, we can rollback it
		// for non-last sharding DDL's table, this checkpoint will be used to skip binlog event when re-syncing
		// NOTE: when last sharding DDL executed, all this checkpoints will be flushed in the same txn
		s.logger.Info("save table checkpoint for source", zap.String("event", "query"), zap.String("source", source), zap.Stringer("start position", startPos), zap.Stringer("end position", ec.currentPos))
		s.checkpoint.SaveTablePoint(ddlInfo.tableNames[0][0].Schema, ddlInfo.tableNames[0][0].Name, *ec.currentPos)
		if !synced {
			s.logger.Info("source shard group is not synced", zap.String("event", "query"), zap.String("source", source), zap.Stringer("start position", startPos), zap.Stringer("end position", ec.currentPos))
			return nil
		}

		s.logger.Info("source shard group is synced", zap.String("event", "query"), zap.String("source", source), zap.Stringer("start position", startPos), zap.Stringer("end position", ec.currentPos))
		err = ec.safeMode.DescForTable(ddlInfo.tableNames[1][0].Schema, ddlInfo.tableNames[1][0].Name) // try disable safe-mode after sharding group synced
		if err != nil {
			return errors.Trace(err)
		}
		// maybe multi-groups' sharding DDL synced in this for-loop (one query-event, multi tables)
		if cap(*ec.shardingReSyncCh) < len(sqls) {
			*ec.shardingReSyncCh = make(chan *ShardingReSync, len(sqls))
		}
		firstEndPos := group.FirstEndPosUnresolved()
		if firstEndPos == nil {
			return errors.Errorf("no valid End_log_pos of the first DDL exists for sharding group with source %s", source)
		}
		*ec.shardingReSyncCh <- &ShardingReSync{
			currPos:      *firstEndPos,
			latestPos:    *ec.currentPos,
			targetSchema: ddlInfo.tableNames[1][0].Schema,
			targetTable:  ddlInfo.tableNames[1][0].Name,
		}

		// Don't send new DDLInfo to dm-master until all local sql jobs finished
		s.jobWg.Wait()

		// NOTE: if we need singleton Syncer (without dm-master) to support sharding DDL sync
		// we should add another config item to differ, and do not save DDLInfo, and not wait for ddlExecInfo

		ddlInfo1 := &pb.DDLInfo{
			Task:   s.cfg.Name,
			Schema: ddlInfo.tableNames[1][0].Schema, // use target schema / table name
			Table:  ddlInfo.tableNames[1][0].Name,
			DDLs:   needHandleDDLs,
		}
		s.ddlInfoCh <- ddlInfo1 // save DDLInfo, and dm-worker will fetch it

		// block and wait DDL lock to be synced
		shardLockResolving.WithLabelValues(s.cfg.Name).Set(1)
		var ok bool
		ddlExecItem, ok = <-s.ddlExecInfo.Chan(needHandleDDLs)
		shardLockResolving.WithLabelValues(s.cfg.Name).Set(0)
		if !ok {
			// chan closed
			s.logger.Warn("canceled frin exrernal", zap.String("event", "query"), zap.String("source", source), zap.Strings("ddls", needHandleDDLs), zap.ByteString("raw statement", ev.Query), zap.Stringer("start position", startPos), zap.Stringer("end position", ec.currentPos))
			return nil
		}

		if ddlExecItem.req.Exec {
			failpoint.Inject("ShardSyncedExecutionExit", func() {
				s.logger.Warn("exit triggered by ShardSyncedExecutionExit", zap.String("feature", "failpoint"))
				os.Exit(1)
			})

			s.logger.Info("execute DDL job", zap.String("event", "query"), zap.String("source", source), zap.Strings("ddls", ddlInfo1.DDLs), zap.ByteString("raw statement", ev.Query), zap.Stringer("start position", startPos), zap.Stringer("end position", ec.currentPos), zap.Reflect("request", ddlExecItem.req))
		} else {
			s.logger.Info("ignore DDL job", zap.String("event", "query"), zap.String("source", source), zap.Strings("ddls", ddlInfo1.DDLs), zap.ByteString("raw statement", ev.Query), zap.Stringer("start position", startPos), zap.Stringer("end position", ec.currentPos), zap.Reflect("request", ddlExecItem.req))
		}
	}

	s.logger.Info("start to handle ddls in shard mode", zap.String("event", "query"), zap.Strings("ddls", needHandleDDLs), zap.ByteString("raw statement", ev.Query), zap.Stringer("start position", startPos), zap.Stringer("end position", ec.currentPos))

	// try apply SQL operator before addJob. now, one query event only has one DDL job, if updating to multi DDL jobs, refine this.
	applied, appliedSQLs, err := s.tryApplySQLOperator(*ec.currentPos, needHandleDDLs)
	if err != nil {
		return errors.Annotatef(err, "try apply SQL operator on binlog-pos %s with DDLs %v", ec.currentPos, needHandleDDLs)
	}
	if applied {
		s.logger.Info("replace ddls to preset ddls by sql operator in shard mode", zap.String("event", "query"), zap.Strings("preset ddls", appliedSQLs), zap.Strings("ddls", needHandleDDLs), zap.ByteString("raw statement", ev.Query), zap.Stringer("start position", startPos), zap.Stringer("end position", ec.currentPos))
		needHandleDDLs = appliedSQLs // maybe nil
	}
	job := newDDLJob(ddlInfo, needHandleDDLs, *ec.lastPos, *ec.currentPos, nil, ddlExecItem, *ec.traceID)
	err = s.addJobFunc(job)
	if err != nil {
		return errors.Trace(err)
	}

	if len(onlineDDLTableNames) > 0 {
		s.clearOnlineDDL(ddlInfo.tableNames[1][0].Schema, ddlInfo.tableNames[1][0].Name)
	}

	s.logger.Info("finish to handle ddls in shard mode", zap.String("event", "query"), zap.Strings("ddls", needHandleDDLs), zap.ByteString("raw statement", ev.Query), zap.Stringer("start position", startPos), zap.Stringer("end position", ec.currentPos))

	s.clearTables(ddlInfo.tableNames[1][0].Schema, ddlInfo.tableNames[1][0].Name)
	return nil
}

func (s *Syncer) commitJob(tp opType, sourceSchema, sourceTable, targetSchema, targetTable, sql string, args []interface{}, keys []string, retry bool, pos, cmdPos mysql.Position, gs gtid.Set, traceID string) error {
	key, err := s.resolveCasuality(keys)
	if err != nil {
		return errors.Errorf("resolve karam error %v", err)
	}
	job := newJob(tp, sourceSchema, sourceTable, targetSchema, targetTable, sql, args, key, pos, cmdPos, gs, traceID)
	err = s.addJobFunc(job)
	return errors.Trace(err)
}

func (s *Syncer) resolveCasuality(keys []string) (string, error) {
	if s.cfg.DisableCausality {
		if len(keys) > 0 {
			return keys[0], nil
		}
		return "", nil
	}

	if s.c.detectConflict(keys) {
		s.logger.Debug("meet causality key, will generate a flush job and wait all sqls executed", zap.String("feature", "conflict detect"))
		if err := s.flushJobs(); err != nil {
			return "", errors.Trace(err)
		}
		s.c.reset()
	}
	if err := s.c.add(keys); err != nil {
		return "", errors.Trace(err)
	}
	var key string
	if len(keys) > 0 {
		key = keys[0]
	}
	return s.c.get(key), nil
}

func (s *Syncer) genRouter() error {
	s.tableRouter, _ = router.NewTableRouter(s.cfg.CaseSensitive, []*router.TableRule{})
	for _, rule := range s.cfg.RouteRules {
		err := s.tableRouter.AddRule(rule)
		if err != nil {
			return errors.Trace(err)
		}
	}
	return nil
}

func (s *Syncer) printStatus(ctx context.Context) {
	defer s.wg.Done()

	failpoint.Inject("PrintStatusCheckSeconds", func(val failpoint.Value) {
		if seconds, ok := val.(int); ok {
			statusTime = time.Duration(seconds) * time.Second
			s.logger.Info("set printStatusInterval", zap.Int("printStatusInterval", seconds), zap.String("feature", "failpoint"))
		}
	})

	timer := time.NewTicker(statusTime)
	defer timer.Stop()

	var (
		err                 error
		latestMasterPos     mysql.Position
		latestmasterGTIDSet gtid.Set
	)

	for {
		select {
		case <-ctx.Done():
			s.logger.Info("print status routine exits", log.ShortError(ctx.Err()))
			return
		case <-timer.C:
			now := time.Now()
			s.lastTime.RLock()
			seconds := now.Unix() - s.lastTime.t.Unix()
			s.lastTime.RUnlock()
			totalSeconds := now.Unix() - s.start.Unix()
			last := s.lastCount.Get()
			total := s.count.Get()

			totalBinlogSize := s.binlogSizeCount.Get()
			lastBinlogSize := s.lastBinlogSizeCount.Get()

			tps, totalTps := int64(0), int64(0)
			if seconds > 0 {
				tps = (total - last) / seconds
				totalTps = total / totalSeconds

				s.currentPosMu.RLock()
				currentPos := s.currentPosMu.currentPos
				s.currentPosMu.RUnlock()

				remainingSize, err2 := countBinaryLogsSize(currentPos, s.fromDB.db)
				if err2 != nil {
					// log the error, but still handle the rest operation
					s.logger.Error("fail to estimate unreplicated binlog size", zap.Error(err2))
				} else {
					bytesPerSec := (totalBinlogSize - lastBinlogSize) / seconds
					if bytesPerSec > 0 {
						remainingSeconds := remainingSize / bytesPerSec
						s.logger.Info("binlog replication progress",
							zap.Int64("total binlog size", totalBinlogSize),
							zap.Int64("last binlog size", lastBinlogSize),
							zap.Int64("cost time", seconds),
							zap.Int64("bytes/Second", bytesPerSec),
							zap.Int64("unsynced binlog size", remainingSize),
							zap.Int64("estimate time to catch up", remainingSeconds))
						remainingTimeGauge.WithLabelValues(s.cfg.Name).Set(float64(remainingSeconds))
					}
				}
			}

			latestMasterPos, latestmasterGTIDSet, err = s.getMasterStatus()
			if err != nil {
				s.logger.Error("fail to get master status", log.ShortError(err))
			} else {
				binlogPosGauge.WithLabelValues("master", s.cfg.Name).Set(float64(latestMasterPos.Pos))
				index, err := binlog.GetFilenameIndex(latestMasterPos.Name)
				if err != nil {
					s.logger.Error("fail to parse binlog file", log.ShortError(err))
				} else {
					binlogFileGauge.WithLabelValues("master", s.cfg.Name).Set(float64(index))
				}
			}

			s.logger.Info("binlog replication status",
				zap.Int64("total events", total),
				zap.Int64("total tps", totalTps),
				zap.Int64("tps", tps),
				zap.Stringer("master position", latestMasterPos),
				zap.Stringer("master gtid", latestmasterGTIDSet),
				zap.Stringer("checkpoint", s.checkpoint))

			s.lastCount.Set(total)
			s.lastBinlogSizeCount.Set(totalBinlogSize)
			s.lastTime.Lock()
			s.lastTime.t = time.Now()
			s.lastTime.Unlock()
			s.totalTps.Set(totalTps)
			s.tps.Set(tps)
		}
	}
}

// NOTE: refactor with remote and local streamer later
func (s *Syncer) getBinlogStreamer(syncerOrReader interface{}, pos mysql.Position) (streamer.Streamer, error) {
	if s.binlogType == RemoteBinlog {
		return s.getRemoteBinlogStreamer(syncerOrReader, pos)
	}
	return s.getLocalBinlogStreamer(syncerOrReader, pos)
}

func (s *Syncer) getLocalBinlogStreamer(syncerOrReader interface{}, pos mysql.Position) (streamer.Streamer, error) {
	reader, ok := syncerOrReader.(*streamer.BinlogReader)
	if !ok {
		return nil, errors.NotValidf("BinlogReader %v", syncerOrReader)
	}
	return reader.StartSync(pos)
}

func (s *Syncer) getRemoteBinlogStreamer(syncerOrReader interface{}, pos mysql.Position) (streamer.Streamer, error) {
	syncer, ok := syncerOrReader.(*replication.BinlogSyncer)
	if !ok {
		return nil, errors.NotValidf("replication.BinlogSyncer %v", syncerOrReader)
	}
	defer func() {
		lastSlaveConnectionID := syncer.LastConnectionID()
		s.logger.Info("last slave connection", zap.Uint32("connection ID", lastSlaveConnectionID))
	}()
	if s.cfg.EnableGTID {
		// NOTE: our (per-table based) checkpoint does not support GTID yet
		return nil, errors.New("[syncer] now support GTID mode yet")
	}

	return s.startSyncByPosition(syncer, pos)
}

func (s *Syncer) createDBs() error {
	var err error
	s.fromDB, err = createDB(s.cfg, s.cfg.From, maxDMLConnectionTimeout)
	if err != nil {
		return errors.Trace(err)
	}

	s.toDBs = make([]*Conn, 0, s.cfg.WorkerCount)
	s.toDBs, err = createDBs(s.cfg, s.cfg.To, s.cfg.WorkerCount, maxDMLConnectionTimeout)
	if err != nil {
		closeDBs(s.fromDB) // release resources acquired before return with error
		return errors.Trace(err)
	}
	// db for ddl
	s.ddlDB, err = createDB(s.cfg, s.cfg.To, maxDDLConnectionTimeout)
	if err != nil {
		closeDBs(s.fromDB)
		closeDBs(s.toDBs...)
		return errors.Trace(err)
	}

	return nil
}

// closeDBs closes all opened DBs, rollback for createDBs
func (s *Syncer) closeDBs() {
	closeDBs(s.fromDB)
	closeDBs(s.toDBs...)
	closeDBs(s.ddlDB)
}

// record skip ddl/dml sqls' position
// make newJob's sql argument empty to distinguish normal sql and skips sql
func (s *Syncer) recordSkipSQLsPos(pos mysql.Position, gtidSet gtid.Set) error {
	job := newSkipJob(pos, gtidSet)
	err := s.addJobFunc(job)
	return errors.Trace(err)
}

func (s *Syncer) flushJobs() error {
	s.logger.Info("flush all jobs", zap.Stringer("global checkpoint", s.checkpoint))
	job := newFlushJob()
	err := s.addJobFunc(job)
	return errors.Trace(err)
}

func (s *Syncer) reSyncBinlog(cfg replication.BinlogSyncerConfig) (streamer.Streamer, error) {
	err := s.retrySyncGTIDs()
	if err != nil {
		return nil, errors.Trace(err)
	}
	// close still running sync
	return s.reopenWithRetry(cfg)
}

func (s *Syncer) reopenWithRetry(cfg replication.BinlogSyncerConfig) (streamer streamer.Streamer, err error) {
	for i := 0; i < maxRetryCount; i++ {
		streamer, err = s.reopen(cfg)
		if err == nil {
			return
		}
		if needRetryReplicate(err) {
			s.logger.Info("fail to retry open binlog streamer", log.ShortError(err))
			time.Sleep(retryTimeout)
			continue
		}
		break
	}
	return nil, errors.Trace(err)
}

func (s *Syncer) reopen(cfg replication.BinlogSyncerConfig) (streamer.Streamer, error) {
	if s.syncer != nil {
		err := s.closeBinlogSyncer(s.syncer)
		s.syncer = nil
		if err != nil {
			return nil, errors.Trace(err)
		}
	}

	// TODO: refactor to support relay
	s.syncer = replication.NewBinlogSyncer(cfg)
	return s.getBinlogStreamer(s.syncer, s.checkpoint.GlobalPoint())
}

func (s *Syncer) startSyncByPosition(syncer *replication.BinlogSyncer, pos mysql.Position) (streamer.Streamer, error) {
	streamer, err := syncer.StartSync(pos)
	return streamer, errors.Trace(err)
}

func (s *Syncer) renameShardingSchema(schema, table string) (string, string) {
	if schema == "" {
		return schema, table
	}
	targetSchema, targetTable, err := s.tableRouter.Route(schema, table)
	if err != nil {
		s.logger.Error("fail to route table", zap.String("schema", schema), zap.String("table", table), zap.Error(err)) // log the error, but still continue
	}
	if targetSchema == "" {
		return schema, table
	}
	if targetTable == "" {
		targetTable = table
	}

	return targetSchema, targetTable
}

func (s *Syncer) isClosed() bool {
	return s.closed.Get()
}

// Close closes syncer.
func (s *Syncer) Close() {
	s.Lock()
	defer s.Unlock()

	if s.isClosed() {
		return
	}

	s.removeHeartbeat()

	s.stopSync()

	if s.ddlInfoCh != nil {
		close(s.ddlInfoCh)
		s.ddlInfoCh = nil
	}

	s.closeDBs()

	s.checkpoint.Close()

	s.closeOnlineDDL()

	// when closing syncer by `stop-task`, remove active relay log from hub
	s.removeActiveRelayLog()

	s.closed.Set(true)
}

// stopSync stops syncing, now it used by Close and Pause
// maybe we can refine the workflow more clear
func (s *Syncer) stopSync() {
	<-s.done // wait Run to return
	s.closeJobChans()
	s.wg.Wait() // wait job workers to return

	// before re-write workflow for s.syncer, simply close it
	// when resuming, re-create s.syncer
	if s.syncer != nil {
		s.closeBinlogSyncer(s.syncer)
		s.syncer = nil
	}
	if s.localReader != nil {
		s.localReader.Close()
	}
}

func (s *Syncer) closeOnlineDDL() {
	if s.onlineDDL != nil {
		s.onlineDDL.Close()
		s.onlineDDL = nil
	}
}

func (s *Syncer) removeHeartbeat() {
	if s.cfg.EnableHeartbeat {
		s.heartbeat.RemoveTask(s.cfg.Name)
	}
}

func (s *Syncer) closeBinlogSyncer(syncer *replication.BinlogSyncer) error {
	if syncer == nil {
		return nil
	}

	lastSlaveConnectionID := syncer.LastConnectionID()
	defer syncer.Close()
	if lastSlaveConnectionID > 0 {
		err := utils.KillConn(s.fromDB.db, lastSlaveConnectionID)
		if err != nil {
			s.logger.Error("fail to kill last connection", zap.Uint32("connection ID", lastSlaveConnectionID), log.ShortError(err))
			if !utils.IsNoSuchThreadError(err) {
				return errors.Trace(err)
			}
		}
	}
	return nil
}

// Pause pauses the process, and it can be resumed later
// should cancel context from external
// TODO: it is not a true-meaning Pause because you can't stop it by calling Pause only.
func (s *Syncer) Pause() {
	if s.isClosed() {
		s.logger.Warn("try to pause, but already closed")
		return
	}

	s.stopSync()
}

// Resume resumes the paused process
func (s *Syncer) Resume(ctx context.Context, pr chan pb.ProcessResult) {
	if s.isClosed() {
		s.logger.Warn("try to resume, but already closed")
		return
	}

	// continue the processing
	s.Process(ctx, pr)
}

// Update implements Unit.Update
// now, only support to update config for routes, filters, column-mappings, black-white-list
// now no config diff implemented, so simply re-init use new config
func (s *Syncer) Update(cfg *config.SubTaskConfig) error {
	if s.cfg.IsSharding {
		tables := s.sgk.UnresolvedTables()
		if len(tables) > 0 {
			return errors.NotSupportedf("try update config when some tables' (%v) sharding DDL not synced", tables)
		}
	}

	var (
		err              error
		oldBwList        *filter.Filter
		oldTableRouter   *router.Table
		oldBinlogFilter  *bf.BinlogEvent
		oldColumnMapping *cm.Mapping
	)

	defer func() {
		if err == nil {
			return
		}
		if oldBwList != nil {
			s.bwList = oldBwList
		}
		if oldTableRouter != nil {
			s.tableRouter = oldTableRouter
		}
		if oldBinlogFilter != nil {
			s.binlogFilter = oldBinlogFilter
		}
		if oldColumnMapping != nil {
			s.columnMapping = oldColumnMapping
		}
	}()

	// update black-white-list
	oldBwList = s.bwList
	s.bwList = filter.New(cfg.CaseSensitive, cfg.BWList)

	// update route
	oldTableRouter = s.tableRouter
	s.tableRouter, err = router.NewTableRouter(cfg.CaseSensitive, cfg.RouteRules)
	if err != nil {
		return errors.Trace(err)
	}

	// update binlog filter
	oldBinlogFilter = s.binlogFilter
	s.binlogFilter, err = bf.NewBinlogEvent(cfg.CaseSensitive, cfg.FilterRules)
	if err != nil {
		return errors.Trace(err)
	}

	// update column-mappings
	oldColumnMapping = s.columnMapping
	s.columnMapping, err = cm.NewMapping(cfg.CaseSensitive, cfg.ColumnMappingRules)
	if err != nil {
		return errors.Trace(err)
	}

	if s.cfg.IsSharding {
		// re-init sharding group
		s.initShardingGroups()
	}

	// update l.cfg
	s.cfg.BWList = cfg.BWList
	s.cfg.RouteRules = cfg.RouteRules
	s.cfg.FilterRules = cfg.FilterRules
	s.cfg.ColumnMappingRules = cfg.ColumnMappingRules
	s.cfg.Timezone = cfg.Timezone

	// update timezone
	s.setTimezone()

	return nil
}

func (s *Syncer) needResync() bool {
	masterPos, _, err := s.getMasterStatus()
	if err != nil {
		s.logger.Error("fail to get master status", log.ShortError(err))
		return false
	}

	// Why 190 ?
	// +------------------+-----+----------------+-----------+-------------+-------------------------------------------------------------------+
	// | Log_name         | Pos | Event_type     | Server_id | End_log_pos | Info                                                              |
	// +------------------+-----+----------------+-----------+-------------+-------------------------------------------------------------------+
	// | mysql-bin.000002 |   4 | Format_desc    |         1 |         123 | Server ver: 5.7.18-log, Binlog ver: 4                             |
	// | mysql-bin.000002 | 123 | Previous_gtids |         1 |         194 | 00020393-1111-1111-1111-111111111111:1-7
	//
	// Currently, syncer doesn't handle Format_desc and Previous_gtids events. When binlog rotate to new file with only two events like above,
	// syncer won't save pos to 194. Actually it save pos 4 to meta file. So We got a experience value of 194 - 4 = 190.
	// If (mpos.Pos - spos.Pos) > 190, we could say that syncer is not up-to-date.
	return utils.CompareBinlogPos(masterPos, s.checkpoint.GlobalPoint(), 190) == 1
}

// assume that reset master before switching to new master, and only the new master would write
// it's a weak function to try best to fix gtid set while switching master/slave
func (s *Syncer) retrySyncGTIDs() error {
	// NOTE: our (per-table based) checkpoint does not support GTID yet, implement it if needed
	s.logger.Warn("our (per-table based) checkpoint does not support GTID yet")
	return nil
}

// checkpointID returns ID which used for checkpoint table
func (s *Syncer) checkpointID() string {
	if len(s.cfg.SourceID) > 0 {
		return s.cfg.SourceID
	}
	return strconv.Itoa(s.cfg.ServerID)
}

// DDLInfo returns a chan from which can receive DDLInfo
func (s *Syncer) DDLInfo() <-chan *pb.DDLInfo {
	s.RLock()
	defer s.RUnlock()
	return s.ddlInfoCh
}

// ExecuteDDL executes or skips a hanging-up DDL when in sharding
func (s *Syncer) ExecuteDDL(ctx context.Context, execReq *pb.ExecDDLRequest) (<-chan error, error) {
	if len(s.ddlExecInfo.BlockingDDLs()) == 0 {
		return nil, errors.New("process unit not waiting for sharding DDL to sync")
	}
	item := newDDLExecItem(execReq)
	err := s.ddlExecInfo.Send(ctx, item)
	if err != nil {
		return nil, errors.Trace(err)
	}
	return item.resp, nil
}

// UpdateFromConfig updates config for `From`
func (s *Syncer) UpdateFromConfig(cfg *config.SubTaskConfig) error {
	s.Lock()
	defer s.Unlock()
	s.fromDB.close()

	s.cfg.From = cfg.From

	var err error
	s.fromDB, err = createDB(s.cfg, s.cfg.From, maxDMLConnectionTimeout)
	if err != nil {
		s.logger.Error("fail to create db connection", log.ShortError(err))
		return err
	}
	return nil
}

// appendExecErrors appends syncer execErrors with new value
func (s *Syncer) appendExecErrors(errCtx *ExecErrorContext) {
	s.execErrors.Lock()
	defer s.execErrors.Unlock()
	s.execErrors.errors = append(s.execErrors.errors, errCtx)
}

// resetExecErrors resets syncer execErrors
func (s *Syncer) resetExecErrors() {
	s.execErrors.Lock()
	defer s.execErrors.Unlock()
	s.execErrors.errors = make([]*ExecErrorContext, 0)
}

func (s *Syncer) setTimezone() {
	var loc *time.Location

	if s.cfg.Timezone != "" {
		loc, _ = time.LoadLocation(s.cfg.Timezone)
	}
	if loc == nil {
		loc = time.Now().Location()
		s.logger.Warn("use system default time location")
	}
	s.logger.Info("use timezone", zap.Stringer("localtion", loc))
	s.timezone = loc
}<|MERGE_RESOLUTION|>--- conflicted
+++ resolved
@@ -188,20 +188,13 @@
 	syncer.c = newCausality()
 	syncer.done = make(chan struct{})
 	syncer.bwList = filter.New(cfg.CaseSensitive, cfg.BWList)
-<<<<<<< HEAD
-	syncer.checkpoint = NewRemoteCheckPoint(log.With(zap.String("task", cfg.Name), zap.String("unit", "binlog replication"), zap.String("component", "checkpoint")), cfg, syncer.checkpointID())
-=======
->>>>>>> 62ccdedc
 	syncer.injectEventCh = make(chan *replication.BinlogEvent)
 	syncer.tracer = tracing.GetTracer()
 	syncer.setTimezone()
 	syncer.addJobFunc = syncer.addJob
 
 	syncer.logger = log.With(zap.String("task", cfg.Name), zap.String("unit", "binlog replication"))
-<<<<<<< HEAD
-=======
 	syncer.checkpoint = NewRemoteCheckPoint(syncer.logger.WithFields(zap.String("component", "checkpoint")), cfg, syncer.checkpointID())
->>>>>>> 62ccdedc
 
 	syncer.syncCfg = replication.BinlogSyncerConfig{
 		ServerID:                uint32(syncer.cfg.ServerID),
@@ -216,11 +209,7 @@
 	}
 
 	syncer.binlogType = toBinlogType(cfg.BinlogType)
-<<<<<<< HEAD
-	syncer.sqlOperatorHolder = operator.NewHolder(log.With(zap.String("task", cfg.Name), zap.String("unit", "binlog replication"), zap.String("component", "operator holder")))
-=======
 	syncer.sqlOperatorHolder = operator.NewHolder(syncer.logger.WithFields(zap.String("component", "operator holder")))
->>>>>>> 62ccdedc
 	syncer.readerHub = streamer.GetReaderHub()
 
 	if cfg.IsSharding {
@@ -442,11 +431,7 @@
 		}
 		s.syncer = replication.NewBinlogSyncer(s.syncCfg)
 	} else if s.binlogType == LocalBinlog {
-<<<<<<< HEAD
-		s.localReader = streamer.NewBinlogReader(log.With(zap.String("task", s.cfg.Name), zap.String("unit", "binlog replication"), zap.String("component", "local reader")), &streamer.BinlogReaderConfig{
-=======
 		s.localReader = streamer.NewBinlogReader(s.logger.WithFields(zap.String("component", "local reader")), &streamer.BinlogReaderConfig{
->>>>>>> 62ccdedc
 			RelayDir: s.cfg.RelayDir,
 			Timezone: s.timezone,
 		})
@@ -1005,11 +990,7 @@
 	// but there are no ways to make `update` idempotent,
 	// if we start syncer at an early position, database must bear a period of inconsistent state,
 	// it's eventual consistency.
-<<<<<<< HEAD
-	safeMode := sm.NewSafeMode(log.With(zap.String("task", s.cfg.Name), zap.String("unit", "binlog replication"), zap.String("component", "safe-mode")))
-=======
 	safeMode := sm.NewSafeMode(s.logger.WithFields(zap.String("component", "safe-mode")))
->>>>>>> 62ccdedc
 	s.enableSafeModeInitializationPhase(ctx, safeMode)
 
 	// syncing progress with sharding DDL group
@@ -1066,11 +1047,7 @@
 				shardingSyncer = replication.NewBinlogSyncer(s.shardingSyncCfg)
 				shardingStreamer, err = s.getBinlogStreamer(shardingSyncer, shardingReSync.currPos)
 			} else if s.binlogType == LocalBinlog {
-<<<<<<< HEAD
-				shardingReader = streamer.NewBinlogReader(log.With(zap.String("task", s.cfg.Name), zap.String("unit", "binlog replication"), zap.String("component", "shard binlog reader")), &streamer.BinlogReaderConfig{
-=======
 				shardingReader = streamer.NewBinlogReader(s.logger.WithFields(zap.String("component", "shard binlog reader")), &streamer.BinlogReaderConfig{
->>>>>>> 62ccdedc
 					RelayDir: s.cfg.RelayDir,
 					Timezone: s.timezone,
 				})
