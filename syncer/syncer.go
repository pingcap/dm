// Copyright 2019 PingCAP, Inc.
//
// Licensed under the Apache License, Version 2.0 (the "License");
// you may not use this file except in compliance with the License.
// You may obtain a copy of the License at
//
//     http://www.apache.org/licenses/LICENSE-2.0
//
// Unless required by applicable law or agreed to in writing, software
// distributed under the License is distributed on an "AS IS" BASIS,
// See the License for the specific language governing permissions and
// limitations under the License.

package syncer

import (
	"context"
	"fmt"
	"math"
	"strconv"
	"strings"
	"sync"
	"time"

	"github.com/pingcap/dm/dm/config"
	"github.com/pingcap/dm/dm/pb"
	"github.com/pingcap/dm/dm/unit"
	"github.com/pingcap/dm/pkg/binlog"
	"github.com/pingcap/dm/pkg/conn"
	tcontext "github.com/pingcap/dm/pkg/context"
	fr "github.com/pingcap/dm/pkg/func-rollback"
	"github.com/pingcap/dm/pkg/gtid"
	"github.com/pingcap/dm/pkg/log"
	"github.com/pingcap/dm/pkg/streamer"
	"github.com/pingcap/dm/pkg/terror"
	"github.com/pingcap/dm/pkg/tracing"
	"github.com/pingcap/dm/pkg/utils"
	sm "github.com/pingcap/dm/syncer/safe-mode"
	operator "github.com/pingcap/dm/syncer/sql-operator"

	"github.com/pingcap/errors"
	"github.com/pingcap/failpoint"
	"github.com/pingcap/parser"
	"github.com/pingcap/parser/ast"
	bf "github.com/pingcap/tidb-tools/pkg/binlog-filter"
	cm "github.com/pingcap/tidb-tools/pkg/column-mapping"
	"github.com/pingcap/tidb-tools/pkg/dbutil"
	"github.com/pingcap/tidb-tools/pkg/filter"
	router "github.com/pingcap/tidb-tools/pkg/table-router"
	"github.com/siddontang/go-mysql/mysql"
	"github.com/siddontang/go-mysql/replication"
	"github.com/siddontang/go/sync2"
	"go.uber.org/zap"
)

var (
	maxRetryCount = 100

	retryTimeout    = 3 * time.Second
	waitTime        = 10 * time.Millisecond
	eventTimeout    = 1 * time.Minute
	maxEventTimeout = 1 * time.Hour
	statusTime      = 30 * time.Second

	// MaxDDLConnectionTimeoutMinute also used by SubTask.ExecuteDDL
	MaxDDLConnectionTimeoutMinute = 30

	maxDMLConnectionTimeout = "5m"
	maxDDLConnectionTimeout = fmt.Sprintf("%dm", MaxDDLConnectionTimeoutMinute)

	adminQueueName     = "admin queue"
	defaultBucketCount = 8
)

// BinlogType represents binlog sync type
type BinlogType uint8

// binlog sync type
const (
	RemoteBinlog BinlogType = iota + 1
	LocalBinlog
)

// StreamerProducer provides the ability to generate binlog streamer by StartSync()
// but go-mysql StartSync() returns (struct, err) rather than (interface, err)
// And we can't simplely use StartSync() method in SteamerProducer
// so use generateStreamer to wrap StartSync() method to make *BinlogSyncer and *BinlogReader in same interface
// For other implementations who implement StreamerProducer and Streamer can easily take place of Syncer.streamProducer
// For test is easy to mock
type StreamerProducer interface {
	generateStreamer(pos mysql.Position) (streamer.Streamer, error)
}

// Read local relay log
type localBinlogReader struct {
	reader *streamer.BinlogReader
}

func (l *localBinlogReader) generateStreamer(pos mysql.Position) (streamer.Streamer, error) {
	return l.reader.StartSync(pos)
}

// Read remote binlog
type remoteBinlogReader struct {
	reader     *replication.BinlogSyncer
	tctx       *tcontext.Context
	EnableGTID bool
}

func (r *remoteBinlogReader) generateStreamer(pos mysql.Position) (streamer.Streamer, error) {
	defer func() {
		lastSlaveConnectionID := r.reader.LastConnectionID()
		r.tctx.L().Info("last slave connection", zap.Uint32("connection ID", lastSlaveConnectionID))
	}()
	if r.EnableGTID {
		// NOTE: our (per-table based) checkpoint does not support GTID yet
		return nil, terror.ErrSyncerUnitRemoteSteamerWithGTID.Generate()
	}

	streamer, err := r.reader.StartSync(pos)
	return streamer, terror.ErrSyncerUnitRemoteSteamerStartSync.Delegate(err)
}

// Syncer can sync your MySQL data to another MySQL database.
type Syncer struct {
	sync.RWMutex

	tctx *tcontext.Context

	cfg     *config.SubTaskConfig
	syncCfg replication.BinlogSyncerConfig

	shardingSyncCfg replication.BinlogSyncerConfig // used by sharding group to re-consume DMLs
	sgk             *ShardingGroupKeeper           // keeper to keep all sharding (sub) group in this syncer
	ddlInfoCh       chan *pb.DDLInfo               // DDL info pending to sync, only support sync one DDL lock one time, refine if needed
	ddlExecInfo     *DDLExecInfo                   // DDL execute (ignore) info
	injectEventCh   chan *replication.BinlogEvent  // extra binlog event chan, used to inject binlog event into the main for loop

	streamerProducer StreamerProducer
	binlogType       BinlogType
	streamer         streamer.Streamer

	wg    sync.WaitGroup
	jobWg sync.WaitGroup

	tables       map[string]*table   // table cache: `target-schema`.`target-table` -> table
	cacheColumns map[string][]string // table columns cache: `target-schema`.`target-table` -> column names list
	genColsCache *GenColCache

	fromDB *UpStreamConn

	toDB      *conn.BaseDB
	toDBConns []*DBConn
	ddlDB     *conn.BaseDB
	ddlDBConn *DBConn

	jobs               []chan *job
	jobsClosed         sync2.AtomicBool
	jobsChanLock       sync.Mutex
	queueBucketMapping []string

	c *causality

	tableRouter   *router.Table
	binlogFilter  *bf.BinlogEvent
	columnMapping *cm.Mapping
	bwList        *filter.Filter

	closed sync2.AtomicBool

	start    time.Time
	lastTime struct {
		sync.RWMutex
		t time.Time
	}

	timezone *time.Location

	binlogSizeCount     sync2.AtomicInt64
	lastBinlogSizeCount sync2.AtomicInt64

	lastCount sync2.AtomicInt64
	count     sync2.AtomicInt64
	totalTps  sync2.AtomicInt64
	tps       sync2.AtomicInt64

	done chan struct{}

	checkpoint CheckPoint
	onlineDDL  OnlinePlugin

	// record process error rather than log.Fatal
	runFatalChan chan *pb.ProcessError
	// record whether error occurred when execute SQLs
	execErrorDetected sync2.AtomicBool

	execErrors struct {
		sync.Mutex
		errors []*ExecErrorContext
	}

	sqlOperatorHolder *operator.Holder

	heartbeat *Heartbeat

	readerHub *streamer.ReaderHub

	tracer *tracing.Tracer

	currentPosMu struct {
		sync.RWMutex
		currentPos mysql.Position // use to calc remain binlog size
	}

	addJobFunc func(*job) error
}

// NewSyncer creates a new Syncer.
func NewSyncer(cfg *config.SubTaskConfig) *Syncer {
	syncer := new(Syncer)
	syncer.cfg = cfg
	syncer.tctx = tcontext.Background().WithLogger(log.With(zap.String("task", cfg.Name), zap.String("unit", "binlog replication")))
	syncer.jobsClosed.Set(true) // not open yet
	syncer.closed.Set(false)
	syncer.lastBinlogSizeCount.Set(0)
	syncer.binlogSizeCount.Set(0)
	syncer.lastCount.Set(0)
	syncer.count.Set(0)
	syncer.tables = make(map[string]*table)
	syncer.cacheColumns = make(map[string][]string)
	syncer.genColsCache = NewGenColCache()
	syncer.c = newCausality()
	syncer.done = nil
	syncer.bwList = filter.New(cfg.CaseSensitive, cfg.BWList)
	syncer.injectEventCh = make(chan *replication.BinlogEvent)
	syncer.tracer = tracing.GetTracer()
	syncer.setTimezone()
	syncer.addJobFunc = syncer.addJob

	syncer.checkpoint = NewRemoteCheckPoint(syncer.tctx, cfg, syncer.checkpointID())

	syncer.syncCfg = replication.BinlogSyncerConfig{
		ServerID:                uint32(syncer.cfg.ServerID),
		Flavor:                  syncer.cfg.Flavor,
		Host:                    syncer.cfg.From.Host,
		Port:                    uint16(syncer.cfg.From.Port),
		User:                    syncer.cfg.From.User,
		Password:                syncer.cfg.From.Password,
		UseDecimal:              true,
		VerifyChecksum:          true,
		TimestampStringLocation: syncer.timezone,
	}

	syncer.binlogType = toBinlogType(cfg.BinlogType)
	syncer.sqlOperatorHolder = operator.NewHolder()
	syncer.readerHub = streamer.GetReaderHub()

	if cfg.IsSharding {
		// only need to sync DDL in sharding mode
		// for sharding group's config, we should use a different ServerID
		// now, use 2**32 -1 - config's ServerID simply
		// maybe we can refactor to remove RemoteBinlog support in DM
		syncer.shardingSyncCfg = syncer.syncCfg
		syncer.shardingSyncCfg.ServerID = math.MaxUint32 - syncer.syncCfg.ServerID
		syncer.sgk = NewShardingGroupKeeper(syncer.tctx, cfg)
		syncer.ddlInfoCh = make(chan *pb.DDLInfo, 1)
		syncer.ddlExecInfo = NewDDLExecInfo()
	}

	return syncer
}

func (s *Syncer) newJobChans(count int) {
	s.closeJobChans()
	s.jobs = make([]chan *job, 0, count)
	for i := 0; i < count; i++ {
		s.jobs = append(s.jobs, make(chan *job, 1000))
	}
	s.jobsClosed.Set(false)
}

func (s *Syncer) closeJobChans() {
	s.jobsChanLock.Lock()
	defer s.jobsChanLock.Unlock()
	if s.jobsClosed.Get() {
		return
	}
	for _, ch := range s.jobs {
		close(ch)
	}
	s.jobsClosed.Set(true)
}

// Type implements Unit.Type
func (s *Syncer) Type() pb.UnitType {
	return pb.UnitType_Sync
}

// Init initializes syncer for a sync task, but not start Process.
// if fail, it should not call s.Close.
// some check may move to checker later.
func (s *Syncer) Init() (err error) {
	rollbackHolder := fr.NewRollbackHolder("syncer")
	defer func() {
		if err != nil {
			rollbackHolder.RollbackReverseOrder()
		}
	}()

	err = s.createDBs()
	if err != nil {
		return err
	}
	rollbackHolder.Add(fr.FuncRollback{Name: "close-DBs", Fn: s.closeDBs})

	s.binlogFilter, err = bf.NewBinlogEvent(s.cfg.CaseSensitive, s.cfg.FilterRules)
	if err != nil {
		return terror.ErrSyncerUnitNewBinlogEventFilter.Delegate(err)
	}

	if len(s.cfg.ColumnMappingRules) > 0 {
		s.columnMapping, err = cm.NewMapping(s.cfg.CaseSensitive, s.cfg.ColumnMappingRules)
		if err != nil {
			return terror.ErrSyncerUnitNewColumnMapping.Delegate(err)
		}
	}

	if s.cfg.OnlineDDLScheme != "" {
		fn, ok := OnlineDDLSchemes[s.cfg.OnlineDDLScheme]
		if !ok {
			return terror.ErrSyncerUnitOnlineDDLSchemeNotSupport.Generate(s.cfg.OnlineDDLScheme)
		}
		s.onlineDDL, err = fn(s.tctx, s.cfg)
		if err != nil {
			return err
		}
		rollbackHolder.Add(fr.FuncRollback{Name: "close-onlineDDL", Fn: s.closeOnlineDDL})
	}

	err = s.genRouter()
	if err != nil {
		return err
	}

	if s.cfg.IsSharding {
		err = s.initShardingGroups(nil)
		if err != nil {
			return err
		}
		rollbackHolder.Add(fr.FuncRollback{Name: "close-sharding-group-keeper", Fn: s.sgk.Close})
	}

	err = s.checkpoint.Init(nil)
	if err != nil {
		return err
	}
	rollbackHolder.Add(fr.FuncRollback{Name: "close-checkpoint", Fn: s.checkpoint.Close})

	if s.cfg.RemoveMeta {
		err = s.checkpoint.Clear()
		if err != nil {
			return terror.Annotate(err, "clear checkpoint in syncer")
		}

		if s.onlineDDL != nil {
			err = s.onlineDDL.Clear()
			if err != nil {
				return terror.Annotate(err, "clear online ddl in syncer")
			}
		}
		s.tctx.L().Info("all previous meta cleared")
	}

	err = s.checkpoint.Load()
	if err != nil {
		return err
	}
	if s.cfg.EnableHeartbeat {
		s.heartbeat, err = GetHeartbeat(&HeartbeatConfig{
			serverID:       s.cfg.ServerID,
			masterCfg:      s.cfg.From,
			updateInterval: int64(s.cfg.HeartbeatUpdateInterval),
			reportInterval: int64(s.cfg.HeartbeatReportInterval),
		})
		if err != nil {
			return err
		}
		err = s.heartbeat.AddTask(s.cfg.Name)
		if err != nil {
			return err
		}
		rollbackHolder.Add(fr.FuncRollback{Name: "remove-heartbeat", Fn: s.removeHeartbeat})
	}

	// when Init syncer, set active relay log info
	err = s.setInitActiveRelayLog()
	if err != nil {
		return err
	}
	rollbackHolder.Add(fr.FuncRollback{Name: "remove-active-realylog", Fn: s.removeActiveRelayLog})

	s.reset()
	return nil
}

// initShardingGroups initializes sharding groups according to source MySQL, filter rules and router rules
// NOTE: now we don't support modify router rules after task has started
func (s *Syncer) initShardingGroups(conn *DBConn) error {
	// fetch tables from source and filter them
	sourceTables, err := s.fromDB.fetchAllDoTables(s.bwList)
	if err != nil {
		return err
	}

	// clear old sharding group and initials some needed data
	err = s.sgk.Init(conn)
	if err != nil {
		return err
	}

	// convert according to router rules
	// target-schema -> target-table -> source-IDs
	mapper := make(map[string]map[string][]string, len(sourceTables))
	for schema, tables := range sourceTables {
		for _, table := range tables {
			targetSchema, targetTable := s.renameShardingSchema(schema, table)
			mSchema, ok := mapper[targetSchema]
			if !ok {
				mapper[targetSchema] = make(map[string][]string, len(tables))
				mSchema = mapper[targetSchema]
			}
			_, ok = mSchema[targetTable]
			if !ok {
				mSchema[targetTable] = make([]string, 0, len(tables))
			}
			ID, _ := GenTableID(schema, table)
			mSchema[targetTable] = append(mSchema[targetTable], ID)
		}
	}

	loadMeta, err2 := s.sgk.LoadShardMeta()
	if err2 != nil {
		return err2
	}

	// add sharding group
	for targetSchema, mSchema := range mapper {
		for targetTable, sourceIDs := range mSchema {
			tableID, _ := GenTableID(targetSchema, targetTable)
			_, _, _, _, err := s.sgk.AddGroup(targetSchema, targetTable, sourceIDs, loadMeta[tableID], false)
			if err != nil {
				return err
			}
		}
	}

	shardGroup := s.sgk.Groups()
	s.tctx.L().Debug("initial sharding groups", zap.Int("shard group length", len(shardGroup)), zap.Reflect("shard group", shardGroup))

	return nil
}

// IsFreshTask implements Unit.IsFreshTask
func (s *Syncer) IsFreshTask() (bool, error) {
	globalPoint := s.checkpoint.GlobalPoint()
	return globalPoint.Compare(minCheckpoint) <= 0, nil
}

func (s *Syncer) resetReplicationSyncer() {
	// close old streamerProducer
	if s.streamerProducer != nil {
		switch t := s.streamerProducer.(type) {
		case *remoteBinlogReader:
			s.closeBinlogSyncer(t.reader)
		case *localBinlogReader:
			// TODO: close old local reader before creating a new one
		default:
			// some other producers such as mockStreamerProducer, should not re-create
			return
		}
	}
	// re-create new streamerProducer
	switch s.binlogType {
	case RemoteBinlog:
		s.streamerProducer = &remoteBinlogReader{replication.NewBinlogSyncer(s.syncCfg), s.tctx, s.cfg.EnableGTID}
	case LocalBinlog:
		s.streamerProducer = &localBinlogReader{streamer.NewBinlogReader(s.tctx, &streamer.BinlogReaderConfig{RelayDir: s.cfg.RelayDir, Timezone: s.timezone})}
	default:
		s.tctx.L().Error("init streamerProducer with un-recognized binlogType")
	}
}

func (s *Syncer) reset() {
	s.resetReplicationSyncer()
	// create new job chans
	s.newJobChans(s.cfg.WorkerCount + 1)
	// clear tables info
	s.clearAllTables()

	s.execErrorDetected.Set(false)
	s.resetExecErrors()

	if s.cfg.IsSharding {
		// every time start to re-sync from resume, we reset status to make it like a fresh syncing
		s.sgk.ResetGroups()
		s.ddlExecInfo.Renew()
	}
}

func (s *Syncer) resetDBs() error {
	var err error

	for i := 0; i < len(s.toDBConns); i++ {
		err = s.toDBConns[i].resetConn(s.tctx)
		if err != nil {
			return terror.WithScope(err, terror.ScopeDownstream)
		}
	}

	err = s.ddlDBConn.resetConn(s.tctx)
	if err != nil {
		return terror.WithScope(err, terror.ScopeDownstream)
	}

	err = s.checkpoint.ResetConn()
	if err != nil {
		return terror.WithScope(err, terror.ScopeDownstream)
	}

	return nil
}

// Process implements the dm.Unit interface.
func (s *Syncer) Process(ctx context.Context, pr chan pb.ProcessResult) {
	syncerExitWithErrorCounter.WithLabelValues(s.cfg.Name).Add(0)

	newCtx, cancel := context.WithCancel(ctx)
	defer cancel()

	// create new done chan
	s.done = make(chan struct{})

	runFatalChan := make(chan *pb.ProcessError, s.cfg.WorkerCount+1)
	s.runFatalChan = runFatalChan
	errs := make([]*pb.ProcessError, 0, 2)

	var wg sync.WaitGroup
	wg.Add(1)
	go func() {
		defer wg.Done()
		for {
			err, ok := <-runFatalChan
			if !ok {
				return
			}
			cancel() // cancel s.Run
			syncerExitWithErrorCounter.WithLabelValues(s.cfg.Name).Inc()
			errs = append(errs, err)
		}
	}()

	wg.Add(1)
	go func() {
		defer wg.Done()
		<-newCtx.Done() // ctx or newCtx
		if s.ddlExecInfo != nil {
			s.ddlExecInfo.Close() // let Run can return
		}
	}()

	wg.Add(1)
	go func() {
		s.runBackgroundJob(newCtx)
		wg.Done()
	}()

	err := s.Run(newCtx)
	if err != nil {
		// returned error rather than sent to runFatalChan
		// cancel goroutines created in s.Run
		cancel()
	}
	s.closeJobChans()   // Run returned, all jobs sent, we can close s.jobs
	s.wg.Wait()         // wait for sync goroutine to return
	close(runFatalChan) // Run returned, all potential fatal sent to s.runFatalChan
	wg.Wait()           // wait for receive all fatal from s.runFatalChan

	if err != nil {
		syncerExitWithErrorCounter.WithLabelValues(s.cfg.Name).Inc()
		errs = append(errs, unit.NewProcessError(pb.ErrorType_UnknownError, errors.ErrorStack(err)))
	}

	isCanceled := false
	if len(errs) == 0 {
		select {
		case <-ctx.Done():
			isCanceled = true
		default:
		}
	} else {
		// pause because of error occurred
		s.Pause()
	}

	// try to rollback checkpoints, if they already flushed, no effect
	prePos := s.checkpoint.GlobalPoint()
	s.checkpoint.Rollback()
	currPos := s.checkpoint.GlobalPoint()
	if prePos.Compare(currPos) != 0 {
		s.tctx.L().Warn("something wrong with rollback global checkpoint", zap.Stringer("previous position", prePos), zap.Stringer("current position", currPos))
	}

	pr <- pb.ProcessResult{
		IsCanceled: isCanceled,
		Errors:     errs,
	}
}

func (s *Syncer) getMasterStatus() (mysql.Position, gtid.Set, error) {
	return s.fromDB.getMasterStatus(s.cfg.Flavor)
}

// clearTables is used for clear table cache of given table. this function must
// be called when DDL is applied to this table.
func (s *Syncer) clearTables(schema, table string) {
	key := dbutil.TableName(schema, table)
	delete(s.tables, key)
	delete(s.cacheColumns, key)
	s.genColsCache.clearTable(schema, table)
}

func (s *Syncer) clearAllTables() {
	s.tables = make(map[string]*table)
	s.cacheColumns = make(map[string][]string)
	s.genColsCache.reset()
}

func (s *Syncer) getTableFromDB(db *DBConn, schema string, name string) (*table, error) {
	table := &table{}
	table.schema = schema
	table.name = name
	table.indexColumns = make(map[string][]*column)

	err := getTableColumns(s.tctx, db, table)
	if err != nil {
		return nil, err
	}

	err = getTableIndex(s.tctx, db, table)
	if err != nil {
		return nil, err
	}

	if len(table.columns) == 0 {
		return nil, terror.ErrSyncerUnitGetTableFromDB.Generate(schema, name)
	}

	return table, nil
}

func (s *Syncer) getTable(schema string, table string) (*table, []string, error) {
	key := dbutil.TableName(schema, table)

	value, ok := s.tables[key]
	if ok {
		return value, s.cacheColumns[key], nil
	}

	db := s.toDBConns[len(s.toDBConns)-1]
	t, err := s.getTableFromDB(db, schema, table)
	if err != nil {
		return nil, nil, err
	}

	// compute cache column list for column mapping
	columns := make([]string, 0, len(t.columns))
	for _, c := range t.columns {
		columns = append(columns, c.name)
	}

	s.tables[key] = t
	s.cacheColumns[key] = columns
	return t, columns, nil
}

func (s *Syncer) addCount(isFinished bool, queueBucket string, tp opType, n int64) {
	m := addedJobsTotal
	if isFinished {
		s.count.Add(n)
		m = finishedJobsTotal
	}

	switch tp {
	case insert:
		m.WithLabelValues("insert", s.cfg.Name, queueBucket).Add(float64(n))
	case update:
		m.WithLabelValues("update", s.cfg.Name, queueBucket).Add(float64(n))
	case del:
		m.WithLabelValues("del", s.cfg.Name, queueBucket).Add(float64(n))
	case ddl:
		m.WithLabelValues("ddl", s.cfg.Name, queueBucket).Add(float64(n))
	case xid:
		// ignore xid jobs
	case flush:
		m.WithLabelValues("flush", s.cfg.Name, queueBucket).Add(float64(n))
	case skip:
		// ignore skip jobs
	default:
		s.tctx.L().Warn("unknown job operation type", zap.Stringer("type", tp))
	}
}

func (s *Syncer) checkWait(job *job) bool {
	if job.tp == ddl {
		return true
	}

	if s.checkpoint.CheckGlobalPoint() {
		return true
	}

	return false
}

func (s *Syncer) addJob(job *job) error {
	var (
		queueBucket int
		execDDLReq  *pb.ExecDDLRequest
	)
	switch job.tp {
	case xid:
		s.saveGlobalPoint(job.pos)
		return nil
	case flush:
		addedJobsTotal.WithLabelValues("flush", s.cfg.Name, adminQueueName).Inc()
		// ugly code addJob and sync, refine it later
		s.jobWg.Add(s.cfg.WorkerCount)
		for i := 0; i < s.cfg.WorkerCount; i++ {
			s.jobs[i] <- job
		}
		s.jobWg.Wait()
		finishedJobsTotal.WithLabelValues("flush", s.cfg.Name, adminQueueName).Inc()
		return s.flushCheckPoints()
	case ddl:
		s.jobWg.Wait()
		addedJobsTotal.WithLabelValues("ddl", s.cfg.Name, adminQueueName).Inc()
		s.jobWg.Add(1)
		queueBucket = s.cfg.WorkerCount
		s.jobs[queueBucket] <- job
		if job.ddlExecItem != nil {
			execDDLReq = job.ddlExecItem.req
		}
	case insert, update, del:
		s.jobWg.Add(1)
		queueBucket = int(utils.GenHashKey(job.key)) % s.cfg.WorkerCount
		s.addCount(false, s.queueBucketMapping[queueBucket], job.tp, 1)
		s.jobs[queueBucket] <- job
	}

	if s.tracer.Enable() {
		_, err := s.tracer.CollectSyncerJobEvent(job.traceID, job.traceGID, int32(job.tp), job.pos, job.currentPos, s.queueBucketMapping[queueBucket], job.sql, job.ddls, job.args, execDDLReq, pb.SyncerJobState_queued)
		if err != nil {
			s.tctx.L().Error("fail to collect binlog replication job event", log.ShortError(err))
		}
	}

	wait := s.checkWait(job)
	if wait {
		s.jobWg.Wait()
		s.c.reset()
	}

	switch job.tp {
	case ddl:
		// only save checkpoint for DDL and XID (see above)
		s.saveGlobalPoint(job.pos)
		if len(job.sourceSchema) > 0 {
			s.checkpoint.SaveTablePoint(job.sourceSchema, job.sourceTable, job.pos)
		}
		// reset sharding group after checkpoint saved
		s.resetShardingGroup(job.targetSchema, job.targetTable)
	case insert, update, del:
		// save job's current pos for DML events
		if len(job.sourceSchema) > 0 {
			s.checkpoint.SaveTablePoint(job.sourceSchema, job.sourceTable, job.currentPos)
		}
	}

	if wait {
		return s.flushCheckPoints()
	}

	return nil
}

func (s *Syncer) saveGlobalPoint(globalPoint mysql.Position) {
	if s.cfg.IsSharding {
		globalPoint = s.sgk.AdjustGlobalPoint(globalPoint)
	}
	s.checkpoint.SaveGlobalPoint(globalPoint)
}

func (s *Syncer) resetShardingGroup(schema, table string) {
	if s.cfg.IsSharding {
		// for DDL sharding group, reset group after checkpoint saved
		group := s.sgk.Group(schema, table)
		if group != nil {
			group.Reset()
		}
	}
}

// flushCheckPoints flushes previous saved checkpoint in memory to persistent storage, like TiDB
// we flush checkpoints in three cases:
//   1. DDL executed
//   2. at intervals (and job executed)
//   3. pausing / stopping the sync (driven by `s.flushJobs`)
// but when error occurred, we can not flush checkpoint, otherwise data may lost
// and except rejecting to flush the checkpoint, we also need to rollback the checkpoint saved before
//   this should be handled when `s.Run` returned
//
// we may need to refactor the concurrency model to make the work-flow more clearer later
func (s *Syncer) flushCheckPoints() error {
	if s.execErrorDetected.Get() {
		s.tctx.L().Warn("error detected when executing SQL job, skip flush checkpoint", zap.Stringer("checkpoint", s.checkpoint))
		return nil
	}

	var (
		exceptTableIDs map[string]bool
		exceptTables   [][]string
		shardMetaSQLs  []string
		shardMetaArgs  [][]interface{}
	)
	if s.cfg.IsSharding {
		// flush all checkpoints except tables which are unresolved for sharding DDL
		exceptTableIDs, exceptTables = s.sgk.UnresolvedTables()
		s.tctx.L().Info("flush checkpoints except for these tables", zap.Reflect("tables", exceptTables))

		shardMetaSQLs, shardMetaArgs = s.sgk.PrepareFlushSQLs(exceptTableIDs)
		s.tctx.L().Info("prepare flush sqls", zap.Strings("shard meta sqls", shardMetaSQLs), zap.Reflect("shard meta arguments", shardMetaArgs))
	}
	err := s.checkpoint.FlushPointsExcept(exceptTables, shardMetaSQLs, shardMetaArgs)
	if err != nil {
		return terror.Annotatef(err, "flush checkpoint %s", s.checkpoint)
	}
	s.tctx.L().Info("flushed checkpoint", zap.Stringer("checkpoint", s.checkpoint))

	// update current active relay log after checkpoint flushed
	err = s.updateActiveRelayLog(s.checkpoint.GlobalPoint())
	if err != nil {
		return err
	}
	return nil
}

<<<<<<< HEAD
func (s *Syncer) sync(ctx *tcontext.Context, queueBucket string, db *DBConn, jobChan chan *job) {
=======
// DDL synced one by one, so we only need to process one DDL at a time
func (s *Syncer) syncDDL(ctx *tcontext.Context, queueBucket string, db *Conn, ddlJobChan chan *job) {
	defer s.wg.Done()

	var err error
	for {
		sqlJob, ok := <-ddlJobChan
		if !ok {
			return
		}

		if sqlJob.ddlExecItem != nil && sqlJob.ddlExecItem.req != nil && !sqlJob.ddlExecItem.req.Exec {
			s.tctx.L().Info("ignore sharding DDLs", zap.Strings("ddls", sqlJob.ddls))
		} else {
			_, err = db.executeSQLWithIgnore(s.tctx, ignoreDDLError, sqlJob.ddls)
			if err != nil {
				err = terror.WithScope(err, terror.ScopeDownstream)
			}

			if s.tracer.Enable() {
				syncerJobState := s.tracer.FinishedSyncerJobState(err)
				var execDDLReq *pb.ExecDDLRequest
				if sqlJob.ddlExecItem != nil {
					execDDLReq = sqlJob.ddlExecItem.req
				}
				_, traceErr := s.tracer.CollectSyncerJobEvent(sqlJob.traceID, sqlJob.traceGID, int32(sqlJob.tp), sqlJob.pos, sqlJob.currentPos, queueBucket, sqlJob.sql, sqlJob.ddls, nil, execDDLReq, syncerJobState)
				if traceErr != nil {
					s.tctx.L().Error("fail to collect binlog replication job event", log.ShortError(traceErr))
				}
			}
		}
		if err != nil {
			s.appendExecErrors(&ExecErrorContext{
				err:  err,
				pos:  sqlJob.currentPos,
				jobs: fmt.Sprintf("%v", sqlJob.ddls),
			})
		}

		if s.cfg.IsSharding {
			// for sharding DDL syncing, send result back
			if sqlJob.ddlExecItem != nil {
				sqlJob.ddlExecItem.resp <- err
			}
			s.ddlExecInfo.ClearBlockingDDL()
		}
		s.jobWg.Done()
		if err != nil {
			s.execErrorDetected.Set(true)
			s.runFatalChan <- unit.NewProcessError(pb.ErrorType_ExecSQL, errors.ErrorStack(err))
			continue
		}
		s.addCount(true, queueBucket, sqlJob.tp, int64(len(sqlJob.ddls)))
	}
}

func (s *Syncer) sync(ctx *tcontext.Context, queueBucket string, db *Conn, jobChan chan *job) {
>>>>>>> 888c254f
	defer s.wg.Done()

	idx := 0
	count := s.cfg.Batch
	jobs := make([]*job, 0, count)
	tpCnt := make(map[opType]int64)

	clearF := func() {
		for i := 0; i < idx; i++ {
			s.jobWg.Done()
		}

		idx = 0
		jobs = jobs[0:0]
		for tpName, v := range tpCnt {
			s.addCount(true, queueBucket, tpName, v)
			tpCnt[tpName] = 0
		}
	}

	fatalF := func(err error, errType pb.ErrorType) {
		s.execErrorDetected.Set(true)
		s.runFatalChan <- unit.NewProcessError(errType, errors.ErrorStack(err))
		clearF()
	}

	executeSQLs := func() error {
		if len(jobs) == 0 {
			return nil
		}
		queries := make([]string, 0, len(jobs))
		args := make([][]interface{}, 0, len(jobs))
		for _, j := range jobs {
			queries = append(queries, j.sql)
			args = append(args, j.args)
		}
		affected, err := db.executeSQL(s.tctx, queries, args...)
		if err != nil {
			errCtx := &ExecErrorContext{err, jobs[affected].currentPos, fmt.Sprintf("%v", jobs)}
			s.appendExecErrors(errCtx)
		}
		if s.tracer.Enable() {
			syncerJobState := s.tracer.FinishedSyncerJobState(err)
			for _, job := range jobs {
				_, err2 := s.tracer.CollectSyncerJobEvent(job.traceID, job.traceGID, int32(job.tp), job.pos, job.currentPos, queueBucket, job.sql, job.ddls, nil, nil, syncerJobState)
				if err2 != nil {
					s.tctx.L().Error("fail to collect binlog replication job event", log.ShortError(err2))
				}
			}
		}
		return err
	}

	var err error
	for {
		select {
		case sqlJob, ok := <-jobChan:
			if !ok {
				return
			}
			idx++

<<<<<<< HEAD
			if sqlJob.tp == ddl {

				if sqlJob.ddlExecItem != nil && sqlJob.ddlExecItem.req != nil && !sqlJob.ddlExecItem.req.Exec {
					s.tctx.L().Info("ignore sharding DDLs", zap.Strings("ddls", sqlJob.ddls))
				} else {
					_, err = db.executeSQLWithIgnore(s.tctx, ignoreDDLError, sqlJob.ddls)
					if err != nil {
						err = terror.WithScope(err, terror.ScopeDownstream)
					}

					if s.tracer.Enable() {
						syncerJobState := s.tracer.FinishedSyncerJobState(err)
						var execDDLReq *pb.ExecDDLRequest
						if sqlJob.ddlExecItem != nil {
							execDDLReq = sqlJob.ddlExecItem.req
						}
						_, traceErr := s.tracer.CollectSyncerJobEvent(sqlJob.traceID, sqlJob.traceGID, int32(sqlJob.tp), sqlJob.pos, sqlJob.currentPos, queueBucket, sqlJob.sql, sqlJob.ddls, nil, execDDLReq, syncerJobState)
						if traceErr != nil {
							s.tctx.L().Error("fail to collect binlog replication job event", log.ShortError(traceErr))
						}
					}
				}
				if err != nil {
					s.appendExecErrors(&ExecErrorContext{
						err:  err,
						pos:  sqlJob.currentPos,
						jobs: fmt.Sprintf("%v", sqlJob.ddls),
					})
				}

				if s.cfg.IsSharding {
					// for sharding DDL syncing, send result back
					if sqlJob.ddlExecItem != nil {
						sqlJob.ddlExecItem.resp <- err
					}
					s.ddlExecInfo.ClearBlockingDDL()
				}
				if err != nil {
					// errro then pause.
					fatalF(err, pb.ErrorType_ExecSQL)
					continue
				}

				tpCnt[sqlJob.tp] += int64(len(sqlJob.ddls))
				clearF()

			} else if sqlJob.tp != flush && len(sqlJob.sql) > 0 {
=======
			if sqlJob.tp != flush && len(sqlJob.sql) > 0 {
>>>>>>> 888c254f
				jobs = append(jobs, sqlJob)
				tpCnt[sqlJob.tp]++
			}

			if idx >= count || sqlJob.tp == flush {
				err = executeSQLs()
				if err != nil {
					fatalF(err, pb.ErrorType_ExecSQL)
					continue
				}
				clearF()
			}

		default:
			if len(jobs) > 0 {
				err = executeSQLs()
				if err != nil {
					fatalF(err, pb.ErrorType_ExecSQL)
					continue
				}
				clearF()
			} else {
				time.Sleep(waitTime)
			}
		}
	}
}

// redirectStreamer redirects binlog stream to given position
func (s *Syncer) redirectStreamer(pos mysql.Position) error {
	var err error
	s.tctx.L().Info("reset global streamer", zap.Stringer("position", pos))
	s.resetReplicationSyncer()
	s.streamer, err = s.streamerProducer.generateStreamer(pos)
	return err
}

// Run starts running for sync, we should guarantee it can rerun when paused.
func (s *Syncer) Run(ctx context.Context) (err error) {
	defer func() {
		if s.done != nil {
			close(s.done)
		}
	}()

	parser2, err := s.fromDB.getParser(s.cfg.EnableANSIQuotes)
	if err != nil {
		return err
	}

	fresh, err := s.IsFreshTask()
	if err != nil {
		return err
	} else if fresh {
		// for fresh task, we try to load checkpoints from meta (file or config item)
		err = s.checkpoint.LoadMeta()
		if err != nil {
			return err
		}
	}

	// currentPos is the pos for current received event (End_log_pos in `show binlog events` for mysql)
	// lastPos is the pos for last received (ROTATE / QUERY / XID) event (End_log_pos in `show binlog events` for mysql)
	// we use currentPos to replace and skip binlog event of specfied position and update table checkpoint in sharding ddl
	// we use lastPos to update global checkpoint and table checkpoint
	var (
		currentPos = s.checkpoint.GlobalPoint() // also init to global checkpoint
		lastPos    = s.checkpoint.GlobalPoint()
	)
	s.tctx.L().Info("replicate binlog from checkpoint", zap.Stringer("checkpoint", lastPos))

	s.streamer, err = s.streamerProducer.generateStreamer(lastPos)
	if err != nil {
		return err
	}

	s.queueBucketMapping = make([]string, 0, s.cfg.WorkerCount+1)
	for i := 0; i < s.cfg.WorkerCount; i++ {
		s.wg.Add(1)
		name := queueBucketName(i)
		s.queueBucketMapping = append(s.queueBucketMapping, name)
		go func(i int, n string) {
			ctx2, cancel := context.WithCancel(ctx)
			ctctx := s.tctx.WithContext(ctx2)
			s.sync(ctctx, n, s.toDBConns[i], s.jobs[i])
			cancel()
		}(i, name)
	}

	s.queueBucketMapping = append(s.queueBucketMapping, adminQueueName)
	s.wg.Add(1)
	go func() {
		ctx2, cancel := context.WithCancel(ctx)
		ctctx := s.tctx.WithContext(ctx2)
<<<<<<< HEAD
		s.sync(ctctx, adminQueueName, s.ddlDBConn, s.jobs[s.cfg.WorkerCount])
=======
		s.syncDDL(ctctx, adminQueueName, s.ddlDB, s.jobs[s.cfg.WorkerCount])
>>>>>>> 888c254f
		cancel()
	}()

	s.wg.Add(1)
	go func() {
		ctx2, cancel := context.WithCancel(ctx)
		s.printStatus(ctx2)
		cancel()
	}()

	defer func() {
		if err1 := recover(); err1 != nil {
			s.tctx.L().Error("panic log", zap.Reflect("error message", err1), zap.Stack("statck"))
			err = terror.ErrSyncerUnitPanic.Generate(err1)
		}
		// flush the jobs channels, but if error occurred, we should not flush the checkpoints
		if err1 := s.flushJobs(); err1 != nil {
			s.tctx.L().Error("fail to finish all jobs when binlog replication exits", log.ShortError(err1))
		}
	}()

	s.start = time.Now()
	s.lastTime.Lock()
	s.lastTime.t = s.start
	s.lastTime.Unlock()

	tryReSync := true

	// safeMode makes syncer reentrant.
	// we make each operator reentrant to make syncer reentrant.
	// `replace` and `delete` are naturally reentrant.
	// use `delete`+`replace` to represent `update` can make `update`  reentrant.
	// but there are no ways to make `update` idempotent,
	// if we start syncer at an early position, database must bear a period of inconsistent state,
	// it's eventual consistency.
	safeMode := sm.NewSafeMode()
	s.enableSafeModeInitializationPhase(s.tctx.WithContext(ctx), safeMode)

	// syncing progress with sharding DDL group
	// 1. use the global streamer to sync regular binlog events
	// 2. sharding DDL synced for some sharding groups
	//    * record first pos, last pos, target schema, target table as re-sync info
	// 3. use the re-sync info recorded in step.2 to create a new streamer
	// 4. use the new streamer re-syncing for this sharding group
	// 5. in sharding group's re-syncing
	//    * ignore other tables' binlog events
	//    * compare last pos with current binlog's pos to determine whether re-sync completed
	// 6. use the global streamer to continue the syncing
	var (
		shardingReSyncCh    = make(chan *ShardingReSync, 10)
		shardingReSync      *ShardingReSync
		savedGlobalLastPos  mysql.Position
		latestOp            opType // latest job operation tp
		eventTimeoutCounter time.Duration
		traceSource         = fmt.Sprintf("%s.syncer.%s", s.cfg.SourceID, s.cfg.Name)
		traceID             string
	)

	closeShardingResync := func() error {
		if shardingReSync == nil {
			return nil
		}

		// if remaining DDLs in sequence, redirect global stream to the next sharding DDL position
		if !shardingReSync.allResolved {
			nextPos, err2 := s.sgk.ActiveDDLFirstPos(shardingReSync.targetSchema, shardingReSync.targetTable)
			if err2 != nil {
				return err2
			}

			err2 = s.redirectStreamer(nextPos)
			if err2 != nil {
				return err2
			}
		}
		shardingReSync = nil
		lastPos = savedGlobalLastPos // restore global last pos
		return nil
	}

	for {
		s.currentPosMu.Lock()
		s.currentPosMu.currentPos = currentPos
		s.currentPosMu.Unlock()

		// fetch from sharding resync channel if needed, and redirect global
		// stream to current binlog position recorded by ShardingReSync
		if shardingReSync == nil && len(shardingReSyncCh) > 0 {
			// some sharding groups need to re-syncing
			shardingReSync = <-shardingReSyncCh
			savedGlobalLastPos = lastPos // save global last pos
			lastPos = shardingReSync.currPos

			err = s.redirectStreamer(shardingReSync.currPos)
			if err != nil {
				return err
			}

			failpoint.Inject("ReSyncExit", func() {
				s.tctx.L().Warn("exit triggered", zap.String("failpoint", "ReSyncExit"))
				utils.OsExit(1)
			})
		}

		var e *replication.BinlogEvent

		// we only inject sqls  in global streaming to avoid DDL position confusion
		if shardingReSync == nil {
			e = s.tryInject(latestOp, currentPos)
			latestOp = null
		}
		if e == nil {
			failpoint.Inject("SyncerEventTimeout", func(val failpoint.Value) {
				if seconds, ok := val.(int); ok {
					eventTimeout = time.Duration(seconds) * time.Second
					s.tctx.L().Info("set fetch binlog event timeout", zap.String("failpoint", "SyncerEventTimeout"), zap.Int("value", seconds))
				}
			})
			ctx2, cancel := context.WithTimeout(ctx, eventTimeout)
			e, err = s.streamer.GetEvent(ctx2)
			cancel()
		}

		startTime := time.Now()
		if err == context.Canceled {
			s.tctx.L().Info("binlog replication main routine quit(context canceled)!", zap.Stringer("last position", lastPos))
			return nil
		} else if err == context.DeadlineExceeded {
			s.tctx.L().Info("deadline exceeded when fetching binlog event")
			eventTimeoutCounter += eventTimeout
			if eventTimeoutCounter < maxEventTimeout {
				err = s.flushJobs()
				if err != nil {
					return err
				}
				continue
			}

			eventTimeoutCounter = 0
			if s.needResync() {
				s.tctx.L().Info("timeout when fetching binlog event, there must be some problems with replica connection, try to re-connect")
				err = s.reopenWithRetry(s.syncCfg)
				if err != nil {
					return err
				}
			}
			continue
		}

		if err != nil {
			s.tctx.L().Error("fail to fetch binlog", log.ShortError(err))
			// try to re-sync in gtid mode
			if tryReSync && s.cfg.EnableGTID && isBinlogPurgedError(err) && s.cfg.AutoFixGTID {
				time.Sleep(retryTimeout)
				err = s.reSyncBinlog(s.syncCfg)
				if err != nil {
					return err
				}
				tryReSync = false
				continue
			}

			return err
		}
		// get binlog event, reset tryReSync, so we can re-sync binlog while syncer meets errors next time
		tryReSync = true
		binlogPosGauge.WithLabelValues("syncer", s.cfg.Name).Set(float64(e.Header.LogPos))
		index, err := binlog.GetFilenameIndex(lastPos.Name)
		if err != nil {
			s.tctx.L().Error("fail to get index number of binlog file", log.ShortError(err))
		} else {
			binlogFileGauge.WithLabelValues("syncer", s.cfg.Name).Set(float64(index))
		}
		s.binlogSizeCount.Add(int64(e.Header.EventSize))

		failpoint.Inject("ProcessBinlogSlowDown", nil)

		s.tctx.L().Debug("receive binlog event", zap.Reflect("header", e.Header))
		ec := eventContext{
			header:              e.Header,
			currentPos:          &currentPos,
			lastPos:             &lastPos,
			shardingReSync:      shardingReSync,
			latestOp:            &latestOp,
			closeShardingResync: closeShardingResync,
			traceSource:         traceSource,
			safeMode:            safeMode,
			tryReSync:           tryReSync,
			startTime:           startTime,
			traceID:             &traceID,
			parser2:             parser2,
			shardingReSyncCh:    &shardingReSyncCh,
		}
		switch ev := e.Event.(type) {
		case *replication.RotateEvent:
			err = s.handleRotateEvent(ev, ec)
			if err != nil {
				return err
			}
		case *replication.RowsEvent:
			err = s.handleRowsEvent(ev, ec)
			if err != nil {
				return err
			}

		case *replication.QueryEvent:
			err = s.handleQueryEvent(ev, ec)
			if err != nil {
				return err
			}

		case *replication.XIDEvent:
			if shardingReSync != nil {
				shardingReSync.currPos.Pos = e.Header.LogPos
				lastPos = shardingReSync.currPos
				if shardingReSync.currPos.Compare(shardingReSync.latestPos) >= 0 {
					s.tctx.L().Info("re-replicate shard group was completed", zap.String("event", "XID"), zap.Reflect("re-shard", shardingReSync))
					err = closeShardingResync()
					if err != nil {
						return err
					}
					continue
				}
			}

			latestOp = xid
			currentPos.Pos = e.Header.LogPos
			s.tctx.L().Debug("", zap.String("event", "XID"), zap.Stringer("last position", lastPos), log.WrapStringerField("position", currentPos), log.WrapStringerField("gtid set", ev.GSet))
			lastPos.Pos = e.Header.LogPos // update lastPos

			job := newXIDJob(currentPos, currentPos, nil, traceID)
			err = s.addJobFunc(job)
			if err != nil {
				return err
			}
		}
	}
}

type eventContext struct {
	header              *replication.EventHeader
	currentPos          *mysql.Position
	lastPos             *mysql.Position
	shardingReSync      *ShardingReSync
	latestOp            *opType
	closeShardingResync func() error
	traceSource         string
	safeMode            *sm.SafeMode
	tryReSync           bool
	startTime           time.Time
	traceID             *string
	parser2             *parser.Parser
	shardingReSyncCh    *chan *ShardingReSync
}

// TODO: Further split into smaller functions and group common arguments into
// a context struct.

func (s *Syncer) handleRotateEvent(ev *replication.RotateEvent, ec eventContext) error {
	*ec.currentPos = mysql.Position{
		Name: string(ev.NextLogName),
		Pos:  uint32(ev.Position),
	}
	if ec.currentPos.Name > ec.lastPos.Name {
		*ec.lastPos = *ec.currentPos
	}

	if ec.shardingReSync != nil {
		if ec.currentPos.Compare(ec.shardingReSync.currPos) == 1 {
			ec.shardingReSync.currPos = *ec.currentPos
		}

		if ec.shardingReSync.currPos.Compare(ec.shardingReSync.latestPos) >= 0 {
			s.tctx.L().Info("re-replicate shard group was completed", zap.String("event", "rotate"), zap.Reflect("re-shard", ec.shardingReSync))
			err := ec.closeShardingResync()
			if err != nil {
				return err
			}
		} else {
			s.tctx.L().Debug("re-replicate shard group", zap.String("event", "rotate"), log.WrapStringerField("position", ec.currentPos), zap.Reflect("re-shard", ec.shardingReSync))
		}
		return nil
	}
	*ec.latestOp = rotate

	if s.tracer.Enable() {
		// Cannot convert this into a common method like `ec.CollectSyncerBinlogEvent()`
		// since CollectSyncerBinlogEvent relies on a fixed stack trace level
		// (must track 3 callers up).
		_, err := s.tracer.CollectSyncerBinlogEvent(ec.traceSource, ec.safeMode.Enable(), ec.tryReSync, *ec.lastPos, *ec.currentPos, int32(ec.header.EventType), int32(*ec.latestOp))
		if err != nil {
			s.tctx.L().Error("fail to collect binlog replication job event", zap.String("event", "rotate"), log.ShortError(err))
		}
	}

	s.tctx.L().Info("", zap.String("event", "rotate"), log.WrapStringerField("position", ec.currentPos))
	return nil
}

func (s *Syncer) handleRowsEvent(ev *replication.RowsEvent, ec eventContext) error {
	originSchema, originTable := string(ev.Table.Schema), string(ev.Table.Table)
	schemaName, tableName := s.renameShardingSchema(originSchema, originTable)
	*ec.currentPos = mysql.Position{
		Name: ec.lastPos.Name,
		Pos:  ec.header.LogPos,
	}

	if ec.shardingReSync != nil {
		ec.shardingReSync.currPos.Pos = ec.header.LogPos
		if ec.shardingReSync.currPos.Compare(ec.shardingReSync.latestPos) >= 0 {
			s.tctx.L().Info("re-replicate shard group was completed", zap.String("event", "row"), zap.Reflect("re-shard", ec.shardingReSync))
			return ec.closeShardingResync()
		}
		if ec.shardingReSync.targetSchema != schemaName || ec.shardingReSync.targetTable != tableName {
			// in re-syncing, ignore non current sharding group's events
			s.tctx.L().Debug("skip event in re-replicating shard group", zap.String("event", "row"), zap.Reflect("re-shard", ec.shardingReSync))
			return nil
		}
	}

	// DML position before table checkpoint, ignore it
	if !s.checkpoint.IsNewerTablePoint(originSchema, originTable, *ec.currentPos) {
		s.tctx.L().Debug("ignore obsolete event that is old than table checkpoint", zap.String("event", "row"), log.WrapStringerField("position", ec.currentPos), zap.String("origin schema", originSchema), zap.String("origin table", originTable))
		return nil
	}

	s.tctx.L().Debug("", zap.String("event", "row"), zap.String("origin schema", originSchema), zap.String("origin table", originTable), zap.String("target schema", schemaName), zap.String("target table", tableName), log.WrapStringerField("position", ec.currentPos), zap.Reflect("raw event data", ev.Rows))

	if s.cfg.EnableHeartbeat {
		s.heartbeat.TryUpdateTaskTs(s.cfg.Name, originSchema, originTable, ev.Rows)
	}

	ignore, err := s.skipDMLEvent(originSchema, originTable, ec.header.EventType)
	if err != nil {
		return err
	}
	if ignore {
		binlogSkippedEventsTotal.WithLabelValues("rows", s.cfg.Name).Inc()
		// for RowsEvent, we should record lastPos rather than currentPos
		return s.recordSkipSQLsPos(*ec.lastPos, nil)
	}

	if s.cfg.IsSharding {
		source, _ := GenTableID(originSchema, originTable)
		if s.sgk.InSyncing(schemaName, tableName, source, *ec.currentPos) {
			// if in unsync stage and not before active DDL, ignore it
			// if in sharding re-sync stage and not before active DDL (the next DDL to be synced), ignore it
			s.tctx.L().Debug("replicate sharding DDL, ignore Rows event", zap.String("event", "row"), zap.String("source", source), log.WrapStringerField("position", ec.currentPos))
			return nil
		}
	}

	table, columns, err := s.getTable(schemaName, tableName)
	if err != nil {
		return terror.WithScope(err, terror.ScopeDownstream)
	}
	rows, err := s.mappingDML(originSchema, originTable, columns, ev.Rows)
	if err != nil {
		return err
	}
	prunedColumns, prunedRows, err := pruneGeneratedColumnDML(table.columns, rows, schemaName, tableName, s.genColsCache)
	if err != nil {
		return err
	}

	var (
		applied bool
		sqls    []string
		keys    [][]string
		args    [][]interface{}
	)

	// for RowsEvent, one event may have multi SQLs and multi keys, (eg. INSERT INTO t1 VALUES (11, 12), (21, 22) )
	// to cover them dispatched to different channels, we still apply operator here
	// ugly, but I have no better solution yet.
	applied, sqls, err = s.tryApplySQLOperator(*ec.currentPos, nil) // forbidden sql-pattern for DMLs
	if err != nil {
		return err
	}
	param := &genDMLParam{
		schema:               table.schema,
		table:                table.name,
		data:                 prunedRows,
		originalData:         rows,
		columns:              prunedColumns,
		originalColumns:      table.columns,
		originalIndexColumns: table.indexColumns,
	}

	switch ec.header.EventType {
	case replication.WRITE_ROWS_EVENTv0, replication.WRITE_ROWS_EVENTv1, replication.WRITE_ROWS_EVENTv2:
		if !applied {
			param.safeMode = ec.safeMode.Enable()
			sqls, keys, args, err = genInsertSQLs(param)
			if err != nil {
				return terror.Annotatef(err, "gen insert sqls failed, schema: %s, table: %s", table.schema, table.name)
			}
		}
		binlogEvent.WithLabelValues("write_rows", s.cfg.Name).Observe(time.Since(ec.startTime).Seconds())
		*ec.latestOp = insert

	case replication.UPDATE_ROWS_EVENTv0, replication.UPDATE_ROWS_EVENTv1, replication.UPDATE_ROWS_EVENTv2:
		if !applied {
			param.safeMode = ec.safeMode.Enable()
			sqls, keys, args, err = genUpdateSQLs(param)
			if err != nil {
				return terror.Annotatef(err, "gen update sqls failed, schema: %s, table: %s", table.schema, table.name)
			}
		}
		binlogEvent.WithLabelValues("update_rows", s.cfg.Name).Observe(time.Since(ec.startTime).Seconds())
		*ec.latestOp = update

	case replication.DELETE_ROWS_EVENTv0, replication.DELETE_ROWS_EVENTv1, replication.DELETE_ROWS_EVENTv2:
		if !applied {
			sqls, keys, args, err = genDeleteSQLs(param)
			if err != nil {
				return terror.Annotatef(err, "gen delete sqls failed, schema: %s, table: %s", table.schema, table.name)
			}
		}
		binlogEvent.WithLabelValues("delete_rows", s.cfg.Name).Observe(time.Since(ec.startTime).Seconds())
		*ec.latestOp = del

	default:
		s.tctx.L().Debug("ignoring unrecognized event", zap.String("event", "row"), zap.Stringer("type", ec.header.EventType))
		return nil
	}

	if s.tracer.Enable() {
		traceEvent, traceErr := s.tracer.CollectSyncerBinlogEvent(ec.traceSource, ec.safeMode.Enable(), ec.tryReSync, *ec.lastPos, *ec.currentPos, int32(ec.header.EventType), int32(*ec.latestOp))
		if traceErr != nil {
			s.tctx.L().Error("fail to collect binlog replication job event", zap.String("event", "row"), log.ShortError(traceErr))
		}
		*ec.traceID = traceEvent.Base.TraceID
	}

	for i := range sqls {
		var arg []interface{}
		var key []string
		if args != nil {
			arg = args[i]
		}
		if keys != nil {
			key = keys[i]
		}
		err = s.commitJob(*ec.latestOp, originSchema, originTable, table.schema, table.name, sqls[i], arg, key, true, *ec.lastPos, *ec.currentPos, nil, *ec.traceID)
		if err != nil {
			return err
		}
	}
	return nil
}

func (s *Syncer) handleQueryEvent(ev *replication.QueryEvent, ec eventContext) error {
	*ec.currentPos = mysql.Position{
		Name: ec.lastPos.Name,
		Pos:  ec.header.LogPos,
	}
	sql := strings.TrimSpace(string(ev.Query))
	usedSchema := string(ev.Schema)
	parseResult, err := s.parseDDLSQL(sql, ec.parser2, usedSchema)
	if err != nil {
		s.tctx.L().Error("fail to parse statement", zap.String("event", "query"), zap.String("statement", sql), zap.String("schema", usedSchema), zap.Stringer("last position", ec.lastPos), log.WrapStringerField("position", ec.currentPos), log.WrapStringerField("gtid set", ev.GSet), log.ShortError(err))
		return err
	}

	if parseResult.ignore {
		binlogSkippedEventsTotal.WithLabelValues("query", s.cfg.Name).Inc()
		s.tctx.L().Warn("skip event", zap.String("event", "query"), zap.String("statement", sql), zap.String("schema", usedSchema))
		*ec.lastPos = *ec.currentPos // before record skip pos, update lastPos
		return s.recordSkipSQLsPos(*ec.lastPos, nil)
	}
	if !parseResult.isDDL {
		// skipped sql maybe not a DDL (like `BEGIN`)
		return nil
	}

	if ec.shardingReSync != nil {
		ec.shardingReSync.currPos.Pos = ec.header.LogPos
		if ec.shardingReSync.currPos.Compare(ec.shardingReSync.latestPos) >= 0 {
			s.tctx.L().Info("re-replicate shard group was completed", zap.String("event", "query"), zap.String("statement", sql), zap.Reflect("re-shard", ec.shardingReSync))
			err2 := ec.closeShardingResync()
			if err2 != nil {
				return err2
			}
		} else {
			// in re-syncing, we can simply skip all DDLs,
			// as they have been added to sharding DDL sequence
			// only update lastPos when the query is a real DDL
			*ec.lastPos = ec.shardingReSync.currPos
			s.tctx.L().Debug("skip event in re-replicating sharding group", zap.String("event", "query"), zap.String("statement", sql), zap.Reflect("re-shard", ec.shardingReSync))
		}
		return nil
	}

	s.tctx.L().Info("", zap.String("event", "query"), zap.String("statement", sql), zap.String("schema", usedSchema), zap.Stringer("last position", ec.lastPos), log.WrapStringerField("position", ec.currentPos), log.WrapStringerField("gtid set", ev.GSet))
	*ec.lastPos = *ec.currentPos // update lastPos, because we have checked `isDDL`
	*ec.latestOp = ddl

	var (
		sqls                []string
		onlineDDLTableNames map[string]*filter.Table
	)

	// for DDL, we don't apply operator until we try to execute it.
	// so can handle sharding cases
	sqls, onlineDDLTableNames, err = s.resolveDDLSQL(ec.parser2, parseResult.stmt, usedSchema)
	if err != nil {
		s.tctx.L().Error("fail to resolve statement", zap.String("event", "query"), zap.String("statement", sql), zap.String("schema", usedSchema), zap.Stringer("last position", ec.lastPos), log.WrapStringerField("position", ec.currentPos), log.WrapStringerField("gtid set", ev.GSet), log.ShortError(err))
		return err
	}
	s.tctx.L().Info("resolve sql", zap.String("event", "query"), zap.String("raw statement", sql), zap.Strings("statements", sqls), zap.String("schema", usedSchema), zap.Stringer("last position", ec.lastPos), zap.Stringer("position", ec.currentPos), log.WrapStringerField("gtid set", ev.GSet))

	if len(onlineDDLTableNames) > 1 {
		return terror.ErrSyncerUnitOnlineDDLOnMultipleTable.Generate(string(ev.Query))
	}

	binlogEvent.WithLabelValues("query", s.cfg.Name).Observe(time.Since(ec.startTime).Seconds())

	/*
		we construct a application transaction for ddl. we save checkpoint after we execute all ddls
		Here's a brief discussion for implement:
		* non sharding table: make no difference
		* sharding table - we limit one ddl event only contains operation for same table
		  * drop database / drop table / truncate table: we ignore these operations
		  * create database / create table / create index / drop index / alter table:
			operation is only for same table,  make no difference
		  * rename table
			* online ddl: we would ignore rename ghost table,  make no difference
			* other rename: we don't allow user to execute more than one rename operation in one ddl event, then it would make no difference
	*/
	var (
		ddlInfo        *shardingDDLInfo
		needHandleDDLs []string
		targetTbls     = make(map[string]*filter.Table)
	)
	for _, sql := range sqls {
		sqlDDL, tableNames, stmt, handleErr := s.handleDDL(ec.parser2, usedSchema, sql)
		if handleErr != nil {
			return handleErr
		}
		if len(sqlDDL) == 0 {
			binlogSkippedEventsTotal.WithLabelValues("query", s.cfg.Name).Inc()
			s.tctx.L().Warn("skip event", zap.String("event", "query"), zap.String("statement", sql), zap.String("schema", usedSchema))
			continue
		}

		// for DDL, we wait it to be executed, so we can check if event is newer in this syncer's main process goroutine
		// ignore obsolete DDL here can avoid to try-sync again for already synced DDLs
		if !s.checkpoint.IsNewerTablePoint(tableNames[0][0].Schema, tableNames[0][0].Name, *ec.currentPos) {
			s.tctx.L().Info("ignore obsolete DDL", zap.String("event", "query"), zap.String("statement", sql), log.WrapStringerField("position", ec.currentPos))
			continue
		}

		if s.cfg.IsSharding {
			switch stmt.(type) {
			case *ast.DropDatabaseStmt:
				err = s.dropSchemaInSharding(tableNames[0][0].Schema)
				if err != nil {
					return err
				}
				continue
			case *ast.DropTableStmt:
				sourceID, _ := GenTableID(tableNames[0][0].Schema, tableNames[0][0].Name)
				err = s.sgk.LeaveGroup(tableNames[1][0].Schema, tableNames[1][0].Name, []string{sourceID})
				if err != nil {
					return err
				}
				err = s.checkpoint.DeleteTablePoint(tableNames[0][0].Schema, tableNames[0][0].Name)
				if err != nil {
					return err
				}
				continue
			case *ast.TruncateTableStmt:
				s.tctx.L().Info("ignore truncate table statement in shard group", zap.String("event", "query"), zap.String("statement", sqlDDL))
				continue
			}

			// in sharding mode, we only support to do one ddl in one event
			if ddlInfo == nil {
				ddlInfo = &shardingDDLInfo{
					name:       tableNames[0][0].String(),
					tableNames: tableNames,
					stmt:       stmt,
				}
			} else {
				if ddlInfo.name != tableNames[0][0].String() {
					return terror.ErrSyncerUnitDDLOnMultipleTable.Generate(string(ev.Query))
				}
			}
		}

		needHandleDDLs = append(needHandleDDLs, sqlDDL)
		targetTbls[tableNames[1][0].String()] = tableNames[1][0]
	}

	s.tctx.L().Info("prepare to handle ddls", zap.String("event", "query"), zap.Strings("ddls", needHandleDDLs), zap.ByteString("raw statement", ev.Query), log.WrapStringerField("position", ec.currentPos))
	if len(needHandleDDLs) == 0 {
		s.tctx.L().Info("skip event, need handled ddls is empty", zap.String("event", "query"), zap.ByteString("raw statement", ev.Query), log.WrapStringerField("position", ec.currentPos))
		return s.recordSkipSQLsPos(*ec.lastPos, nil)
	}

	if s.tracer.Enable() {
		traceEvent, traceErr := s.tracer.CollectSyncerBinlogEvent(ec.traceSource, ec.safeMode.Enable(), ec.tryReSync, *ec.lastPos, *ec.currentPos, int32(ec.header.EventType), int32(*ec.latestOp))
		if traceErr != nil {
			s.tctx.L().Error("fail to collect binlog replication job event", zap.String("event", "query"), log.ShortError(traceErr))
		}
		*ec.traceID = traceEvent.Base.TraceID
	}

	if !s.cfg.IsSharding {
		s.tctx.L().Info("start to handle ddls in normal mode", zap.String("event", "query"), zap.Strings("ddls", needHandleDDLs), zap.ByteString("raw statement", ev.Query), log.WrapStringerField("position", ec.currentPos))
		// try apply SQL operator before addJob. now, one query event only has one DDL job, if updating to multi DDL jobs, refine this.
		applied, appliedSQLs, applyErr := s.tryApplySQLOperator(*ec.currentPos, needHandleDDLs)
		if applyErr != nil {
			return terror.Annotatef(applyErr, "try apply SQL operator on binlog-pos %s with DDLs %v", ec.currentPos, needHandleDDLs)
		}
		if applied {
			s.tctx.L().Info("replace ddls to preset ddls by sql operator in normal mode", zap.String("event", "query"), zap.Strings("preset ddls", appliedSQLs), zap.Strings("ddls", needHandleDDLs), zap.ByteString("raw statement", ev.Query), log.WrapStringerField("position", ec.currentPos))
			needHandleDDLs = appliedSQLs // maybe nil
		}
		job := newDDLJob(nil, needHandleDDLs, *ec.lastPos, *ec.currentPos, nil, nil, *ec.traceID)
		err = s.addJobFunc(job)
		if err != nil {
			return err
		}
		s.tctx.L().Info("finish to handle ddls in normal mode", zap.String("event", "query"), zap.Strings("ddls", needHandleDDLs), zap.ByteString("raw statement", ev.Query), log.WrapStringerField("position", ec.currentPos))

		for _, tbl := range targetTbls {
			s.clearTables(tbl.Schema, tbl.Name)
			// save checkpoint of each table
			s.checkpoint.SaveTablePoint(tbl.Schema, tbl.Name, *ec.currentPos)
		}

		for _, table := range onlineDDLTableNames {
			s.tctx.L().Info("finish online ddl and clear online ddl metadata in normal mode", zap.String("event", "query"), zap.Strings("ddls", needHandleDDLs), zap.ByteString("raw statement", ev.Query), zap.String("schema", table.Schema), zap.String("table", table.Name))
			err = s.onlineDDL.Finish(table.Schema, table.Name)
			if err != nil {
				return terror.Annotatef(err, "finish online ddl on %s.%s", table.Schema, table.Name)
			}
		}

		return nil
	}

	// handle sharding ddl
	var (
		needShardingHandle bool
		group              *ShardingGroup
		synced             bool
		active             bool
		remain             int
		source             string
		ddlExecItem        *DDLExecItem
	)
	// for sharding DDL, the firstPos should be the `Pos` of the binlog, not the `End_log_pos`
	// so when restarting before sharding DDLs synced, this binlog can be re-sync again to trigger the TrySync
	startPos := mysql.Position{
		Name: ec.currentPos.Name,
		Pos:  ec.currentPos.Pos - ec.header.EventSize,
	}
	source, _ = GenTableID(ddlInfo.tableNames[0][0].Schema, ddlInfo.tableNames[0][0].Name)

	var annotate string
	switch ddlInfo.stmt.(type) {
	case *ast.CreateDatabaseStmt:
		// for CREATE DATABASE, we do nothing. when CREATE TABLE under this DATABASE, sharding groups will be added
	case *ast.CreateTableStmt:
		// for CREATE TABLE, we add it to group
		needShardingHandle, group, synced, remain, err = s.sgk.AddGroup(ddlInfo.tableNames[1][0].Schema, ddlInfo.tableNames[1][0].Name, []string{source}, nil, true)
		if err != nil {
			return err
		}
		annotate = "add table to shard group"
	default:
		needShardingHandle, group, synced, active, remain, err = s.sgk.TrySync(ddlInfo.tableNames[1][0].Schema, ddlInfo.tableNames[1][0].Name, source, startPos, *ec.currentPos, needHandleDDLs)
		if err != nil {
			return err
		}
		annotate = "try to sync table in shard group"
		// meets DDL that will not be processed in sequence sharding
		if !active {
			s.tctx.L().Info("skip in-activeDDL", zap.String("event", "query"), zap.String("source", source), zap.Strings("ddls", needHandleDDLs), zap.ByteString("raw statement", ev.Query), zap.Bool("in-sharding", needShardingHandle), zap.Stringer("start position", startPos), zap.Bool("is-synced", synced), zap.Int("unsynced", remain))
			return nil
		}
	}

	s.tctx.L().Info(annotate, zap.String("event", "query"), zap.String("source", source), zap.Strings("ddls", needHandleDDLs), zap.ByteString("raw statement", ev.Query), zap.Bool("in-sharding", needShardingHandle), zap.Stringer("start position", startPos), zap.Bool("is-synced", synced), zap.Int("unsynced", remain))

	if needShardingHandle {
		target, _ := GenTableID(ddlInfo.tableNames[1][0].Schema, ddlInfo.tableNames[1][0].Name)
		unsyncedTableGauge.WithLabelValues(s.cfg.Name, target).Set(float64(remain))
		err = ec.safeMode.IncrForTable(s.tctx, ddlInfo.tableNames[1][0].Schema, ddlInfo.tableNames[1][0].Name) // try enable safe-mode when starting syncing for sharding group
		if err != nil {
			return err
		}

		// save checkpoint in memory, don't worry, if error occurred, we can rollback it
		// for non-last sharding DDL's table, this checkpoint will be used to skip binlog event when re-syncing
		// NOTE: when last sharding DDL executed, all this checkpoints will be flushed in the same txn
		s.tctx.L().Info("save table checkpoint for source", zap.String("event", "query"), zap.String("source", source), zap.Stringer("start position", startPos), log.WrapStringerField("end position", ec.currentPos))
		s.checkpoint.SaveTablePoint(ddlInfo.tableNames[0][0].Schema, ddlInfo.tableNames[0][0].Name, *ec.currentPos)
		if !synced {
			s.tctx.L().Info("source shard group is not synced", zap.String("event", "query"), zap.String("source", source), zap.Stringer("start position", startPos), log.WrapStringerField("end position", ec.currentPos))
			return nil
		}

		s.tctx.L().Info("source shard group is synced", zap.String("event", "query"), zap.String("source", source), zap.Stringer("start position", startPos), log.WrapStringerField("end position", ec.currentPos))
		err = ec.safeMode.DescForTable(s.tctx, ddlInfo.tableNames[1][0].Schema, ddlInfo.tableNames[1][0].Name) // try disable safe-mode after sharding group synced
		if err != nil {
			return err
		}
		// maybe multi-groups' sharding DDL synced in this for-loop (one query-event, multi tables)
		if cap(*ec.shardingReSyncCh) < len(sqls) {
			*ec.shardingReSyncCh = make(chan *ShardingReSync, len(sqls))
		}
		firstEndPos := group.FirstEndPosUnresolved()
		if firstEndPos == nil {
			return terror.ErrSyncerUnitFirstEndPosNotFound.Generate(source)
		}

		allResolved, err2 := s.sgk.ResolveShardingDDL(ddlInfo.tableNames[1][0].Schema, ddlInfo.tableNames[1][0].Name)
		if err2 != nil {
			return err2
		}
		*ec.shardingReSyncCh <- &ShardingReSync{
			currPos:      *firstEndPos,
			latestPos:    *ec.currentPos,
			targetSchema: ddlInfo.tableNames[1][0].Schema,
			targetTable:  ddlInfo.tableNames[1][0].Name,
			allResolved:  allResolved,
		}

		// Don't send new DDLInfo to dm-master until all local sql jobs finished
		s.jobWg.Wait()

		// NOTE: if we need singleton Syncer (without dm-master) to support sharding DDL sync
		// we should add another config item to differ, and do not save DDLInfo, and not wait for ddlExecInfo

		ddlInfo1 := &pb.DDLInfo{
			Task:   s.cfg.Name,
			Schema: ddlInfo.tableNames[1][0].Schema, // use target schema / table name
			Table:  ddlInfo.tableNames[1][0].Name,
			DDLs:   needHandleDDLs,
		}
		s.ddlInfoCh <- ddlInfo1 // save DDLInfo, and dm-worker will fetch it

		// block and wait DDL lock to be synced
		shardLockResolving.WithLabelValues(s.cfg.Name).Set(1)
		var ok bool
		ddlExecItem, ok = <-s.ddlExecInfo.Chan(needHandleDDLs)
		shardLockResolving.WithLabelValues(s.cfg.Name).Set(0)
		if !ok {
			// chan closed
			s.tctx.L().Warn("canceled from exrernal", zap.String("event", "query"), zap.String("source", source), zap.Strings("ddls", needHandleDDLs), zap.ByteString("raw statement", ev.Query), zap.Stringer("start position", startPos), log.WrapStringerField("end position", ec.currentPos))
			return nil
		}

		if ddlExecItem.req.Exec {
			failpoint.Inject("ShardSyncedExecutionExit", func() {
				s.tctx.L().Warn("exit triggered", zap.String("failpoint", "ShardSyncedExecutionExit"))
				s.flushCheckPoints()
				utils.OsExit(1)
			})
			failpoint.Inject("SequenceShardSyncedExecutionExit", func() {
				group := s.sgk.Group(ddlInfo.tableNames[1][0].Schema, ddlInfo.tableNames[1][0].Name)
				if group != nil {
					// exit in the first round sequence sharding DDL only
					if group.meta.ActiveIdx() == 1 {
						s.tctx.L().Warn("exit triggered", zap.String("failpoint", "SequenceShardSyncedExecutionExit"))
						s.flushCheckPoints()
						utils.OsExit(1)
					}
				}
			})

			s.tctx.L().Info("execute DDL job", zap.String("event", "query"), zap.String("source", source), zap.Strings("ddls", ddlInfo1.DDLs), zap.ByteString("raw statement", ev.Query), zap.Stringer("start position", startPos), log.WrapStringerField("end position", ec.currentPos), zap.Reflect("request", ddlExecItem.req))
		} else {
			s.tctx.L().Info("ignore DDL job", zap.String("event", "query"), zap.String("source", source), zap.Strings("ddls", ddlInfo1.DDLs), zap.ByteString("raw statement", ev.Query), zap.Stringer("start position", startPos), log.WrapStringerField("end position", ec.currentPos), zap.Reflect("request", ddlExecItem.req))
		}
	}

	s.tctx.L().Info("start to handle ddls in shard mode", zap.String("event", "query"), zap.Strings("ddls", needHandleDDLs), zap.ByteString("raw statement", ev.Query), zap.Stringer("start position", startPos), log.WrapStringerField("end position", ec.currentPos))

	// try apply SQL operator before addJob. now, one query event only has one DDL job, if updating to multi DDL jobs, refine this.
	applied, appliedSQLs, err := s.tryApplySQLOperator(*ec.currentPos, needHandleDDLs)
	if err != nil {
		return terror.Annotatef(err, "try apply SQL operator on binlog-pos %s with DDLs %v", ec.currentPos, needHandleDDLs)
	}
	if applied {
		s.tctx.L().Info("replace ddls to preset ddls by sql operator in shard mode", zap.String("event", "query"), zap.Strings("preset ddls", appliedSQLs), zap.Strings("ddls", needHandleDDLs), zap.ByteString("raw statement", ev.Query), zap.Stringer("start position", startPos), log.WrapStringerField("end position", ec.currentPos))
		needHandleDDLs = appliedSQLs // maybe nil
	}
	job := newDDLJob(ddlInfo, needHandleDDLs, *ec.lastPos, *ec.currentPos, nil, ddlExecItem, *ec.traceID)
	err = s.addJobFunc(job)
	if err != nil {
		return err
	}

	if len(onlineDDLTableNames) > 0 {
		err = s.clearOnlineDDL(ddlInfo.tableNames[1][0].Schema, ddlInfo.tableNames[1][0].Name)
		if err != nil {
			return err
		}
	}

	s.tctx.L().Info("finish to handle ddls in shard mode", zap.String("event", "query"), zap.Strings("ddls", needHandleDDLs), zap.ByteString("raw statement", ev.Query), zap.Stringer("start position", startPos), log.WrapStringerField("end position", ec.currentPos))

	s.clearTables(ddlInfo.tableNames[1][0].Schema, ddlInfo.tableNames[1][0].Name)
	return nil
}

func (s *Syncer) commitJob(tp opType, sourceSchema, sourceTable, targetSchema, targetTable, sql string, args []interface{}, keys []string, retry bool, pos, cmdPos mysql.Position, gs gtid.Set, traceID string) error {
	key, err := s.resolveCasuality(keys)
	if err != nil {
		return terror.ErrSyncerUnitResolveCasualityFail.Generate(err)
	}
	job := newJob(tp, sourceSchema, sourceTable, targetSchema, targetTable, sql, args, key, pos, cmdPos, gs, traceID)
	return s.addJobFunc(job)
}

func (s *Syncer) resolveCasuality(keys []string) (string, error) {
	if s.cfg.DisableCausality {
		if len(keys) > 0 {
			return keys[0], nil
		}
		return "", nil
	}

	if s.c.detectConflict(keys) {
		s.tctx.L().Debug("meet causality key, will generate a flush job and wait all sqls executed", zap.String("feature", "conflict detect"))
		if err := s.flushJobs(); err != nil {
			return "", err
		}
		s.c.reset()
	}
	if err := s.c.add(keys); err != nil {
		return "", err
	}
	var key string
	if len(keys) > 0 {
		key = keys[0]
	}
	return s.c.get(key), nil
}

func (s *Syncer) genRouter() error {
	s.tableRouter, _ = router.NewTableRouter(s.cfg.CaseSensitive, []*router.TableRule{})
	for _, rule := range s.cfg.RouteRules {
		err := s.tableRouter.AddRule(rule)
		if err != nil {
			return terror.ErrSyncerUnitGenTableRouter.Delegate(err)
		}
	}
	return nil
}

func (s *Syncer) printStatus(ctx context.Context) {
	defer s.wg.Done()

	failpoint.Inject("PrintStatusCheckSeconds", func(val failpoint.Value) {
		if seconds, ok := val.(int); ok {
			statusTime = time.Duration(seconds) * time.Second
			s.tctx.L().Info("set printStatusInterval", zap.Int("value", seconds), zap.String("failpoint", "PrintStatusCheckSeconds"))
		}
	})

	timer := time.NewTicker(statusTime)
	defer timer.Stop()

	var (
		err                 error
		latestMasterPos     mysql.Position
		latestmasterGTIDSet gtid.Set
	)

	for {
		select {
		case <-ctx.Done():
			s.tctx.L().Info("print status routine exits", log.ShortError(ctx.Err()))
			return
		case <-timer.C:
			now := time.Now()
			s.lastTime.RLock()
			seconds := now.Unix() - s.lastTime.t.Unix()
			s.lastTime.RUnlock()
			totalSeconds := now.Unix() - s.start.Unix()
			last := s.lastCount.Get()
			total := s.count.Get()

			totalBinlogSize := s.binlogSizeCount.Get()
			lastBinlogSize := s.lastBinlogSizeCount.Get()

			tps, totalTps := int64(0), int64(0)
			if seconds > 0 {
				tps = (total - last) / seconds
				totalTps = total / totalSeconds

				s.currentPosMu.RLock()
				currentPos := s.currentPosMu.currentPos
				s.currentPosMu.RUnlock()

				remainingSize, err2 := s.fromDB.countBinaryLogsSize(currentPos)
				if err2 != nil {
					// log the error, but still handle the rest operation
					s.tctx.L().Error("fail to estimate unreplicated binlog size", zap.Error(err2))
				} else {
					bytesPerSec := (totalBinlogSize - lastBinlogSize) / seconds
					if bytesPerSec > 0 {
						remainingSeconds := remainingSize / bytesPerSec
						s.tctx.L().Info("binlog replication progress",
							zap.Int64("total binlog size", totalBinlogSize),
							zap.Int64("last binlog size", lastBinlogSize),
							zap.Int64("cost time", seconds),
							zap.Int64("bytes/Second", bytesPerSec),
							zap.Int64("unsynced binlog size", remainingSize),
							zap.Int64("estimate time to catch up", remainingSeconds))
						remainingTimeGauge.WithLabelValues(s.cfg.Name).Set(float64(remainingSeconds))
					}
				}
			}

			latestMasterPos, latestmasterGTIDSet, err = s.getMasterStatus()
			if err != nil {
				s.tctx.L().Error("fail to get master status", log.ShortError(err))
			} else {
				binlogPosGauge.WithLabelValues("master", s.cfg.Name).Set(float64(latestMasterPos.Pos))
				index, err := binlog.GetFilenameIndex(latestMasterPos.Name)
				if err != nil {
					s.tctx.L().Error("fail to parse binlog file", log.ShortError(err))
				} else {
					binlogFileGauge.WithLabelValues("master", s.cfg.Name).Set(float64(index))
				}
			}

			s.tctx.L().Info("binlog replication status",
				zap.Int64("total_events", total),
				zap.Int64("total_tps", totalTps),
				zap.Int64("tps", tps),
				zap.Stringer("master_position", latestMasterPos),
				log.WrapStringerField("master_gtid", latestmasterGTIDSet),
				zap.Stringer("checkpoint", s.checkpoint))

			s.lastCount.Set(total)
			s.lastBinlogSizeCount.Set(totalBinlogSize)
			s.lastTime.Lock()
			s.lastTime.t = time.Now()
			s.lastTime.Unlock()
			s.totalTps.Set(totalTps)
			s.tps.Set(tps)
		}
	}
}

func (s *Syncer) createDBs() error {
	var err error
	dbCfg := s.cfg.From
	dbCfg.RawDBCfg = config.DefaultRawDBConfig(maxDMLConnectionTimeout)
	s.fromDB, err = createUpStreamConn(s.cfg, dbCfg)
	if err != nil {
		return err
	}

	dbCfg = s.cfg.To
	dbCfg.RawDBCfg = config.DefaultRawDBConfig(maxDMLConnectionTimeout).
		SetMaxIdleConns(s.cfg.WorkerCount)

	s.toDB, s.toDBConns, err = createConns(s.tctx, s.cfg, dbCfg, s.cfg.WorkerCount)
	if err != nil {
		closeUpstreamConn(s.tctx, s.fromDB) // release resources acquired before return with error
		return err
	}
	// baseConn for ddl
	dbCfg = s.cfg.To
	dbCfg.RawDBCfg = config.DefaultRawDBConfig(maxDDLConnectionTimeout)
	s.ddlDB, s.ddlDBConn, err = createConn(s.tctx, s.cfg, dbCfg)
	if err != nil {
		closeUpstreamConn(s.tctx, s.fromDB)
		closeBaseDB(s.tctx, s.toDB)
		return err
	}

	return nil
}

// closeBaseDB closes all opened DBs, rollback for createConns
func (s *Syncer) closeDBs() {
	closeUpstreamConn(s.tctx, s.fromDB)
	closeBaseDB(s.tctx, s.toDB)
	closeBaseDB(s.tctx, s.ddlDB)
}

// record skip ddl/dml sqls' position
// make newJob's sql argument empty to distinguish normal sql and skips sql
func (s *Syncer) recordSkipSQLsPos(pos mysql.Position, gtidSet gtid.Set) error {
	job := newSkipJob(pos, gtidSet)
	return s.addJobFunc(job)
}

func (s *Syncer) flushJobs() error {
	s.tctx.L().Info("flush all jobs", zap.Stringer("global checkpoint", s.checkpoint))
	job := newFlushJob()
	return s.addJobFunc(job)
}

func (s *Syncer) reSyncBinlog(cfg replication.BinlogSyncerConfig) error {
	err := s.retrySyncGTIDs()
	if err != nil {
		return err
	}
	// close still running sync
	return s.reopenWithRetry(cfg)
}

func (s *Syncer) reopenWithRetry(cfg replication.BinlogSyncerConfig) error {
	var err error
	for i := 0; i < maxRetryCount; i++ {
		s.streamer, err = s.reopen(cfg)
		if err == nil {
			return nil
		}
		if needRetryReplicate(err) {
			s.tctx.L().Info("fail to retry open binlog streamer", log.ShortError(err))
			time.Sleep(retryTimeout)
			continue
		}
		break
	}
	return err
}

func (s *Syncer) reopen(cfg replication.BinlogSyncerConfig) (streamer.Streamer, error) {
	if s.streamerProducer != nil {
		switch r := s.streamerProducer.(type) {
		case *remoteBinlogReader:
			err := s.closeBinlogSyncer(r.reader)
			if err != nil {
				return nil, err
			}
		default:
			return nil, terror.ErrSyncerUnitReopenStreamNotSupport.Generate(r)
		}
	}
	// TODO: refactor to support relay
	s.streamerProducer = &remoteBinlogReader{replication.NewBinlogSyncer(cfg), s.tctx, s.cfg.EnableGTID}
	return s.streamerProducer.generateStreamer(s.checkpoint.GlobalPoint())
}

func (s *Syncer) renameShardingSchema(schema, table string) (string, string) {
	if schema == "" {
		return schema, table
	}
	targetSchema, targetTable, err := s.tableRouter.Route(schema, table)
	if err != nil {
		s.tctx.L().Error("fail to route table", zap.String("schema", schema), zap.String("table", table), zap.Error(err)) // log the error, but still continue
	}
	if targetSchema == "" {
		return schema, table
	}
	if targetTable == "" {
		targetTable = table
	}

	return targetSchema, targetTable
}

func (s *Syncer) isClosed() bool {
	return s.closed.Get()
}

// Close closes syncer.
func (s *Syncer) Close() {
	s.Lock()
	defer s.Unlock()

	if s.isClosed() {
		return
	}

	s.removeHeartbeat()

	s.stopSync()

	if s.ddlInfoCh != nil {
		close(s.ddlInfoCh)
		s.ddlInfoCh = nil
	}

	s.closeDBs()

	s.checkpoint.Close()

	s.closeOnlineDDL()

	// when closing syncer by `stop-task`, remove active relay log from hub
	s.removeActiveRelayLog()

	s.closed.Set(true)
}

// stopSync stops syncing, now it used by Close and Pause
// maybe we can refine the workflow more clear
func (s *Syncer) stopSync() {
	if s.done != nil {
		<-s.done // wait Run to return
	}
	s.closeJobChans()
	s.wg.Wait() // wait job workers to return

	// before re-write workflow for s.syncer, simply close it
	// when resuming, re-create s.syncer

	if s.streamerProducer != nil {
		switch r := s.streamerProducer.(type) {
		case *remoteBinlogReader:
			// process remote binlog reader
			s.closeBinlogSyncer(r.reader)
			s.streamerProducer = nil
		case *localBinlogReader:
			// process local binlog reader
			r.reader.Close()
		}
	}
}

func (s *Syncer) closeOnlineDDL() {
	if s.onlineDDL != nil {
		s.onlineDDL.Close()
		s.onlineDDL = nil
	}
}

func (s *Syncer) removeHeartbeat() {
	if s.cfg.EnableHeartbeat {
		s.heartbeat.RemoveTask(s.cfg.Name)
	}
}

func (s *Syncer) closeBinlogSyncer(syncer *replication.BinlogSyncer) error {
	if syncer == nil {
		return nil
	}

	lastSlaveConnectionID := syncer.LastConnectionID()
	defer syncer.Close()
	if lastSlaveConnectionID > 0 {
		err := s.fromDB.killConn(lastSlaveConnectionID)
		if err != nil {
			s.tctx.L().Error("fail to kill last connection", zap.Uint32("connection ID", lastSlaveConnectionID), log.ShortError(err))
			if !utils.IsNoSuchThreadError(err) {
				return err
			}
		}
	}
	return nil
}

// Pause pauses the process, and it can be resumed later
// should cancel context from external
// TODO: it is not a true-meaning Pause because you can't stop it by calling Pause only.
func (s *Syncer) Pause() {
	if s.isClosed() {
		s.tctx.L().Warn("try to pause, but already closed")
		return
	}

	s.stopSync()
}

// Resume resumes the paused process
func (s *Syncer) Resume(ctx context.Context, pr chan pb.ProcessResult) {
	if s.isClosed() {
		s.tctx.L().Warn("try to resume, but already closed")
		return
	}

	// continue the processing
	s.reset()
	// reset database conns
	err := s.resetDBs()
	if err != nil {
		pr <- pb.ProcessResult{
			IsCanceled: false,
			Errors: []*pb.ProcessError{
				unit.NewProcessError(pb.ErrorType_UnknownError, errors.ErrorStack(err)),
			},
		}
		return
	}
	s.Process(ctx, pr)
}

// Update implements Unit.Update
// now, only support to update config for routes, filters, column-mappings, black-white-list
// now no config diff implemented, so simply re-init use new config
func (s *Syncer) Update(cfg *config.SubTaskConfig) error {
	if s.cfg.IsSharding {
		_, tables := s.sgk.UnresolvedTables()
		if len(tables) > 0 {
			return terror.ErrSyncerUnitUpdateConfigInSharding.Generate(tables)
		}
	}

	var (
		err              error
		oldBwList        *filter.Filter
		oldTableRouter   *router.Table
		oldBinlogFilter  *bf.BinlogEvent
		oldColumnMapping *cm.Mapping
	)

	defer func() {
		if err == nil {
			return
		}
		if oldBwList != nil {
			s.bwList = oldBwList
		}
		if oldTableRouter != nil {
			s.tableRouter = oldTableRouter
		}
		if oldBinlogFilter != nil {
			s.binlogFilter = oldBinlogFilter
		}
		if oldColumnMapping != nil {
			s.columnMapping = oldColumnMapping
		}
	}()

	// update black-white-list
	oldBwList = s.bwList
	s.bwList = filter.New(cfg.CaseSensitive, cfg.BWList)

	// update route
	oldTableRouter = s.tableRouter
	s.tableRouter, err = router.NewTableRouter(cfg.CaseSensitive, cfg.RouteRules)
	if err != nil {
		return terror.ErrSyncerUnitGenTableRouter.Delegate(err)
	}

	// update binlog filter
	oldBinlogFilter = s.binlogFilter
	s.binlogFilter, err = bf.NewBinlogEvent(cfg.CaseSensitive, cfg.FilterRules)
	if err != nil {
		return terror.ErrSyncerUnitNewBinlogEventFilter.Delegate(err)
	}

	// update column-mappings
	oldColumnMapping = s.columnMapping
	s.columnMapping, err = cm.NewMapping(cfg.CaseSensitive, cfg.ColumnMappingRules)
	if err != nil {
		return terror.ErrSyncerUnitNewColumnMapping.Delegate(err)
	}

	if s.cfg.IsSharding {
		// re-init sharding group
		err = s.initShardingGroups(nil)
		if err != nil {
			return err
		}
	}

	// update l.cfg
	s.cfg.BWList = cfg.BWList
	s.cfg.RouteRules = cfg.RouteRules
	s.cfg.FilterRules = cfg.FilterRules
	s.cfg.ColumnMappingRules = cfg.ColumnMappingRules
	s.cfg.Timezone = cfg.Timezone

	// update timezone
	s.setTimezone()

	return nil
}

func (s *Syncer) needResync() bool {
	masterPos, _, err := s.getMasterStatus()
	if err != nil {
		s.tctx.L().Error("fail to get master status", log.ShortError(err))
		return false
	}

	// Why 190 ?
	// +------------------+-----+----------------+-----------+-------------+-------------------------------------------------------------------+
	// | Log_name         | Pos | Event_type     | Server_id | End_log_pos | Info                                                              |
	// +------------------+-----+----------------+-----------+-------------+-------------------------------------------------------------------+
	// | mysql-bin.000002 |   4 | Format_desc    |         1 |         123 | Server ver: 5.7.18-log, Binlog ver: 4                             |
	// | mysql-bin.000002 | 123 | Previous_gtids |         1 |         194 | 00020393-1111-1111-1111-111111111111:1-7
	//
	// Currently, syncer doesn't handle Format_desc and Previous_gtids events. When binlog rotate to new file with only two events like above,
	// syncer won't save pos to 194. Actually it save pos 4 to meta file. So We got a experience value of 194 - 4 = 190.
	// If (mpos.Pos - spos.Pos) > 190, we could say that syncer is not up-to-date.
	return utils.CompareBinlogPos(masterPos, s.checkpoint.GlobalPoint(), 190) == 1
}

// assume that reset master before switching to new master, and only the new master would write
// it's a weak function to try best to fix gtid set while switching master/slave
func (s *Syncer) retrySyncGTIDs() error {
	// NOTE: our (per-table based) checkpoint does not support GTID yet, implement it if needed
	s.tctx.L().Warn("our (per-table based) checkpoint does not support GTID yet")
	return nil
}

// checkpointID returns ID which used for checkpoint table
func (s *Syncer) checkpointID() string {
	if len(s.cfg.SourceID) > 0 {
		return s.cfg.SourceID
	}
	return strconv.Itoa(s.cfg.ServerID)
}

// DDLInfo returns a chan from which can receive DDLInfo
func (s *Syncer) DDLInfo() <-chan *pb.DDLInfo {
	s.RLock()
	defer s.RUnlock()
	return s.ddlInfoCh
}

// ExecuteDDL executes or skips a hanging-up DDL when in sharding
func (s *Syncer) ExecuteDDL(ctx context.Context, execReq *pb.ExecDDLRequest) (<-chan error, error) {
	if len(s.ddlExecInfo.BlockingDDLs()) == 0 {
		return nil, terror.ErrSyncerUnitExecWithNoBlockingDDL.Generate()
	}
	item := newDDLExecItem(execReq)
	err := s.ddlExecInfo.Send(ctx, item)
	if err != nil {
		return nil, err
	}
	return item.resp, nil
}

// UpdateFromConfig updates config for `From`
func (s *Syncer) UpdateFromConfig(cfg *config.SubTaskConfig) error {
	s.Lock()
	defer s.Unlock()
	s.fromDB.BaseDB.Close()

	s.cfg.From = cfg.From

	var err error
	s.cfg.From.RawDBCfg = config.DefaultRawDBConfig(maxDMLConnectionTimeout)
	s.fromDB, err = createUpStreamConn(s.cfg, s.cfg.From)
	if err != nil {
		s.tctx.L().Error("fail to create baseConn connection", log.ShortError(err))
		return err
	}
	return nil
}

// appendExecErrors appends syncer execErrors with new value
func (s *Syncer) appendExecErrors(errCtx *ExecErrorContext) {
	s.execErrors.Lock()
	defer s.execErrors.Unlock()
	s.execErrors.errors = append(s.execErrors.errors, errCtx)
}

// resetExecErrors resets syncer execErrors
func (s *Syncer) resetExecErrors() {
	s.execErrors.Lock()
	defer s.execErrors.Unlock()
	s.execErrors.errors = make([]*ExecErrorContext, 0)
}

func (s *Syncer) setTimezone() {
	var loc *time.Location

	if s.cfg.Timezone != "" {
		loc, _ = time.LoadLocation(s.cfg.Timezone)
	}
	if loc == nil {
		loc = time.Now().Location()
		s.tctx.L().Warn("use system default time location")
	}
	s.tctx.L().Info("use timezone", log.WrapStringerField("location", loc))
	s.timezone = loc
}<|MERGE_RESOLUTION|>--- conflicted
+++ resolved
@@ -854,11 +854,8 @@
 	return nil
 }
 
-<<<<<<< HEAD
-func (s *Syncer) sync(ctx *tcontext.Context, queueBucket string, db *DBConn, jobChan chan *job) {
-=======
 // DDL synced one by one, so we only need to process one DDL at a time
-func (s *Syncer) syncDDL(ctx *tcontext.Context, queueBucket string, db *Conn, ddlJobChan chan *job) {
+func (s *Syncer) syncDDL(ctx *tcontext.Context, queueBucket string, db *DBConn, ddlJobChan chan *job) {
 	defer s.wg.Done()
 
 	var err error
@@ -913,8 +910,7 @@
 	}
 }
 
-func (s *Syncer) sync(ctx *tcontext.Context, queueBucket string, db *Conn, jobChan chan *job) {
->>>>>>> 888c254f
+func (s *Syncer) sync(ctx *tcontext.Context, queueBucket string, db *DBConn, jobChan chan *job) {
 	defer s.wg.Done()
 
 	idx := 0
@@ -977,57 +973,7 @@
 			}
 			idx++
 
-<<<<<<< HEAD
-			if sqlJob.tp == ddl {
-
-				if sqlJob.ddlExecItem != nil && sqlJob.ddlExecItem.req != nil && !sqlJob.ddlExecItem.req.Exec {
-					s.tctx.L().Info("ignore sharding DDLs", zap.Strings("ddls", sqlJob.ddls))
-				} else {
-					_, err = db.executeSQLWithIgnore(s.tctx, ignoreDDLError, sqlJob.ddls)
-					if err != nil {
-						err = terror.WithScope(err, terror.ScopeDownstream)
-					}
-
-					if s.tracer.Enable() {
-						syncerJobState := s.tracer.FinishedSyncerJobState(err)
-						var execDDLReq *pb.ExecDDLRequest
-						if sqlJob.ddlExecItem != nil {
-							execDDLReq = sqlJob.ddlExecItem.req
-						}
-						_, traceErr := s.tracer.CollectSyncerJobEvent(sqlJob.traceID, sqlJob.traceGID, int32(sqlJob.tp), sqlJob.pos, sqlJob.currentPos, queueBucket, sqlJob.sql, sqlJob.ddls, nil, execDDLReq, syncerJobState)
-						if traceErr != nil {
-							s.tctx.L().Error("fail to collect binlog replication job event", log.ShortError(traceErr))
-						}
-					}
-				}
-				if err != nil {
-					s.appendExecErrors(&ExecErrorContext{
-						err:  err,
-						pos:  sqlJob.currentPos,
-						jobs: fmt.Sprintf("%v", sqlJob.ddls),
-					})
-				}
-
-				if s.cfg.IsSharding {
-					// for sharding DDL syncing, send result back
-					if sqlJob.ddlExecItem != nil {
-						sqlJob.ddlExecItem.resp <- err
-					}
-					s.ddlExecInfo.ClearBlockingDDL()
-				}
-				if err != nil {
-					// errro then pause.
-					fatalF(err, pb.ErrorType_ExecSQL)
-					continue
-				}
-
-				tpCnt[sqlJob.tp] += int64(len(sqlJob.ddls))
-				clearF()
-
-			} else if sqlJob.tp != flush && len(sqlJob.sql) > 0 {
-=======
 			if sqlJob.tp != flush && len(sqlJob.sql) > 0 {
->>>>>>> 888c254f
 				jobs = append(jobs, sqlJob)
 				tpCnt[sqlJob.tp]++
 			}
@@ -1122,11 +1068,7 @@
 	go func() {
 		ctx2, cancel := context.WithCancel(ctx)
 		ctctx := s.tctx.WithContext(ctx2)
-<<<<<<< HEAD
-		s.sync(ctctx, adminQueueName, s.ddlDBConn, s.jobs[s.cfg.WorkerCount])
-=======
-		s.syncDDL(ctctx, adminQueueName, s.ddlDB, s.jobs[s.cfg.WorkerCount])
->>>>>>> 888c254f
+		s.syncDDL(ctctx, adminQueueName, s.ddlDBConn, s.jobs[s.cfg.WorkerCount])
 		cancel()
 	}()
 
