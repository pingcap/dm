// Copyright 2019 PingCAP, Inc.
//
// Licensed under the Apache License, Version 2.0 (the "License");
// you may not use this file except in compliance with the License.
// You may obtain a copy of the License at
//
//     http://www.apache.org/licenses/LICENSE-2.0
//
// Unless required by applicable law or agreed to in writing, software
// distributed under the License is distributed on an "AS IS" BASIS,
// See the License for the specific language governing permissions and
// limitations under the License.

package syncer

import (
	"bytes"
	"context"
	"crypto/tls"
	"fmt"
	"os"
	"path"
	"reflect"
	"strconv"
	"strings"
	"sync"
	"time"

	"github.com/go-mysql-org/go-mysql/mysql"
	"github.com/go-mysql-org/go-mysql/replication"
	"github.com/pingcap/errors"
	"github.com/pingcap/failpoint"
	"github.com/pingcap/parser"
	"github.com/pingcap/parser/ast"
	"github.com/pingcap/parser/format"
	"github.com/pingcap/parser/model"
	bf "github.com/pingcap/tidb-tools/pkg/binlog-filter"
	cm "github.com/pingcap/tidb-tools/pkg/column-mapping"
	"github.com/pingcap/tidb-tools/pkg/dbutil"
	"github.com/pingcap/tidb-tools/pkg/filter"
	router "github.com/pingcap/tidb-tools/pkg/table-router"
	toolutils "github.com/pingcap/tidb-tools/pkg/utils"
	"go.etcd.io/etcd/clientv3"
	"go.uber.org/atomic"
	"go.uber.org/zap"

	"github.com/pingcap/dm/dm/config"
	common2 "github.com/pingcap/dm/dm/ctl/common"
	"github.com/pingcap/dm/dm/pb"
	"github.com/pingcap/dm/dm/unit"
	"github.com/pingcap/dm/pkg/binlog"
	"github.com/pingcap/dm/pkg/binlog/common"
	"github.com/pingcap/dm/pkg/binlog/event"
	"github.com/pingcap/dm/pkg/binlog/reader"
	"github.com/pingcap/dm/pkg/conn"
	tcontext "github.com/pingcap/dm/pkg/context"
	fr "github.com/pingcap/dm/pkg/func-rollback"
	"github.com/pingcap/dm/pkg/gtid"
	"github.com/pingcap/dm/pkg/ha"
	"github.com/pingcap/dm/pkg/log"
	parserpkg "github.com/pingcap/dm/pkg/parser"
	"github.com/pingcap/dm/pkg/schema"
	"github.com/pingcap/dm/pkg/shardddl/pessimism"
	"github.com/pingcap/dm/pkg/streamer"
	"github.com/pingcap/dm/pkg/terror"
	"github.com/pingcap/dm/pkg/utils"
	"github.com/pingcap/dm/syncer/dbconn"
	operator "github.com/pingcap/dm/syncer/err-operator"
	"github.com/pingcap/dm/syncer/metrics"
	onlineddl "github.com/pingcap/dm/syncer/online-ddl-tools"
	sm "github.com/pingcap/dm/syncer/safe-mode"
	"github.com/pingcap/dm/syncer/shardddl"
)

var (
	maxRetryCount = 100

	retryTimeout = 3 * time.Second
	waitTime     = 10 * time.Millisecond
	statusTime   = 30 * time.Second

	// MaxDDLConnectionTimeoutMinute also used by SubTask.ExecuteDDL.
	MaxDDLConnectionTimeoutMinute = 5

	maxDMLConnectionTimeout = "5m"
	maxDDLConnectionTimeout = fmt.Sprintf("%dm", MaxDDLConnectionTimeoutMinute)

	maxDMLConnectionDuration, _ = time.ParseDuration(maxDMLConnectionTimeout)
	maxDMLExecutionDuration     = 30 * time.Second

	maxPauseOrStopWaitTime = 10 * time.Second

	adminQueueName     = "admin queue"
	defaultBucketCount = 8
)

// BinlogType represents binlog sync type.
type BinlogType uint8

// binlog sync type.
const (
	RemoteBinlog BinlogType = iota + 1
	LocalBinlog

	skipLagKey = "skip"
	ddlLagKey  = "ddl"
)

// waitXIDStatus represents the status for waiting XID event when pause/stop task.
type waitXIDStatus int64

const (
	noWait waitXIDStatus = iota
	waiting
	waitComplete
)

// Syncer can sync your MySQL data to another MySQL database.
type Syncer struct {
	sync.RWMutex

	tctx *tcontext.Context

	cfg     *config.SubTaskConfig
	syncCfg replication.BinlogSyncerConfig

	sgk       *ShardingGroupKeeper // keeper to keep all sharding (sub) group in this syncer
	pessimist *shardddl.Pessimist  // shard DDL pessimist
	optimist  *shardddl.Optimist   // shard DDL optimist
	cli       *clientv3.Client

	binlogType         BinlogType
	streamerController *StreamerController
	enableRelay        bool

	wg    sync.WaitGroup
	jobWg sync.WaitGroup

	schemaTracker *schema.Tracker

	fromDB *dbconn.UpStreamConn

	toDB      *conn.BaseDB
	toDBConns []*dbconn.DBConn
	ddlDB     *conn.BaseDB
	ddlDBConn *dbconn.DBConn

	jobs                []chan *job
	jobsClosed          atomic.Bool
	jobsChanLock        sync.Mutex
	queueBucketMapping  []string
	waitXIDJob          atomic.Int64
	isTransactionEnd    bool
	waitTransactionLock sync.Mutex

	c *causality

	tableRouter     *router.Table
	binlogFilter    *bf.BinlogEvent
	columnMapping   *cm.Mapping
	baList          *filter.Filter
	exprFilterGroup *ExprFilterGroup

	closed atomic.Bool

	start    time.Time
	lastTime struct {
		sync.RWMutex
		t time.Time
	}
	// safeMode is used to track if we need to generate dml with safe-mode
	// For each binlog event, we will set the current value into eventContext because
	// the status of this track may change over time.
	safeMode *sm.SafeMode

	timezone *time.Location

	binlogSizeCount     atomic.Int64
	lastBinlogSizeCount atomic.Int64

	lastCount atomic.Int64
	count     atomic.Int64
	totalTps  atomic.Int64
	tps       atomic.Int64

	filteredInsert atomic.Int64
	filteredUpdate atomic.Int64
	filteredDelete atomic.Int64

	done chan struct{}

	checkpoint CheckPoint
	onlineDDL  onlineddl.OnlinePlugin

	// record process error rather than log.Fatal
	runFatalChan chan *pb.ProcessError
	// record whether error occurred when execute SQLs
	execError atomic.Error

	heartbeat *Heartbeat

	readerHub              *streamer.ReaderHub
	recordedActiveRelayLog bool

	errOperatorHolder *operator.Holder

	isReplacingErr bool // true if we are in replace events by handle-error

	currentLocationMu struct {
		sync.RWMutex
		currentLocation binlog.Location // use to calc remain binlog size
	}

	errLocation struct {
		sync.RWMutex
		startLocation *binlog.Location
		endLocation   *binlog.Location
		isQueryEvent  bool
	}

	addJobFunc func(*job) error

	// `lower_case_table_names` setting of upstream db
	SourceTableNamesFlavor utils.LowerCaseTableNamesFlavor

	tsOffset                  atomic.Int64             // time offset between upstream and syncer, DM's timestamp - MySQL's timestamp
	secondsBehindMaster       atomic.Int64             // current task delay second behind upstream
	workerLagMap              map[string]*atomic.Int64 // worker's sync lag key:WorkerLagKey val: lag
	lastCheckpointFlushedTime time.Time
}

// NewSyncer creates a new Syncer.
func NewSyncer(cfg *config.SubTaskConfig, etcdClient *clientv3.Client) *Syncer {
	logger := log.With(zap.String("task", cfg.Name), zap.String("unit", "binlog replication"))
	syncer := &Syncer{
		pessimist: shardddl.NewPessimist(&logger, etcdClient, cfg.Name, cfg.SourceID),
		optimist:  shardddl.NewOptimist(&logger, etcdClient, cfg.Name, cfg.SourceID),
	}
	syncer.cfg = cfg
	syncer.tctx = tcontext.Background().WithLogger(logger)
	syncer.jobsClosed.Store(true) // not open yet
	syncer.waitXIDJob.Store(int64(noWait))
	syncer.isTransactionEnd = true
	syncer.closed.Store(false)
	syncer.lastBinlogSizeCount.Store(0)
	syncer.binlogSizeCount.Store(0)
	syncer.lastCount.Store(0)
	syncer.count.Store(0)
	syncer.c = newCausality()
	syncer.done = nil
	syncer.setTimezone()
	syncer.addJobFunc = syncer.addJob
	syncer.enableRelay = cfg.UseRelay
	syncer.cli = etcdClient

	syncer.checkpoint = NewRemoteCheckPoint(syncer.tctx, cfg, syncer.checkpointID())

	syncer.binlogType = toBinlogType(cfg.UseRelay)
	syncer.errOperatorHolder = operator.NewHolder(&logger)
	syncer.readerHub = streamer.GetReaderHub()

	if cfg.ShardMode == config.ShardPessimistic {
		// only need to sync DDL in sharding mode
		syncer.sgk = NewShardingGroupKeeper(syncer.tctx, cfg)
	}
	syncer.recordedActiveRelayLog = false
	syncer.workerLagMap = make(map[string]*atomic.Int64, cfg.WorkerCount+2) // map size = WorkerCount + ddlkey + skipkey
	syncer.lastCheckpointFlushedTime = time.Time{}
	return syncer
}

// GetSecondsBehindMaster returns secondsBehindMaster.
func (s *Syncer) GetSecondsBehindMaster() int64 {
	return s.secondsBehindMaster.Load()
}

func (s *Syncer) newJobChans(count int) {
	s.closeJobChans()
	s.jobs = make([]chan *job, 0, count)
	for i := 0; i < count; i++ {
		s.jobs = append(s.jobs, make(chan *job, s.cfg.QueueSize))
	}
	s.jobsClosed.Store(false)
}

func (s *Syncer) closeJobChans() {
	s.jobsChanLock.Lock()
	defer s.jobsChanLock.Unlock()
	if s.jobsClosed.Load() {
		return
	}
	for _, ch := range s.jobs {
		close(ch)
	}
	s.jobsClosed.Store(true)
}

// Type implements Unit.Type.
func (s *Syncer) Type() pb.UnitType {
	return pb.UnitType_Sync
}

// Init initializes syncer for a sync task, but not start Process.
// if fail, it should not call s.Close.
// some check may move to checker later.
func (s *Syncer) Init(ctx context.Context) (err error) {
	rollbackHolder := fr.NewRollbackHolder("syncer")
	defer func() {
		if err != nil {
			rollbackHolder.RollbackReverseOrder()
		}
	}()

	tctx := s.tctx.WithContext(ctx)

	err = s.setSyncCfg()
	if err != nil {
		return err
	}

	err = s.createDBs(ctx)
	if err != nil {
		return err
	}
	rollbackHolder.Add(fr.FuncRollback{Name: "close-DBs", Fn: s.closeDBs})

	s.schemaTracker, err = schema.NewTracker(ctx, s.cfg.Name, s.cfg.To.Session, s.ddlDBConn.BaseConn)
	if err != nil {
		return terror.ErrSchemaTrackerInit.Delegate(err)
	}

	s.streamerController = NewStreamerController(s.syncCfg, s.cfg.EnableGTID, s.fromDB, s.binlogType, s.cfg.RelayDir, s.timezone)

	s.baList, err = filter.New(s.cfg.CaseSensitive, s.cfg.BAList)
	if err != nil {
		return terror.ErrSyncerUnitGenBAList.Delegate(err)
	}

	s.binlogFilter, err = bf.NewBinlogEvent(s.cfg.CaseSensitive, s.cfg.FilterRules)
	if err != nil {
		return terror.ErrSyncerUnitGenBinlogEventFilter.Delegate(err)
	}

	s.exprFilterGroup = NewExprFilterGroup(s.cfg.ExprFilter)

	if len(s.cfg.ColumnMappingRules) > 0 {
		s.columnMapping, err = cm.NewMapping(s.cfg.CaseSensitive, s.cfg.ColumnMappingRules)
		if err != nil {
			return terror.ErrSyncerUnitGenColumnMapping.Delegate(err)
		}
	}

	if s.cfg.OnlineDDL {
		s.onlineDDL, err = onlineddl.NewRealOnlinePlugin(tctx, s.cfg)
		if err != nil {
			return err
		}
		rollbackHolder.Add(fr.FuncRollback{Name: "close-onlineDDL", Fn: s.closeOnlineDDL})
	}

	err = s.genRouter()
	if err != nil {
		return err
	}

	var schemaMap map[string]string
	var tableMap map[string]map[string]string
	if s.SourceTableNamesFlavor == utils.LCTableNamesSensitive {
		// TODO: we should avoid call this function multi times
		allTables, err1 := utils.FetchAllDoTables(ctx, s.fromDB.BaseDB.DB, s.baList)
		if err1 != nil {
			return err1
		}
		schemaMap, tableMap = buildLowerCaseTableNamesMap(allTables)
	}

	switch s.cfg.ShardMode {
	case config.ShardPessimistic:
		err = s.sgk.Init()
		if err != nil {
			return err
		}
		err = s.initShardingGroups(ctx, true)
		if err != nil {
			return err
		}
		rollbackHolder.Add(fr.FuncRollback{Name: "close-sharding-group-keeper", Fn: s.sgk.Close})
	case config.ShardOptimistic:
		if err = s.initOptimisticShardDDL(ctx); err != nil {
			return err
		}
	}

	err = s.checkpoint.Init(tctx)
	if err != nil {
		return err
	}
	rollbackHolder.Add(fr.FuncRollback{Name: "close-checkpoint", Fn: s.checkpoint.Close})

	err = s.checkpoint.Load(tctx)
	if err != nil {
		return err
	}
	if s.SourceTableNamesFlavor == utils.LCTableNamesSensitive {
		if err = s.checkpoint.CheckAndUpdate(ctx, schemaMap, tableMap); err != nil {
			return err
		}

		if s.onlineDDL != nil {
			if err = s.onlineDDL.CheckAndUpdate(s.tctx, schemaMap, tableMap); err != nil {
				return err
			}
		}
	}
	if s.cfg.EnableHeartbeat {
		s.heartbeat, err = GetHeartbeat(&HeartbeatConfig{
			serverID:       s.cfg.ServerID,
			primaryCfg:     s.cfg.From,
			updateInterval: int64(s.cfg.HeartbeatUpdateInterval),
			reportInterval: int64(s.cfg.HeartbeatReportInterval),
		})
		if err != nil {
			return err
		}
		err = s.heartbeat.AddTask(s.cfg.Name)
		if err != nil {
			return err
		}
		rollbackHolder.Add(fr.FuncRollback{Name: "remove-heartbeat", Fn: s.removeHeartbeat})
	}

	// when Init syncer, set active relay log info
	err = s.setInitActiveRelayLog(ctx)
	if err != nil {
		return err
	}
	rollbackHolder.Add(fr.FuncRollback{Name: "remove-active-realylog", Fn: s.removeActiveRelayLog})

	s.reset()
	return nil
}

// buildLowerCaseTableNamesMap build a lower case schema map and lower case table map for all tables
// Input: map of schema --> list of tables
// Output: schema names map: lower_case_schema_name --> schema_name
//         tables names map: lower_case_schema_name --> lower_case_table_name --> table_name
// Note: the result will skip the schemas and tables that their lower_case_name are the same.
func buildLowerCaseTableNamesMap(tables map[string][]string) (map[string]string, map[string]map[string]string) {
	schemaMap := make(map[string]string)
	tablesMap := make(map[string]map[string]string)
	lowerCaseSchemaSet := make(map[string]string)
	for schema, tableNames := range tables {
		lcSchema := strings.ToLower(schema)
		// track if there are multiple schema names with the same lower case name.
		// just skip this kind of schemas.
		if rawSchema, ok := lowerCaseSchemaSet[lcSchema]; ok {
			delete(schemaMap, lcSchema)
			delete(tablesMap, lcSchema)
			log.L().Warn("skip check schema with same lower case value",
				zap.Strings("schemas", []string{schema, rawSchema}))
			continue
		}
		lowerCaseSchemaSet[lcSchema] = schema

		if lcSchema != schema {
			schemaMap[lcSchema] = schema
		}
		tblsMap := make(map[string]string)
		lowerCaseTableSet := make(map[string]string)
		for _, tb := range tableNames {
			lcTbl := strings.ToLower(tb)
			if rawTbl, ok := lowerCaseTableSet[lcTbl]; ok {
				delete(tblsMap, lcTbl)
				log.L().Warn("skip check tables with same lower case value", zap.String("schema", schema),
					zap.Strings("table", []string{tb, rawTbl}))
				continue
			}
			if lcTbl != tb {
				tblsMap[lcTbl] = tb
			}
		}
		if len(tblsMap) > 0 {
			tablesMap[lcSchema] = tblsMap
		}
	}
	return schemaMap, tablesMap
}

// initShardingGroups initializes sharding groups according to source MySQL, filter rules and router rules
// NOTE: now we don't support modify router rules after task has started.
func (s *Syncer) initShardingGroups(ctx context.Context, needCheck bool) error {
	// fetch tables from source and filter them
	sourceTables, err := s.fromDB.FetchAllDoTables(ctx, s.baList)
	if err != nil {
		return err
	}

	// convert according to router rules
	// target-schema -> target-table -> source-IDs
	mapper := make(map[string]map[string][]string, len(sourceTables))
	for schema, tables := range sourceTables {
		for _, table := range tables {
			targetSchema, targetTable := s.renameShardingSchema(schema, table)
			mSchema, ok := mapper[targetSchema]
			if !ok {
				mapper[targetSchema] = make(map[string][]string, len(tables))
				mSchema = mapper[targetSchema]
			}
			_, ok = mSchema[targetTable]
			if !ok {
				mSchema[targetTable] = make([]string, 0, len(tables))
			}
			ID, _ := utils.GenTableID(schema, table)
			mSchema[targetTable] = append(mSchema[targetTable], ID)
		}
	}

	loadMeta, err2 := s.sgk.LoadShardMeta(s.cfg.Flavor, s.cfg.EnableGTID)
	if err2 != nil {
		return err2
	}
	if needCheck && s.SourceTableNamesFlavor == utils.LCTableNamesSensitive {
		// try fix persistent data before init
		schemaMap, tableMap := buildLowerCaseTableNamesMap(sourceTables)
		if err2 = s.sgk.CheckAndFix(loadMeta, schemaMap, tableMap); err2 != nil {
			return err2
		}
	}

	// add sharding group
	for targetSchema, mSchema := range mapper {
		for targetTable, sourceIDs := range mSchema {
			tableID, _ := utils.GenTableID(targetSchema, targetTable)
			_, _, _, _, err := s.sgk.AddGroup(targetSchema, targetTable, sourceIDs, loadMeta[tableID], false)
			if err != nil {
				return err
			}
		}
	}

	shardGroup := s.sgk.Groups()
	s.tctx.L().Debug("initial sharding groups", zap.Int("shard group length", len(shardGroup)), zap.Reflect("shard group", shardGroup))

	return nil
}

// IsFreshTask implements Unit.IsFreshTask.
func (s *Syncer) IsFreshTask(ctx context.Context) (bool, error) {
	globalPoint := s.checkpoint.GlobalPoint()
	tablePoint := s.checkpoint.TablePoint()
	// doesn't have neither GTID nor binlog pos
	return binlog.IsFreshPosition(globalPoint, s.cfg.Flavor, s.cfg.EnableGTID) && len(tablePoint) == 0, nil
}

func (s *Syncer) reset() {
	if s.streamerController != nil {
		s.streamerController.Close(s.tctx)
	}
	// create new job chans
	s.newJobChans(s.cfg.WorkerCount + 1)

	s.execError.Store(nil)
	s.setErrLocation(nil, nil, false)
	s.isReplacingErr = false
	s.waitXIDJob.Store(int64(noWait))
	s.isTransactionEnd = true

	switch s.cfg.ShardMode {
	case config.ShardPessimistic:
		// every time start to re-sync from resume, we reset status to make it like a fresh syncing
		s.sgk.ResetGroups()
		s.pessimist.Reset()
	case config.ShardOptimistic:
		s.optimist.Reset()
	}
}

func (s *Syncer) resetDBs(tctx *tcontext.Context) error {
	var err error

	for i := 0; i < len(s.toDBConns); i++ {
		err = s.toDBConns[i].ResetConn(tctx)
		if err != nil {
			return terror.WithScope(err, terror.ScopeDownstream)
		}
	}

	if s.onlineDDL != nil {
		err = s.onlineDDL.ResetConn(tctx)
		if err != nil {
			return terror.WithScope(err, terror.ScopeDownstream)
		}
	}

	if s.sgk != nil {
		err = s.sgk.dbConn.ResetConn(tctx)
		if err != nil {
			return terror.WithScope(err, terror.ScopeDownstream)
		}
	}

	err = s.ddlDBConn.ResetConn(tctx)
	if err != nil {
		return terror.WithScope(err, terror.ScopeDownstream)
	}

	err = s.checkpoint.ResetConn(tctx)
	if err != nil {
		return terror.WithScope(err, terror.ScopeDownstream)
	}

	return nil
}

// Process implements the dm.Unit interface.
func (s *Syncer) Process(ctx context.Context, pr chan pb.ProcessResult) {
	metrics.SyncerExitWithErrorCounter.WithLabelValues(s.cfg.Name, s.cfg.SourceID).Add(0)

	newCtx, cancel := context.WithCancel(ctx)
	defer cancel()

	// create new done chan
	// use lock of Syncer to avoid Close while Process
	s.Lock()
	if s.isClosed() {
		s.Unlock()
		return
	}
	s.done = make(chan struct{})
	s.Unlock()

	runFatalChan := make(chan *pb.ProcessError, s.cfg.WorkerCount+1)
	s.runFatalChan = runFatalChan
	var (
		errs   = make([]*pb.ProcessError, 0, 2)
		errsMu sync.Mutex
	)

	var wg sync.WaitGroup
	wg.Add(1)
	go func() {
		defer wg.Done()
		for {
			err, ok := <-runFatalChan
			if !ok {
				return
			}
			cancel() // cancel s.Run
			metrics.SyncerExitWithErrorCounter.WithLabelValues(s.cfg.Name, s.cfg.SourceID).Inc()
			errsMu.Lock()
			errs = append(errs, err)
			errsMu.Unlock()
		}
	}()

	wg.Add(1)
	go func() {
		defer wg.Done()
		<-newCtx.Done() // ctx or newCtx
	}()

	err := s.Run(newCtx)
	if err != nil {
		// returned error rather than sent to runFatalChan
		// cancel goroutines created in s.Run
		cancel()
	}
	s.closeJobChans()   // Run returned, all jobs sent, we can close s.jobs
	s.wg.Wait()         // wait for sync goroutine to return
	close(runFatalChan) // Run returned, all potential fatal sent to s.runFatalChan
	wg.Wait()           // wait for receive all fatal from s.runFatalChan

	if err != nil {
		if utils.IsContextCanceledError(err) {
			s.tctx.L().Info("filter out error caused by user cancel", log.ShortError(err))
		} else {
			metrics.SyncerExitWithErrorCounter.WithLabelValues(s.cfg.Name, s.cfg.SourceID).Inc()
			errsMu.Lock()
			errs = append(errs, unit.NewProcessError(err))
			errsMu.Unlock()
		}
	}

	isCanceled := false
	select {
	case <-ctx.Done():
		isCanceled = true
	default:
	}

	if len(errs) != 0 {
		// pause because of error occurred
		s.Pause()
	}

	// try to rollback checkpoints, if they already flushed, no effect
	prePos := s.checkpoint.GlobalPoint()
	s.checkpoint.Rollback(s.schemaTracker)
	currPos := s.checkpoint.GlobalPoint()
	if binlog.CompareLocation(prePos, currPos, s.cfg.EnableGTID) != 0 {
		s.tctx.L().Warn("something wrong with rollback global checkpoint", zap.Stringer("previous position", prePos), zap.Stringer("current position", currPos))
	}

	pr <- pb.ProcessResult{
		IsCanceled: isCanceled,
		Errors:     errs,
	}
}

func (s *Syncer) getMasterStatus(ctx context.Context) (mysql.Position, gtid.Set, error) {
	return s.fromDB.GetMasterStatus(ctx, s.cfg.Flavor)
}

func (s *Syncer) getTable(tctx *tcontext.Context, origSchema, origTable, renamedSchema, renamedTable string) (*model.TableInfo, error) {
	ti, err := s.schemaTracker.GetTable(origSchema, origTable)
	if err == nil {
		return ti, nil
	}
	if !schema.IsTableNotExists(err) {
		return nil, terror.ErrSchemaTrackerCannotGetTable.Delegate(err, origSchema, origTable)
	}

	if err = s.schemaTracker.CreateSchemaIfNotExists(origSchema); err != nil {
		return nil, terror.ErrSchemaTrackerCannotCreateSchema.Delegate(err, origSchema)
	}

	// if table already exists in checkpoint, create it in schema tracker
	if ti = s.checkpoint.GetFlushedTableInfo(origSchema, origTable); ti != nil {
		if err = s.schemaTracker.CreateTableIfNotExists(origSchema, origTable, ti); err != nil {
			return nil, terror.ErrSchemaTrackerCannotCreateTable.Delegate(err, origSchema, origTable)
		}
		tctx.L().Debug("lazy init table info in schema tracker", zap.String("schema", origSchema), zap.String("table", origTable))
		return ti, nil
	}

	// in optimistic shard mode, we should try to get the init schema (the one before modified by other tables) first.
	if s.cfg.ShardMode == config.ShardOptimistic {
		ti, err = s.trackInitTableInfoOptimistic(origSchema, origTable, renamedSchema, renamedTable)
		if err != nil {
			return nil, err
		}
	}

	// if the table does not exist (IsTableNotExists(err)), continue to fetch the table from downstream and create it.
	if ti == nil {
		err = s.trackTableInfoFromDownstream(tctx, origSchema, origTable, renamedSchema, renamedTable)
		if err != nil {
			return nil, err
		}
	}

	ti, err = s.schemaTracker.GetTable(origSchema, origTable)
	if err != nil {
		return nil, terror.ErrSchemaTrackerCannotGetTable.Delegate(err, origSchema, origTable)
	}
	return ti, nil
}

// trackTableInfoFromDownstream tries to track the table info from the downstream. It will not overwrite existing table.
func (s *Syncer) trackTableInfoFromDownstream(tctx *tcontext.Context, origSchema, origTable, renamedSchema, renamedTable string) error {
	// TODO: Switch to use the HTTP interface to retrieve the TableInfo directly if HTTP port is available
	// use parser for downstream.
	parser2, err := utils.GetParserForConn(tctx.Ctx, s.ddlDBConn.BaseConn.DBConn)
	if err != nil {
		return terror.ErrSchemaTrackerCannotParseDownstreamTable.Delegate(err, renamedSchema, renamedTable, origSchema, origTable)
	}

	rows, err := s.ddlDBConn.QuerySQL(tctx, "SHOW CREATE TABLE "+dbutil.TableName(renamedSchema, renamedTable))
	if err != nil {
		return terror.ErrSchemaTrackerCannotFetchDownstreamTable.Delegate(err, renamedSchema, renamedTable, origSchema, origTable)
	}
	defer rows.Close()

	for rows.Next() {
		var tableName, createSQL string
		if err = rows.Scan(&tableName, &createSQL); err != nil {
			return terror.WithScope(terror.DBErrorAdapt(err, terror.ErrDBDriverError), terror.ScopeDownstream)
		}

		// rename the table back to original.
		var createNode ast.StmtNode
		createNode, err = parser2.ParseOneStmt(createSQL, "", "")
		if err != nil {
			return terror.ErrSchemaTrackerCannotParseDownstreamTable.Delegate(err, renamedSchema, renamedTable, origSchema, origTable)
		}
		createStmt := createNode.(*ast.CreateTableStmt)
		createStmt.IfNotExists = true
		createStmt.Table.Schema = model.NewCIStr(origSchema)
		createStmt.Table.Name = model.NewCIStr(origTable)

		// schema tracker sets non-clustered index, so can't handle auto_random.
		if v, _ := s.schemaTracker.GetSystemVar(schema.TiDBClusteredIndex); v == "OFF" {
			for _, col := range createStmt.Cols {
				for i, opt := range col.Options {
					if opt.Tp == ast.ColumnOptionAutoRandom {
						// col.Options is unordered
						col.Options[i] = col.Options[len(col.Options)-1]
						col.Options = col.Options[:len(col.Options)-1]
						break
					}
				}
			}
		}

		var newCreateSQLBuilder strings.Builder
		restoreCtx := format.NewRestoreCtx(format.DefaultRestoreFlags, &newCreateSQLBuilder)
		if err = createStmt.Restore(restoreCtx); err != nil {
			return terror.ErrSchemaTrackerCannotParseDownstreamTable.Delegate(err, renamedSchema, renamedTable, origSchema, origTable)
		}
		newCreateSQL := newCreateSQLBuilder.String()
		tctx.L().Debug("reverse-synchronized table schema",
			zap.String("origSchema", origSchema),
			zap.String("origTable", origTable),
			zap.String("renamedSchema", renamedSchema),
			zap.String("renamedTable", renamedTable),
			zap.String("sql", newCreateSQL),
		)
		if err = s.schemaTracker.Exec(tctx.Ctx, origSchema, newCreateSQL); err != nil {
			return terror.ErrSchemaTrackerCannotCreateTable.Delegate(err, origSchema, origTable)
		}
	}

	if err = rows.Err(); err != nil {
		return terror.WithScope(terror.DBErrorAdapt(err, terror.ErrDBDriverError), terror.ScopeDownstream)
	}
	return nil
}

func (s *Syncer) addCount(isFinished bool, queueBucket string, tp opType, n int64, targetSchema, targetTable string) {
	m := metrics.AddedJobsTotal
	if isFinished {
		s.count.Add(n)
		m = metrics.FinishedJobsTotal
	}
	switch tp {
	case insert, update, del, ddl, flush:
		m.WithLabelValues(tp.String(), s.cfg.Name, queueBucket, s.cfg.SourceID, s.cfg.WorkerName, targetSchema, targetTable).Add(float64(n))
	case skip, xid:
		// ignore skip/xid jobs
	default:
		s.tctx.L().Warn("unknown job operation type", zap.Stringer("type", tp))
	}
}

func (s *Syncer) calcReplicationLag(headerTS int64) int64 {
	return time.Now().Unix() - s.tsOffset.Load() - headerTS
}

// updateReplicationLag calculates syncer's replication lag by job, it is called after every batch dml job / one skip job / one ddl
// job is committed.
func (s *Syncer) updateReplicationLag(job *job, lagKey string) {
	var lag int64
	// when job is nil mean no job in this bucket, need do reset this bucket lag to 0
	if job == nil {
		s.workerLagMap[lagKey].Store(0)
	} else {
		failpoint.Inject("BlockSyncerUpdateLag", func(v failpoint.Value) {
			args := strings.Split(v.(string), ",")
			jtp := args[0]                // job type
			t, _ := strconv.Atoi(args[1]) // sleep time
			if job.tp.String() == jtp {
				s.tctx.L().Info("BlockSyncerUpdateLag", zap.String("job type", jtp), zap.Int("sleep time", t))
				time.Sleep(time.Second * time.Duration(t))
			}
		})

		switch job.tp {
		case ddl, skip:
			// NOTE: we handle ddl/skip job separately because ddl job will clean all the dml job before execution
			lag = s.calcReplicationLag(int64(job.eventHeader.Timestamp))
		default: // dml job
			// NOTE workerlagmap already init all dml key(queueBucketName) before syncer running.
			s.workerLagMap[lagKey].Store(s.calcReplicationLag(int64(job.eventHeader.Timestamp)))
		}
	}
	// find all job queue lag choose the max one
	for _, l := range s.workerLagMap {
		if wl := l.Load(); wl > lag {
			lag = wl
		}
	}
	metrics.ReplicationLagHistogram.WithLabelValues(s.cfg.Name, s.cfg.SourceID, s.cfg.WorkerName).Observe(float64(lag))
	metrics.ReplicationLagGauge.WithLabelValues(s.cfg.Name, s.cfg.SourceID, s.cfg.WorkerName).Set(float64(lag))
	s.secondsBehindMaster.Store(lag)
}

func (s *Syncer) checkWait(job *job) bool {
	if job.tp == ddl {
		return true
	}

	if s.checkpoint.CheckGlobalPoint() {
		return true
	}

	return false
}

func (s *Syncer) saveTablePoint(db, table string, location binlog.Location) {
	ti, err := s.schemaTracker.GetTable(db, table)
	if err != nil && table != "" {
		s.tctx.L().DPanic("table info missing from schema tracker",
			zap.String("schema", db),
			zap.String("table", table),
			zap.Stringer("location", location),
			zap.Error(err))
	}
	s.checkpoint.SaveTablePoint(db, table, location, ti)
}

// only used in tests.
var (
	lastLocation    binlog.Location
	lastLocationNum int
	waitJobsDone    bool
	failExecuteSQL  bool
	failOnce        atomic.Bool
)

func (s *Syncer) addJob(job *job) error {
	s.waitTransactionLock.Lock()
	defer s.waitTransactionLock.Unlock()

	failpoint.Inject("countJobFromOneEvent", func() {
		if job.currentLocation.Position.Compare(lastLocation.Position) == 0 {
			lastLocationNum++
		} else {
			lastLocation = job.currentLocation
			lastLocationNum = 1
		}
		// trigger a flush after see one job
		if lastLocationNum == 1 {
			waitJobsDone = true
			s.tctx.L().Info("meet the first job of an event", zap.Any("binlog position", lastLocation))
		}
		// mock a execution error after see two jobs.
		if lastLocationNum == 2 {
			failExecuteSQL = true
			s.tctx.L().Info("meet the second job of an event", zap.Any("binlog position", lastLocation))
		}
	})
	failpoint.Inject("countJobFromOneGTID", func() {
		if binlog.CompareLocation(job.currentLocation, lastLocation, true) == 0 {
			lastLocationNum++
		} else {
			lastLocation = job.currentLocation
			lastLocationNum = 1
		}
		// trigger a flush after see one job
		if lastLocationNum == 1 {
			waitJobsDone = true
			s.tctx.L().Info("meet the first job of a GTID", zap.Any("binlog position", lastLocation))
		}
		// mock a execution error after see two jobs.
		if lastLocationNum == 2 {
			failExecuteSQL = true
			s.tctx.L().Info("meet the second job of a GTID", zap.Any("binlog position", lastLocation))
		}
	})

	failpoint.Inject("checkCheckpointInMiddleOfTransaction", func() {
		if waitXIDStatus(s.waitXIDJob.Load()) == waiting {
			s.tctx.L().Info("not receive xid job yet", zap.Any("next job", job))
		}
	})

	if waitXIDStatus(s.waitXIDJob.Load()) == waitComplete {
		s.tctx.L().Info("All jobs is completed before syncer close, the coming job will be reject", zap.Any("job", job))
		return nil
	}
	var queueBucket int
	switch job.tp {
	case xid:
		s.waitXIDJob.CAS(int64(waiting), int64(waitComplete))
		s.saveGlobalPoint(job.location)
		s.isTransactionEnd = true
		return nil
	case skip:
		s.updateReplicationLag(job, skipLagKey)
	case flush:
		s.addCount(false, adminQueueName, job.tp, 1, job.targetSchema, job.targetTable)
		// ugly code addJob and sync, refine it later
		s.jobWg.Add(s.cfg.WorkerCount)
		for i := 0; i < s.cfg.WorkerCount; i++ {
			startTime := time.Now()
			s.jobs[i] <- job
			// flush for every DML queue
			metrics.AddJobDurationHistogram.WithLabelValues("flush", s.cfg.Name, s.queueBucketMapping[i], s.cfg.SourceID).Observe(time.Since(startTime).Seconds())
		}
		s.jobWg.Wait()
		s.addCount(true, adminQueueName, job.tp, 1, job.targetSchema, job.targetTable)
		return s.flushCheckPoints()
	case ddl:
		s.jobWg.Wait()
		s.addCount(false, adminQueueName, job.tp, 1, job.targetSchema, job.targetTable)
		s.jobWg.Add(1)
		queueBucket = s.cfg.WorkerCount
		startTime := time.Now()
		s.jobs[queueBucket] <- job
		metrics.AddJobDurationHistogram.WithLabelValues("ddl", s.cfg.Name, adminQueueName, s.cfg.SourceID).Observe(time.Since(startTime).Seconds())
	case insert, update, del:
		s.jobWg.Add(1)
		queueBucket = int(utils.GenHashKey(job.key)) % s.cfg.WorkerCount
		s.addCount(false, s.queueBucketMapping[queueBucket], job.tp, 1, job.targetSchema, job.targetTable)
		startTime := time.Now()
		s.tctx.L().Debug("queue for key", zap.Int("queue", queueBucket), zap.String("key", job.key))
		s.jobs[queueBucket] <- job
		s.isTransactionEnd = false
		failpoint.Inject("checkCheckpointInMiddleOfTransaction", func() {
			s.tctx.L().Info("receive dml job", zap.Any("dml job", job))
			time.Sleep(100 * time.Millisecond)
		})
		metrics.AddJobDurationHistogram.WithLabelValues(job.tp.String(), s.cfg.Name, s.queueBucketMapping[queueBucket], s.cfg.SourceID).Observe(time.Since(startTime).Seconds())
	}

	// nolint:ifshort
	wait := s.checkWait(job)
	failpoint.Inject("flushFirstJob", func() {
		if waitJobsDone {
			s.tctx.L().Info("trigger flushFirstJob")
			waitJobsDone = false
			wait = true
		}
	})
	if wait {
		s.jobWg.Wait()
		s.c.reset()
	}

	if s.execError.Load() != nil {
		// nolint:nilerr
		return nil
	}

	switch job.tp {
	case ddl:
		failpoint.Inject("ExitAfterDDLBeforeFlush", func() {
			s.tctx.L().Warn("exit triggered", zap.String("failpoint", "ExitAfterDDLBeforeFlush"))
			utils.OsExit(1)
		})
		// interrupted after executed DDL and before save checkpoint.
		failpoint.Inject("FlushCheckpointStage", func(val failpoint.Value) {
			err := handleFlushCheckpointStage(3, val.(int), "before save checkpoint")
			if err != nil {
				failpoint.Return(err)
			}
		})
		// only save checkpoint for DDL and XID (see above)
		s.saveGlobalPoint(job.location)
		for sourceSchema, tbs := range job.sourceTbl {
			if len(sourceSchema) == 0 {
				continue
			}
			for _, sourceTable := range tbs {
				s.saveTablePoint(sourceSchema, sourceTable, job.location)
			}
		}
		// reset sharding group after checkpoint saved
		s.resetShardingGroup(job.targetSchema, job.targetTable)
	case insert, update, del:
		// save job's current pos for DML events
		for sourceSchema, tbs := range job.sourceTbl {
			if len(sourceSchema) == 0 {
				continue
			}
			for _, sourceTable := range tbs {
				s.saveTablePoint(sourceSchema, sourceTable, job.currentLocation)
			}
		}
	}

	if wait {
		// interrupted after save checkpoint and before flush checkpoint.
		failpoint.Inject("FlushCheckpointStage", func(val failpoint.Value) {
			err := handleFlushCheckpointStage(4, val.(int), "before flush checkpoint")
			if err != nil {
				failpoint.Return(err)
			}
		})
		return s.flushCheckPoints()
	}

	return nil
}

func (s *Syncer) saveGlobalPoint(globalLocation binlog.Location) {
	if s.cfg.ShardMode == config.ShardPessimistic {
		// NOTE: for the optimistic mode, because we don't handle conflicts automatically (or no re-direct supported),
		// so it is not need to adjust global checkpoint now, and after re-direct supported this should be updated.
		globalLocation = s.sgk.AdjustGlobalLocation(globalLocation)
	}
	s.checkpoint.SaveGlobalPoint(globalLocation)
}

func (s *Syncer) resetShardingGroup(schema, table string) {
	if s.cfg.ShardMode == config.ShardPessimistic {
		// for DDL sharding group, reset group after checkpoint saved
		group := s.sgk.Group(schema, table)
		if group != nil {
			group.Reset()
		}
	}
}

// flushCheckPoints flushes previous saved checkpoint in memory to persistent storage, like TiDB
// we flush checkpoints in four cases:
//   1. DDL executed
//   2. at intervals (and job executed)
//   3. pausing / stopping the sync (driven by `s.flushJobs`)
//   4. IsFreshTask return true
// but when error occurred, we can not flush checkpoint, otherwise data may lost
// and except rejecting to flush the checkpoint, we also need to rollback the checkpoint saved before
//   this should be handled when `s.Run` returned
//
// we may need to refactor the concurrency model to make the work-flow more clearer later.
func (s *Syncer) flushCheckPoints() error {
	err := s.execError.Load()
	// TODO: for now, if any error occurred (including user canceled), checkpoint won't be updated. But if we have put
	// optimistic shard info, DM-master may resolved the optimistic lock and let other worker execute DDL. So after this
	// worker resume, it can not execute the DML/DDL in old binlog because of downstream table structure mismatching.
	// We should find a way to (compensating) implement a transaction containing interaction with both etcd and SQL.
	if err != nil && (terror.ErrDBExecuteFailed.Equal(err) || terror.ErrDBUnExpect.Equal(err)) {
		s.tctx.L().Warn("error detected when executing SQL job, skip flush checkpoint",
			zap.Stringer("checkpoint", s.checkpoint),
			zap.Error(err))
		return nil
	}

	var (
		exceptTableIDs map[string]bool
		exceptTables   [][]string
		shardMetaSQLs  []string
		shardMetaArgs  [][]interface{}
	)
	if s.cfg.ShardMode == config.ShardPessimistic {
		// flush all checkpoints except tables which are unresolved for sharding DDL for the pessimistic mode.
		// NOTE: for the optimistic mode, because we don't handle conflicts automatically (or no re-direct supported),
		// so we can simply flush checkpoint for all tables now, and after re-direct supported this should be updated.
		exceptTableIDs, exceptTables = s.sgk.UnresolvedTables()
		s.tctx.L().Info("flush checkpoints except for these tables", zap.Reflect("tables", exceptTables))

		shardMetaSQLs, shardMetaArgs = s.sgk.PrepareFlushSQLs(exceptTableIDs)
		s.tctx.L().Info("prepare flush sqls", zap.Strings("shard meta sqls", shardMetaSQLs), zap.Reflect("shard meta arguments", shardMetaArgs))
	}

	err = s.checkpoint.FlushPointsExcept(s.tctx, exceptTables, shardMetaSQLs, shardMetaArgs)
	if err != nil {
		return terror.Annotatef(err, "flush checkpoint %s", s.checkpoint)
	}
	s.tctx.L().Info("flushed checkpoint", zap.Stringer("checkpoint", s.checkpoint))

	// update current active relay log after checkpoint flushed
	err = s.updateActiveRelayLog(s.checkpoint.GlobalPoint().Position)
	if err != nil {
		return err
	}

	now := time.Now()
	if !s.lastCheckpointFlushedTime.IsZero() {
		duration := now.Sub(s.lastCheckpointFlushedTime).Seconds()
		metrics.FlushCheckPointsTimeInterval.WithLabelValues(s.cfg.WorkerName, s.cfg.Name, s.cfg.SourceID).Observe(duration)
	}
	s.lastCheckpointFlushedTime = now

	s.tctx.L().Info("after last flushing checkpoint, DM has ignored row changes by expression filter",
		zap.Int64("number of filtered insert", s.filteredInsert.Load()),
		zap.Int64("number of filtered update", s.filteredUpdate.Load()),
		zap.Int64("number of filtered delete", s.filteredDelete.Load()))

	s.filteredInsert.Store(0)
	s.filteredUpdate.Store(0)
	s.filteredDelete.Store(0)

	return nil
}

// DDL synced one by one, so we only need to process one DDL at a time.
func (s *Syncer) syncDDL(tctx *tcontext.Context, queueBucket string, db *dbconn.DBConn, ddlJobChan chan *job) {
	defer s.wg.Done()

	var err error
	for {
		ddlJob, ok := <-ddlJobChan
		if !ok {
			return
		}

		var (
			ignore           = false
			shardPessimistOp *pessimism.Operation
		)
		switch s.cfg.ShardMode {
		case config.ShardPessimistic:
			shardPessimistOp = s.pessimist.PendingOperation()
			if shardPessimistOp != nil && !shardPessimistOp.Exec {
				ignore = true
				tctx.L().Info("ignore shard DDLs in pessimistic shard mode", zap.Strings("ddls", ddlJob.ddls))
			}
		case config.ShardOptimistic:
			if len(ddlJob.ddls) == 0 {
				ignore = true
				tctx.L().Info("ignore shard DDLs in optimistic mode", zap.Stringer("info", s.optimist.PendingInfo()))
			}
		}

		failpoint.Inject("ExecDDLError", func() {
			s.tctx.L().Warn("execute ddl error", zap.Strings("DDL", ddlJob.ddls), zap.String("failpoint", "ExecDDLError"))
			err = terror.ErrDBUnExpect.Delegate(errors.Errorf("execute ddl %v error", ddlJob.ddls))
			failpoint.Goto("bypass")
		})

		if !ignore {
			var affected int
			affected, err = db.ExecuteSQLWithIgnore(tctx, ignoreDDLError, ddlJob.ddls)
			if err != nil {
				err = s.handleSpecialDDLError(tctx, err, ddlJob.ddls, affected, db)
				err = terror.WithScope(err, terror.ScopeDownstream)
			}
		}
		failpoint.Label("bypass")
		failpoint.Inject("SafeModeExit", func(val failpoint.Value) {
			if intVal, ok := val.(int); ok && (intVal == 2 || intVal == 3) {
				s.tctx.L().Warn("mock safe mode error", zap.Strings("DDL", ddlJob.ddls), zap.String("failpoint", "SafeModeExit"))
				if intVal == 2 {
					err = terror.ErrWorkerDDLLockInfoNotFound.Generatef("DDL info not found")
				} else {
					err = terror.ErrDBExecuteFailed.Delegate(errors.Errorf("execute ddl %v error", ddlJob.ddls))
				}
			}
		})
		// If downstream has error (which may cause by tracker is more compatible than downstream), we should stop handling
		// this job, set `s.execError` to let caller of `addJob` discover error
		if err != nil {
			s.execError.Store(err)
			if !utils.IsContextCanceledError(err) {
				err = s.handleEventError(err, ddlJob.startLocation, ddlJob.currentLocation, true, ddlJob.originSQL)
				s.runFatalChan <- unit.NewProcessError(err)
			}
			s.jobWg.Done()
			continue
		}

		switch s.cfg.ShardMode {
		case config.ShardPessimistic:
			// for sharding DDL syncing, send result back
			shardInfo := s.pessimist.PendingInfo()
			switch {
			case shardInfo == nil:
				// no need to do the shard DDL handle for `CREATE DATABASE/TABLE` now.
				tctx.L().Warn("skip shard DDL handle in pessimistic shard mode", zap.Strings("ddl", ddlJob.ddls))
			case shardPessimistOp == nil:
				err = terror.ErrWorkerDDLLockOpNotFound.Generate(shardInfo)
			default:
				err = s.pessimist.DoneOperationDeleteInfo(*shardPessimistOp, *shardInfo)
			}
		case config.ShardOptimistic:
			shardInfo := s.optimist.PendingInfo()
			switch {
			case shardInfo == nil:
				// no need to do the shard DDL handle for `DROP DATABASE/TABLE` now.
				// but for `CREATE DATABASE` and `ALTER DATABASE` we execute it to the downstream directly without `shardInfo`.
				if ignore { // actually ignored.
					tctx.L().Warn("skip shard DDL handle in optimistic shard mode", zap.Strings("ddl", ddlJob.ddls))
				}
			case s.optimist.PendingOperation() == nil:
				err = terror.ErrWorkerDDLLockOpNotFound.Generate(shardInfo)
			default:
				err = s.optimist.DoneOperation(*(s.optimist.PendingOperation()))
			}
		}
		if err != nil {
			if s.execError.Load() == nil {
				s.execError.Store(err)
			}
			if !utils.IsContextCanceledError(err) {
				err = s.handleEventError(err, ddlJob.startLocation, ddlJob.currentLocation, true, ddlJob.originSQL)
				s.runFatalChan <- unit.NewProcessError(err)
			}
			s.jobWg.Done()
			continue
		}
		s.jobWg.Done()
		s.updateReplicationLag(ddlJob, ddlLagKey)
		s.addCount(true, queueBucket, ddlJob.tp, int64(len(ddlJob.ddls)), ddlJob.targetSchema, ddlJob.targetTable)
	}
}

// DML synced in batch by one worker.
func (s *Syncer) syncDML(
	tctx *tcontext.Context, queueBucket string, db *dbconn.DBConn, jobChan chan *job, workerLagKey string) {
	defer s.wg.Done()

	idx := 0
	count := s.cfg.Batch
	jobs := make([]*job, 0, count)
	// db_schema->db_table->opType
	tpCnt := make(map[string]map[string]map[opType]int64)
	queueID := strings.TrimPrefix(workerLagKey, "lag_")

	// clearF is used to reset job queue.
	clearF := func() {
		for i := 0; i < idx; i++ {
			s.jobWg.Done()
		}
		idx = 0
		jobs = jobs[0:0]
		// clear tpCnt map
		tpCnt = make(map[string]map[string]map[opType]int64)
	}

	// successF is used to calculate lag metric and q/tps.
	successF := func() {
		if len(jobs) > 0 {
			// NOTE: we can use the first job of job queue to calculate lag because when this job committed,
			// every event before this job's event in this queue has already commit.
			// and we can use this job to maintain the oldest binlog event ts among all workers.
			j := jobs[0]
			s.updateReplicationLag(j, workerLagKey)

			switch j.tp {
			case ddl:
				metrics.BinlogEventCost.WithLabelValues(metrics.BinlogEventCostStageDDLExec, s.cfg.Name, s.cfg.WorkerName, s.cfg.SourceID).Observe(time.Since(j.jobAddTime).Seconds())
			case insert, update, del:
				metrics.BinlogEventCost.WithLabelValues(metrics.BinlogEventCostStageDMLExec, s.cfg.Name, s.cfg.WorkerName, s.cfg.SourceID).Observe(time.Since(j.jobAddTime).Seconds())
				// metric only increases by 1 because dm batches sql jobs in a single transaction.
				metrics.FinishedTransactionTotal.WithLabelValues(s.cfg.Name, s.cfg.WorkerName, s.cfg.SourceID).Inc()
			}
		} else {
			s.updateReplicationLag(nil, workerLagKey)
		}
		// calculate qps
		for dbSchema, tableM := range tpCnt {
			for dbTable, tpM := range tableM {
				for tpName, cnt := range tpM {
					s.addCount(true, queueBucket, tpName, cnt, dbSchema, dbTable)
				}
			}
		}
		metrics.ReplicationTransactionBatch.WithLabelValues(s.cfg.WorkerName, s.cfg.Name, s.cfg.SourceID, queueBucket).Observe(float64(len(jobs)))
	}

	fatalF := func(affected int, err error) {
		s.execError.Store(err)
		if !utils.IsContextCanceledError(err) {
			err = s.handleEventError(err, jobs[affected].startLocation, jobs[affected].currentLocation, false, "")
			s.runFatalChan <- unit.NewProcessError(err)
		}
		clearF()
	}

	executeSQLs := func() (int, error) {
		if len(jobs) == 0 {
			return 0, nil
		}

		failpoint.Inject("failSecondJob", func() {
			if failExecuteSQL && failOnce.CAS(false, true) {
				s.tctx.L().Info("trigger failSecondJob")
				failpoint.Return(0, terror.ErrDBExecuteFailed.Delegate(errors.New("failSecondJob"), "mock"))
			}
		})

		queries := make([]string, 0, len(jobs))
		args := make([][]interface{}, 0, len(jobs))
		for _, j := range jobs {
			queries = append(queries, j.sql)
			args = append(args, j.args)
		}
		failpoint.Inject("WaitUserCancel", func(v failpoint.Value) {
			t := v.(int)
			time.Sleep(time.Duration(t) * time.Second)
		})
		// use background context to execute sqls as much as possible
		ctctx, cancel := tctx.WithTimeout(maxDMLExecutionDuration)
		defer cancel()
		affect, err := db.ExecuteSQL(ctctx, queries, args...)
		failpoint.Inject("SafeModeExit", func(val failpoint.Value) {
			if intVal, ok := val.(int); ok && intVal == 4 && len(jobs) > 0 {
				s.tctx.L().Warn("fail to exec DML", zap.String("failpoint", "SafeModeExit"))
				affect, err = 0, terror.ErrDBExecuteFailed.Delegate(errors.New("SafeModeExit"), "mock")
			}
		})
		return affect, err
	}

	var err error
	var affect int
	tickerInterval := waitTime
	failpoint.Inject("changeTickerInterval", func(val failpoint.Value) {
		t := val.(int)
		tickerInterval = time.Duration(t) * time.Second
		tctx.L().Info("changeTickerInterval", zap.Int("current ticker interval second", t))
	})
	timer := time.NewTimer(tickerInterval)
	defer timer.Stop()

	for {
		// resets the time interval for each loop to prevent a certain amount of time being spent on the previous ticker
		// execution to `executeSQLs` resulting in the next ticker not waiting for the full waitTime.
		if !timer.Stop() {
			select {
			case <-timer.C:
			default:
			}
		}
		timer.Reset(tickerInterval)
		failpoint.Inject("noJobInQueueLog", func() {
			tctx.L().Debug("timer Reset",
				zap.String("workerLagKey", workerLagKey),
				zap.Duration("tickerInterval", tickerInterval),
				zap.Int64("current ts", time.Now().Unix()))
		})

		select {
		case sqlJob, ok := <-jobChan:
			metrics.QueueSizeGauge.WithLabelValues(s.cfg.Name, queueID, s.cfg.SourceID).Set(float64(len(jobChan)))
			if !ok {
				if len(jobs) > 0 {
					tctx.L().Warn("have unexecuted jobs when close job chan!", zap.Any("rest job", jobs))
				}
				return
			}
			idx++
			if sqlJob.tp != flush && len(sqlJob.sql) > 0 {
				jobs = append(jobs, sqlJob)
				if _, ok := tpCnt[sqlJob.targetSchema]; !ok {
					tpCnt[sqlJob.targetSchema] = make(map[string]map[opType]int64)
				}
				if _, ok := tpCnt[sqlJob.targetSchema][sqlJob.targetTable]; !ok {
					tpCnt[sqlJob.targetSchema][sqlJob.targetTable] = make(map[opType]int64)
				}
				tpCnt[sqlJob.targetSchema][sqlJob.targetTable][sqlJob.tp]++
			}

			if idx >= count || sqlJob.tp == flush {
				affect, err = executeSQLs()
				if err != nil {
					fatalF(affect, err)
					continue
				}
				successF()
				clearF()
			}
		case <-timer.C:
			if len(jobs) > 0 {
				failpoint.Inject("syncDMLTicker", func() {
					tctx.L().Info("job queue not full, executeSQLs by ticker")
				})
				affect, err = executeSQLs()
				if err != nil {
					fatalF(affect, err)
					continue
				}
				successF()
				clearF()
			} else {
				failpoint.Inject("noJobInQueueLog", func() {
					tctx.L().Debug("no job in queue, update lag to zero", zap.String(
						"workerLagKey", workerLagKey), zap.Int64("current ts", time.Now().Unix()))
				})
				// update lag metric even if there is no job in the queue
				s.updateReplicationLag(nil, workerLagKey)
			}
		}
	}
}

// Run starts running for sync, we should guarantee it can rerun when paused.
func (s *Syncer) Run(ctx context.Context) (err error) {
	runCtx, runCancel := context.WithCancel(context.Background())
	defer runCancel()
	tctx := s.tctx.WithContext(runCtx)

	defer func() {
		if s.done != nil {
			close(s.done)
		}
	}()

	go func() {
		<-ctx.Done()
		select {
		case <-runCtx.Done():
		default:
			tctx.L().Info("received subtask's done")

			s.waitTransactionLock.Lock()
			if s.isTransactionEnd {
				s.waitXIDJob.Store(int64(waitComplete))
				s.jobWg.Wait()
				tctx.L().Info("the last job is transaction end, done directly")
				runCancel()
				s.waitTransactionLock.Unlock()
				return
			}
			s.waitXIDJob.Store(int64(waiting))
			s.waitTransactionLock.Unlock()

			select {
			case <-runCtx.Done():
				tctx.L().Info("received syncer's done")
			case <-time.After(maxPauseOrStopWaitTime):
				tctx.L().Info("wait transaction end timeout")
				s.jobWg.Wait()
				runCancel()
			}
		}
	}()

	// some initialization that can't be put in Syncer.Init
	fresh, err := s.IsFreshTask(runCtx)
	if err != nil {
		return err
	} else if fresh {
		// for fresh task, we try to load checkpoints from meta (file or config item)
		err = s.checkpoint.LoadMeta()
		if err != nil {
			return err
		}
	}

	var (
		flushCheckpoint bool
		delLoadTask     bool
		cleanDumpFile   = s.cfg.CleanDumpFile
	)
	flushCheckpoint, err = s.adjustGlobalPointGTID(tctx)
	if err != nil {
		return err
	}
	if s.cfg.Mode == config.ModeAll && fresh {
		delLoadTask = true
		flushCheckpoint = true
		// TODO: loadTableStructureFromDump in future
	} else {
		cleanDumpFile = false
	}

	if flushCheckpoint {
		if err = s.flushCheckPoints(); err != nil {
			tctx.L().Warn("fail to flush checkpoints when starting task", zap.Error(err))
			return err
		}
	}
	if delLoadTask {
		if err = s.delLoadTask(); err != nil {
			tctx.L().Warn("error when del load task in etcd", zap.Error(err))
		}
	}
	if cleanDumpFile {
		tctx.L().Info("try to remove all dump files")
		if err = os.RemoveAll(s.cfg.Dir); err != nil {
			tctx.L().Warn("error when remove loaded dump folder", zap.String("data folder", s.cfg.Dir), zap.Error(err))
		}
	}

	failpoint.Inject("AdjustGTIDExit", func() {
		tctx.L().Warn("exit triggered", zap.String("failpoint", "AdjustGTIDExit"))
		s.streamerController.Close(tctx)
		utils.OsExit(1)
	})

	updateTSOffset := func() error {
		t1 := time.Now()
		ts, tsErr := s.fromDB.GetServerUnixTS(runCtx)
		rtt := time.Since(t1).Seconds()
		if tsErr == nil {
			s.tsOffset.Store(time.Now().Unix() - ts - int64(rtt/2))
		}
		return tsErr
	}
	// before sync run, we get the tsoffset from upstream first
	if utErr := updateTSOffset(); utErr != nil {
		return utErr
	}
	// start background task to get/update current ts offset between dm and upstream
	s.wg.Add(1)
	go func() {
		defer s.wg.Done()
		// temporarily hard code there. if this metrics works well add this to config file.
		updateTicker := time.NewTicker(time.Minute * 10)
		defer updateTicker.Stop()
		for {
			select {
			case <-updateTicker.C:
				if utErr := updateTSOffset(); utErr != nil {
					s.tctx.L().Error("get server unix ts err", zap.Error(utErr))
				}
			case <-runCtx.Done():
				return
			}
		}
	}()

	// startLocation is the start location for current received event
	// currentLocation is the end location for current received event (End_log_pos in `show binlog events` for mysql)
	// lastLocation is the end location for last received (ROTATE / QUERY / XID) event
	// we use startLocation to replace and skip binlog event of specified position
	// we use currentLocation and update table checkpoint in sharding ddl
	// we use lastLocation to update global checkpoint and table checkpoint
	var (
		currentLocation = s.checkpoint.GlobalPoint() // also init to global checkpoint
		startLocation   = s.checkpoint.GlobalPoint()
		lastLocation    = s.checkpoint.GlobalPoint()
	)
	tctx.L().Info("replicate binlog from checkpoint", zap.Stringer("checkpoint", lastLocation))

	if s.streamerController.IsClosed() {
		err = s.streamerController.Start(tctx, lastLocation)
		if err != nil {
			return terror.Annotate(err, "fail to restart streamer controller")
		}
	}

	s.queueBucketMapping = make([]string, 0, s.cfg.WorkerCount+1)
	// before starting syncDML, we should initialise the workerLagMap to prevent data races.
	// for example, while thread 1 is setting the key of s.workerLagMap
	// thread-2 might be calling s.updateReplicationLag( to get the key from s.workerLagMap)
	for i := 0; i < s.cfg.WorkerCount; i++ {
		s.workerLagMap[dmlWorkerLagKey(i)] = atomic.NewInt64(0)
	}
	for i := 0; i < s.cfg.WorkerCount; i++ {
		s.wg.Add(1)
		name := queueBucketName(i)
		s.queueBucketMapping = append(s.queueBucketMapping, name)
		workerLagKey := dmlWorkerLagKey(i)
		go func(i int, name, workerLagKey string) {
			s.syncDML(tctx, name, s.toDBConns[i], s.jobs[i], workerLagKey)
		}(i, name, workerLagKey)
	}

	s.queueBucketMapping = append(s.queueBucketMapping, adminQueueName)
	s.wg.Add(1)
	go func() {
		s.syncDDL(tctx, adminQueueName, s.ddlDBConn, s.jobs[s.cfg.WorkerCount])
	}()

	s.wg.Add(1)
	go func() {
		s.printStatus(runCtx)
	}()

	// syncing progress with sharding DDL group
	// 1. use the global streamer to sync regular binlog events
	// 2. sharding DDL synced for some sharding groups
	//    * record first pos, last pos, target schema, target table as re-sync info
	// 3. use the re-sync info recorded in step.2 to create a new streamer
	// 4. use the new streamer re-syncing for this sharding group
	// 5. in sharding group's re-syncing
	//    * ignore other tables' binlog events
	//    * compare last pos with current binlog's pos to determine whether re-sync completed
	// 6. use the global streamer to continue the syncing
	var (
		shardingReSyncCh        = make(chan *ShardingReSync, 10)
		shardingReSync          *ShardingReSync
		savedGlobalLastLocation binlog.Location
		traceSource             = fmt.Sprintf("%s.syncer.%s", s.cfg.SourceID, s.cfg.Name)
	)

	defer func() {
		if err1 := recover(); err1 != nil {
			failpoint.Inject("ExitAfterSaveOnlineDDL", func() {
				tctx.L().Info("force panic")
				panic("ExitAfterSaveOnlineDDL")
			})
			tctx.L().Error("panic log", zap.Reflect("error message", err1), zap.Stack("stack"))
			err = terror.ErrSyncerUnitPanic.Generate(err1)
		}

		s.jobWg.Wait()
		var (
			err2            error
			exitSafeModeLoc binlog.Location
		)
		if binlog.CompareLocation(currentLocation, savedGlobalLastLocation, s.cfg.EnableGTID) > 0 {
			exitSafeModeLoc = currentLocation.Clone()
		} else {
			exitSafeModeLoc = savedGlobalLastLocation.Clone()
		}
		s.checkpoint.SaveSafeModeExitPoint(&exitSafeModeLoc)
		if err2 = s.execError.Load(); err2 != nil && (terror.ErrDBExecuteFailed.Equal(err2) || terror.ErrDBUnExpect.Equal(err2)) {
			err2 = s.checkpoint.FlushSafeModeExitPoint(s.tctx)
		} else {
			err2 = s.flushCheckPoints()
		}
		if err2 != nil {
			tctx.L().Warn("failed to flush checkpoints when exit task", zap.Error(err2))
		} else {
			tctx.L().Info("flush checkpoints when exit task")
		}
	}()

	s.start = time.Now()
	s.lastTime.Lock()
	s.lastTime.t = s.start
	s.lastTime.Unlock()

	tryReSync := true

	// safeMode makes syncer reentrant.
	// we make each operator reentrant to make syncer reentrant.
	// `replace` and `delete` are naturally reentrant.
	// use `delete`+`replace` to represent `update` can make `update`  reentrant.
	// but there are no ways to make `update` idempotent,
	// if we start syncer at an early position, database must bear a period of inconsistent state,
	// it's eventual consistency.
	s.safeMode = sm.NewSafeMode()
	s.enableSafeModeInitializationPhase(tctx)

	closeShardingResync := func() error {
		if shardingReSync == nil {
			return nil
		}

		// if remaining DDLs in sequence, redirect global stream to the next sharding DDL position
		if !shardingReSync.allResolved {
			nextLocation, err2 := s.sgk.ActiveDDLFirstLocation(shardingReSync.targetSchema, shardingReSync.targetTable)
			if err2 != nil {
				return err2
			}

			currentLocation = nextLocation
			lastLocation = nextLocation
		} else {
			currentLocation = savedGlobalLastLocation
			lastLocation = savedGlobalLastLocation // restore global last pos
		}
		// if suffix>0, we are replacing error
		s.isReplacingErr = currentLocation.Suffix != 0

		err3 := s.streamerController.RedirectStreamer(tctx, currentLocation)
		if err3 != nil {
			return err3
		}

		shardingReSync = nil
		return nil
	}

	// eventIndex is the rows event index in this transaction, it's used to avoiding read duplicate event in gtid mode
	eventIndex := 0
	// the relay log file may be truncated(not end with an RotateEvent), int this situation, we may read some rows events
	// and then read from the gtid again, so we force enter safe-mode for one more transaction to avoid failure due to
	// conflict
	safeMode := false
	for {
		if s.execError.Load() != nil {
			return nil
		}
		s.currentLocationMu.Lock()
		s.currentLocationMu.currentLocation = currentLocation
		s.currentLocationMu.Unlock()

		// fetch from sharding resync channel if needed, and redirect global
		// stream to current binlog position recorded by ShardingReSync
		if shardingReSync == nil && len(shardingReSyncCh) > 0 {
			// some sharding groups need to re-syncing
			shardingReSync = <-shardingReSyncCh
			savedGlobalLastLocation = lastLocation // save global last location
			lastLocation = shardingReSync.currLocation

			currentLocation = shardingReSync.currLocation
			// if suffix>0, we are replacing error
			s.isReplacingErr = currentLocation.Suffix != 0
			err = s.streamerController.RedirectStreamer(tctx, shardingReSync.currLocation)
			if err != nil {
				return err
			}

			failpoint.Inject("ReSyncExit", func() {
				tctx.L().Warn("exit triggered", zap.String("failpoint", "ReSyncExit"))
				utils.OsExit(1)
			})
		}

		var e *replication.BinlogEvent

		startTime := time.Now()
		e, err = s.getEvent(tctx, currentLocation)

		failpoint.Inject("SafeModeExit", func(val failpoint.Value) {
			if intVal, ok := val.(int); ok && intVal == 1 {
				s.tctx.L().Warn("fail to get event", zap.String("failpoint", "SafeModeExit"))
				err = errors.New("connect: connection refused")
			}
		})
		failpoint.Inject("GetEventErrorInTxn", func(val failpoint.Value) {
			if intVal, ok := val.(int); ok && intVal == eventIndex {
				err = errors.New("fail point triggered")
				s.tctx.L().Warn("failed to get event", zap.Int("event_index", eventIndex),
					zap.Any("cur_pos", currentLocation), zap.Any("las_pos", lastLocation),
					zap.Any("pos", e.Header.LogPos), log.ShortError(err))
			}
		})
		switch {
		case err == context.Canceled:
			tctx.L().Info("binlog replication main routine quit(context canceled)!", zap.Stringer("last location", lastLocation))
			return nil
		case err == context.DeadlineExceeded:
			tctx.L().Info("deadline exceeded when fetching binlog event")
			continue
		case isDuplicateServerIDError(err):
			// if the server id is already used, need to use a new server id
			tctx.L().Info("server id is already used by another slave, will change to a new server id and get event again")
			err1 := s.streamerController.UpdateServerIDAndResetReplication(tctx, lastLocation)
			if err1 != nil {
				return err1
			}
			continue
		case err == streamer.ErrorMaybeDuplicateEvent:
			tctx.L().Warn("read binlog met a truncated file, need to open safe-mode until the next transaction")
			safeMode = true
			err = nil
			continue
		}

		if err != nil {
			tctx.L().Error("fail to fetch binlog", log.ShortError(err))

			if isConnectionRefusedError(err) {
				return err
			}

			if s.streamerController.CanRetry(err) {
				// GlobalPoint is the last finished GTID
				err = s.streamerController.ResetReplicationSyncer(tctx, s.checkpoint.GlobalPoint())
				if err != nil {
					return err
				}
				log.L().Info("reset replication binlog puller", zap.Any("pos", s.checkpoint.GlobalPoint()))
				if s.cfg.EnableGTID {
					for i := 0; i < eventIndex; {
						e, err = s.getEvent(tctx, currentLocation)
						if err != nil {
							return err
						}
						if _, ok := e.Event.(*replication.RowsEvent); ok {
							i++
						}
					}
					if eventIndex > 0 {
						log.L().Info("discard event already consumed", zap.Int("count", eventIndex),
							zap.Any("cur_loc", currentLocation))
					}
				}
				continue
			}

			// try to re-sync in gtid mode
			if tryReSync && s.cfg.EnableGTID && utils.IsErrBinlogPurged(err) && s.cfg.AutoFixGTID {
				time.Sleep(retryTimeout)
				err = s.reSyncBinlog(*tctx, lastLocation)
				if err != nil {
					return err
				}
				tryReSync = false
				continue
			}

			return terror.ErrSyncerGetEvent.Generate(err)
		}

		failpoint.Inject("IgnoreSomeTypeEvent", func(val failpoint.Value) {
			if e.Header.EventType.String() == val.(string) {
				tctx.L().Debug("IgnoreSomeTypeEvent", zap.Reflect("event", e))
				failpoint.Continue()
			}
		})

		// time duration for reading an event from relay log or upstream master.
		metrics.BinlogReadDurationHistogram.WithLabelValues(s.cfg.Name, s.cfg.SourceID).Observe(time.Since(startTime).Seconds())
		startTime = time.Now() // reset start time for the next metric.

		// get binlog event, reset tryReSync, so we can re-sync binlog while syncer meets errors next time
		tryReSync = true
		metrics.BinlogPosGauge.WithLabelValues("syncer", s.cfg.Name, s.cfg.SourceID).Set(float64(e.Header.LogPos))
		index, err := binlog.GetFilenameIndex(lastLocation.Position.Name)
		if err != nil {
			tctx.L().Warn("fail to get index number of binlog file, may because only specify GTID and hasn't saved according binlog position", log.ShortError(err))
		} else {
			metrics.BinlogFileGauge.WithLabelValues("syncer", s.cfg.Name, s.cfg.SourceID).Set(float64(index))
		}
		s.binlogSizeCount.Add(int64(e.Header.EventSize))
		metrics.BinlogEventSizeHistogram.WithLabelValues(s.cfg.Name, s.cfg.WorkerName, s.cfg.SourceID).Observe(float64(e.Header.EventSize))

		failpoint.Inject("ProcessBinlogSlowDown", nil)

		tctx.L().Debug("receive binlog event", zap.Reflect("header", e.Header))

		// TODO: support all event
		// we calculate startLocation and endLocation(currentLocation) for Query event here
		// set startLocation empty for other events to avoid misuse
		startLocation = binlog.Location{}
		if ev, ok := e.Event.(*replication.QueryEvent); ok {
			startLocation = binlog.InitLocation(
				mysql.Position{
					Name: lastLocation.Position.Name,
					Pos:  e.Header.LogPos - e.Header.EventSize,
				},
				lastLocation.GetGTID(),
			)
			startLocation.Suffix = currentLocation.Suffix

			endSuffix := startLocation.Suffix
			if s.isReplacingErr {
				endSuffix++
			}
			currentLocation = binlog.InitLocation(
				mysql.Position{
					Name: lastLocation.Position.Name,
					Pos:  e.Header.LogPos,
				},
				lastLocation.GetGTID(),
			)
			currentLocation.Suffix = endSuffix

			err = currentLocation.SetGTID(ev.GSet)
			if err != nil {
				return terror.Annotatef(err, "fail to record GTID %v", ev.GSet)
			}

			if !s.isReplacingErr {
				apply, op := s.errOperatorHolder.MatchAndApply(startLocation, currentLocation, e.Header.Timestamp)
				if apply {
					if op == pb.ErrorOp_Replace {
						s.isReplacingErr = true
						// revert currentLocation to startLocation
						currentLocation = startLocation
					} else if op == pb.ErrorOp_Skip {
						s.saveGlobalPoint(currentLocation)
						err = s.flushJobs()
						if err != nil {
							tctx.L().Warn("failed to flush jobs when handle-error skip", zap.Error(err))
						} else {
							tctx.L().Info("flush jobs when handle-error skip")
						}
					}
					// skip the current event
					continue
				}
			}
			// set endLocation.Suffix=0 of last replace event
			// also redirect stream to next event
			if currentLocation.Suffix > 0 && e.Header.EventSize > 0 {
				currentLocation.Suffix = 0
				s.isReplacingErr = false
				err = s.streamerController.RedirectStreamer(tctx, currentLocation)
				if err != nil {
					return err
				}
			}
		}

		// check pass SafeModeExitLoc and try disable safe mode, but not in sharding or replacing error
		safeModeExitLoc := s.checkpoint.SafeModeExitPoint()
		if safeModeExitLoc != nil && !s.isReplacingErr && shardingReSync == nil {
			// TODO: for RowsEvent (in fact other than QueryEvent), `currentLocation` is updated in `handleRowsEvent`
			// so here the meaning of `currentLocation` is the location of last event
			if binlog.CompareLocation(currentLocation, *safeModeExitLoc, s.cfg.EnableGTID) > 0 {
				s.checkpoint.SaveSafeModeExitPoint(nil)
				// must flush here to avoid the following situation:
				// 1. quit safe mode
				// 2. push forward and replicate some sqls after safeModeExitPoint to downstream
				// 3. quit because of network error, fail to flush global checkpoint and new safeModeExitPoint to downstream
				// 4. restart again, quit safe mode at safeModeExitPoint, but some sqls after this location have already been replicated to the downstream
				if err = s.checkpoint.FlushSafeModeExitPoint(s.tctx); err != nil {
					return err
				}
				if err = s.safeMode.Add(tctx, -1); err != nil {
					return err
				}
			}
		}

		ec := eventContext{
			tctx:                tctx,
			header:              e.Header,
			startLocation:       &startLocation,
			currentLocation:     &currentLocation,
			lastLocation:        &lastLocation,
			shardingReSync:      shardingReSync,
			closeShardingResync: closeShardingResync,
			traceSource:         traceSource,
			safeMode:            s.safeMode.Enable() || safeMode,
			tryReSync:           tryReSync,
			startTime:           startTime,
			shardingReSyncCh:    &shardingReSyncCh,
		}

		var originSQL string // show origin sql when error, only ddl now
		var err2 error

		switch ev := e.Event.(type) {
		case *replication.RotateEvent:
			err2 = s.handleRotateEvent(ev, ec)
		case *replication.RowsEvent:
<<<<<<< HEAD
			eventIndex++
=======
			metrics.BinlogEventRowHistogram.WithLabelValues(s.cfg.WorkerName, s.cfg.Name, s.cfg.SourceID).Observe(float64(len(ev.Rows)))
>>>>>>> 59d9ede6
			err2 = s.handleRowsEvent(ev, ec)
		case *replication.QueryEvent:
			originSQL = strings.TrimSpace(string(ev.Query))
			err2 = s.handleQueryEvent(ev, ec, originSQL)
		case *replication.XIDEvent:
			// reset eventIndex and force safeMode flag here.
			eventIndex = 0
			safeMode = false
			if shardingReSync != nil {
				shardingReSync.currLocation.Position.Pos = e.Header.LogPos
				shardingReSync.currLocation.Suffix = currentLocation.Suffix
				err = shardingReSync.currLocation.SetGTID(ev.GSet)
				if err != nil {
					return terror.Annotatef(err, "fail to record GTID %v", ev.GSet)
				}

				// only need compare binlog position?
				lastLocation = shardingReSync.currLocation
				if binlog.CompareLocation(shardingReSync.currLocation, shardingReSync.latestLocation, s.cfg.EnableGTID) >= 0 {
					tctx.L().Info("re-replicate shard group was completed", zap.String("event", "XID"), zap.Stringer("re-shard", shardingReSync))
					err = closeShardingResync()
					if err != nil {
						return terror.Annotatef(err, "shard group current location %s", shardingReSync.currLocation)
					}
					continue
				}
			}

			currentLocation.Position.Pos = e.Header.LogPos
			err = currentLocation.SetGTID(ev.GSet)
			if err != nil {
				return terror.Annotatef(err, "fail to record GTID %v", ev.GSet)
			}

			tctx.L().Debug("", zap.String("event", "XID"), zap.Stringer("last location", lastLocation), log.WrapStringerField("location", currentLocation))
			lastLocation.Position.Pos = e.Header.LogPos // update lastPos
			err = lastLocation.SetGTID(ev.GSet)
			if err != nil {
				return terror.Annotatef(err, "fail to record GTID %v", ev.GSet)
			}

			job := newXIDJob(currentLocation, startLocation, currentLocation)
			err2 = s.addJobFunc(job)
		case *replication.GenericEvent:
			if e.Header.EventType == replication.HEARTBEAT_EVENT {
				// flush checkpoint even if there are no real binlog events
				if s.checkpoint.CheckGlobalPoint() {
					tctx.L().Info("meet heartbeat event and then flush jobs")
					err2 = s.flushJobs()
				}
			}
		}
		if err2 != nil {
			if err := s.handleEventError(err2, startLocation, currentLocation, e.Header.EventType == replication.QUERY_EVENT, originSQL); err != nil {
				return err
			}
		}
		if waitXIDStatus(s.waitXIDJob.Load()) == waitComplete {
			return nil
		}
	}
}

type eventContext struct {
	tctx                *tcontext.Context
	header              *replication.EventHeader
	startLocation       *binlog.Location
	currentLocation     *binlog.Location
	lastLocation        *binlog.Location
	shardingReSync      *ShardingReSync
	closeShardingResync func() error
	traceSource         string
	// safeMode is the value of syncer.safeMode when process this event
	// syncer.safeMode's value may change on the fly, e.g. after event by pass the safeModeExitPoint
	safeMode         bool
	tryReSync        bool
	startTime        time.Time
	shardingReSyncCh *chan *ShardingReSync
}

// TODO: Further split into smaller functions and group common arguments into a context struct.
func (s *Syncer) handleRotateEvent(ev *replication.RotateEvent, ec eventContext) error {
	failpoint.Inject("MakeFakeRotateEvent", func(val failpoint.Value) {
		ec.header.LogPos = 0
		ev.NextLogName = []byte(val.(string))
		ec.tctx.L().Info("MakeFakeRotateEvent", zap.String("fake file name", string(ev.NextLogName)))
	})

	if utils.IsFakeRotateEvent(ec.header) {
		if fileName := string(ev.NextLogName); mysql.CompareBinlogFileName(fileName, ec.lastLocation.Position.Name) <= 0 {
			// NOTE A fake rotate event is also generated when a master-slave switch occurs upstream, and the binlog filename may be rolled back in this case
			// when the DM is updating based on the GTID, we also update the filename of the lastLocation
			if s.cfg.EnableGTID {
				ec.lastLocation.Position.Name = fileName
			}
			return nil // not rotate to the next binlog file, ignore it
		}
		// when user starts a new task with GTID and no binlog file name, we can't know active relay log at init time
		// at this case, we update active relay log when receive fake rotate event
		if !s.recordedActiveRelayLog {
			if err := s.updateActiveRelayLog(mysql.Position{
				Name: string(ev.NextLogName),
				Pos:  uint32(ev.Position),
			}); err != nil {
				ec.tctx.L().Warn("failed to update active relay log, will try to update when flush checkpoint",
					zap.ByteString("NextLogName", ev.NextLogName),
					zap.Uint64("Position", ev.Position),
					zap.Error(err))
			} else {
				s.recordedActiveRelayLog = true
			}
		}
	}

	*ec.currentLocation = binlog.InitLocation(
		mysql.Position{
			Name: string(ev.NextLogName),
			Pos:  uint32(ev.Position),
		},
		ec.currentLocation.GetGTID(),
	)

	if binlog.CompareLocation(*ec.currentLocation, *ec.lastLocation, s.cfg.EnableGTID) >= 0 {
		*ec.lastLocation = *ec.currentLocation
	}

	if ec.shardingReSync != nil {
		if binlog.CompareLocation(*ec.currentLocation, ec.shardingReSync.currLocation, s.cfg.EnableGTID) > 0 {
			ec.shardingReSync.currLocation = *ec.currentLocation
		}

		if binlog.CompareLocation(ec.shardingReSync.currLocation, ec.shardingReSync.latestLocation, s.cfg.EnableGTID) >= 0 {
			ec.tctx.L().Info("re-replicate shard group was completed", zap.String("event", "rotate"), zap.Stringer("re-shard", ec.shardingReSync))
			err := ec.closeShardingResync()
			if err != nil {
				return err
			}
		} else {
			ec.tctx.L().Debug("re-replicate shard group", zap.String("event", "rotate"), log.WrapStringerField("location", ec.currentLocation), zap.Reflect("re-shard", ec.shardingReSync))
		}
		return nil
	}

	ec.tctx.L().Info("", zap.String("event", "rotate"), log.WrapStringerField("location", ec.currentLocation))
	return nil
}

func (s *Syncer) handleRowsEvent(ev *replication.RowsEvent, ec eventContext) error {
	originSchema, originTable := string(ev.Table.Schema), string(ev.Table.Table)
	schemaName, tableName := s.renameShardingSchema(originSchema, originTable)

	*ec.currentLocation = binlog.InitLocation(
		mysql.Position{
			Name: ec.lastLocation.Position.Name,
			Pos:  ec.header.LogPos,
		},
		ec.lastLocation.GetGTID(),
	)

	if ec.shardingReSync != nil {
		ec.shardingReSync.currLocation = *ec.currentLocation
		if binlog.CompareLocation(ec.shardingReSync.currLocation, ec.shardingReSync.latestLocation, s.cfg.EnableGTID) >= 0 {
			ec.tctx.L().Info("re-replicate shard group was completed", zap.String("event", "row"), zap.Stringer("re-shard", ec.shardingReSync))
			return ec.closeShardingResync()
		}
		if ec.shardingReSync.targetSchema != schemaName || ec.shardingReSync.targetTable != tableName {
			// in re-syncing, ignore non current sharding group's events
			ec.tctx.L().Debug("skip event in re-replicating shard group", zap.String("event", "row"), zap.Reflect("re-shard", ec.shardingReSync))
			return nil
		}
	}

	// For DML position before table checkpoint, ignore it. When the position equals to table checkpoint, this event may
	// be partially replicated to downstream, we rely on safe-mode to handle it.
	if s.checkpoint.IsOlderThanTablePoint(originSchema, originTable, *ec.currentLocation, false) {
		ec.tctx.L().Debug("ignore obsolete event that is old than table checkpoint", zap.String("event", "row"), log.WrapStringerField("location", ec.currentLocation), zap.String("origin schema", originSchema), zap.String("origin table", originTable))
		return nil
	}

	ec.tctx.L().Debug("",
		zap.String("event", "row"),
		zap.String("origin schema", originSchema),
		zap.String("origin table", originTable),
		zap.String("target schema", schemaName),
		zap.String("target table", tableName),
		log.WrapStringerField("location", ec.currentLocation),
		zap.Reflect("raw event data", ev.Rows))

	// TODO(ehco) remove heartbeat
	if s.cfg.EnableHeartbeat {
		s.heartbeat.TryUpdateTaskTS(s.cfg.Name, originSchema, originTable, ev.Rows)
	}
	// ENDTODO

	ignore, err := s.skipDMLEvent(originSchema, originTable, ec.header.EventType)
	if err != nil {
		return err
	}
	if ignore {
		metrics.SkipBinlogDurationHistogram.WithLabelValues("rows", s.cfg.Name, s.cfg.SourceID).Observe(time.Since(ec.startTime).Seconds())
		// for RowsEvent, we should record lastLocation rather than currentLocation
		return s.recordSkipSQLsLocation(&ec)
	}

	if s.cfg.ShardMode == config.ShardPessimistic {
		source, _ := utils.GenTableID(originSchema, originTable)
		if s.sgk.InSyncing(schemaName, tableName, source, *ec.currentLocation) {
			// if in unsync stage and not before active DDL, ignore it
			// if in sharding re-sync stage and not before active DDL (the next DDL to be synced), ignore it
			ec.tctx.L().Debug("replicate sharding DDL, ignore Rows event", zap.String("event", "row"), zap.String("source", source), log.WrapStringerField("location", ec.currentLocation))
			return nil
		}
	}

	// TODO(csuzhangxc): check performance of `getTable` from schema tracker.
	ti, err := s.getTable(ec.tctx, originSchema, originTable, schemaName, tableName)
	if err != nil {
		return terror.WithScope(err, terror.ScopeDownstream)
	}
	rows, err := s.mappingDML(originSchema, originTable, ti, ev.Rows)
	if err != nil {
		return err
	}
	prunedColumns, prunedRows, err := pruneGeneratedColumnDML(ti, rows)
	if err != nil {
		return err
	}

	var (
		sqls    []string
		keys    [][]string
		args    [][]interface{}
		jobType opType
	)

	param := &genDMLParam{
		schema:            schemaName,
		table:             tableName,
		data:              prunedRows,
		originalData:      rows,
		columns:           prunedColumns,
		originalTableInfo: ti,
	}

	switch ec.header.EventType {
	case replication.WRITE_ROWS_EVENTv0, replication.WRITE_ROWS_EVENTv1, replication.WRITE_ROWS_EVENTv2:
		exprFilter, err2 := s.exprFilterGroup.GetInsertExprs(originSchema, originTable, ti)
		if err2 != nil {
			return err2
		}

		param.safeMode = ec.safeMode
		sqls, keys, args, err = s.genInsertSQLs(param, exprFilter)
		if err != nil {
			return terror.Annotatef(err, "gen insert sqls failed, originSchema: %s, originTable: %s, schema: %s, table: %s", originSchema, originTable, schemaName, tableName)
		}
		metrics.BinlogEventCost.WithLabelValues(metrics.BinlogEventCostStageGenWriteRows, s.cfg.Name, s.cfg.WorkerName, s.cfg.SourceID).Observe(time.Since(ec.startTime).Seconds())
		jobType = insert

	case replication.UPDATE_ROWS_EVENTv0, replication.UPDATE_ROWS_EVENTv1, replication.UPDATE_ROWS_EVENTv2:
		oldExprFilter, newExprFilter, err2 := s.exprFilterGroup.GetUpdateExprs(originSchema, originTable, ti)
		if err2 != nil {
			return err2
		}

		param.safeMode = ec.safeMode
		sqls, keys, args, err = s.genUpdateSQLs(param, oldExprFilter, newExprFilter)
		if err != nil {
			return terror.Annotatef(err, "gen update sqls failed, originSchema: %s, originTable: %s, schema: %s, table: %s", originSchema, originTable, schemaName, tableName)
		}
		metrics.BinlogEventCost.WithLabelValues(metrics.BinlogEventCostStageGenUpdateRows, s.cfg.Name, s.cfg.WorkerName, s.cfg.SourceID).Observe(time.Since(ec.startTime).Seconds())
		jobType = update

	case replication.DELETE_ROWS_EVENTv0, replication.DELETE_ROWS_EVENTv1, replication.DELETE_ROWS_EVENTv2:
		exprFilter, err2 := s.exprFilterGroup.GetDeleteExprs(originSchema, originTable, ti)
		if err2 != nil {
			return err2
		}

		sqls, keys, args, err = s.genDeleteSQLs(param, exprFilter)
		if err != nil {
			return terror.Annotatef(err, "gen delete sqls failed, originSchema: %s, originTable: %s, schema: %s, table: %s", originSchema, originTable, schemaName, tableName)
		}
		metrics.BinlogEventCost.WithLabelValues(metrics.BinlogEventCostStageGenDeleteRows, s.cfg.Name, s.cfg.WorkerName, s.cfg.SourceID).Observe(time.Since(ec.startTime).Seconds())
		jobType = del

	default:
		ec.tctx.L().Debug("ignoring unrecognized event", zap.String("event", "row"), zap.Stringer("type", ec.header.EventType))
		return nil
	}

	startTime := time.Now()
	for i := range sqls {
		var arg []interface{}
		var key []string
		if args != nil {
			arg = args[i]
		}
		if keys != nil {
			key = keys[i]
		}
		err = s.commitJob(jobType, originSchema, originTable, schemaName, tableName, sqls[i], arg, key, &ec)
		if err != nil {
			return err
		}
	}
	metrics.DispatchBinlogDurationHistogram.WithLabelValues(jobType.String(), s.cfg.Name, s.cfg.SourceID).Observe(time.Since(startTime).Seconds())
	return nil
}

func (s *Syncer) handleQueryEvent(ev *replication.QueryEvent, ec eventContext, originSQL string) error {
	if originSQL == "BEGIN" {
		// GTID event: GTID_NEXT = xxx:11
		// Query event: BEGIN (GTID set = xxx:1-11)
		// Rows event: ... (GTID set = xxx:1-11)  if we update lastLocation below,
		//                                        otherwise that is xxx:1-10 when dealing with table checkpoints
		// Xid event: GTID set = xxx:1-11  this event is related to global checkpoint
		*ec.lastLocation = *ec.currentLocation
		return nil
	}

	usedSchema := string(ev.Schema)
	parser2, err := event.GetParserForStatusVars(ev.StatusVars)
	if err != nil {
		log.L().Warn("found error when get sql_mode from binlog status_vars", zap.Error(err))
	}

	parseResult, err := s.parseDDLSQL(originSQL, parser2, usedSchema)
	if err != nil {
		ec.tctx.L().Error("fail to parse statement", zap.String("event", "query"), zap.String("statement", originSQL), zap.String("schema", usedSchema), zap.Stringer("last location", ec.lastLocation), log.WrapStringerField("location", ec.currentLocation), log.ShortError(err))
		return err
	}

	if parseResult.ignore {
		metrics.SkipBinlogDurationHistogram.WithLabelValues("query", s.cfg.Name, s.cfg.SourceID).Observe(time.Since(ec.startTime).Seconds())
		ec.tctx.L().Warn("skip event", zap.String("event", "query"), zap.String("statement", originSQL), zap.String("schema", usedSchema))
		*ec.lastLocation = *ec.currentLocation // before record skip location, update lastLocation

		// we try to insert an empty SQL to s.onlineDDL, because user may configure a filter to skip it, but simply
		// ignoring it will cause a "not found" error when DM see RENAME of the ghost table
		if s.onlineDDL == nil {
			return s.recordSkipSQLsLocation(&ec)
		}

		stmts, err2 := parserpkg.Parse(parser2, originSQL, "", "")
		if err2 != nil {
			ec.tctx.L().Info("failed to parse a filtered SQL for online DDL", zap.String("SQL", originSQL))
		}
		// if err2 != nil, stmts should be nil so below for-loop is skipped
		for _, stmt := range stmts {
			if _, ok := stmt.(ast.DDLNode); ok {
				tableNames, err3 := parserpkg.FetchDDLTableNames(usedSchema, stmt, s.SourceTableNamesFlavor)
				if err3 != nil {
					continue
				}
				// nolint:errcheck
				s.onlineDDL.Apply(ec.tctx, tableNames, "", stmt)
			}
		}
		return s.recordSkipSQLsLocation(&ec)
	}
	if !parseResult.isDDL {
		// skipped sql maybe not a DDL
		return nil
	}

	if ec.shardingReSync != nil {
		ec.shardingReSync.currLocation = *ec.currentLocation
		if binlog.CompareLocation(ec.shardingReSync.currLocation, ec.shardingReSync.latestLocation, s.cfg.EnableGTID) >= 0 {
			ec.tctx.L().Info("re-replicate shard group was completed", zap.String("event", "query"), zap.String("statement", originSQL), zap.Stringer("re-shard", ec.shardingReSync))
			err2 := ec.closeShardingResync()
			if err2 != nil {
				return err2
			}
		} else {
			// in re-syncing, we can simply skip all DDLs,
			// as they have been added to sharding DDL sequence
			// only update lastPos when the query is a real DDL
			*ec.lastLocation = ec.shardingReSync.currLocation
			ec.tctx.L().Debug("skip event in re-replicating sharding group", zap.String("event", "query"), zap.String("statement", originSQL), zap.Reflect("re-shard", ec.shardingReSync))
		}
		return nil
	}

	ec.tctx.L().Info("", zap.String("event", "query"), zap.String("statement", originSQL), zap.String("schema", usedSchema), zap.Stringer("last location", ec.lastLocation), log.WrapStringerField("location", ec.currentLocation))
	*ec.lastLocation = *ec.currentLocation // update lastLocation, because we have checked `isDDL`

	// TiDB can't handle multi schema change DDL, so we split it here.
	// for DDL, we don't apply operator until we try to execute it. so can handle sharding cases
	// We use default parser because inside function where need parser, sqls are came from parserpkg.SplitDDL, which is StringSingleQuotes, KeyWordUppercase and NameBackQuotes
	// TODO: save stmt, tableName to avoid parse the sql to get them again
	sqls, onlineDDLTableNames, err := s.splitAndFilterDDL(ec, parser.New(), parseResult.stmt, usedSchema)
	if err != nil {
		ec.tctx.L().Error("fail to split statement", zap.String("event", "query"), zap.String("statement", originSQL), zap.String("schema", usedSchema), zap.Stringer("last location", ec.lastLocation), log.WrapStringerField("location", ec.currentLocation), log.ShortError(err))
		return err
	}
	ec.tctx.L().Info("resolve sql", zap.String("event", "query"), zap.String("raw statement", originSQL), zap.Strings("statements", sqls), zap.String("schema", usedSchema), zap.Stringer("last location", ec.lastLocation), zap.Stringer("location", ec.currentLocation))

	if len(onlineDDLTableNames) > 1 {
		return terror.ErrSyncerUnitOnlineDDLOnMultipleTable.Generate(string(ev.Query))
	}

	metrics.BinlogEventCost.WithLabelValues(metrics.BinlogEventCostStageGenQuery, s.cfg.Name, s.cfg.WorkerName, s.cfg.SourceID).Observe(time.Since(ec.startTime).Seconds())

	/*
		we construct a application transaction for ddl. we save checkpoint after we execute all ddls
		Here's a brief discussion for implement:
		* non sharding table: make no difference
		* sharding table - we limit one ddl event only contains operation for same table
		  * drop database / drop table / truncate table: we ignore these operations
		  * create database / create table / create index / drop index / alter table:
			operation is only for same table,  make no difference
		  * rename table
			* online ddl: we would ignore rename ghost table,  make no difference
			* other rename: we don't allow user to execute more than one rename operation in one ddl event, then it would make no difference
	*/
	var (
		ddlInfo        *shardingDDLInfo
		needHandleDDLs = make([]string, 0, len(sqls))
		needTrackDDLs  = make([]trackedDDL, 0, len(sqls))
		sourceTbls     = make(map[string]map[string]struct{}) // db name -> tb name
	)

	// handle one-schema change DDL
	for _, sql := range sqls {
		// We use default parser because sqls are came from above *Syncer.splitAndFilterDDL, which is StringSingleQuotes, KeyWordUppercase and NameBackQuotes
		sqlDDL, tableNames, stmt, handleErr := s.routeDDL(parser.New(), usedSchema, sql)
		if handleErr != nil {
			return handleErr
		}
		if len(sqlDDL) == 0 {
			metrics.SkipBinlogDurationHistogram.WithLabelValues("query", s.cfg.Name, s.cfg.SourceID).Observe(time.Since(ec.startTime).Seconds())
			ec.tctx.L().Warn("skip event", zap.String("event", "query"), zap.String("statement", sql), zap.String("schema", usedSchema))
			continue
		}

		// DDL is sequentially synchronized in this syncer's main process goroutine
		// ignore DDL that is older or same as table checkpoint, to avoid sync again for already synced DDLs
		if s.checkpoint.IsOlderThanTablePoint(tableNames[0][0].Schema, tableNames[0][0].Name, *ec.currentLocation, true) {
			ec.tctx.L().Info("ignore obsolete DDL", zap.String("event", "query"), zap.String("statement", sql), log.WrapStringerField("location", ec.currentLocation))
			continue
		}

		// pre-filter of sharding
		if s.cfg.ShardMode == config.ShardPessimistic {
			switch stmt.(type) {
			case *ast.DropDatabaseStmt:
				err = s.dropSchemaInSharding(ec.tctx, tableNames[0][0].Schema)
				if err != nil {
					return err
				}
				continue
			case *ast.DropTableStmt:
				sourceID, _ := utils.GenTableID(tableNames[0][0].Schema, tableNames[0][0].Name)
				err = s.sgk.LeaveGroup(tableNames[1][0].Schema, tableNames[1][0].Name, []string{sourceID})
				if err != nil {
					return err
				}
				err = s.checkpoint.DeleteTablePoint(ec.tctx, tableNames[0][0].Schema, tableNames[0][0].Name)
				if err != nil {
					return err
				}
				continue
			case *ast.TruncateTableStmt:
				ec.tctx.L().Info("ignore truncate table statement in shard group", zap.String("event", "query"), zap.String("statement", sqlDDL))
				continue
			}

			// in sharding mode, we only support to do one ddl in one event
			if ddlInfo == nil {
				ddlInfo = &shardingDDLInfo{
					name:       tableNames[0][0].String(),
					tableNames: tableNames,
					stmt:       stmt,
				}
			} else if ddlInfo.name != tableNames[0][0].String() {
				return terror.ErrSyncerUnitDDLOnMultipleTable.Generate(string(ev.Query))
			}
		} else if s.cfg.ShardMode == config.ShardOptimistic {
			switch stmt.(type) {
			case *ast.TruncateTableStmt:
				ec.tctx.L().Info("ignore truncate table statement in shard group", zap.String("event", "query"), zap.String("statement", sqlDDL))
				continue
			case *ast.RenameTableStmt:
				return terror.ErrSyncerUnsupportedStmt.Generate("RENAME TABLE", config.ShardOptimistic)
			}
		}

		needHandleDDLs = append(needHandleDDLs, sqlDDL)
		needTrackDDLs = append(needTrackDDLs, trackedDDL{rawSQL: sql, stmt: stmt, tableNames: tableNames})
		// TODO: current table checkpoints will be deleted in track ddls, but created and updated in flush checkpoints,
		//       we should use a better mechanism to combine these operations
		recordSourceTbls(sourceTbls, stmt, tableNames[0][0])
	}

	ec.tctx.L().Info("prepare to handle ddls", zap.String("event", "query"), zap.Strings("ddls", needHandleDDLs), zap.ByteString("raw statement", ev.Query), log.WrapStringerField("location", ec.currentLocation))
	if len(needHandleDDLs) == 0 {
		ec.tctx.L().Info("skip event, need handled ddls is empty", zap.String("event", "query"), zap.ByteString("raw statement", ev.Query), log.WrapStringerField("location", ec.currentLocation))
		return s.recordSkipSQLsLocation(&ec)
	}

	// interrupted before flush old checkpoint.
	failpoint.Inject("FlushCheckpointStage", func(val failpoint.Value) {
		err = handleFlushCheckpointStage(0, val.(int), "before flush old checkpoint")
		if err != nil {
			failpoint.Return(err)
		}
	})

	// flush previous DMLs and checkpoint if needing to handle the DDL.
	// NOTE: do this flush before operations on shard groups which may lead to skip a table caused by `UnresolvedTables`.
	if err = s.flushJobs(); err != nil {
		return err
	}

	switch s.cfg.ShardMode {
	case "":
		return s.handleQueryEventNoSharding(ev, ec, needHandleDDLs, needTrackDDLs, onlineDDLTableNames, originSQL, sourceTbls)
	case config.ShardOptimistic:
		return s.handleQueryEventOptimistic(ev, ec, needHandleDDLs, needTrackDDLs, onlineDDLTableNames, originSQL)
	case config.ShardPessimistic:
		return s.handleQueryEventPessimistic(ev, ec, needHandleDDLs, needTrackDDLs, onlineDDLTableNames, originSQL, ddlInfo)
	}
	return errors.Errorf("unsupported shard-mode %s, should not happened", s.cfg.ShardMode)
}

func (s *Syncer) handleQueryEventNoSharding(
	ev *replication.QueryEvent,
	ec eventContext,
	needHandleDDLs []string,
	needTrackDDLs []trackedDDL,
	onlineDDLTableNames map[string]*filter.Table,
	originSQL string,
	sourceTbls map[string]map[string]struct{},
) error {
	ec.tctx.L().Info("start to handle ddls in normal mode",
		zap.String("event", "query"),
		zap.Strings("ddls", needHandleDDLs),
		zap.ByteString("raw statement", ev.Query),
		log.WrapStringerField("location", ec.currentLocation))

	// interrupted after flush old checkpoint and before track DDL.
	failpoint.Inject("FlushCheckpointStage", func(val failpoint.Value) {
		err := handleFlushCheckpointStage(1, val.(int), "before track DDL")
		if err != nil {
			failpoint.Return(err)
		}
	})

	usedSchema := string(ev.Schema)

	// run trackDDL before add ddl job to make sure checkpoint can be flushed
	for _, td := range needTrackDDLs {
		if err := s.trackDDL(usedSchema, td.rawSQL, td.tableNames, td.stmt, &ec); err != nil {
			return err
		}
	}

	// interrupted after track DDL and before execute DDL.
	failpoint.Inject("FlushCheckpointStage", func(val failpoint.Value) {
		err := handleFlushCheckpointStage(2, val.(int), "before execute DDL")
		if err != nil {
			failpoint.Return(err)
		}
	})

	job := newDDLJob(nil, needHandleDDLs, *ec.lastLocation, *ec.startLocation, *ec.currentLocation, sourceTbls, originSQL, ec.header)
	err := s.addJobFunc(job)
	if err != nil {
		return err
	}

	// when add ddl job, will execute ddl and then flush checkpoint.
	// if execute ddl failed, the execError will be set to that error.
	// return nil here to avoid duplicate error message
	err = s.execError.Load()
	if err != nil {
		ec.tctx.L().Error("error detected when executing SQL job", log.ShortError(err))
		// nolint:nilerr
		return nil
	}

	ec.tctx.L().Info("finish to handle ddls in normal mode", zap.String("event", "query"), zap.Strings("ddls", needHandleDDLs), zap.ByteString("raw statement", ev.Query), log.WrapStringerField("location", ec.currentLocation))

	for _, table := range onlineDDLTableNames {
		ec.tctx.L().Info("finish online ddl and clear online ddl metadata in normal mode", zap.String("event", "query"), zap.Strings("ddls", needHandleDDLs), zap.ByteString("raw statement", ev.Query), zap.String("schema", table.Schema), zap.String("table", table.Name))
		err2 := s.onlineDDL.Finish(ec.tctx, table.Schema, table.Name)
		if err2 != nil {
			return terror.Annotatef(err2, "finish online ddl on %s.%s", table.Schema, table.Name)
		}
	}

	return nil
}

func (s *Syncer) handleQueryEventPessimistic(
	ev *replication.QueryEvent,
	ec eventContext,
	needHandleDDLs []string,
	needTrackDDLs []trackedDDL,
	onlineDDLTableNames map[string]*filter.Table,
	originSQL string,
	ddlInfo *shardingDDLInfo,
) error {
	var (
		err                error
		needShardingHandle bool
		group              *ShardingGroup
		synced             bool
		active             bool
		remain             int
		source             string
		usedSchema         = string(ev.Schema)
	)
	// for sharding DDL, the firstPos should be the `Pos` of the binlog, not the `End_log_pos`
	// so when restarting before sharding DDLs synced, this binlog can be re-sync again to trigger the TrySync
	startLocation := ec.startLocation

	source, _ = utils.GenTableID(ddlInfo.tableNames[0][0].Schema, ddlInfo.tableNames[0][0].Name)

	var annotate string
	switch ddlInfo.stmt.(type) {
	case *ast.CreateDatabaseStmt:
		// for CREATE DATABASE, we do nothing. when CREATE TABLE under this DATABASE, sharding groups will be added
	case *ast.CreateTableStmt:
		// for CREATE TABLE, we add it to group
		needShardingHandle, group, synced, remain, err = s.sgk.AddGroup(ddlInfo.tableNames[1][0].Schema, ddlInfo.tableNames[1][0].Name, []string{source}, nil, true)
		if err != nil {
			return err
		}
		annotate = "add table to shard group"
	default:
		needShardingHandle, group, synced, active, remain, err = s.sgk.TrySync(ddlInfo.tableNames[1][0].Schema, ddlInfo.tableNames[1][0].Name, source, *startLocation, *ec.currentLocation, needHandleDDLs)
		if err != nil {
			return err
		}
		annotate = "try to sync table in shard group"
		// meets DDL that will not be processed in sequence sharding
		if !active {
			ec.tctx.L().Info("skip in-activeDDL", zap.String("event", "query"), zap.String("source", source), zap.Strings("ddls", needHandleDDLs), zap.ByteString("raw statement", ev.Query), zap.Bool("in-sharding", needShardingHandle), zap.Stringer("start location", startLocation), zap.Bool("is-synced", synced), zap.Int("unsynced", remain))
			return nil
		}
	}

	ec.tctx.L().Info(annotate, zap.String("event", "query"), zap.String("source", source), zap.Strings("ddls", needHandleDDLs), zap.ByteString("raw statement", ev.Query), zap.Bool("in-sharding", needShardingHandle), zap.Stringer("start location", startLocation), zap.Bool("is-synced", synced), zap.Int("unsynced", remain))

	// interrupted after flush old checkpoint and before track DDL.
	failpoint.Inject("FlushCheckpointStage", func(val failpoint.Value) {
		err = handleFlushCheckpointStage(1, val.(int), "before track DDL")
		if err != nil {
			failpoint.Return(err)
		}
	})

	for _, td := range needTrackDDLs {
		if err = s.trackDDL(usedSchema, td.rawSQL, td.tableNames, td.stmt, &ec); err != nil {
			return err
		}
	}

	if needShardingHandle {
		target, _ := utils.GenTableID(ddlInfo.tableNames[1][0].Schema, ddlInfo.tableNames[1][0].Name)
		metrics.UnsyncedTableGauge.WithLabelValues(s.cfg.Name, target, s.cfg.SourceID).Set(float64(remain))
		err = s.safeMode.IncrForTable(ec.tctx, ddlInfo.tableNames[1][0].Schema, ddlInfo.tableNames[1][0].Name) // try enable safe-mode when starting syncing for sharding group
		if err != nil {
			return err
		}

		// save checkpoint in memory, don't worry, if error occurred, we can rollback it
		// for non-last sharding DDL's table, this checkpoint will be used to skip binlog event when re-syncing
		// NOTE: when last sharding DDL executed, all this checkpoints will be flushed in the same txn
		ec.tctx.L().Info("save table checkpoint for source", zap.String("event", "query"), zap.String("source", source), zap.Stringer("start location", startLocation), log.WrapStringerField("end location", ec.currentLocation))
		s.saveTablePoint(ddlInfo.tableNames[0][0].Schema, ddlInfo.tableNames[0][0].Name, *ec.currentLocation)
		if !synced {
			ec.tctx.L().Info("source shard group is not synced", zap.String("event", "query"), zap.String("source", source), zap.Stringer("start location", startLocation), log.WrapStringerField("end location", ec.currentLocation))
			return nil
		}

		ec.tctx.L().Info("source shard group is synced", zap.String("event", "query"), zap.String("source", source), zap.Stringer("start location", startLocation), log.WrapStringerField("end location", ec.currentLocation))
		err = s.safeMode.DescForTable(ec.tctx, ddlInfo.tableNames[1][0].Schema, ddlInfo.tableNames[1][0].Name) // try disable safe-mode after sharding group synced
		if err != nil {
			return err
		}
		// maybe multi-groups' sharding DDL synced in this for-loop (one query-event, multi tables)
		if cap(*ec.shardingReSyncCh) < len(needHandleDDLs) {
			*ec.shardingReSyncCh = make(chan *ShardingReSync, len(needHandleDDLs))
		}
		firstEndLocation := group.FirstEndPosUnresolved()
		if firstEndLocation == nil {
			return terror.ErrSyncerUnitFirstEndPosNotFound.Generate(source)
		}

		allResolved, err2 := s.sgk.ResolveShardingDDL(ddlInfo.tableNames[1][0].Schema, ddlInfo.tableNames[1][0].Name)
		if err2 != nil {
			return err2
		}
		*ec.shardingReSyncCh <- &ShardingReSync{
			currLocation:   *firstEndLocation,
			latestLocation: *ec.currentLocation,
			targetSchema:   ddlInfo.tableNames[1][0].Schema,
			targetTable:    ddlInfo.tableNames[1][0].Name,
			allResolved:    allResolved,
		}

		// Don't send new DDLInfo to dm-master until all local sql jobs finished
		// since jobWg is flushed by flushJobs before, we don't wait here any more

		// NOTE: if we need singleton Syncer (without dm-master) to support sharding DDL sync
		// we should add another config item to differ, and do not save DDLInfo, and not wait for ddlExecInfo

		// construct & send shard DDL info into etcd, DM-master will handle it.
		shardInfo := s.pessimist.ConstructInfo(ddlInfo.tableNames[1][0].Schema, ddlInfo.tableNames[1][0].Name, needHandleDDLs)
		rev, err2 := s.pessimist.PutInfo(ec.tctx.Ctx, shardInfo)
		if err2 != nil {
			return err2
		}
		metrics.ShardLockResolving.WithLabelValues(s.cfg.Name, s.cfg.SourceID).Set(1) // block and wait DDL lock to be synced
		ec.tctx.L().Info("putted shard DDL info", zap.Stringer("info", shardInfo), zap.Int64("revision", rev))

		shardOp, err2 := s.pessimist.GetOperation(ec.tctx.Ctx, shardInfo, rev+1)
		metrics.ShardLockResolving.WithLabelValues(s.cfg.Name, s.cfg.SourceID).Set(0)
		if err2 != nil {
			return err2
		}

		if shardOp.Exec {
			failpoint.Inject("ShardSyncedExecutionExit", func() {
				ec.tctx.L().Warn("exit triggered", zap.String("failpoint", "ShardSyncedExecutionExit"))
				//nolint:errcheck
				s.flushCheckPoints()
				utils.OsExit(1)
			})
			failpoint.Inject("SequenceShardSyncedExecutionExit", func() {
				group := s.sgk.Group(ddlInfo.tableNames[1][0].Schema, ddlInfo.tableNames[1][0].Name)
				if group != nil {
					// exit in the first round sequence sharding DDL only
					if group.meta.ActiveIdx() == 1 {
						ec.tctx.L().Warn("exit triggered", zap.String("failpoint", "SequenceShardSyncedExecutionExit"))
						//nolint:errcheck
						s.flushCheckPoints()
						utils.OsExit(1)
					}
				}
			})

			ec.tctx.L().Info("execute DDL job", zap.String("event", "query"), zap.String("source", source), zap.ByteString("raw statement", ev.Query), zap.Stringer("start location", startLocation), log.WrapStringerField("end location", ec.currentLocation), zap.Stringer("operation", shardOp))
		} else {
			ec.tctx.L().Info("ignore DDL job", zap.String("event", "query"), zap.String("source", source), zap.ByteString("raw statement", ev.Query), zap.Stringer("start location", startLocation), log.WrapStringerField("end location", ec.currentLocation), zap.Stringer("operation", shardOp))
		}
	}

	ec.tctx.L().Info("start to handle ddls in shard mode", zap.String("event", "query"), zap.Strings("ddls", needHandleDDLs), zap.ByteString("raw statement", ev.Query), zap.Stringer("start location", startLocation), log.WrapStringerField("end location", ec.currentLocation))

	// interrupted after track DDL and before execute DDL.
	failpoint.Inject("FlushCheckpointStage", func(val failpoint.Value) {
		err = handleFlushCheckpointStage(2, val.(int), "before execute DDL")
		if err != nil {
			failpoint.Return(err)
		}
	})

	job := newDDLJob(ddlInfo, needHandleDDLs, *ec.lastLocation, *ec.startLocation, *ec.currentLocation, nil, originSQL, ec.header)
	err = s.addJobFunc(job)
	if err != nil {
		return err
	}

	err = s.execError.Load()
	if err != nil {
		ec.tctx.L().Error("error detected when executing SQL job", log.ShortError(err))
		// nolint:nilerr
		return nil
	}

	if len(onlineDDLTableNames) > 0 {
		err = s.clearOnlineDDL(ec.tctx, ddlInfo.tableNames[1][0].Schema, ddlInfo.tableNames[1][0].Name)
		if err != nil {
			return err
		}
	}

	ec.tctx.L().Info("finish to handle ddls in shard mode", zap.String("event", "query"), zap.Strings("ddls", needHandleDDLs), zap.ByteString("raw statement", ev.Query), zap.Stringer("start location", startLocation), log.WrapStringerField("end location", ec.currentLocation))
	return nil
}

// input `sql` should be a single DDL, which came from parserpkg.SplitDDL
// tableNames[0] is source (upstream) tableNames, tableNames[1] is target (downstream) tableNames.
func (s *Syncer) trackDDL(usedSchema string, sql string, tableNames [][]*filter.Table, stmt ast.StmtNode, ec *eventContext) error {
	srcTables, targetTables := tableNames[0], tableNames[1]
	srcTable := srcTables[0]

	// Make sure the needed tables are all loaded into the schema tracker.
	var (
		shouldExecDDLOnSchemaTracker bool
		shouldSchemaExist            bool
		shouldTableExistNum          int  // tableNames[:shouldTableExistNum] should exist
		shouldRefTableExistNum       int  // tableNames[1:shouldTableExistNum] should exist, since first one is "caller table"
		tryFetchDownstreamTable      bool // to make sure if not exists will execute correctly
	)

	switch node := stmt.(type) {
	case *ast.CreateDatabaseStmt:
		shouldExecDDLOnSchemaTracker = true
	case *ast.AlterDatabaseStmt:
		shouldExecDDLOnSchemaTracker = true
		shouldSchemaExist = true
	case *ast.DropDatabaseStmt:
		shouldExecDDLOnSchemaTracker = true
		if s.cfg.ShardMode == "" {
			if err := s.checkpoint.DeleteSchemaPoint(ec.tctx, srcTable.Schema); err != nil {
				return err
			}
		}
	case *ast.RecoverTableStmt:
		shouldExecDDLOnSchemaTracker = true
		shouldSchemaExist = true
	case *ast.CreateTableStmt, *ast.CreateViewStmt:
		shouldExecDDLOnSchemaTracker = true
		shouldSchemaExist = true
		// for CREATE TABLE LIKE/AS, the reference tables should exist
		shouldRefTableExistNum = len(srcTables)
		tryFetchDownstreamTable = true
	case *ast.DropTableStmt:
		shouldExecDDLOnSchemaTracker = true
		if err := s.checkpoint.DeleteTablePoint(ec.tctx, srcTable.Schema, srcTable.Name); err != nil {
			return err
		}
	case *ast.RenameTableStmt, *ast.CreateIndexStmt, *ast.DropIndexStmt, *ast.RepairTableStmt:
		shouldExecDDLOnSchemaTracker = true
		shouldSchemaExist = true
		shouldTableExistNum = 1
	case *ast.AlterTableStmt:
		shouldSchemaExist = true
		// for DDL that adds FK, since TiDB doesn't fully support it yet, we simply ignore execution of this DDL.
		switch {
		case len(node.Specs) == 1 && node.Specs[0].Constraint != nil && node.Specs[0].Constraint.Tp == ast.ConstraintForeignKey:
			shouldTableExistNum = 1
			shouldExecDDLOnSchemaTracker = false
		case node.Specs[0].Tp == ast.AlterTableRenameTable:
			shouldTableExistNum = 1
			shouldExecDDLOnSchemaTracker = true
		default:
			shouldTableExistNum = len(srcTables)
			shouldExecDDLOnSchemaTracker = true
		}
	case *ast.LockTablesStmt, *ast.UnlockTablesStmt, *ast.CleanupTableLockStmt, *ast.TruncateTableStmt:
		break
	default:
		ec.tctx.L().DPanic("unhandled DDL type cannot be tracked", zap.Stringer("type", reflect.TypeOf(stmt)))
	}

	if shouldSchemaExist {
		if err := s.schemaTracker.CreateSchemaIfNotExists(srcTable.Schema); err != nil {
			return terror.ErrSchemaTrackerCannotCreateSchema.Delegate(err, srcTable.Schema)
		}
	}
	for i := 0; i < shouldTableExistNum; i++ {
		if _, err := s.getTable(ec.tctx, srcTables[i].Schema, srcTables[i].Name, targetTables[i].Schema, targetTables[i].Name); err != nil {
			return err
		}
	}
	// skip getTable before in above loop
	// nolint:ifshort
	start := 1
	if shouldTableExistNum > start {
		start = shouldTableExistNum
	}
	for i := start; i < shouldRefTableExistNum; i++ {
		if err := s.schemaTracker.CreateSchemaIfNotExists(srcTables[i].Schema); err != nil {
			return terror.ErrSchemaTrackerCannotCreateSchema.Delegate(err, srcTables[i].Schema)
		}
		if _, err := s.getTable(ec.tctx, srcTables[i].Schema, srcTables[i].Name, targetTables[i].Schema, targetTables[i].Name); err != nil {
			return err
		}
	}

	if tryFetchDownstreamTable {
		// ignore table not exists error, just try to fetch table from downstream.
		_, _ = s.getTable(ec.tctx, srcTables[0].Schema, srcTables[0].Name, targetTables[0].Schema, targetTables[0].Name)
	}

	if shouldExecDDLOnSchemaTracker {
		if err := s.schemaTracker.Exec(ec.tctx.Ctx, usedSchema, sql); err != nil {
			ec.tctx.L().Error("cannot track DDL", zap.String("schema", usedSchema), zap.String("statement", sql), log.WrapStringerField("location", ec.currentLocation), log.ShortError(err))
			return terror.ErrSchemaTrackerCannotExecDDL.Delegate(err, sql)
		}
		s.exprFilterGroup.ResetExprs(srcTable.Schema, srcTable.Name)
	}

	return nil
}

func (s *Syncer) commitJob(tp opType, sourceSchema, sourceTable, targetSchema, targetTable, sql string, args []interface{}, keys []string, ec *eventContext) error {
	startTime := time.Now()
	key, err := s.resolveCasuality(keys)
	if err != nil {
		return terror.ErrSyncerUnitResolveCasualityFail.Generate(err)
	}
	s.tctx.L().Debug("key for keys", zap.String("key", key), zap.Strings("keys", keys))
	metrics.ConflictDetectDurationHistogram.WithLabelValues(s.cfg.Name, s.cfg.SourceID).Observe(time.Since(startTime).Seconds())

	job := newDMLJob(tp, sourceSchema, sourceTable, targetSchema, targetTable, sql, args, key, *ec.lastLocation, *ec.startLocation, *ec.currentLocation, ec.header)
	return s.addJobFunc(job)
}

func (s *Syncer) resolveCasuality(keys []string) (string, error) {
	if s.cfg.DisableCausality {
		if len(keys) > 0 {
			return keys[0], nil
		}
		return "", nil
	}

	if s.c.detectConflict(keys) {
		s.tctx.L().Debug("meet causality key, will generate a flush job and wait all sqls executed", zap.Strings("keys", keys))
		if err := s.flushJobs(); err != nil {
			return "", err
		}
		s.c.reset()
	}
	if err := s.c.add(keys); err != nil {
		return "", err
	}
	var key string
	if len(keys) > 0 {
		key = keys[0]
	}
	return s.c.get(key), nil
}

func (s *Syncer) genRouter() error {
	s.tableRouter, _ = router.NewTableRouter(s.cfg.CaseSensitive, []*router.TableRule{})
	for _, rule := range s.cfg.RouteRules {
		err := s.tableRouter.AddRule(rule)
		if err != nil {
			return terror.ErrSyncerUnitGenTableRouter.Delegate(err)
		}
	}
	return nil
}

//nolint:unused
func (s *Syncer) loadTableStructureFromDump(ctx context.Context) error {
	logger := s.tctx.L()

	files, err := utils.CollectDirFiles(s.cfg.Dir)
	if err != nil {
		logger.Warn("fail to get dump files", zap.Error(err))
		return err
	}
	var dbs, tables []string
	var tableFiles [][2]string // [db, filename]
	for f := range files {
		if db, ok := utils.GetDBFromDumpFilename(f); ok {
			dbs = append(dbs, db)
			continue
		}
		if db, table, ok := utils.GetTableFromDumpFilename(f); ok {
			tables = append(tables, dbutil.TableName(db, table))
			tableFiles = append(tableFiles, [2]string{db, f})
			continue
		}
	}
	logger.Info("fetch table structure form dump files",
		zap.Strings("database", dbs),
		zap.Any("tables", tables))
	for _, db := range dbs {
		if err = s.schemaTracker.CreateSchemaIfNotExists(db); err != nil {
			return err
		}
	}

	var firstErr error
	setFirstErr := func(err error) {
		if firstErr == nil {
			firstErr = err
		}
	}

	for _, dbAndFile := range tableFiles {
		db, file := dbAndFile[0], dbAndFile[1]
		filepath := path.Join(s.cfg.Dir, file)
		content, err2 := common2.GetFileContent(filepath)
		if err2 != nil {
			logger.Warn("fail to read file for creating table in schema tracker",
				zap.String("db", db),
				zap.String("file", filepath),
				zap.Error(err))
			setFirstErr(err2)
			continue
		}
		stmts := bytes.Split(content, []byte(";"))
		for _, stmt := range stmts {
			stmt = bytes.TrimSpace(stmt)
			if len(stmt) == 0 || bytes.HasPrefix(stmt, []byte("/*")) {
				continue
			}
			err = s.schemaTracker.Exec(ctx, db, string(stmt))
			if err != nil {
				logger.Warn("fail to create table for dump files",
					zap.Any("file", filepath),
					zap.ByteString("statement", stmt),
					zap.Error(err))
				setFirstErr(err)
			}
		}
	}
	return firstErr
}

func (s *Syncer) printStatus(ctx context.Context) {
	defer s.wg.Done()

	failpoint.Inject("PrintStatusCheckSeconds", func(val failpoint.Value) {
		if seconds, ok := val.(int); ok {
			statusTime = time.Duration(seconds) * time.Second
			s.tctx.L().Info("set printStatusInterval", zap.Int("value", seconds), zap.String("failpoint", "PrintStatusCheckSeconds"))
		}
	})

	timer := time.NewTicker(statusTime)
	defer timer.Stop()

	var (
		err                 error
		latestMasterPos     mysql.Position
		latestmasterGTIDSet gtid.Set
	)

	for {
		select {
		case <-ctx.Done():
			s.tctx.L().Info("print status routine exits", log.ShortError(ctx.Err()))
			return
		case <-timer.C:
			now := time.Now()
			s.lastTime.RLock()
			seconds := now.Unix() - s.lastTime.t.Unix()
			s.lastTime.RUnlock()
			totalSeconds := now.Unix() - s.start.Unix()
			last := s.lastCount.Load()
			total := s.count.Load()

			totalBinlogSize := s.binlogSizeCount.Load()
			lastBinlogSize := s.lastBinlogSizeCount.Load()

			tps, totalTps := int64(0), int64(0)
			if seconds > 0 {
				tps = (total - last) / seconds
				totalTps = total / totalSeconds

				s.currentLocationMu.RLock()
				currentLocation := s.currentLocationMu.currentLocation
				s.currentLocationMu.RUnlock()

				ctx2, cancel2 := context.WithTimeout(ctx, utils.DefaultDBTimeout)
				remainingSize, err2 := s.fromDB.CountBinaryLogsSize(ctx2, currentLocation.Position)
				cancel2()
				if err2 != nil {
					// log the error, but still handle the rest operation
					s.tctx.L().Error("fail to estimate unreplicated binlog size", zap.Error(err2))
				} else {
					bytesPerSec := (totalBinlogSize - lastBinlogSize) / seconds
					if bytesPerSec > 0 {
						remainingSeconds := remainingSize / bytesPerSec
						s.tctx.L().Info("binlog replication progress",
							zap.Int64("total binlog size", totalBinlogSize),
							zap.Int64("last binlog size", lastBinlogSize),
							zap.Int64("cost time", seconds),
							zap.Int64("bytes/Second", bytesPerSec),
							zap.Int64("unsynced binlog size", remainingSize),
							zap.Int64("estimate time to catch up", remainingSeconds))
						metrics.RemainingTimeGauge.WithLabelValues(s.cfg.Name, s.cfg.SourceID, s.cfg.WorkerName).Set(float64(remainingSeconds))
					}
				}
			}

			ctx2, cancel2 := context.WithTimeout(ctx, utils.DefaultDBTimeout)
			latestMasterPos, latestmasterGTIDSet, err = s.getMasterStatus(ctx2)
			cancel2()
			if err != nil {
				s.tctx.L().Error("fail to get master status", log.ShortError(err))
			} else {
				metrics.BinlogPosGauge.WithLabelValues("master", s.cfg.Name, s.cfg.SourceID).Set(float64(latestMasterPos.Pos))
				index, err := binlog.GetFilenameIndex(latestMasterPos.Name)
				if err != nil {
					s.tctx.L().Error("fail to parse binlog file", log.ShortError(err))
				} else {
					metrics.BinlogFileGauge.WithLabelValues("master", s.cfg.Name, s.cfg.SourceID).Set(float64(index))
				}
			}

			s.tctx.L().Info("binlog replication status",
				zap.Int64("total_events", total),
				zap.Int64("total_tps", totalTps),
				zap.Int64("tps", tps),
				zap.Stringer("master_position", latestMasterPos),
				log.WrapStringerField("master_gtid", latestmasterGTIDSet),
				zap.Stringer("checkpoint", s.checkpoint))

			s.lastCount.Store(total)
			s.lastBinlogSizeCount.Store(totalBinlogSize)
			s.lastTime.Lock()
			s.lastTime.t = time.Now()
			s.lastTime.Unlock()
			s.totalTps.Store(totalTps)
			s.tps.Store(tps)
		}
	}
}

func (s *Syncer) createDBs(ctx context.Context) error {
	var err error
	dbCfg := s.cfg.From
	dbCfg.RawDBCfg = config.DefaultRawDBConfig().SetReadTimeout(maxDMLConnectionTimeout)
	s.fromDB, err = dbconn.NewUpStreamConn(dbCfg)
	if err != nil {
		return err
	}
	conn, err := s.fromDB.BaseDB.GetBaseConn(ctx)
	if err != nil {
		return err
	}
	lcFlavor, err := utils.FetchLowerCaseTableNamesSetting(ctx, conn.DBConn)
	if err != nil {
		return err
	}
	s.SourceTableNamesFlavor = lcFlavor

	hasSQLMode := false
	// get sql_mode from upstream db
	if s.cfg.To.Session == nil {
		s.cfg.To.Session = make(map[string]string)
	} else {
		for k := range s.cfg.To.Session {
			if strings.ToLower(k) == "sql_mode" {
				hasSQLMode = true
				break
			}
		}
	}
	if !hasSQLMode {
		sqlMode, err2 := utils.GetGlobalVariable(ctx, s.fromDB.BaseDB.DB, "sql_mode")
		if err2 != nil {
			s.tctx.L().Warn("cannot get sql_mode from upstream database, the sql_mode will be assigned \"IGNORE_SPACE, NO_AUTO_VALUE_ON_ZERO, ALLOW_INVALID_DATES\"", log.ShortError(err2))
		}
		sqlModes, err3 := utils.AdjustSQLModeCompatible(sqlMode)
		if err3 != nil {
			s.tctx.L().Warn("cannot adjust sql_mode compatible, the sql_mode will be assigned  stay the same", log.ShortError(err3))
		}
		s.cfg.To.Session["sql_mode"] = sqlModes
	}

	dbCfg = s.cfg.To
	dbCfg.RawDBCfg = config.DefaultRawDBConfig().
		SetReadTimeout(maxDMLConnectionTimeout).
		SetMaxIdleConns(s.cfg.WorkerCount)

	s.toDB, s.toDBConns, err = dbconn.CreateConns(s.tctx, s.cfg, dbCfg, s.cfg.WorkerCount)
	if err != nil {
		dbconn.CloseUpstreamConn(s.tctx, s.fromDB) // release resources acquired before return with error
		return err
	}
	// baseConn for ddl
	dbCfg = s.cfg.To
	dbCfg.RawDBCfg = config.DefaultRawDBConfig().SetReadTimeout(maxDDLConnectionTimeout)

	var ddlDBConns []*dbconn.DBConn
	s.ddlDB, ddlDBConns, err = dbconn.CreateConns(s.tctx, s.cfg, dbCfg, 1)
	if err != nil {
		dbconn.CloseUpstreamConn(s.tctx, s.fromDB)
		dbconn.CloseBaseDB(s.tctx, s.toDB)
		return err
	}
	s.ddlDBConn = ddlDBConns[0]
	printServerVersion(s.tctx, s.fromDB.BaseDB, "upstream")
	printServerVersion(s.tctx, s.toDB, "downstream")

	return nil
}

// closeBaseDB closes all opened DBs, rollback for createConns.
func (s *Syncer) closeDBs() {
	dbconn.CloseUpstreamConn(s.tctx, s.fromDB)
	dbconn.CloseBaseDB(s.tctx, s.toDB)
	dbconn.CloseBaseDB(s.tctx, s.ddlDB)
}

// record skip ddl/dml sqls' position
// make newJob's sql argument empty to distinguish normal sql and skips sql.
func (s *Syncer) recordSkipSQLsLocation(ec *eventContext) error {
	job := newSkipJob(ec)
	return s.addJobFunc(job)
}

func (s *Syncer) flushJobs() error {
	s.tctx.L().Info("flush all jobs", zap.Stringer("global checkpoint", s.checkpoint))
	job := newFlushJob()
	return s.addJobFunc(job)
}

func (s *Syncer) reSyncBinlog(tctx tcontext.Context, location binlog.Location) error {
	if err := s.retrySyncGTIDs(); err != nil {
		return err
	}
	// close still running sync
	return s.streamerController.ReopenWithRetry(&tctx, location)
}

func (s *Syncer) renameShardingSchema(schema, table string) (string, string) {
	if schema == "" {
		return schema, table
	}
	targetSchema, targetTable, err := s.tableRouter.Route(schema, table)
	if err != nil {
		s.tctx.L().Error("fail to route table", zap.String("schema", schema), zap.String("table", table), zap.Error(err)) // log the error, but still continue
	}
	if targetSchema == "" {
		return schema, table
	}
	if targetTable == "" {
		targetTable = table
	}

	return targetSchema, targetTable
}

func (s *Syncer) isClosed() bool {
	return s.closed.Load()
}

// Close closes syncer.
func (s *Syncer) Close() {
	s.Lock()
	defer s.Unlock()

	if s.isClosed() {
		return
	}

	s.removeHeartbeat()

	s.stopSync()
	s.closeDBs()

	s.checkpoint.Close()

	if err := s.schemaTracker.Close(); err != nil {
		s.tctx.L().Error("fail to close schema tracker", log.ShortError(err))
	}

	if s.sgk != nil {
		s.sgk.Close()
	}

	s.closeOnlineDDL()

	// when closing syncer by `stop-task`, remove active relay log from hub
	s.removeActiveRelayLog()

	metrics.RemoveLabelValuesWithTaskInMetrics(s.cfg.Name)

	s.closed.Store(true)
}

// stopSync stops syncing, now it used by Close and Pause
// maybe we can refine the workflow more clear.
func (s *Syncer) stopSync() {
	if s.done != nil {
		<-s.done // wait Run to return
	}
	s.closeJobChans()
	s.wg.Wait() // wait job workers to return

	// before re-write workflow for s.syncer, simply close it
	// when resuming, re-create s.syncer

	if s.streamerController != nil {
		s.streamerController.Close(s.tctx)
	}
}

func (s *Syncer) closeOnlineDDL() {
	if s.onlineDDL != nil {
		s.onlineDDL.Close()
		s.onlineDDL = nil
	}
}

func (s *Syncer) removeHeartbeat() {
	if s.cfg.EnableHeartbeat {
		err := s.heartbeat.RemoveTask(s.cfg.Name)
		if err != nil {
			s.tctx.L().Error("fail to remove task for heartbeat", zap.Error(err))
		}
	}
}

// Pause pauses the process, and it can be resumed later
// should cancel context from external
// TODO: it is not a true-meaning Pause because you can't stop it by calling Pause only.
func (s *Syncer) Pause() {
	if s.isClosed() {
		s.tctx.L().Warn("try to pause, but already closed")
		return
	}
	s.stopSync()
}

// Resume resumes the paused process.
func (s *Syncer) Resume(ctx context.Context, pr chan pb.ProcessResult) {
	if s.isClosed() {
		s.tctx.L().Warn("try to resume, but already closed")
		return
	}

	// continue the processing
	s.reset()
	// reset database conns
	err := s.resetDBs(s.tctx.WithContext(ctx))
	if err != nil {
		pr <- pb.ProcessResult{
			IsCanceled: false,
			Errors: []*pb.ProcessError{
				unit.NewProcessError(err),
			},
		}
		return
	}
	s.Process(ctx, pr)
}

// Update implements Unit.Update
// now, only support to update config for routes, filters, column-mappings, block-allow-list
// now no config diff implemented, so simply re-init use new config.
func (s *Syncer) Update(cfg *config.SubTaskConfig) error {
	if s.cfg.ShardMode == config.ShardPessimistic {
		_, tables := s.sgk.UnresolvedTables()
		if len(tables) > 0 {
			return terror.ErrSyncerUnitUpdateConfigInSharding.Generate(tables)
		}
	}

	var (
		err              error
		oldBaList        *filter.Filter
		oldTableRouter   *router.Table
		oldBinlogFilter  *bf.BinlogEvent
		oldColumnMapping *cm.Mapping
	)

	defer func() {
		if err == nil {
			return
		}
		if oldBaList != nil {
			s.baList = oldBaList
		}
		if oldTableRouter != nil {
			s.tableRouter = oldTableRouter
		}
		if oldBinlogFilter != nil {
			s.binlogFilter = oldBinlogFilter
		}
		if oldColumnMapping != nil {
			s.columnMapping = oldColumnMapping
		}
	}()

	// update block-allow-list
	oldBaList = s.baList
	s.baList, err = filter.New(cfg.CaseSensitive, cfg.BAList)
	if err != nil {
		return terror.ErrSyncerUnitGenBAList.Delegate(err)
	}

	// update route
	oldTableRouter = s.tableRouter
	s.tableRouter, err = router.NewTableRouter(cfg.CaseSensitive, cfg.RouteRules)
	if err != nil {
		return terror.ErrSyncerUnitGenTableRouter.Delegate(err)
	}

	// update binlog filter
	oldBinlogFilter = s.binlogFilter
	s.binlogFilter, err = bf.NewBinlogEvent(cfg.CaseSensitive, cfg.FilterRules)
	if err != nil {
		return terror.ErrSyncerUnitGenBinlogEventFilter.Delegate(err)
	}

	// update column-mappings
	oldColumnMapping = s.columnMapping
	s.columnMapping, err = cm.NewMapping(cfg.CaseSensitive, cfg.ColumnMappingRules)
	if err != nil {
		return terror.ErrSyncerUnitGenColumnMapping.Delegate(err)
	}

	switch s.cfg.ShardMode {
	case config.ShardPessimistic:
		// re-init sharding group
		err = s.sgk.Init()
		if err != nil {
			return err
		}

		err = s.initShardingGroups(context.Background(), false) // FIXME: fix context when re-implementing `Update`
		if err != nil {
			return err
		}
	case config.ShardOptimistic:
		err = s.initOptimisticShardDDL(context.Background()) // FIXME: fix context when re-implementing `Update`
		if err != nil {
			return err
		}
	}

	// update l.cfg
	s.cfg.BAList = cfg.BAList
	s.cfg.RouteRules = cfg.RouteRules
	s.cfg.FilterRules = cfg.FilterRules
	s.cfg.ColumnMappingRules = cfg.ColumnMappingRules

	// update timezone
	s.setTimezone()

	return nil
}

// assume that reset master before switching to new master, and only the new master would write
// it's a weak function to try best to fix gtid set while switching master/slave.
func (s *Syncer) retrySyncGTIDs() error {
	// NOTE: our (per-table based) checkpoint does not support GTID yet, implement it if needed
	// TODO: support GTID
	s.tctx.L().Warn("our (per-table based) checkpoint does not support GTID yet")
	return nil
}

// checkpointID returns ID which used for checkpoint table.
func (s *Syncer) checkpointID() string {
	if len(s.cfg.SourceID) > 0 {
		return s.cfg.SourceID
	}
	return strconv.FormatUint(uint64(s.cfg.ServerID), 10)
}

// UpdateFromConfig updates config for `From`.
func (s *Syncer) UpdateFromConfig(cfg *config.SubTaskConfig) error {
	s.Lock()
	defer s.Unlock()
	s.fromDB.BaseDB.Close()

	s.cfg.From = cfg.From

	var err error
	s.cfg.From.RawDBCfg = config.DefaultRawDBConfig().SetReadTimeout(maxDMLConnectionTimeout)
	s.fromDB, err = dbconn.NewUpStreamConn(s.cfg.From)
	if err != nil {
		s.tctx.L().Error("fail to create baseConn connection", log.ShortError(err))
		return err
	}

	err = s.setSyncCfg()
	if err != nil {
		return err
	}

	if s.streamerController != nil {
		s.streamerController.UpdateSyncCfg(s.syncCfg, s.fromDB)
	}
	return nil
}

func (s *Syncer) setTimezone() {
	s.tctx.L().Info("use timezone", log.WrapStringerField("location", time.UTC))
	s.timezone = time.UTC
}

func (s *Syncer) setSyncCfg() error {
	var tlsConfig *tls.Config
	var err error
	if s.cfg.From.Security != nil {
		if loadErr := s.cfg.From.Security.LoadTLSContent(); loadErr != nil {
			return terror.ErrCtlLoadTLSCfg.Delegate(loadErr)
		}
		tlsConfig, err = toolutils.ToTLSConfigWithVerifyByRawbytes(s.cfg.From.Security.SSLCABytes,
			s.cfg.From.Security.SSLCertBytes, s.cfg.From.Security.SSLKEYBytes, s.cfg.From.Security.CertAllowedCN)
		if err != nil {
			return terror.ErrConnInvalidTLSConfig.Delegate(err)
		}
		if tlsConfig != nil {
			tlsConfig.InsecureSkipVerify = true
		}
	}

	syncCfg := replication.BinlogSyncerConfig{
		ServerID:                s.cfg.ServerID,
		Flavor:                  s.cfg.Flavor,
		Host:                    s.cfg.From.Host,
		Port:                    uint16(s.cfg.From.Port),
		User:                    s.cfg.From.User,
		Password:                s.cfg.From.Password,
		TimestampStringLocation: s.timezone,
		TLSConfig:               tlsConfig,
	}
	// when retry count > 1, go-mysql will retry sync from the previous GTID set in GTID mode,
	// which may get duplicate binlog event after retry success. so just set retry count = 1, and task
	// will exit when meet error, and then auto resume by DM itself.
	common.SetDefaultReplicationCfg(&syncCfg, 1)
	s.syncCfg = syncCfg
	return nil
}

// ShardDDLOperation returns the current pending to handle shard DDL lock operation.
func (s *Syncer) ShardDDLOperation() *pessimism.Operation {
	return s.pessimist.PendingOperation()
}

func (s *Syncer) setErrLocation(startLocation, endLocation *binlog.Location, isQueryEventEvent bool) {
	s.errLocation.Lock()
	defer s.errLocation.Unlock()

	s.errLocation.isQueryEvent = isQueryEventEvent
	if s.errLocation.startLocation == nil || startLocation == nil {
		s.errLocation.startLocation = startLocation
	} else if binlog.CompareLocation(*startLocation, *s.errLocation.startLocation, s.cfg.EnableGTID) < 0 {
		s.errLocation.startLocation = startLocation
	}

	if s.errLocation.endLocation == nil || endLocation == nil {
		s.errLocation.endLocation = endLocation
	} else if binlog.CompareLocation(*endLocation, *s.errLocation.endLocation, s.cfg.EnableGTID) < 0 {
		s.errLocation.endLocation = endLocation
	}
}

func (s *Syncer) getErrLocation() (*binlog.Location, bool) {
	s.errLocation.Lock()
	defer s.errLocation.Unlock()
	return s.errLocation.startLocation, s.errLocation.isQueryEvent
}

func (s *Syncer) handleEventError(err error, startLocation, endLocation binlog.Location, isQueryEvent bool, originSQL string) error {
	if err == nil {
		return nil
	}

	s.setErrLocation(&startLocation, &endLocation, isQueryEvent)
	if len(originSQL) > 0 {
		return terror.Annotatef(err, "startLocation: [%s], endLocation: [%s], origin SQL: [%s]", startLocation, endLocation, originSQL)
	}
	return terror.Annotatef(err, "startLocation: [%s], endLocation: [%s]", startLocation, endLocation)
}

// getEvent gets an event from streamerController or errOperatorHolder.
func (s *Syncer) getEvent(tctx *tcontext.Context, startLocation binlog.Location) (*replication.BinlogEvent, error) {
	// next event is a replace event
	if s.isReplacingErr {
		s.tctx.L().Info("try to get replace event", zap.Stringer("location", startLocation))
		return s.errOperatorHolder.GetEvent(startLocation)
	}

	return s.streamerController.GetEvent(tctx)
}

func (s *Syncer) adjustGlobalPointGTID(tctx *tcontext.Context) (bool, error) {
	location := s.checkpoint.GlobalPoint()
	// situations that don't need to adjust
	// 1. GTID is not enabled
	// 2. location already has GTID position
	// 3. location is totally new, has no position info
	if !s.cfg.EnableGTID || location.GTIDSetStr() != "" || location.Position.Name == "" {
		return false, nil
	}
	// set enableGTID to false for new streamerController
	streamerController := NewStreamerController(s.syncCfg, false, s.fromDB, s.binlogType, s.cfg.RelayDir, s.timezone)

	endPos := binlog.AdjustPosition(location.Position)
	startPos := mysql.Position{
		Name: endPos.Name,
		Pos:  0,
	}
	startLocation := location.Clone()
	startLocation.Position = startPos

	err := streamerController.Start(tctx, startLocation)
	if err != nil {
		return false, err
	}
	defer streamerController.Close(tctx)

	gs, err := reader.GetGTIDsForPosFromStreamer(tctx.Context(), streamerController.streamer, endPos)
	if err != nil {
		s.tctx.L().Warn("fail to get gtids for global location", zap.Stringer("pos", location), zap.Error(err))
		return false, err
	}
	err = location.SetGTID(gs.Origin())
	if err != nil {
		s.tctx.L().Warn("fail to set gtid for global location", zap.Stringer("pos", location),
			zap.String("adjusted_gtid", gs.String()), zap.Error(err))
		return false, err
	}
	s.saveGlobalPoint(location)
	// redirect streamer for new gtid set location
	err = s.streamerController.RedirectStreamer(tctx, location)
	if err != nil {
		s.tctx.L().Warn("fail to redirect streamer for global location", zap.Stringer("pos", location),
			zap.String("adjusted_gtid", gs.String()), zap.Error(err))
		return false, err
	}
	return true, nil
}

// delLoadTask is called when finish restoring data, to delete load worker in etcd.
func (s *Syncer) delLoadTask() error {
	_, _, err := ha.DelLoadTask(s.cli, s.cfg.Name, s.cfg.SourceID)
	if err != nil {
		return err
	}
	s.tctx.Logger.Info("delete load worker in etcd for all mode", zap.String("task", s.cfg.Name), zap.String("source", s.cfg.SourceID))
	return nil
}<|MERGE_RESOLUTION|>--- conflicted
+++ resolved
@@ -1994,11 +1994,8 @@
 		case *replication.RotateEvent:
 			err2 = s.handleRotateEvent(ev, ec)
 		case *replication.RowsEvent:
-<<<<<<< HEAD
 			eventIndex++
-=======
 			metrics.BinlogEventRowHistogram.WithLabelValues(s.cfg.WorkerName, s.cfg.Name, s.cfg.SourceID).Observe(float64(len(ev.Rows)))
->>>>>>> 59d9ede6
 			err2 = s.handleRowsEvent(ev, ec)
 		case *replication.QueryEvent:
 			originSQL = strings.TrimSpace(string(ev.Query))
