// Copyright 2019 PingCAP, Inc.
//
// Licensed under the Apache License, Version 2.0 (the "License");
// you may not use this file except in compliance with the License.
// You may obtain a copy of the License at
//
//     http://www.apache.org/licenses/LICENSE-2.0
//
// Unless required by applicable law or agreed to in writing, software
// distributed under the License is distributed on an "AS IS" BASIS,
// See the License for the specific language governing permissions and
// limitations under the License.

package syncer

import (
	"context"
	"fmt"
	"math"
	"strconv"
	"strings"
	"sync"
	"time"

	"github.com/pingcap/errors"
	"github.com/pingcap/failpoint"
	"github.com/pingcap/parser"
	"github.com/pingcap/parser/ast"
	bf "github.com/pingcap/tidb-tools/pkg/binlog-filter"
	cm "github.com/pingcap/tidb-tools/pkg/column-mapping"
	"github.com/pingcap/tidb-tools/pkg/dbutil"
	"github.com/pingcap/tidb-tools/pkg/filter"
	router "github.com/pingcap/tidb-tools/pkg/table-router"
	"github.com/siddontang/go-mysql/mysql"
	"github.com/siddontang/go-mysql/replication"
	"github.com/siddontang/go/sync2"
	"go.uber.org/zap"

	"github.com/pingcap/dm/dm/config"
	"github.com/pingcap/dm/dm/pb"
	"github.com/pingcap/dm/dm/unit"
	"github.com/pingcap/dm/pkg/binlog"
	tcontext "github.com/pingcap/dm/pkg/context"
	fr "github.com/pingcap/dm/pkg/func-rollback"
	"github.com/pingcap/dm/pkg/gtid"
	"github.com/pingcap/dm/pkg/log"
	"github.com/pingcap/dm/pkg/streamer"
	"github.com/pingcap/dm/pkg/terror"
	"github.com/pingcap/dm/pkg/tracing"
	"github.com/pingcap/dm/pkg/utils"
	sm "github.com/pingcap/dm/syncer/safe-mode"
	operator "github.com/pingcap/dm/syncer/sql-operator"
)

var (
	maxRetryCount = 100

	retryTimeout    = 3 * time.Second
	waitTime        = 10 * time.Millisecond
	eventTimeout    = 1 * time.Minute
	maxEventTimeout = 1 * time.Hour
	statusTime      = 30 * time.Second

	// MaxDDLConnectionTimeoutMinute also used by SubTask.ExecuteDDL
	MaxDDLConnectionTimeoutMinute = 30

	maxDMLConnectionTimeout = "5m"
	maxDDLConnectionTimeout = fmt.Sprintf("%dm", MaxDDLConnectionTimeoutMinute)

	adminQueueName     = "admin queue"
	defaultBucketCount = 8
)

// BinlogType represents binlog sync type
type BinlogType uint8

// binlog sync type
const (
	RemoteBinlog BinlogType = iota + 1
	LocalBinlog
)

// StreamerProducer provides the ability to generate binlog streamer by StartSync()
// but go-mysql StartSync() returns (struct, err) rather than (interface, err)
// And we can't simplely use StartSync() method in SteamerProducer
// so use generateStreamer to wrap StartSync() method to make *BinlogSyncer and *BinlogReader in same interface
// For other implementations who implement StreamerProducer and Streamer can easily take place of Syncer.streamProducer
// For test is easy to mock
type StreamerProducer interface {
	generateStreamer(pos mysql.Position) (streamer.Streamer, error)
}

// Read local relay log
type localBinlogReader struct {
	reader *streamer.BinlogReader
}

func (l *localBinlogReader) generateStreamer(pos mysql.Position) (streamer.Streamer, error) {
	return l.reader.StartSync(pos)
}

// Read remote binlog
type remoteBinlogReader struct {
	reader     *replication.BinlogSyncer
	tctx       *tcontext.Context
	EnableGTID bool
}

func (r *remoteBinlogReader) generateStreamer(pos mysql.Position) (streamer.Streamer, error) {
	defer func() {
		lastSlaveConnectionID := r.reader.LastConnectionID()
		r.tctx.L().Info("last slave connection", zap.Uint32("connection ID", lastSlaveConnectionID))
	}()
	if r.EnableGTID {
		// NOTE: our (per-table based) checkpoint does not support GTID yet
		return nil, terror.ErrSyncerUnitRemoteSteamerWithGTID.Generate()
	}

	streamer, err := r.reader.StartSync(pos)
	return streamer, terror.ErrSyncerUnitRemoteSteamerStartSync.Delegate(err)
}

// Syncer can sync your MySQL data to another MySQL database.
type Syncer struct {
	sync.RWMutex

	tctx *tcontext.Context

	cfg     *config.SubTaskConfig
	syncCfg replication.BinlogSyncerConfig

	shardingSyncCfg replication.BinlogSyncerConfig // used by sharding group to re-consume DMLs
	sgk             *ShardingGroupKeeper           // keeper to keep all sharding (sub) group in this syncer
	ddlInfoCh       chan *pb.DDLInfo               // DDL info pending to sync, only support sync one DDL lock one time, refine if needed
	ddlExecInfo     *DDLExecInfo                   // DDL execute (ignore) info
	injectEventCh   chan *replication.BinlogEvent  // extra binlog event chan, used to inject binlog event into the main for loop

	streamerProducer StreamerProducer
	binlogType       BinlogType
	streamer         streamer.Streamer

	wg    sync.WaitGroup
	jobWg sync.WaitGroup

	tables       map[string]*table   // table cache: `target-schema`.`target-table` -> table
	cacheColumns map[string][]string // table columns cache: `target-schema`.`target-table` -> column names list
	genColsCache *GenColCache

	fromDB *Conn
	toDBs  []*Conn
	ddlDB  *Conn

	jobs               []chan *job
	jobsClosed         sync2.AtomicBool
	jobsChanLock       sync.Mutex
	queueBucketMapping []string

	c *causality

	tableRouter   *router.Table
	binlogFilter  *bf.BinlogEvent
	columnMapping *cm.Mapping
	bwList        *filter.Filter

	closed sync2.AtomicBool

	start    time.Time
	lastTime struct {
		sync.RWMutex
		t time.Time
	}

	timezone *time.Location

	binlogSizeCount     sync2.AtomicInt64
	lastBinlogSizeCount sync2.AtomicInt64

	lastCount sync2.AtomicInt64
	count     sync2.AtomicInt64
	totalTps  sync2.AtomicInt64
	tps       sync2.AtomicInt64

	done chan struct{}

	checkpoint CheckPoint
	onlineDDL  OnlinePlugin

	// record process error rather than log.Fatal
	runFatalChan chan *pb.ProcessError
	// record whether error occurred when execute SQLs
	execErrorDetected sync2.AtomicBool

	execErrors struct {
		sync.Mutex
		errors []*ExecErrorContext
	}

	sqlOperatorHolder *operator.Holder

	heartbeat *Heartbeat

	readerHub *streamer.ReaderHub

	tracer *tracing.Tracer

	currentPosMu struct {
		sync.RWMutex
		currentPos mysql.Position // use to calc remain binlog size
	}

	addJobFunc func(*job) error
}

// NewSyncer creates a new Syncer.
func NewSyncer(cfg *config.SubTaskConfig) *Syncer {
	syncer := new(Syncer)
	syncer.cfg = cfg
	syncer.tctx = tcontext.Background().WithLogger(log.With(zap.String("task", cfg.Name), zap.String("unit", "binlog replication")))
	syncer.jobsClosed.Set(true) // not open yet
	syncer.closed.Set(false)
	syncer.lastBinlogSizeCount.Set(0)
	syncer.binlogSizeCount.Set(0)
	syncer.lastCount.Set(0)
	syncer.count.Set(0)
	syncer.tables = make(map[string]*table)
	syncer.cacheColumns = make(map[string][]string)
	syncer.genColsCache = NewGenColCache()
	syncer.c = newCausality()
	syncer.done = nil
	syncer.bwList = filter.New(cfg.CaseSensitive, cfg.BWList)
	syncer.injectEventCh = make(chan *replication.BinlogEvent)
	syncer.tracer = tracing.GetTracer()
	syncer.setTimezone()
	syncer.addJobFunc = syncer.addJob

	syncer.checkpoint = NewRemoteCheckPoint(syncer.tctx, cfg, syncer.checkpointID())

	syncer.syncCfg = replication.BinlogSyncerConfig{
		ServerID:                uint32(syncer.cfg.ServerID),
		Flavor:                  syncer.cfg.Flavor,
		Host:                    syncer.cfg.From.Host,
		Port:                    uint16(syncer.cfg.From.Port),
		User:                    syncer.cfg.From.User,
		Password:                syncer.cfg.From.Password,
		UseDecimal:              true,
		VerifyChecksum:          true,
		TimestampStringLocation: syncer.timezone,
	}

	syncer.binlogType = toBinlogType(cfg.BinlogType)
	syncer.sqlOperatorHolder = operator.NewHolder()
	syncer.readerHub = streamer.GetReaderHub()

	if cfg.IsSharding {
		// only need to sync DDL in sharding mode
		// for sharding group's config, we should use a different ServerID
		// now, use 2**32 -1 - config's ServerID simply
		// maybe we can refactor to remove RemoteBinlog support in DM
		syncer.shardingSyncCfg = syncer.syncCfg
		syncer.shardingSyncCfg.ServerID = math.MaxUint32 - syncer.syncCfg.ServerID
		syncer.sgk = NewShardingGroupKeeper(syncer.tctx, cfg)
		syncer.ddlInfoCh = make(chan *pb.DDLInfo, 1)
		syncer.ddlExecInfo = NewDDLExecInfo()
	}

	return syncer
}

func (s *Syncer) newJobChans(count int) {
	s.closeJobChans()
	s.jobs = make([]chan *job, 0, count)
	for i := 0; i < count; i++ {
		s.jobs = append(s.jobs, make(chan *job, 1000))
	}
	s.jobsClosed.Set(false)
}

func (s *Syncer) closeJobChans() {
	s.jobsChanLock.Lock()
	defer s.jobsChanLock.Unlock()
	if s.jobsClosed.Get() {
		return
	}
	for _, ch := range s.jobs {
		close(ch)
	}
	s.jobsClosed.Set(true)
}

// Type implements Unit.Type
func (s *Syncer) Type() pb.UnitType {
	return pb.UnitType_Sync
}

// Init initializes syncer for a sync task, but not start Process.
// if fail, it should not call s.Close.
// some check may move to checker later.
func (s *Syncer) Init() (err error) {
	rollbackHolder := fr.NewRollbackHolder("syncer")
	defer func() {
		if err != nil {
			rollbackHolder.RollbackReverseOrder()
		}
	}()

	err = s.createDBs()
	if err != nil {
		return err
	}
	rollbackHolder.Add(fr.FuncRollback{Name: "close-DBs", Fn: s.closeDBs})

	s.binlogFilter, err = bf.NewBinlogEvent(s.cfg.CaseSensitive, s.cfg.FilterRules)
	if err != nil {
		return terror.ErrSyncerUnitNewBinlogEventFilter.Delegate(err)
	}

	if len(s.cfg.ColumnMappingRules) > 0 {
		s.columnMapping, err = cm.NewMapping(s.cfg.CaseSensitive, s.cfg.ColumnMappingRules)
		if err != nil {
			return terror.ErrSyncerUnitNewColumnMapping.Delegate(err)
		}
	}

	if s.cfg.OnlineDDLScheme != "" {
		fn, ok := OnlineDDLSchemes[s.cfg.OnlineDDLScheme]
		if !ok {
			return terror.ErrSyncerUnitOnlineDDLSchemeNotSupport.Generate(s.cfg.OnlineDDLScheme)
		}
		s.onlineDDL, err = fn(s.tctx, s.cfg)
		if err != nil {
			return err
		}
		rollbackHolder.Add(fr.FuncRollback{Name: "close-onlineDDL", Fn: s.closeOnlineDDL})
	}

	err = s.genRouter()
	if err != nil {
		return err
	}

	if s.cfg.IsSharding {
		err = s.initShardingGroups(nil)
		if err != nil {
			return err
		}
		rollbackHolder.Add(fr.FuncRollback{Name: "close-sharding-group-keeper", Fn: s.sgk.Close})
	}

	err = s.checkpoint.Init(nil)
	if err != nil {
		return err
	}
	rollbackHolder.Add(fr.FuncRollback{Name: "close-checkpoint", Fn: s.checkpoint.Close})

	if s.cfg.RemoveMeta {
		err = s.checkpoint.Clear()
		if err != nil {
			return terror.Annotate(err, "clear checkpoint in syncer")
		}

		if s.onlineDDL != nil {
			err = s.onlineDDL.Clear()
			if err != nil {
				return terror.Annotate(err, "clear online ddl in syncer")
			}
		}
		s.tctx.L().Info("all previous meta cleared")
	}

	err = s.checkpoint.Load()
	if err != nil {
		return err
	}
	if s.cfg.EnableHeartbeat {
		s.heartbeat, err = GetHeartbeat(&HeartbeatConfig{
			serverID:       s.cfg.ServerID,
			masterCfg:      s.cfg.From,
			updateInterval: int64(s.cfg.HeartbeatUpdateInterval),
			reportInterval: int64(s.cfg.HeartbeatReportInterval),
		})
		if err != nil {
			return err
		}
		err = s.heartbeat.AddTask(s.cfg.Name)
		if err != nil {
			return err
		}
		rollbackHolder.Add(fr.FuncRollback{Name: "remove-heartbeat", Fn: s.removeHeartbeat})
	}

	// when Init syncer, set active relay log info
	err = s.setInitActiveRelayLog()
	if err != nil {
		return err
	}
	rollbackHolder.Add(fr.FuncRollback{Name: "remove-active-realylog", Fn: s.removeActiveRelayLog})

	s.reset()
	return nil
}

// initShardingGroups initializes sharding groups according to source MySQL, filter rules and router rules
// NOTE: now we don't support modify router rules after task has started
func (s *Syncer) initShardingGroups(conn *Conn) error {
	// fetch tables from source and filter them
	sourceTables, err := s.fromDB.fetchAllDoTables(s.bwList)
	if err != nil {
		return err
	}

	// clear old sharding group and initials some needed data
	err = s.sgk.Init(conn)
	if err != nil {
		return err
	}

	// convert according to router rules
	// target-schema -> target-table -> source-IDs
	mapper := make(map[string]map[string][]string, len(sourceTables))
	for schema, tables := range sourceTables {
		for _, table := range tables {
			targetSchema, targetTable := s.renameShardingSchema(schema, table)
			mSchema, ok := mapper[targetSchema]
			if !ok {
				mapper[targetSchema] = make(map[string][]string, len(tables))
				mSchema = mapper[targetSchema]
			}
			_, ok = mSchema[targetTable]
			if !ok {
				mSchema[targetTable] = make([]string, 0, len(tables))
			}
			ID, _ := GenTableID(schema, table)
			mSchema[targetTable] = append(mSchema[targetTable], ID)
		}
	}

	loadMeta, err2 := s.sgk.LoadShardMeta()
	if err2 != nil {
		return err2
	}

	// add sharding group
	for targetSchema, mSchema := range mapper {
		for targetTable, sourceIDs := range mSchema {
			tableID, _ := GenTableID(targetSchema, targetTable)
			_, _, _, _, err := s.sgk.AddGroup(targetSchema, targetTable, sourceIDs, loadMeta[tableID], false)
			if err != nil {
				return err
			}
		}
	}

	shardGroup := s.sgk.Groups()
	s.tctx.L().Debug("initial sharding groups", zap.Int("shard group length", len(shardGroup)), zap.Reflect("shard group", shardGroup))

	return nil
}

// IsFreshTask implements Unit.IsFreshTask
func (s *Syncer) IsFreshTask() (bool, error) {
	globalPoint := s.checkpoint.GlobalPoint()
	return globalPoint.Compare(minCheckpoint) <= 0, nil
}

func (s *Syncer) resetReplicationSyncer() {
	// close old streamerProducer
	if s.streamerProducer != nil {
		switch t := s.streamerProducer.(type) {
		case *remoteBinlogReader:
			s.closeBinlogSyncer(t.reader)
		case *localBinlogReader:
			// TODO: close old local reader before creating a new one
		default:
			// some other producers such as mockStreamerProducer, should not re-create
			return
		}
	}
	// re-create new streamerProducer
	switch s.binlogType {
	case RemoteBinlog:
		s.streamerProducer = &remoteBinlogReader{replication.NewBinlogSyncer(s.syncCfg), s.tctx, s.cfg.EnableGTID}
	case LocalBinlog:
		s.streamerProducer = &localBinlogReader{streamer.NewBinlogReader(s.tctx, &streamer.BinlogReaderConfig{RelayDir: s.cfg.RelayDir, Timezone: s.timezone})}
	default:
		s.tctx.L().Error("init streamerProducer with un-recognized binlogType")
	}
}

func (s *Syncer) reset() {
	s.resetReplicationSyncer()
	// create new job chans
	s.newJobChans(s.cfg.WorkerCount + 1)
	// clear tables info
	s.clearAllTables()

	s.execErrorDetected.Set(false)
	s.resetExecErrors()

	if s.cfg.IsSharding {
		// every time start to re-sync from resume, we reset status to make it like a fresh syncing
		s.sgk.ResetGroups()
		s.ddlExecInfo.Renew()
	}
}

// Process implements the dm.Unit interface.
func (s *Syncer) Process(ctx context.Context, pr chan pb.ProcessResult) {
	syncerExitWithErrorCounter.WithLabelValues(s.cfg.Name).Add(0)

	newCtx, cancel := context.WithCancel(ctx)
	defer cancel()

	// create new done chan
	s.done = make(chan struct{})

	runFatalChan := make(chan *pb.ProcessError, s.cfg.WorkerCount+1)
	s.runFatalChan = runFatalChan
	errs := make([]*pb.ProcessError, 0, 2)

	var wg sync.WaitGroup
	wg.Add(1)
	go func() {
		defer wg.Done()
		for {
			err, ok := <-runFatalChan
			if !ok {
				return
			}
			cancel() // cancel s.Run
			syncerExitWithErrorCounter.WithLabelValues(s.cfg.Name).Inc()
			errs = append(errs, err)
		}
	}()

	wg.Add(1)
	go func() {
		defer wg.Done()
		<-newCtx.Done() // ctx or newCtx
		if s.ddlExecInfo != nil {
			s.ddlExecInfo.Close() // let Run can return
		}
	}()

	wg.Add(1)
	go func() {
		s.runBackgroundJob(newCtx)
		wg.Done()
	}()

	err := s.Run(newCtx)
	if err != nil {
		// returned error rather than sent to runFatalChan
		// cancel goroutines created in s.Run
		cancel()
	}
	s.closeJobChans()   // Run returned, all jobs sent, we can close s.jobs
	s.wg.Wait()         // wait for sync goroutine to return
	close(runFatalChan) // Run returned, all potential fatal sent to s.runFatalChan
	wg.Wait()           // wait for receive all fatal from s.runFatalChan

	if err != nil {
		syncerExitWithErrorCounter.WithLabelValues(s.cfg.Name).Inc()
		errs = append(errs, unit.NewProcessError(pb.ErrorType_UnknownError, errors.ErrorStack(err)))
	}

	isCanceled := false
	if len(errs) == 0 {
		select {
		case <-ctx.Done():
			isCanceled = true
		default:
		}
	} else {
		// pause because of error occurred
		s.Pause()
	}

	// try to rollback checkpoints, if they already flushed, no effect
	prePos := s.checkpoint.GlobalPoint()
	s.checkpoint.Rollback()
	currPos := s.checkpoint.GlobalPoint()
	if prePos.Compare(currPos) != 0 {
		s.tctx.L().Warn("something wrong with rollback global checkpoint", zap.Stringer("previous position", prePos), zap.Stringer("current position", currPos))
	}

	pr <- pb.ProcessResult{
		IsCanceled: isCanceled,
		Errors:     errs,
	}
}

func (s *Syncer) getMasterStatus() (mysql.Position, gtid.Set, error) {
	return s.fromDB.getMasterStatus(s.cfg.Flavor)
}

// clearTables is used for clear table cache of given table. this function must
// be called when DDL is applied to this table.
func (s *Syncer) clearTables(schema, table string) {
	key := dbutil.TableName(schema, table)
	delete(s.tables, key)
	delete(s.cacheColumns, key)
	s.genColsCache.clearTable(schema, table)
}

func (s *Syncer) clearAllTables() {
	s.tables = make(map[string]*table)
	s.cacheColumns = make(map[string][]string)
	s.genColsCache.reset()
}

func (s *Syncer) getTableFromDB(db *Conn, schema string, name string) (*table, error) {
	table := &table{}
	table.schema = schema
	table.name = name
	table.indexColumns = make(map[string][]*column)

	err := getTableColumns(s.tctx, db, table)
	if err != nil {
		return nil, err
	}

	err = getTableIndex(s.tctx, db, table)
	if err != nil {
		return nil, err
	}

	if len(table.columns) == 0 {
		return nil, terror.ErrSyncerUnitGetTableFromDB.Generate(schema, name)
	}

	return table, nil
}

func (s *Syncer) getTable(schema string, table string) (*table, []string, error) {
	key := dbutil.TableName(schema, table)

	value, ok := s.tables[key]
	if ok {
		return value, s.cacheColumns[key], nil
	}

	db := s.toDBs[len(s.toDBs)-1]
	t, err := s.getTableFromDB(db, schema, table)
	if err != nil {
		return nil, nil, err
	}

	// compute cache column list for column mapping
	columns := make([]string, 0, len(t.columns))
	for _, c := range t.columns {
		columns = append(columns, c.name)
	}

	s.tables[key] = t
	s.cacheColumns[key] = columns
	return t, columns, nil
}

func (s *Syncer) addCount(isFinished bool, queueBucket string, tp opType, n int64) {
	m := addedJobsTotal
	if isFinished {
		m = finishedJobsTotal
	}

	switch tp {
	case insert:
		m.WithLabelValues("insert", s.cfg.Name, queueBucket).Add(float64(n))
	case update:
		m.WithLabelValues("update", s.cfg.Name, queueBucket).Add(float64(n))
	case del:
		m.WithLabelValues("del", s.cfg.Name, queueBucket).Add(float64(n))
	case ddl:
		m.WithLabelValues("ddl", s.cfg.Name, queueBucket).Add(float64(n))
	case xid:
		// ignore xid jobs
	case flush:
		m.WithLabelValues("flush", s.cfg.Name, queueBucket).Add(float64(n))
	case skip:
		// ignore skip jobs
	default:
		s.tctx.L().Warn("unknown job operation type", zap.Stringer("type", tp))
	}

	s.count.Add(n)
}

func (s *Syncer) checkWait(job *job) bool {
	if job.tp == ddl {
		return true
	}

	if s.checkpoint.CheckGlobalPoint() {
		return true
	}

	return false
}

func (s *Syncer) addJob(job *job) error {
	var (
		queueBucket int
		execDDLReq  *pb.ExecDDLRequest
	)
	switch job.tp {
	case xid:
		s.saveGlobalPoint(job.pos)
		return nil
	case flush:
		addedJobsTotal.WithLabelValues("flush", s.cfg.Name, adminQueueName).Inc()
		// ugly code addJob and sync, refine it later
		s.jobWg.Add(s.cfg.WorkerCount)
		for i := 0; i < s.cfg.WorkerCount; i++ {
			s.jobs[i] <- job
		}
		s.jobWg.Wait()
		finishedJobsTotal.WithLabelValues("flush", s.cfg.Name, adminQueueName).Inc()
		return s.flushCheckPoints()
	case ddl:
		s.jobWg.Wait()
		addedJobsTotal.WithLabelValues("ddl", s.cfg.Name, adminQueueName).Inc()
		s.jobWg.Add(1)
		queueBucket = s.cfg.WorkerCount
		s.jobs[queueBucket] <- job
		if job.ddlExecItem != nil {
			execDDLReq = job.ddlExecItem.req
		}
	case insert, update, del:
		s.jobWg.Add(1)
		queueBucket = int(utils.GenHashKey(job.key)) % s.cfg.WorkerCount
		s.addCount(false, s.queueBucketMapping[queueBucket], job.tp, 1)
		s.jobs[queueBucket] <- job
	}

	if s.tracer.Enable() {
		_, err := s.tracer.CollectSyncerJobEvent(job.traceID, job.traceGID, int32(job.tp), job.pos, job.currentPos, s.queueBucketMapping[queueBucket], job.sql, job.ddls, job.args, execDDLReq, pb.SyncerJobState_queued)
		if err != nil {
			s.tctx.L().Error("fail to collect binlog replication job event", log.ShortError(err))
		}
	}

	wait := s.checkWait(job)
	if wait {
		s.jobWg.Wait()
		s.c.reset()
	}

	switch job.tp {
	case ddl:
		// only save checkpoint for DDL and XID (see above)
		s.saveGlobalPoint(job.pos)
		if len(job.sourceSchema) > 0 {
			s.checkpoint.SaveTablePoint(job.sourceSchema, job.sourceTable, job.pos)
		}
		// reset sharding group after checkpoint saved
		s.resetShardingGroup(job.targetSchema, job.targetTable)
	case insert, update, del:
		// save job's current pos for DML events
		if len(job.sourceSchema) > 0 {
			s.checkpoint.SaveTablePoint(job.sourceSchema, job.sourceTable, job.currentPos)
		}
	}

	if wait {
		return s.flushCheckPoints()
	}

	return nil
}

func (s *Syncer) saveGlobalPoint(globalPoint mysql.Position) {
	if s.cfg.IsSharding {
		globalPoint = s.sgk.AdjustGlobalPoint(globalPoint)
	}
	s.checkpoint.SaveGlobalPoint(globalPoint)
}

func (s *Syncer) resetShardingGroup(schema, table string) {
	if s.cfg.IsSharding {
		// for DDL sharding group, reset group after checkpoint saved
		group := s.sgk.Group(schema, table)
		if group != nil {
			group.Reset()
		}
	}
}

// flushCheckPoints flushes previous saved checkpoint in memory to persistent storage, like TiDB
// we flush checkpoints in three cases:
//   1. DDL executed
//   2. at intervals (and job executed)
//   3. pausing / stopping the sync (driven by `s.flushJobs`)
// but when error occurred, we can not flush checkpoint, otherwise data may lost
// and except rejecting to flush the checkpoint, we also need to rollback the checkpoint saved before
//   this should be handled when `s.Run` returned
//
// we may need to refactor the concurrency model to make the work-flow more clearer later
func (s *Syncer) flushCheckPoints() error {
	if s.execErrorDetected.Get() {
		s.tctx.L().Warn("error detected when executing SQL job, skip flush checkpoint", zap.Stringer("checkpoint", s.checkpoint))
		return nil
	}

	var (
		exceptTableIDs map[string]bool
		exceptTables   [][]string
		shardMetaSQLs  []string
		shardMetaArgs  [][]interface{}
	)
	if s.cfg.IsSharding {
		// flush all checkpoints except tables which are unresolved for sharding DDL
		exceptTableIDs, exceptTables = s.sgk.UnresolvedTables()
		s.tctx.L().Info("flush checkpoints except for these tables", zap.Reflect("tables", exceptTables))

		shardMetaSQLs, shardMetaArgs = s.sgk.PrepareFlushSQLs(exceptTableIDs)
		s.tctx.L().Info("prepare flush sqls", zap.Strings("shard meta sqls", shardMetaSQLs), zap.Reflect("shard meta arguments", shardMetaArgs))
	}
	err := s.checkpoint.FlushPointsExcept(exceptTables, shardMetaSQLs, shardMetaArgs)
	if err != nil {
		return terror.Annotatef(err, "flush checkpoint %s", s.checkpoint)
	}
	s.tctx.L().Info("flushed checkpoint", zap.Stringer("checkpoint", s.checkpoint))

	// update current active relay log after checkpoint flushed
	err = s.updateActiveRelayLog(s.checkpoint.GlobalPoint())
	if err != nil {
		return err
	}
	return nil
}

func (s *Syncer) sync(ctx *tcontext.Context, queueBucket string, db *Conn, jobChan chan *job) {
	defer s.wg.Done()

	idx := 0
	count := s.cfg.Batch
	jobs := make([]*job, 0, count)
	tpCnt := make(map[opType]int64)

	clearF := func() {
		for i := 0; i < idx; i++ {
			s.jobWg.Done()
		}

		idx = 0
		jobs = jobs[0:0]
		for tpName, v := range tpCnt {
			s.addCount(true, queueBucket, tpName, v)
			tpCnt[tpName] = 0
		}
	}

	fatalF := func(err error, errType pb.ErrorType) {
		s.execErrorDetected.Set(true)
		s.runFatalChan <- unit.NewProcessError(errType, errors.ErrorStack(err))
		clearF()
	}

	executeSQLs := func() error {
		if len(jobs) == 0 {
			return nil
		}
		queries := make([]string, 0, len(jobs))
		args := make([][]interface{}, 0, len(jobs))
		for _, j := range jobs {
			queries = append(queries, j.sql)
			args = append(args, j.args)
		}
		affected, err := db.executeSQL(s.tctx, queries, args...)
		if err != nil {
			errCtx := &ExecErrorContext{err, jobs[affected].currentPos, fmt.Sprintf("%v", jobs)}
			s.appendExecErrors(errCtx)
		}
		if s.tracer.Enable() {
			syncerJobState := s.tracer.FinishedSyncerJobState(err)
			for _, job := range jobs {
				_, err2 := s.tracer.CollectSyncerJobEvent(job.traceID, job.traceGID, int32(job.tp), job.pos, job.currentPos, queueBucket, job.sql, job.ddls, nil, nil, syncerJobState)
				if err2 != nil {
					s.tctx.L().Error("fail to collect binlog replication job event", log.ShortError(err2))
				}
			}
		}
		return err
	}

	var err error
	for {
		select {
		case sqlJob, ok := <-jobChan:
			if !ok {
				return
			}
			idx++

			if sqlJob.tp == ddl {
				err = executeSQLs()
				if err != nil {
					fatalF(err, pb.ErrorType_ExecSQL)
					continue
				}

				if sqlJob.ddlExecItem != nil && sqlJob.ddlExecItem.req != nil && !sqlJob.ddlExecItem.req.Exec {
					s.tctx.L().Info("ignore sharding DDLs", zap.Strings("ddls", sqlJob.ddls))
				} else {
<<<<<<< HEAD
					_, err = db.executeSQLWithIgnore(s.tctx, ignoreDDLError, sqlJob.ddls)
=======
					_, err = db.executeSQL(s.tctx, sqlJob.ddls)
					if err != nil {
						if ignoreDDLError(err) {
							err = nil
						} else {
							err = terror.WithScope(err, terror.ScopeDownstream)
						}
					}
>>>>>>> 8c255a2c

					if s.tracer.Enable() {
						syncerJobState := s.tracer.FinishedSyncerJobState(err)
						var execDDLReq *pb.ExecDDLRequest
						if sqlJob.ddlExecItem != nil {
							execDDLReq = sqlJob.ddlExecItem.req
						}
						_, traceErr := s.tracer.CollectSyncerJobEvent(sqlJob.traceID, sqlJob.traceGID, int32(sqlJob.tp), sqlJob.pos, sqlJob.currentPos, queueBucket, sqlJob.sql, sqlJob.ddls, nil, execDDLReq, syncerJobState)
						if traceErr != nil {
							s.tctx.L().Error("fail to collect binlog replication job event", log.ShortError(traceErr))
						}
					}
				}
				if err != nil {
					s.appendExecErrors(&ExecErrorContext{
						err:  err,
						pos:  sqlJob.currentPos,
						jobs: fmt.Sprintf("%v", sqlJob.ddls),
					})
				}

				if s.cfg.IsSharding {
					// for sharding DDL syncing, send result back
					if sqlJob.ddlExecItem != nil {
						sqlJob.ddlExecItem.resp <- err
					}
					s.ddlExecInfo.ClearBlockingDDL()
				}
				if err != nil {
					// errro then pause.
					fatalF(err, pb.ErrorType_ExecSQL)
					continue
				}

				tpCnt[sqlJob.tp] += int64(len(sqlJob.ddls))
				clearF()

			} else if sqlJob.tp != flush && len(sqlJob.sql) > 0 {
				jobs = append(jobs, sqlJob)
				tpCnt[sqlJob.tp]++
			}

			if idx >= count || sqlJob.tp == flush {
				err = executeSQLs()
				if err != nil {
					fatalF(err, pb.ErrorType_ExecSQL)
					continue
				}
				clearF()
			}

		default:
			if len(jobs) > 0 {
				err = executeSQLs()
				if err != nil {
					fatalF(err, pb.ErrorType_ExecSQL)
					continue
				}
				clearF()
			} else {
				time.Sleep(waitTime)
			}
		}
	}
}

// redirectStreamer redirects binlog stream to given position
func (s *Syncer) redirectStreamer(pos mysql.Position) error {
	var err error
	s.tctx.L().Info("reset global streamer", zap.Stringer("position", pos))
	s.resetReplicationSyncer()
	s.streamer, err = s.streamerProducer.generateStreamer(pos)
	return err
}

// Run starts running for sync, we should guarantee it can rerun when paused.
func (s *Syncer) Run(ctx context.Context) (err error) {
	defer func() {
		if s.done != nil {
			close(s.done)
		}
	}()

	parser2, err := s.fromDB.getParser(s.cfg.EnableANSIQuotes)
	if err != nil {
		return err
	}

	fresh, err := s.IsFreshTask()
	if err != nil {
		return err
	} else if fresh {
		// for fresh task, we try to load checkpoints from meta (file or config item)
		err = s.checkpoint.LoadMeta()
		if err != nil {
			return err
		}
	}

	// currentPos is the pos for current received event (End_log_pos in `show binlog events` for mysql)
	// lastPos is the pos for last received (ROTATE / QUERY / XID) event (End_log_pos in `show binlog events` for mysql)
	// we use currentPos to replace and skip binlog event of specfied position and update table checkpoint in sharding ddl
	// we use lastPos to update global checkpoint and table checkpoint
	var (
		currentPos = s.checkpoint.GlobalPoint() // also init to global checkpoint
		lastPos    = s.checkpoint.GlobalPoint()
	)
	s.tctx.L().Info("replicate binlog from checkpoint", zap.Stringer("checkpoint", lastPos))

	s.streamer, err = s.streamerProducer.generateStreamer(lastPos)
	if err != nil {
		return err
	}

	s.queueBucketMapping = make([]string, 0, s.cfg.WorkerCount+1)
	for i := 0; i < s.cfg.WorkerCount; i++ {
		s.wg.Add(1)
		name := queueBucketName(i)
		s.queueBucketMapping = append(s.queueBucketMapping, name)
		go func(i int, n string) {
			ctx2, cancel := context.WithCancel(ctx)
			ctctx := s.tctx.WithContext(ctx2)
			s.sync(ctctx, n, s.toDBs[i], s.jobs[i])
			cancel()
		}(i, name)
	}

	s.queueBucketMapping = append(s.queueBucketMapping, adminQueueName)
	s.wg.Add(1)
	go func() {
		ctx2, cancel := context.WithCancel(ctx)
		ctctx := s.tctx.WithContext(ctx2)
		s.sync(ctctx, adminQueueName, s.ddlDB, s.jobs[s.cfg.WorkerCount])
		cancel()
	}()

	s.wg.Add(1)
	go func() {
		ctx2, cancel := context.WithCancel(ctx)
		s.printStatus(ctx2)
		cancel()
	}()

	defer func() {
		if err1 := recover(); err1 != nil {
			s.tctx.L().Error("panic log", zap.Reflect("error message", err1), zap.Stack("statck"))
			err = terror.ErrSyncerUnitPanic.Generate(err1)
		}
		// flush the jobs channels, but if error occurred, we should not flush the checkpoints
		if err1 := s.flushJobs(); err1 != nil {
			s.tctx.L().Error("fail to finish all jobs when binlog replication exits", log.ShortError(err1))
		}
	}()

	s.start = time.Now()
	s.lastTime.Lock()
	s.lastTime.t = s.start
	s.lastTime.Unlock()

	tryReSync := true

	// safeMode makes syncer reentrant.
	// we make each operator reentrant to make syncer reentrant.
	// `replace` and `delete` are naturally reentrant.
	// use `delete`+`replace` to represent `update` can make `update`  reentrant.
	// but there are no ways to make `update` idempotent,
	// if we start syncer at an early position, database must bear a period of inconsistent state,
	// it's eventual consistency.
	safeMode := sm.NewSafeMode()
	s.enableSafeModeInitializationPhase(s.tctx.WithContext(ctx), safeMode)

	// syncing progress with sharding DDL group
	// 1. use the global streamer to sync regular binlog events
	// 2. sharding DDL synced for some sharding groups
	//    * record first pos, last pos, target schema, target table as re-sync info
	// 3. use the re-sync info recorded in step.2 to create a new streamer
	// 4. use the new streamer re-syncing for this sharding group
	// 5. in sharding group's re-syncing
	//    * ignore other tables' binlog events
	//    * compare last pos with current binlog's pos to determine whether re-sync completed
	// 6. use the global streamer to continue the syncing
	var (
		shardingReSyncCh    = make(chan *ShardingReSync, 10)
		shardingReSync      *ShardingReSync
		savedGlobalLastPos  mysql.Position
		latestOp            opType // latest job operation tp
		eventTimeoutCounter time.Duration
		traceSource         = fmt.Sprintf("%s.syncer.%s", s.cfg.SourceID, s.cfg.Name)
		traceID             string
	)

	closeShardingResync := func() error {
		if shardingReSync == nil {
			return nil
		}

		// if remaining DDLs in sequence, redirect global stream to the next sharding DDL position
		if !shardingReSync.allResolved {
			nextPos, err2 := s.sgk.ActiveDDLFirstPos(shardingReSync.targetSchema, shardingReSync.targetTable)
			if err2 != nil {
				return err2
			}

			err2 = s.redirectStreamer(nextPos)
			if err2 != nil {
				return err2
			}
		}
		shardingReSync = nil
		lastPos = savedGlobalLastPos // restore global last pos
		return nil
	}

	for {
		s.currentPosMu.Lock()
		s.currentPosMu.currentPos = currentPos
		s.currentPosMu.Unlock()

		// fetch from sharding resync channel if needed, and redirect global
		// stream to current binlog position recorded by ShardingReSync
		if shardingReSync == nil && len(shardingReSyncCh) > 0 {
			// some sharding groups need to re-syncing
			shardingReSync = <-shardingReSyncCh
			savedGlobalLastPos = lastPos // save global last pos
			lastPos = shardingReSync.currPos

			err = s.redirectStreamer(shardingReSync.currPos)
			if err != nil {
				return err
			}

			failpoint.Inject("ReSyncExit", func() {
				s.tctx.L().Warn("exit triggered", zap.String("failpoint", "ReSyncExit"))
				utils.OsExit(1)
			})
		}

		var e *replication.BinlogEvent

		// we only inject sqls  in global streaming to avoid DDL position confusion
		if shardingReSync == nil {
			e = s.tryInject(latestOp, currentPos)
			latestOp = null
		}
		if e == nil {
			failpoint.Inject("SyncerEventTimeout", func(val failpoint.Value) {
				if seconds, ok := val.(int); ok {
					eventTimeout = time.Duration(seconds) * time.Second
					s.tctx.L().Info("set fetch binlog event timeout", zap.String("failpoint", "SyncerEventTimeout"), zap.Int("value", seconds))
				}
			})
			ctx2, cancel := context.WithTimeout(ctx, eventTimeout)
			e, err = s.streamer.GetEvent(ctx2)
			cancel()
		}

		startTime := time.Now()
		if err == context.Canceled {
			s.tctx.L().Info("binlog replication main routine quit(context canceled)!", zap.Stringer("last position", lastPos))
			return nil
		} else if err == context.DeadlineExceeded {
			s.tctx.L().Info("deadline exceeded when fetching binlog event")
			eventTimeoutCounter += eventTimeout
			if eventTimeoutCounter < maxEventTimeout {
				err = s.flushJobs()
				if err != nil {
					return err
				}
				continue
			}

			eventTimeoutCounter = 0
			if s.needResync() {
				s.tctx.L().Info("timeout when fetching binlog event, there must be some problems with replica connection, try to re-connect")
				err = s.reopenWithRetry(s.syncCfg)
				if err != nil {
					return err
				}
			}
			continue
		}

		if err != nil {
			s.tctx.L().Error("fail to fetch binlog", log.ShortError(err))
			// try to re-sync in gtid mode
			if tryReSync && s.cfg.EnableGTID && isBinlogPurgedError(err) && s.cfg.AutoFixGTID {
				time.Sleep(retryTimeout)
				err = s.reSyncBinlog(s.syncCfg)
				if err != nil {
					return err
				}
				tryReSync = false
				continue
			}

			return err
		}
		// get binlog event, reset tryReSync, so we can re-sync binlog while syncer meets errors next time
		tryReSync = true
		binlogPosGauge.WithLabelValues("syncer", s.cfg.Name).Set(float64(e.Header.LogPos))
		index, err := binlog.GetFilenameIndex(lastPos.Name)
		if err != nil {
			s.tctx.L().Error("fail to get index number of binlog file", log.ShortError(err))
		} else {
			binlogFileGauge.WithLabelValues("syncer", s.cfg.Name).Set(float64(index))
		}
		s.binlogSizeCount.Add(int64(e.Header.EventSize))

		failpoint.Inject("ProcessBinlogSlowDown", nil)

		s.tctx.L().Debug("receive binlog event", zap.Reflect("header", e.Header))
		ec := eventContext{
			header:              e.Header,
			currentPos:          &currentPos,
			lastPos:             &lastPos,
			shardingReSync:      shardingReSync,
			latestOp:            &latestOp,
			closeShardingResync: closeShardingResync,
			traceSource:         traceSource,
			safeMode:            safeMode,
			tryReSync:           tryReSync,
			startTime:           startTime,
			traceID:             &traceID,
			parser2:             parser2,
			shardingReSyncCh:    &shardingReSyncCh,
		}
		switch ev := e.Event.(type) {
		case *replication.RotateEvent:
			err = s.handleRotateEvent(ev, ec)
			if err != nil {
				return err
			}
		case *replication.RowsEvent:
			err = s.handleRowsEvent(ev, ec)
			if err != nil {
				return err
			}

		case *replication.QueryEvent:
			err = s.handleQueryEvent(ev, ec)
			if err != nil {
				return err
			}

		case *replication.XIDEvent:
			if shardingReSync != nil {
				shardingReSync.currPos.Pos = e.Header.LogPos
				lastPos = shardingReSync.currPos
				if shardingReSync.currPos.Compare(shardingReSync.latestPos) >= 0 {
					s.tctx.L().Info("re-replicate shard group was completed", zap.String("event", "XID"), zap.Reflect("re-shard", shardingReSync))
					err = closeShardingResync()
					if err != nil {
						return err
					}
					continue
				}
			}

			latestOp = xid
			currentPos.Pos = e.Header.LogPos
			s.tctx.L().Debug("", zap.String("event", "XID"), zap.Stringer("last position", lastPos), log.WrapStringerField("position", currentPos), log.WrapStringerField("gtid set", ev.GSet))
			lastPos.Pos = e.Header.LogPos // update lastPos

			job := newXIDJob(currentPos, currentPos, nil, traceID)
			err = s.addJobFunc(job)
			if err != nil {
				return err
			}
		}
	}
}

type eventContext struct {
	header              *replication.EventHeader
	currentPos          *mysql.Position
	lastPos             *mysql.Position
	shardingReSync      *ShardingReSync
	latestOp            *opType
	closeShardingResync func() error
	traceSource         string
	safeMode            *sm.SafeMode
	tryReSync           bool
	startTime           time.Time
	traceID             *string
	parser2             *parser.Parser
	shardingReSyncCh    *chan *ShardingReSync
}

// TODO: Further split into smaller functions and group common arguments into
// a context struct.

func (s *Syncer) handleRotateEvent(ev *replication.RotateEvent, ec eventContext) error {
	*ec.currentPos = mysql.Position{
		Name: string(ev.NextLogName),
		Pos:  uint32(ev.Position),
	}
	if ec.currentPos.Name > ec.lastPos.Name {
		*ec.lastPos = *ec.currentPos
	}

	if ec.shardingReSync != nil {
		if ec.currentPos.Compare(ec.shardingReSync.currPos) == 1 {
			ec.shardingReSync.currPos = *ec.currentPos
		}

		if ec.shardingReSync.currPos.Compare(ec.shardingReSync.latestPos) >= 0 {
			s.tctx.L().Info("re-replicate shard group was completed", zap.String("event", "rotate"), zap.Reflect("re-shard", ec.shardingReSync))
			err := ec.closeShardingResync()
			if err != nil {
				return err
			}
		} else {
			s.tctx.L().Debug("re-replicate shard group", zap.String("event", "rotate"), log.WrapStringerField("position", ec.currentPos), zap.Reflect("re-shard", ec.shardingReSync))
		}
		return nil
	}
	*ec.latestOp = rotate

	if s.tracer.Enable() {
		// Cannot convert this into a common method like `ec.CollectSyncerBinlogEvent()`
		// since CollectSyncerBinlogEvent relies on a fixed stack trace level
		// (must track 3 callers up).
		_, err := s.tracer.CollectSyncerBinlogEvent(ec.traceSource, ec.safeMode.Enable(), ec.tryReSync, *ec.lastPos, *ec.currentPos, int32(ec.header.EventType), int32(*ec.latestOp))
		if err != nil {
			s.tctx.L().Error("fail to collect binlog replication job event", zap.String("event", "rotate"), log.ShortError(err))
		}
	}

	s.tctx.L().Info("", zap.String("event", "rotate"), log.WrapStringerField("position", ec.currentPos))
	return nil
}

func (s *Syncer) handleRowsEvent(ev *replication.RowsEvent, ec eventContext) error {
	originSchema, originTable := string(ev.Table.Schema), string(ev.Table.Table)
	schemaName, tableName := s.renameShardingSchema(originSchema, originTable)
	*ec.currentPos = mysql.Position{
		Name: ec.lastPos.Name,
		Pos:  ec.header.LogPos,
	}

	if ec.shardingReSync != nil {
		ec.shardingReSync.currPos.Pos = ec.header.LogPos
		if ec.shardingReSync.currPos.Compare(ec.shardingReSync.latestPos) >= 0 {
			s.tctx.L().Info("re-replicate shard group was completed", zap.String("event", "row"), zap.Reflect("re-shard", ec.shardingReSync))
			return ec.closeShardingResync()
		}
		if ec.shardingReSync.targetSchema != schemaName || ec.shardingReSync.targetTable != tableName {
			// in re-syncing, ignore non current sharding group's events
			s.tctx.L().Debug("skip event in re-replicating shard group", zap.String("event", "row"), zap.Reflect("re-shard", ec.shardingReSync))
			return nil
		}
	}

	// DML position before table checkpoint, ignore it
	if !s.checkpoint.IsNewerTablePoint(originSchema, originTable, *ec.currentPos) {
		s.tctx.L().Debug("ignore obsolete event that is old than table checkpoint", zap.String("event", "row"), log.WrapStringerField("position", ec.currentPos), zap.String("origin schema", originSchema), zap.String("origin table", originTable))
		return nil
	}

	s.tctx.L().Debug("", zap.String("event", "row"), zap.String("origin schema", originSchema), zap.String("origin table", originTable), zap.String("target schema", schemaName), zap.String("target table", tableName), log.WrapStringerField("position", ec.currentPos), zap.Reflect("raw event data", ev.Rows))

	if s.cfg.EnableHeartbeat {
		s.heartbeat.TryUpdateTaskTs(s.cfg.Name, originSchema, originTable, ev.Rows)
	}

	ignore, err := s.skipDMLEvent(originSchema, originTable, ec.header.EventType)
	if err != nil {
		return err
	}
	if ignore {
		binlogSkippedEventsTotal.WithLabelValues("rows", s.cfg.Name).Inc()
		// for RowsEvent, we should record lastPos rather than currentPos
		return s.recordSkipSQLsPos(*ec.lastPos, nil)
	}

	if s.cfg.IsSharding {
		source, _ := GenTableID(originSchema, originTable)
		if s.sgk.InSyncing(schemaName, tableName, source, *ec.currentPos) {
			// if in unsync stage and not before active DDL, ignore it
			// if in sharding re-sync stage and not before active DDL (the next DDL to be synced), ignore it
			s.tctx.L().Debug("replicate sharding DDL, ignore Rows event", zap.String("event", "row"), zap.String("source", source), log.WrapStringerField("position", ec.currentPos))
			return nil
		}
	}

	table, columns, err := s.getTable(schemaName, tableName)
	if err != nil {
		return err
	}
	rows, err := s.mappingDML(originSchema, originTable, columns, ev.Rows)
	if err != nil {
		return err
	}
	prunedColumns, prunedRows, err := pruneGeneratedColumnDML(table.columns, rows, schemaName, tableName, s.genColsCache)
	if err != nil {
		return err
	}

	var (
		applied bool
		sqls    []string
		keys    [][]string
		args    [][]interface{}
	)

	// for RowsEvent, one event may have multi SQLs and multi keys, (eg. INSERT INTO t1 VALUES (11, 12), (21, 22) )
	// to cover them dispatched to different channels, we still apply operator here
	// ugly, but I have no better solution yet.
	applied, sqls, err = s.tryApplySQLOperator(*ec.currentPos, nil) // forbidden sql-pattern for DMLs
	if err != nil {
		return err
	}
	param := &genDMLParam{
		schema:               table.schema,
		table:                table.name,
		data:                 prunedRows,
		originalData:         rows,
		columns:              prunedColumns,
		originalColumns:      table.columns,
		originalIndexColumns: table.indexColumns,
	}

	switch ec.header.EventType {
	case replication.WRITE_ROWS_EVENTv0, replication.WRITE_ROWS_EVENTv1, replication.WRITE_ROWS_EVENTv2:
		if !applied {
			param.safeMode = ec.safeMode.Enable()
			sqls, keys, args, err = genInsertSQLs(param)
			if err != nil {
				return terror.Annotatef(err, "gen insert sqls failed, schema: %s, table: %s", table.schema, table.name)
			}
		}
		binlogEvent.WithLabelValues("write_rows", s.cfg.Name).Observe(time.Since(ec.startTime).Seconds())
		*ec.latestOp = insert

	case replication.UPDATE_ROWS_EVENTv0, replication.UPDATE_ROWS_EVENTv1, replication.UPDATE_ROWS_EVENTv2:
		if !applied {
			param.safeMode = ec.safeMode.Enable()
			sqls, keys, args, err = genUpdateSQLs(param)
			if err != nil {
				return terror.Annotatef(err, "gen update sqls failed, schema: %s, table: %s", table.schema, table.name)
			}
		}
		binlogEvent.WithLabelValues("update_rows", s.cfg.Name).Observe(time.Since(ec.startTime).Seconds())
		*ec.latestOp = update

	case replication.DELETE_ROWS_EVENTv0, replication.DELETE_ROWS_EVENTv1, replication.DELETE_ROWS_EVENTv2:
		if !applied {
			sqls, keys, args, err = genDeleteSQLs(param)
			if err != nil {
				return terror.Annotatef(err, "gen delete sqls failed, schema: %s, table: %s", table.schema, table.name)
			}
		}
		binlogEvent.WithLabelValues("delete_rows", s.cfg.Name).Observe(time.Since(ec.startTime).Seconds())
		*ec.latestOp = del

	default:
		s.tctx.L().Debug("ignoring unrecognized event", zap.String("event", "row"), zap.Stringer("type", ec.header.EventType))
		return nil
	}

	if s.tracer.Enable() {
		traceEvent, traceErr := s.tracer.CollectSyncerBinlogEvent(ec.traceSource, ec.safeMode.Enable(), ec.tryReSync, *ec.lastPos, *ec.currentPos, int32(ec.header.EventType), int32(*ec.latestOp))
		if traceErr != nil {
			s.tctx.L().Error("fail to collect binlog replication job event", zap.String("event", "row"), log.ShortError(traceErr))
		}
		*ec.traceID = traceEvent.Base.TraceID
	}

	for i := range sqls {
		var arg []interface{}
		var key []string
		if args != nil {
			arg = args[i]
		}
		if keys != nil {
			key = keys[i]
		}
		err = s.commitJob(*ec.latestOp, originSchema, originTable, table.schema, table.name, sqls[i], arg, key, true, *ec.lastPos, *ec.currentPos, nil, *ec.traceID)
		if err != nil {
			return err
		}
	}
	return nil
}

func (s *Syncer) handleQueryEvent(ev *replication.QueryEvent, ec eventContext) error {
	*ec.currentPos = mysql.Position{
		Name: ec.lastPos.Name,
		Pos:  ec.header.LogPos,
	}
	sql := strings.TrimSpace(string(ev.Query))
	usedSchema := string(ev.Schema)
	parseResult, err := s.parseDDLSQL(sql, ec.parser2, usedSchema)
	if err != nil {
		s.tctx.L().Error("fail to parse statement", zap.String("event", "query"), zap.String("statement", sql), zap.String("schema", usedSchema), zap.Stringer("last position", ec.lastPos), log.WrapStringerField("position", ec.currentPos), log.WrapStringerField("gtid set", ev.GSet), log.ShortError(err))
		return err
	}

	if parseResult.ignore {
		binlogSkippedEventsTotal.WithLabelValues("query", s.cfg.Name).Inc()
		s.tctx.L().Warn("skip event", zap.String("event", "query"), zap.String("statement", sql), zap.String("schema", usedSchema))
		*ec.lastPos = *ec.currentPos // before record skip pos, update lastPos
		return s.recordSkipSQLsPos(*ec.lastPos, nil)
	}
	if !parseResult.isDDL {
		// skipped sql maybe not a DDL (like `BEGIN`)
		return nil
	}

	if ec.shardingReSync != nil {
		ec.shardingReSync.currPos.Pos = ec.header.LogPos
		if ec.shardingReSync.currPos.Compare(ec.shardingReSync.latestPos) >= 0 {
			s.tctx.L().Info("re-repliate shard group was completed", zap.String("event", "query"), zap.String("statement", sql), zap.Reflect("re-shard", ec.shardingReSync))
			err2 := ec.closeShardingResync()
			if err2 != nil {
				return err2
			}
		} else {
			// in re-syncing, we can simply skip all DDLs,
			// as they have been added to sharding DDL sequence
			// only update lastPos when the query is a real DDL
			*ec.lastPos = ec.shardingReSync.currPos
			s.tctx.L().Debug("skip event in re-replicating sharding group", zap.String("event", "query"), zap.String("statement", sql), zap.Reflect("re-shard", ec.shardingReSync))
		}
		return nil
	}

	s.tctx.L().Info("", zap.String("event", "query"), zap.String("statement", sql), zap.String("schema", usedSchema), zap.Stringer("last position", ec.lastPos), log.WrapStringerField("position", ec.currentPos), log.WrapStringerField("gtid set", ev.GSet))
	*ec.lastPos = *ec.currentPos // update lastPos, because we have checked `isDDL`
	*ec.latestOp = ddl

	var (
		sqls                []string
		onlineDDLTableNames map[string]*filter.Table
	)

	// for DDL, we don't apply operator until we try to execute it.
	// so can handle sharding cases
	sqls, onlineDDLTableNames, err = s.resolveDDLSQL(ec.parser2, parseResult.stmt, usedSchema)
	if err != nil {
		s.tctx.L().Error("fail to resolve statement", zap.String("event", "query"), zap.String("statement", sql), zap.String("schema", usedSchema), zap.Stringer("last position", ec.lastPos), log.WrapStringerField("position", ec.currentPos), log.WrapStringerField("gtid set", ev.GSet), log.ShortError(err))
		return err
	}
	s.tctx.L().Info("resolve sql", zap.String("event", "query"), zap.String("raw statement", sql), zap.Strings("statements", sqls), zap.String("schema", usedSchema), zap.Stringer("last position", ec.lastPos), zap.Stringer("position", ec.currentPos), log.WrapStringerField("gtid set", ev.GSet))

	if len(onlineDDLTableNames) > 1 {
		return terror.ErrSyncerUnitOnlineDDLOnMultipleTable.Generate(string(ev.Query))
	}

	binlogEvent.WithLabelValues("query", s.cfg.Name).Observe(time.Since(ec.startTime).Seconds())

	/*
		we construct a application transaction for ddl. we save checkpoint after we execute all ddls
		Here's a brief discussion for implement:
		* non sharding table: make no difference
		* sharding table - we limit one ddl event only contains operation for same table
		  * drop database / drop table / truncate table: we ignore these operations
		  * create database / create table / create index / drop index / alter table:
			operation is only for same table,  make no difference
		  * rename table
			* online ddl: we would ignore rename ghost table,  make no difference
			* other rename: we don't allow user to execute more than one rename operation in one ddl event, then it would make no difference
	*/
	var (
		ddlInfo        *shardingDDLInfo
		needHandleDDLs []string
		targetTbls     = make(map[string]*filter.Table)
	)
	for _, sql := range sqls {
		sqlDDL, tableNames, stmt, handleErr := s.handleDDL(ec.parser2, usedSchema, sql)
		if handleErr != nil {
			return handleErr
		}
		if len(sqlDDL) == 0 {
			binlogSkippedEventsTotal.WithLabelValues("query", s.cfg.Name).Inc()
			s.tctx.L().Warn("skip event", zap.String("event", "query"), zap.String("statement", sql), zap.String("schema", usedSchema))
			continue
		}

		// for DDL, we wait it to be executed, so we can check if event is newer in this syncer's main process goroutine
		// ignore obsolete DDL here can avoid to try-sync again for already synced DDLs
		if !s.checkpoint.IsNewerTablePoint(tableNames[0][0].Schema, tableNames[0][0].Name, *ec.currentPos) {
			s.tctx.L().Info("ignore obsolete DDL", zap.String("event", "query"), zap.String("statement", sql), log.WrapStringerField("position", ec.currentPos))
			continue
		}

		if s.cfg.IsSharding {
			switch stmt.(type) {
			case *ast.DropDatabaseStmt:
				err = s.dropSchemaInSharding(tableNames[0][0].Schema)
				if err != nil {
					return err
				}
				continue
			case *ast.DropTableStmt:
				sourceID, _ := GenTableID(tableNames[0][0].Schema, tableNames[0][0].Name)
				err = s.sgk.LeaveGroup(tableNames[1][0].Schema, tableNames[1][0].Name, []string{sourceID})
				if err != nil {
					return err
				}
				err = s.checkpoint.DeleteTablePoint(tableNames[0][0].Schema, tableNames[0][0].Name)
				if err != nil {
					return err
				}
				continue
			case *ast.TruncateTableStmt:
				s.tctx.L().Info("ignore truncate table statement in shard group", zap.String("event", "query"), zap.String("statement", sqlDDL))
				continue
			}

			// in sharding mode, we only support to do one ddl in one event
			if ddlInfo == nil {
				ddlInfo = &shardingDDLInfo{
					name:       tableNames[0][0].String(),
					tableNames: tableNames,
					stmt:       stmt,
				}
			} else {
				if ddlInfo.name != tableNames[0][0].String() {
					return terror.ErrSyncerUnitDDLOnMultipleTable.Generate(string(ev.Query))
				}
			}
		}

		needHandleDDLs = append(needHandleDDLs, sqlDDL)
		targetTbls[tableNames[1][0].String()] = tableNames[1][0]
	}

	s.tctx.L().Info("prepare to handl ddls", zap.String("event", "query"), zap.Strings("ddls", needHandleDDLs), zap.ByteString("raw statement", ev.Query), log.WrapStringerField("position", ec.currentPos))
	if len(needHandleDDLs) == 0 {
		s.tctx.L().Info("skip event, need hanled ddls is empty", zap.String("event", "query"), zap.ByteString("raw statement", ev.Query), log.WrapStringerField("position", ec.currentPos))
		return s.recordSkipSQLsPos(*ec.lastPos, nil)
	}

	if s.tracer.Enable() {
		traceEvent, traceErr := s.tracer.CollectSyncerBinlogEvent(ec.traceSource, ec.safeMode.Enable(), ec.tryReSync, *ec.lastPos, *ec.currentPos, int32(ec.header.EventType), int32(*ec.latestOp))
		if traceErr != nil {
			s.tctx.L().Error("fail to collect binlog replication job event", zap.String("event", "query"), log.ShortError(traceErr))
		}
		*ec.traceID = traceEvent.Base.TraceID
	}

	if !s.cfg.IsSharding {
		s.tctx.L().Info("start to handle ddls in normal mode", zap.String("event", "query"), zap.Strings("ddls", needHandleDDLs), zap.ByteString("raw statement", ev.Query), log.WrapStringerField("position", ec.currentPos))
		// try apply SQL operator before addJob. now, one query event only has one DDL job, if updating to multi DDL jobs, refine this.
		applied, appliedSQLs, applyErr := s.tryApplySQLOperator(*ec.currentPos, needHandleDDLs)
		if applyErr != nil {
			return terror.Annotatef(applyErr, "try apply SQL operator on binlog-pos %s with DDLs %v", ec.currentPos, needHandleDDLs)
		}
		if applied {
			s.tctx.L().Info("replace ddls to preset ddls by sql operator in normal mode", zap.String("event", "query"), zap.Strings("preset ddls", appliedSQLs), zap.Strings("ddls", needHandleDDLs), zap.ByteString("raw statement", ev.Query), log.WrapStringerField("position", ec.currentPos))
			needHandleDDLs = appliedSQLs // maybe nil
		}
		job := newDDLJob(nil, needHandleDDLs, *ec.lastPos, *ec.currentPos, nil, nil, *ec.traceID)
		err = s.addJobFunc(job)
		if err != nil {
			return err
		}
		s.tctx.L().Info("finish to handle ddls in normal mode", zap.String("event", "query"), zap.Strings("ddls", needHandleDDLs), zap.ByteString("raw statement", ev.Query), log.WrapStringerField("position", ec.currentPos))

		for _, tbl := range targetTbls {
			s.clearTables(tbl.Schema, tbl.Name)
			// save checkpoint of each table
			s.checkpoint.SaveTablePoint(tbl.Schema, tbl.Name, *ec.currentPos)
		}

		for _, table := range onlineDDLTableNames {
			s.tctx.L().Info("finish online ddl and clear online ddl metadata in normal mode", zap.String("event", "query"), zap.Strings("ddls", needHandleDDLs), zap.ByteString("raw statement", ev.Query), zap.String("schema", table.Schema), zap.String("table", table.Name))
			err = s.onlineDDL.Finish(table.Schema, table.Name)
			if err != nil {
				return terror.Annotatef(err, "finish online ddl on %s.%s", table.Schema, table.Name)
			}
		}

		return nil
	}

	// handle sharding ddl
	var (
		needShardingHandle bool
		group              *ShardingGroup
		synced             bool
		active             bool
		remain             int
		source             string
		ddlExecItem        *DDLExecItem
	)
	// for sharding DDL, the firstPos should be the `Pos` of the binlog, not the `End_log_pos`
	// so when restarting before sharding DDLs synced, this binlog can be re-sync again to trigger the TrySync
	startPos := mysql.Position{
		Name: ec.currentPos.Name,
		Pos:  ec.currentPos.Pos - ec.header.EventSize,
	}
	source, _ = GenTableID(ddlInfo.tableNames[0][0].Schema, ddlInfo.tableNames[0][0].Name)

	var annotate string
	switch ddlInfo.stmt.(type) {
	case *ast.CreateDatabaseStmt:
		// for CREATE DATABASE, we do nothing. when CREATE TABLE under this DATABASE, sharding groups will be added
	case *ast.CreateTableStmt:
		// for CREATE TABLE, we add it to group
		needShardingHandle, group, synced, remain, err = s.sgk.AddGroup(ddlInfo.tableNames[1][0].Schema, ddlInfo.tableNames[1][0].Name, []string{source}, nil, true)
		if err != nil {
			return err
		}
		annotate = "add table to shard group"
	default:
		needShardingHandle, group, synced, active, remain, err = s.sgk.TrySync(ddlInfo.tableNames[1][0].Schema, ddlInfo.tableNames[1][0].Name, source, startPos, *ec.currentPos, needHandleDDLs)
		if err != nil {
			return err
		}
		annotate = "try to sync table in shard group"
		// meets DDL that will not be processed in sequence sharding
		if !active {
			s.tctx.L().Info("skip in-activeDDL", zap.String("event", "query"), zap.String("source", source), zap.Strings("ddls", needHandleDDLs), zap.ByteString("raw statement", ev.Query), zap.Bool("in-sharding", needShardingHandle), zap.Stringer("start position", startPos), zap.Bool("is-synced", synced), zap.Int("unsynced", remain))
			return nil
		}
	}

	s.tctx.L().Info(annotate, zap.String("event", "query"), zap.String("source", source), zap.Strings("ddls", needHandleDDLs), zap.ByteString("raw statement", ev.Query), zap.Bool("in-sharding", needShardingHandle), zap.Stringer("start position", startPos), zap.Bool("is-synced", synced), zap.Int("unsynced", remain))

	if needShardingHandle {
		target, _ := GenTableID(ddlInfo.tableNames[1][0].Schema, ddlInfo.tableNames[1][0].Name)
		unsyncedTableGauge.WithLabelValues(s.cfg.Name, target).Set(float64(remain))
		err = ec.safeMode.IncrForTable(s.tctx, ddlInfo.tableNames[1][0].Schema, ddlInfo.tableNames[1][0].Name) // try enable safe-mode when starting syncing for sharding group
		if err != nil {
			return err
		}

		// save checkpoint in memory, don't worry, if error occurred, we can rollback it
		// for non-last sharding DDL's table, this checkpoint will be used to skip binlog event when re-syncing
		// NOTE: when last sharding DDL executed, all this checkpoints will be flushed in the same txn
		s.tctx.L().Info("save table checkpoint for source", zap.String("event", "query"), zap.String("source", source), zap.Stringer("start position", startPos), log.WrapStringerField("end position", ec.currentPos))
		s.checkpoint.SaveTablePoint(ddlInfo.tableNames[0][0].Schema, ddlInfo.tableNames[0][0].Name, *ec.currentPos)
		if !synced {
			s.tctx.L().Info("source shard group is not synced", zap.String("event", "query"), zap.String("source", source), zap.Stringer("start position", startPos), log.WrapStringerField("end position", ec.currentPos))
			return nil
		}

		s.tctx.L().Info("source shard group is synced", zap.String("event", "query"), zap.String("source", source), zap.Stringer("start position", startPos), log.WrapStringerField("end position", ec.currentPos))
		err = ec.safeMode.DescForTable(s.tctx, ddlInfo.tableNames[1][0].Schema, ddlInfo.tableNames[1][0].Name) // try disable safe-mode after sharding group synced
		if err != nil {
			return err
		}
		// maybe multi-groups' sharding DDL synced in this for-loop (one query-event, multi tables)
		if cap(*ec.shardingReSyncCh) < len(sqls) {
			*ec.shardingReSyncCh = make(chan *ShardingReSync, len(sqls))
		}
		firstEndPos := group.FirstEndPosUnresolved()
		if firstEndPos == nil {
			return terror.ErrSyncerUnitFirstEndPosNotFound.Generate(source)
		}

		allResolved, err2 := s.sgk.ResolveShardingDDL(ddlInfo.tableNames[1][0].Schema, ddlInfo.tableNames[1][0].Name)
		if err2 != nil {
			return err2
		}
		*ec.shardingReSyncCh <- &ShardingReSync{
			currPos:      *firstEndPos,
			latestPos:    *ec.currentPos,
			targetSchema: ddlInfo.tableNames[1][0].Schema,
			targetTable:  ddlInfo.tableNames[1][0].Name,
			allResolved:  allResolved,
		}

		// Don't send new DDLInfo to dm-master until all local sql jobs finished
		s.jobWg.Wait()

		// NOTE: if we need singleton Syncer (without dm-master) to support sharding DDL sync
		// we should add another config item to differ, and do not save DDLInfo, and not wait for ddlExecInfo

		ddlInfo1 := &pb.DDLInfo{
			Task:   s.cfg.Name,
			Schema: ddlInfo.tableNames[1][0].Schema, // use target schema / table name
			Table:  ddlInfo.tableNames[1][0].Name,
			DDLs:   needHandleDDLs,
		}
		s.ddlInfoCh <- ddlInfo1 // save DDLInfo, and dm-worker will fetch it

		// block and wait DDL lock to be synced
		shardLockResolving.WithLabelValues(s.cfg.Name).Set(1)
		var ok bool
		ddlExecItem, ok = <-s.ddlExecInfo.Chan(needHandleDDLs)
		shardLockResolving.WithLabelValues(s.cfg.Name).Set(0)
		if !ok {
			// chan closed
			s.tctx.L().Warn("canceled from exrernal", zap.String("event", "query"), zap.String("source", source), zap.Strings("ddls", needHandleDDLs), zap.ByteString("raw statement", ev.Query), zap.Stringer("start position", startPos), log.WrapStringerField("end position", ec.currentPos))
			return nil
		}

		if ddlExecItem.req.Exec {
			failpoint.Inject("ShardSyncedExecutionExit", func() {
				s.tctx.L().Warn("exit triggered", zap.String("failpoint", "ShardSyncedExecutionExit"))
				s.flushCheckPoints()
				utils.OsExit(1)
			})
			failpoint.Inject("SequenceShardSyncedExecutionExit", func() {
				group := s.sgk.Group(ddlInfo.tableNames[1][0].Schema, ddlInfo.tableNames[1][0].Name)
				if group != nil {
					// exit in the first round sequence sharding DDL only
					if group.meta.ActiveIdx() == 1 {
						s.tctx.L().Warn("exit triggered", zap.String("failpoint", "SequenceShardSyncedExecutionExit"))
						s.flushCheckPoints()
						utils.OsExit(1)
					}
				}
			})

			s.tctx.L().Info("execute DDL job", zap.String("event", "query"), zap.String("source", source), zap.Strings("ddls", ddlInfo1.DDLs), zap.ByteString("raw statement", ev.Query), zap.Stringer("start position", startPos), log.WrapStringerField("end position", ec.currentPos), zap.Reflect("request", ddlExecItem.req))
		} else {
			s.tctx.L().Info("ignore DDL job", zap.String("event", "query"), zap.String("source", source), zap.Strings("ddls", ddlInfo1.DDLs), zap.ByteString("raw statement", ev.Query), zap.Stringer("start position", startPos), log.WrapStringerField("end position", ec.currentPos), zap.Reflect("request", ddlExecItem.req))
		}
	}

	s.tctx.L().Info("start to handle ddls in shard mode", zap.String("event", "query"), zap.Strings("ddls", needHandleDDLs), zap.ByteString("raw statement", ev.Query), zap.Stringer("start position", startPos), log.WrapStringerField("end position", ec.currentPos))

	// try apply SQL operator before addJob. now, one query event only has one DDL job, if updating to multi DDL jobs, refine this.
	applied, appliedSQLs, err := s.tryApplySQLOperator(*ec.currentPos, needHandleDDLs)
	if err != nil {
		return terror.Annotatef(err, "try apply SQL operator on binlog-pos %s with DDLs %v", ec.currentPos, needHandleDDLs)
	}
	if applied {
		s.tctx.L().Info("replace ddls to preset ddls by sql operator in shard mode", zap.String("event", "query"), zap.Strings("preset ddls", appliedSQLs), zap.Strings("ddls", needHandleDDLs), zap.ByteString("raw statement", ev.Query), zap.Stringer("start position", startPos), log.WrapStringerField("end position", ec.currentPos))
		needHandleDDLs = appliedSQLs // maybe nil
	}
	job := newDDLJob(ddlInfo, needHandleDDLs, *ec.lastPos, *ec.currentPos, nil, ddlExecItem, *ec.traceID)
	err = s.addJobFunc(job)
	if err != nil {
		return err
	}

	if len(onlineDDLTableNames) > 0 {
		s.clearOnlineDDL(ddlInfo.tableNames[1][0].Schema, ddlInfo.tableNames[1][0].Name)
	}

	s.tctx.L().Info("finish to handle ddls in shard mode", zap.String("event", "query"), zap.Strings("ddls", needHandleDDLs), zap.ByteString("raw statement", ev.Query), zap.Stringer("start position", startPos), log.WrapStringerField("end position", ec.currentPos))

	s.clearTables(ddlInfo.tableNames[1][0].Schema, ddlInfo.tableNames[1][0].Name)
	return nil
}

func (s *Syncer) commitJob(tp opType, sourceSchema, sourceTable, targetSchema, targetTable, sql string, args []interface{}, keys []string, retry bool, pos, cmdPos mysql.Position, gs gtid.Set, traceID string) error {
	key, err := s.resolveCasuality(keys)
	if err != nil {
		return terror.ErrSyncerUnitResolveCasualityFail.Generate(err)
	}
	job := newJob(tp, sourceSchema, sourceTable, targetSchema, targetTable, sql, args, key, pos, cmdPos, gs, traceID)
	return s.addJobFunc(job)
}

func (s *Syncer) resolveCasuality(keys []string) (string, error) {
	if s.cfg.DisableCausality {
		if len(keys) > 0 {
			return keys[0], nil
		}
		return "", nil
	}

	if s.c.detectConflict(keys) {
		s.tctx.L().Debug("meet causality key, will generate a flush job and wait all sqls executed", zap.String("feature", "conflict detect"))
		if err := s.flushJobs(); err != nil {
			return "", err
		}
		s.c.reset()
	}
	if err := s.c.add(keys); err != nil {
		return "", err
	}
	var key string
	if len(keys) > 0 {
		key = keys[0]
	}
	return s.c.get(key), nil
}

func (s *Syncer) genRouter() error {
	s.tableRouter, _ = router.NewTableRouter(s.cfg.CaseSensitive, []*router.TableRule{})
	for _, rule := range s.cfg.RouteRules {
		err := s.tableRouter.AddRule(rule)
		if err != nil {
			return terror.ErrSyncerUnitGenTableRouter.Delegate(err)
		}
	}
	return nil
}

func (s *Syncer) printStatus(ctx context.Context) {
	defer s.wg.Done()

	failpoint.Inject("PrintStatusCheckSeconds", func(val failpoint.Value) {
		if seconds, ok := val.(int); ok {
			statusTime = time.Duration(seconds) * time.Second
			s.tctx.L().Info("set printStatusInterval", zap.Int("value", seconds), zap.String("failpoint", "PrintStatusCheckSeconds"))
		}
	})

	timer := time.NewTicker(statusTime)
	defer timer.Stop()

	var (
		err                 error
		latestMasterPos     mysql.Position
		latestmasterGTIDSet gtid.Set
	)

	for {
		select {
		case <-ctx.Done():
			s.tctx.L().Info("print status routine exits", log.ShortError(ctx.Err()))
			return
		case <-timer.C:
			now := time.Now()
			s.lastTime.RLock()
			seconds := now.Unix() - s.lastTime.t.Unix()
			s.lastTime.RUnlock()
			totalSeconds := now.Unix() - s.start.Unix()
			last := s.lastCount.Get()
			total := s.count.Get()

			totalBinlogSize := s.binlogSizeCount.Get()
			lastBinlogSize := s.lastBinlogSizeCount.Get()

			tps, totalTps := int64(0), int64(0)
			if seconds > 0 {
				tps = (total - last) / seconds
				totalTps = total / totalSeconds

				s.currentPosMu.RLock()
				currentPos := s.currentPosMu.currentPos
				s.currentPosMu.RUnlock()

				remainingSize, err2 := s.fromDB.countBinaryLogsSize(currentPos)
				if err2 != nil {
					// log the error, but still handle the rest operation
					s.tctx.L().Error("fail to estimate unreplicated binlog size", zap.Error(err2))
				} else {
					bytesPerSec := (totalBinlogSize - lastBinlogSize) / seconds
					if bytesPerSec > 0 {
						remainingSeconds := remainingSize / bytesPerSec
						s.tctx.L().Info("binlog replication progress",
							zap.Int64("total binlog size", totalBinlogSize),
							zap.Int64("last binlog size", lastBinlogSize),
							zap.Int64("cost time", seconds),
							zap.Int64("bytes/Second", bytesPerSec),
							zap.Int64("unsynced binlog size", remainingSize),
							zap.Int64("estimate time to catch up", remainingSeconds))
						remainingTimeGauge.WithLabelValues(s.cfg.Name).Set(float64(remainingSeconds))
					}
				}
			}

			latestMasterPos, latestmasterGTIDSet, err = s.getMasterStatus()
			if err != nil {
				s.tctx.L().Error("fail to get master status", log.ShortError(err))
			} else {
				binlogPosGauge.WithLabelValues("master", s.cfg.Name).Set(float64(latestMasterPos.Pos))
				index, err := binlog.GetFilenameIndex(latestMasterPos.Name)
				if err != nil {
					s.tctx.L().Error("fail to parse binlog file", log.ShortError(err))
				} else {
					binlogFileGauge.WithLabelValues("master", s.cfg.Name).Set(float64(index))
				}
			}

			s.tctx.L().Info("binlog replication status",
				zap.Int64("total_events", total),
				zap.Int64("total_tps", totalTps),
				zap.Int64("tps", tps),
				zap.Stringer("master_position", latestMasterPos),
				log.WrapStringerField("master_gtid", latestmasterGTIDSet),
				zap.Stringer("checkpoint", s.checkpoint))

			s.lastCount.Set(total)
			s.lastBinlogSizeCount.Set(totalBinlogSize)
			s.lastTime.Lock()
			s.lastTime.t = time.Now()
			s.lastTime.Unlock()
			s.totalTps.Set(totalTps)
			s.tps.Set(tps)
		}
	}
}

func (s *Syncer) createDBs() error {
	var err error
	s.fromDB, err = createConn(s.cfg, s.cfg.From, maxDMLConnectionTimeout)
	if err != nil {
		return terror.WithScope(err, terror.ScopeUpstream)
	}

	s.toDBs = make([]*Conn, 0, s.cfg.WorkerCount)
	s.toDBs, err = createConns(s.cfg, s.cfg.To, s.cfg.WorkerCount, maxDMLConnectionTimeout)
	if err != nil {
		closeConns(s.tctx, s.fromDB) // release resources acquired before return with error
		return terror.WithScope(err, terror.ScopeDownstream)
	}
	// baseConn for ddl
	s.ddlDB, err = createConn(s.cfg, s.cfg.To, maxDDLConnectionTimeout)
	if err != nil {
		closeConns(s.tctx, s.fromDB)
		closeConns(s.tctx, s.toDBs...)
		return terror.WithScope(err, terror.ScopeDownstream)
	}

	return nil
}

// closeConns closes all opened DBs, rollback for createConns
func (s *Syncer) closeDBs() {
	closeConns(s.tctx, s.fromDB)
	closeConns(s.tctx, s.toDBs...)
	closeConns(s.tctx, s.ddlDB)
}

// record skip ddl/dml sqls' position
// make newJob's sql argument empty to distinguish normal sql and skips sql
func (s *Syncer) recordSkipSQLsPos(pos mysql.Position, gtidSet gtid.Set) error {
	job := newSkipJob(pos, gtidSet)
	return s.addJobFunc(job)
}

func (s *Syncer) flushJobs() error {
	s.tctx.L().Info("flush all jobs", zap.Stringer("global checkpoint", s.checkpoint))
	job := newFlushJob()
	return s.addJobFunc(job)
}

func (s *Syncer) reSyncBinlog(cfg replication.BinlogSyncerConfig) error {
	err := s.retrySyncGTIDs()
	if err != nil {
		return err
	}
	// close still running sync
	return s.reopenWithRetry(cfg)
}

func (s *Syncer) reopenWithRetry(cfg replication.BinlogSyncerConfig) error {
	var err error
	for i := 0; i < maxRetryCount; i++ {
		s.streamer, err = s.reopen(cfg)
		if err == nil {
			return nil
		}
		if needRetryReplicate(err) {
			s.tctx.L().Info("fail to retry open binlog streamer", log.ShortError(err))
			time.Sleep(retryTimeout)
			continue
		}
		break
	}
	return err
}

func (s *Syncer) reopen(cfg replication.BinlogSyncerConfig) (streamer.Streamer, error) {
	if s.streamerProducer != nil {
		switch r := s.streamerProducer.(type) {
		case *remoteBinlogReader:
			err := s.closeBinlogSyncer(r.reader)
			if err != nil {
				return nil, err
			}
		default:
			return nil, terror.ErrSyncerUnitReopenStreamNotSupport.Generate(r)
		}
	}
	// TODO: refactor to support relay
	s.streamerProducer = &remoteBinlogReader{replication.NewBinlogSyncer(cfg), s.tctx, s.cfg.EnableGTID}
	return s.streamerProducer.generateStreamer(s.checkpoint.GlobalPoint())
}

func (s *Syncer) renameShardingSchema(schema, table string) (string, string) {
	if schema == "" {
		return schema, table
	}
	targetSchema, targetTable, err := s.tableRouter.Route(schema, table)
	if err != nil {
		s.tctx.L().Error("fail to route table", zap.String("schema", schema), zap.String("table", table), zap.Error(err)) // log the error, but still continue
	}
	if targetSchema == "" {
		return schema, table
	}
	if targetTable == "" {
		targetTable = table
	}

	return targetSchema, targetTable
}

func (s *Syncer) isClosed() bool {
	return s.closed.Get()
}

// Close closes syncer.
func (s *Syncer) Close() {
	s.Lock()
	defer s.Unlock()

	if s.isClosed() {
		return
	}

	s.removeHeartbeat()

	s.stopSync()

	if s.ddlInfoCh != nil {
		close(s.ddlInfoCh)
		s.ddlInfoCh = nil
	}

	s.closeDBs()

	s.checkpoint.Close()

	s.closeOnlineDDL()

	// when closing syncer by `stop-task`, remove active relay log from hub
	s.removeActiveRelayLog()

	s.closed.Set(true)
}

// stopSync stops syncing, now it used by Close and Pause
// maybe we can refine the workflow more clear
func (s *Syncer) stopSync() {
	if s.done != nil {
		<-s.done // wait Run to return
	}
	s.closeJobChans()
	s.wg.Wait() // wait job workers to return

	// before re-write workflow for s.syncer, simply close it
	// when resuming, re-create s.syncer

	if s.streamerProducer != nil {
		switch r := s.streamerProducer.(type) {
		case *remoteBinlogReader:
			// process remote binlog reader
			s.closeBinlogSyncer(r.reader)
			s.streamerProducer = nil
		case *localBinlogReader:
			// process local binlog reader
			r.reader.Close()
		}
	}
}

func (s *Syncer) closeOnlineDDL() {
	if s.onlineDDL != nil {
		s.onlineDDL.Close()
		s.onlineDDL = nil
	}
}

func (s *Syncer) removeHeartbeat() {
	if s.cfg.EnableHeartbeat {
		s.heartbeat.RemoveTask(s.cfg.Name)
	}
}

func (s *Syncer) closeBinlogSyncer(syncer *replication.BinlogSyncer) error {
	if syncer == nil {
		return nil
	}

	lastSlaveConnectionID := syncer.LastConnectionID()
	defer syncer.Close()
	if lastSlaveConnectionID > 0 {
		err := s.fromDB.killConn(lastSlaveConnectionID)
		if err != nil {
			s.tctx.L().Error("fail to kill last connection", zap.Uint32("connection ID", lastSlaveConnectionID), log.ShortError(err))
			if !utils.IsNoSuchThreadError(err) {
				return err
			}
		}
	}
	return nil
}

// Pause pauses the process, and it can be resumed later
// should cancel context from external
// TODO: it is not a true-meaning Pause because you can't stop it by calling Pause only.
func (s *Syncer) Pause() {
	if s.isClosed() {
		s.tctx.L().Warn("try to pause, but already closed")
		return
	}

	s.stopSync()
}

// Resume resumes the paused process
func (s *Syncer) Resume(ctx context.Context, pr chan pb.ProcessResult) {
	if s.isClosed() {
		s.tctx.L().Warn("try to resume, but already closed")
		return
	}

	// continue the processing
	s.reset()
	s.Process(ctx, pr)
}

// Update implements Unit.Update
// now, only support to update config for routes, filters, column-mappings, black-white-list
// now no config diff implemented, so simply re-init use new config
func (s *Syncer) Update(cfg *config.SubTaskConfig) error {
	if s.cfg.IsSharding {
		_, tables := s.sgk.UnresolvedTables()
		if len(tables) > 0 {
			return terror.ErrSyncerUnitUpdateConfigInSharding.Generate(tables)
		}
	}

	var (
		err              error
		oldBwList        *filter.Filter
		oldTableRouter   *router.Table
		oldBinlogFilter  *bf.BinlogEvent
		oldColumnMapping *cm.Mapping
	)

	defer func() {
		if err == nil {
			return
		}
		if oldBwList != nil {
			s.bwList = oldBwList
		}
		if oldTableRouter != nil {
			s.tableRouter = oldTableRouter
		}
		if oldBinlogFilter != nil {
			s.binlogFilter = oldBinlogFilter
		}
		if oldColumnMapping != nil {
			s.columnMapping = oldColumnMapping
		}
	}()

	// update black-white-list
	oldBwList = s.bwList
	s.bwList = filter.New(cfg.CaseSensitive, cfg.BWList)

	// update route
	oldTableRouter = s.tableRouter
	s.tableRouter, err = router.NewTableRouter(cfg.CaseSensitive, cfg.RouteRules)
	if err != nil {
		return terror.ErrSyncerUnitGenTableRouter.Delegate(err)
	}

	// update binlog filter
	oldBinlogFilter = s.binlogFilter
	s.binlogFilter, err = bf.NewBinlogEvent(cfg.CaseSensitive, cfg.FilterRules)
	if err != nil {
		return terror.ErrSyncerUnitNewBinlogEventFilter.Delegate(err)
	}

	// update column-mappings
	oldColumnMapping = s.columnMapping
	s.columnMapping, err = cm.NewMapping(cfg.CaseSensitive, cfg.ColumnMappingRules)
	if err != nil {
		return terror.ErrSyncerUnitNewColumnMapping.Delegate(err)
	}

	if s.cfg.IsSharding {
		// re-init sharding group
		s.initShardingGroups(nil)
	}

	// update l.cfg
	s.cfg.BWList = cfg.BWList
	s.cfg.RouteRules = cfg.RouteRules
	s.cfg.FilterRules = cfg.FilterRules
	s.cfg.ColumnMappingRules = cfg.ColumnMappingRules
	s.cfg.Timezone = cfg.Timezone

	// update timezone
	s.setTimezone()

	return nil
}

func (s *Syncer) needResync() bool {
	masterPos, _, err := s.getMasterStatus()
	if err != nil {
		s.tctx.L().Error("fail to get master status", log.ShortError(err))
		return false
	}

	// Why 190 ?
	// +------------------+-----+----------------+-----------+-------------+-------------------------------------------------------------------+
	// | Log_name         | Pos | Event_type     | Server_id | End_log_pos | Info                                                              |
	// +------------------+-----+----------------+-----------+-------------+-------------------------------------------------------------------+
	// | mysql-bin.000002 |   4 | Format_desc    |         1 |         123 | Server ver: 5.7.18-log, Binlog ver: 4                             |
	// | mysql-bin.000002 | 123 | Previous_gtids |         1 |         194 | 00020393-1111-1111-1111-111111111111:1-7
	//
	// Currently, syncer doesn't handle Format_desc and Previous_gtids events. When binlog rotate to new file with only two events like above,
	// syncer won't save pos to 194. Actually it save pos 4 to meta file. So We got a experience value of 194 - 4 = 190.
	// If (mpos.Pos - spos.Pos) > 190, we could say that syncer is not up-to-date.
	return utils.CompareBinlogPos(masterPos, s.checkpoint.GlobalPoint(), 190) == 1
}

// assume that reset master before switching to new master, and only the new master would write
// it's a weak function to try best to fix gtid set while switching master/slave
func (s *Syncer) retrySyncGTIDs() error {
	// NOTE: our (per-table based) checkpoint does not support GTID yet, implement it if needed
	s.tctx.L().Warn("our (per-table based) checkpoint does not support GTID yet")
	return nil
}

// checkpointID returns ID which used for checkpoint table
func (s *Syncer) checkpointID() string {
	if len(s.cfg.SourceID) > 0 {
		return s.cfg.SourceID
	}
	return strconv.Itoa(s.cfg.ServerID)
}

// DDLInfo returns a chan from which can receive DDLInfo
func (s *Syncer) DDLInfo() <-chan *pb.DDLInfo {
	s.RLock()
	defer s.RUnlock()
	return s.ddlInfoCh
}

// ExecuteDDL executes or skips a hanging-up DDL when in sharding
func (s *Syncer) ExecuteDDL(ctx context.Context, execReq *pb.ExecDDLRequest) (<-chan error, error) {
	if len(s.ddlExecInfo.BlockingDDLs()) == 0 {
		return nil, terror.ErrSyncerUnitExecWithNoBlockingDDL.Generate()
	}
	item := newDDLExecItem(execReq)
	err := s.ddlExecInfo.Send(ctx, item)
	if err != nil {
		return nil, err
	}
	return item.resp, nil
}

// UpdateFromConfig updates config for `From`
func (s *Syncer) UpdateFromConfig(cfg *config.SubTaskConfig) error {
	s.Lock()
	defer s.Unlock()
	s.fromDB.baseConn.Close()

	s.cfg.From = cfg.From

	var err error
	s.fromDB, err = createConn(s.cfg, s.cfg.From, maxDMLConnectionTimeout)
	if err != nil {
		s.tctx.L().Error("fail to create baseConn connection", log.ShortError(err))
		return err
	}
	return nil
}

// appendExecErrors appends syncer execErrors with new value
func (s *Syncer) appendExecErrors(errCtx *ExecErrorContext) {
	s.execErrors.Lock()
	defer s.execErrors.Unlock()
	s.execErrors.errors = append(s.execErrors.errors, errCtx)
}

// resetExecErrors resets syncer execErrors
func (s *Syncer) resetExecErrors() {
	s.execErrors.Lock()
	defer s.execErrors.Unlock()
	s.execErrors.errors = make([]*ExecErrorContext, 0)
}

func (s *Syncer) setTimezone() {
	var loc *time.Location

	if s.cfg.Timezone != "" {
		loc, _ = time.LoadLocation(s.cfg.Timezone)
	}
	if loc == nil {
		loc = time.Now().Location()
		s.tctx.L().Warn("use system default time location")
	}
	s.tctx.L().Info("use timezone", log.WrapStringerField("location", loc))
	s.timezone = loc
}<|MERGE_RESOLUTION|>--- conflicted
+++ resolved
@@ -901,18 +901,10 @@
 				if sqlJob.ddlExecItem != nil && sqlJob.ddlExecItem.req != nil && !sqlJob.ddlExecItem.req.Exec {
 					s.tctx.L().Info("ignore sharding DDLs", zap.Strings("ddls", sqlJob.ddls))
 				} else {
-<<<<<<< HEAD
 					_, err = db.executeSQLWithIgnore(s.tctx, ignoreDDLError, sqlJob.ddls)
-=======
-					_, err = db.executeSQL(s.tctx, sqlJob.ddls)
 					if err != nil {
-						if ignoreDDLError(err) {
-							err = nil
-						} else {
-							err = terror.WithScope(err, terror.ScopeDownstream)
-						}
+						err = terror.WithScope(err, terror.ScopeDownstream)
 					}
->>>>>>> 8c255a2c
 
 					if s.tracer.Enable() {
 						syncerJobState := s.tracer.FinishedSyncerJobState(err)
