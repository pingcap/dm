--- conflicted
+++ resolved
@@ -694,17 +694,8 @@
 	}
 }
 
-<<<<<<< HEAD
-func (s *Syncer) getMasterStatus(ctx context.Context) (mysql.Position, gtid.Set, error) {
-	return s.fromDB.GetMasterStatus(ctx, s.cfg.Flavor)
-}
-
 func (s *Syncer) getTable(tctx *tcontext.Context, origTable, targetTable *filter.Table) (*model.TableInfo, error) {
 	ti, err := s.schemaTracker.GetTable(origTable)
-=======
-func (s *Syncer) getTable(tctx *tcontext.Context, origSchema, origTable, renamedSchema, renamedTable string) (*model.TableInfo, error) {
-	ti, err := s.schemaTracker.GetTable(origSchema, origTable)
->>>>>>> b9eff1fa
 	if err == nil {
 		return ti, nil
 	}
