// Copyright 2019 PingCAP, Inc.
//
// Licensed under the Apache License, Version 2.0 (the "License");
// you may not use this file except in compliance with the License.
// You may obtain a copy of the License at
//
//     http://www.apache.org/licenses/LICENSE-2.0
//
// Unless required by applicable law or agreed to in writing, software
// distributed under the License is distributed on an "AS IS" BASIS,
// See the License for the specific language governing permissions and
// limitations under the License.

package syncer

import (
	"bytes"
	"context"
	"crypto/tls"
	"fmt"
	"os"
	"path"
	"reflect"
	"strconv"
	"strings"
	"sync"
	"time"

	"github.com/go-mysql-org/go-mysql/mysql"
	"github.com/go-mysql-org/go-mysql/replication"
	"github.com/pingcap/errors"
	"github.com/pingcap/failpoint"
	"github.com/pingcap/parser"
	"github.com/pingcap/parser/ast"
	"github.com/pingcap/parser/format"
	"github.com/pingcap/parser/model"
	bf "github.com/pingcap/tidb-tools/pkg/binlog-filter"
	cm "github.com/pingcap/tidb-tools/pkg/column-mapping"
	"github.com/pingcap/tidb-tools/pkg/dbutil"
	"github.com/pingcap/tidb-tools/pkg/filter"
	router "github.com/pingcap/tidb-tools/pkg/table-router"
	toolutils "github.com/pingcap/tidb-tools/pkg/utils"
	"go.etcd.io/etcd/clientv3"
	"go.uber.org/atomic"
	"go.uber.org/zap"

	"github.com/pingcap/dm/dm/config"
	common2 "github.com/pingcap/dm/dm/ctl/common"
	"github.com/pingcap/dm/dm/pb"
	"github.com/pingcap/dm/dm/unit"
	"github.com/pingcap/dm/pkg/binlog"
	"github.com/pingcap/dm/pkg/binlog/common"
	"github.com/pingcap/dm/pkg/binlog/event"
	"github.com/pingcap/dm/pkg/binlog/reader"
	"github.com/pingcap/dm/pkg/conn"
	tcontext "github.com/pingcap/dm/pkg/context"
	fr "github.com/pingcap/dm/pkg/func-rollback"
	"github.com/pingcap/dm/pkg/ha"
	"github.com/pingcap/dm/pkg/log"
	parserpkg "github.com/pingcap/dm/pkg/parser"
	"github.com/pingcap/dm/pkg/schema"
	"github.com/pingcap/dm/pkg/shardddl/pessimism"
	"github.com/pingcap/dm/pkg/streamer"
	"github.com/pingcap/dm/pkg/terror"
	"github.com/pingcap/dm/pkg/utils"
	"github.com/pingcap/dm/syncer/dbconn"
	operator "github.com/pingcap/dm/syncer/err-operator"
	"github.com/pingcap/dm/syncer/metrics"
	onlineddl "github.com/pingcap/dm/syncer/online-ddl-tools"
	sm "github.com/pingcap/dm/syncer/safe-mode"
	"github.com/pingcap/dm/syncer/shardddl"
)

var (
	maxRetryCount = 100

	retryTimeout = 3 * time.Second
	waitTime     = 10 * time.Millisecond

	// MaxDDLConnectionTimeoutMinute also used by SubTask.ExecuteDDL.
	MaxDDLConnectionTimeoutMinute = 5

	maxDMLConnectionTimeout = "5m"
	maxDDLConnectionTimeout = fmt.Sprintf("%dm", MaxDDLConnectionTimeoutMinute)

	maxDMLConnectionDuration, _ = time.ParseDuration(maxDMLConnectionTimeout)
	maxDMLExecutionDuration     = 30 * time.Second

	maxPauseOrStopWaitTime = 10 * time.Second

	adminQueueName     = "admin queue"
	defaultBucketCount = 8
)

// BinlogType represents binlog sync type.
type BinlogType uint8

// binlog sync type.
const (
	RemoteBinlog BinlogType = iota + 1
	LocalBinlog

	skipJobIdx = iota
	ddlJobIdx
	workerJobTSArrayInitSize // size = skip + ddl
)

// waitXIDStatus represents the status for waiting XID event when pause/stop task.
type waitXIDStatus int64

const (
	noWait waitXIDStatus = iota
	waiting
	waitComplete
)

// Syncer can sync your MySQL data to another MySQL database.
type Syncer struct {
	sync.RWMutex

	tctx *tcontext.Context

	cfg     *config.SubTaskConfig
	syncCfg replication.BinlogSyncerConfig

	sgk       *ShardingGroupKeeper // keeper to keep all sharding (sub) group in this syncer
	pessimist *shardddl.Pessimist  // shard DDL pessimist
	optimist  *shardddl.Optimist   // shard DDL optimist
	cli       *clientv3.Client

	binlogType         BinlogType
	streamerController *StreamerController
	enableRelay        bool

	wg    sync.WaitGroup
	jobWg sync.WaitGroup

	schemaTracker *schema.Tracker

	fromDB *dbconn.UpStreamConn

	toDB      *conn.BaseDB
	toDBConns []*dbconn.DBConn
	ddlDB     *conn.BaseDB
	ddlDBConn *dbconn.DBConn

	jobs                []chan *job
	jobsClosed          atomic.Bool
	jobsChanLock        sync.Mutex
	queueBucketMapping  []string
	waitXIDJob          atomic.Int64
	isTransactionEnd    bool
	waitTransactionLock sync.Mutex

	c *causality

	tableRouter     *router.Table
	binlogFilter    *bf.BinlogEvent
	columnMapping   *cm.Mapping
	baList          *filter.Filter
	exprFilterGroup *ExprFilterGroup

	closed atomic.Bool

	start    atomic.Time
	lastTime atomic.Time

	// safeMode is used to track if we need to generate dml with safe-mode
	// For each binlog event, we will set the current value into eventContext because
	// the status of this track may change over time.
	safeMode *sm.SafeMode

	timezone *time.Location

	binlogSizeCount     atomic.Int64
	lastBinlogSizeCount atomic.Int64

	lastCount atomic.Int64
	count     atomic.Int64
	totalTps  atomic.Int64
	tps       atomic.Int64

	filteredInsert atomic.Int64
	filteredUpdate atomic.Int64
	filteredDelete atomic.Int64

	done chan struct{}

	checkpoint CheckPoint
	onlineDDL  onlineddl.OnlinePlugin

	// record process error rather than log.Fatal
	runFatalChan chan *pb.ProcessError
	// record whether error occurred when execute SQLs
	execError atomic.Error

	heartbeat *Heartbeat

	readerHub              *streamer.ReaderHub
	recordedActiveRelayLog bool

	errOperatorHolder *operator.Holder

	isReplacingErr bool // true if we are in replace events by handle-error

	currentLocationMu struct {
		sync.RWMutex
		currentLocation binlog.Location // use to calc remain binlog size
	}

	errLocation struct {
		sync.RWMutex
		startLocation *binlog.Location
		endLocation   *binlog.Location
		isQueryEvent  bool
	}

	addJobFunc func(*job) error

	// `lower_case_table_names` setting of upstream db
	SourceTableNamesFlavor utils.LowerCaseTableNamesFlavor

	tsOffset                  atomic.Int64    // time offset between upstream and syncer, DM's timestamp - MySQL's timestamp
	secondsBehindMaster       atomic.Int64    // current task delay second behind upstream
	workerJobTSArray          []*atomic.Int64 // worker's sync job TS array, note that idx=0 is skip idx and idx=1 is ddl idx,sql worker job idx=(queue id + 2)
	lastCheckpointFlushedTime time.Time
}

// NewSyncer creates a new Syncer.
func NewSyncer(cfg *config.SubTaskConfig, etcdClient *clientv3.Client) *Syncer {
	logger := log.With(zap.String("task", cfg.Name), zap.String("unit", "binlog replication"))
	syncer := &Syncer{
		pessimist: shardddl.NewPessimist(&logger, etcdClient, cfg.Name, cfg.SourceID),
		optimist:  shardddl.NewOptimist(&logger, etcdClient, cfg.Name, cfg.SourceID),
	}
	syncer.cfg = cfg
	syncer.tctx = tcontext.Background().WithLogger(logger)
	syncer.jobsClosed.Store(true) // not open yet
	syncer.waitXIDJob.Store(int64(noWait))
	syncer.isTransactionEnd = true
	syncer.closed.Store(false)
	syncer.lastBinlogSizeCount.Store(0)
	syncer.binlogSizeCount.Store(0)
	syncer.lastCount.Store(0)
	syncer.count.Store(0)
	syncer.c = newCausality()
	syncer.done = nil
	syncer.setTimezone()
	syncer.addJobFunc = syncer.addJob
	syncer.enableRelay = cfg.UseRelay
	syncer.cli = etcdClient

	syncer.checkpoint = NewRemoteCheckPoint(syncer.tctx, cfg, syncer.checkpointID())

	syncer.binlogType = toBinlogType(cfg.UseRelay)
	syncer.errOperatorHolder = operator.NewHolder(&logger)
	syncer.readerHub = streamer.GetReaderHub()

	if cfg.ShardMode == config.ShardPessimistic {
		// only need to sync DDL in sharding mode
		syncer.sgk = NewShardingGroupKeeper(syncer.tctx, cfg)
	}
	syncer.recordedActiveRelayLog = false
	syncer.workerJobTSArray = make([]*atomic.Int64, cfg.WorkerCount+workerJobTSArrayInitSize)
	for i := range syncer.workerJobTSArray {
		syncer.workerJobTSArray[i] = atomic.NewInt64(0)
	}
	syncer.lastCheckpointFlushedTime = time.Time{}
	return syncer
}

func (s *Syncer) newJobChans(count int) {
	s.closeJobChans()
	s.jobs = make([]chan *job, 0, count)
	for i := 0; i < count; i++ {
		s.jobs = append(s.jobs, make(chan *job, s.cfg.QueueSize))
	}
	s.jobsClosed.Store(false)
}

func (s *Syncer) closeJobChans() {
	s.jobsChanLock.Lock()
	defer s.jobsChanLock.Unlock()
	if s.jobsClosed.Load() {
		return
	}
	for _, ch := range s.jobs {
		close(ch)
	}
	s.jobsClosed.Store(true)
}

// Type implements Unit.Type.
func (s *Syncer) Type() pb.UnitType {
	return pb.UnitType_Sync
}

// Init initializes syncer for a sync task, but not start Process.
// if fail, it should not call s.Close.
// some check may move to checker later.
func (s *Syncer) Init(ctx context.Context) (err error) {
	rollbackHolder := fr.NewRollbackHolder("syncer")
	defer func() {
		if err != nil {
			rollbackHolder.RollbackReverseOrder()
		}
	}()

	tctx := s.tctx.WithContext(ctx)

	err = s.setSyncCfg()
	if err != nil {
		return err
	}

	err = s.createDBs(ctx)
	if err != nil {
		return err
	}
	rollbackHolder.Add(fr.FuncRollback{Name: "close-DBs", Fn: s.closeDBs})

	s.schemaTracker, err = schema.NewTracker(ctx, s.cfg.Name, s.cfg.To.Session, s.ddlDBConn.BaseConn)
	if err != nil {
		return terror.ErrSchemaTrackerInit.Delegate(err)
	}

	s.streamerController = NewStreamerController(s.syncCfg, s.cfg.EnableGTID, s.fromDB, s.binlogType, s.cfg.RelayDir, s.timezone)

	s.baList, err = filter.New(s.cfg.CaseSensitive, s.cfg.BAList)
	if err != nil {
		return terror.ErrSyncerUnitGenBAList.Delegate(err)
	}

	s.binlogFilter, err = bf.NewBinlogEvent(s.cfg.CaseSensitive, s.cfg.FilterRules)
	if err != nil {
		return terror.ErrSyncerUnitGenBinlogEventFilter.Delegate(err)
	}

	s.exprFilterGroup = NewExprFilterGroup(s.cfg.ExprFilter)

	if len(s.cfg.ColumnMappingRules) > 0 {
		s.columnMapping, err = cm.NewMapping(s.cfg.CaseSensitive, s.cfg.ColumnMappingRules)
		if err != nil {
			return terror.ErrSyncerUnitGenColumnMapping.Delegate(err)
		}
	}

	if s.cfg.OnlineDDL {
		s.onlineDDL, err = onlineddl.NewRealOnlinePlugin(tctx, s.cfg)
		if err != nil {
			return err
		}
		rollbackHolder.Add(fr.FuncRollback{Name: "close-onlineDDL", Fn: s.closeOnlineDDL})
	}

	err = s.genRouter()
	if err != nil {
		return err
	}

	var schemaMap map[string]string
	var tableMap map[string]map[string]string
	if s.SourceTableNamesFlavor == utils.LCTableNamesSensitive {
		// TODO: we should avoid call this function multi times
		allTables, err1 := utils.FetchAllDoTables(ctx, s.fromDB.BaseDB.DB, s.baList)
		if err1 != nil {
			return err1
		}
		schemaMap, tableMap = buildLowerCaseTableNamesMap(allTables)
	}

	switch s.cfg.ShardMode {
	case config.ShardPessimistic:
		err = s.sgk.Init()
		if err != nil {
			return err
		}
		err = s.initShardingGroups(ctx, true)
		if err != nil {
			return err
		}
		rollbackHolder.Add(fr.FuncRollback{Name: "close-sharding-group-keeper", Fn: s.sgk.Close})
	case config.ShardOptimistic:
		if err = s.initOptimisticShardDDL(ctx); err != nil {
			return err
		}
	}

	err = s.checkpoint.Init(tctx)
	if err != nil {
		return err
	}
	rollbackHolder.Add(fr.FuncRollback{Name: "close-checkpoint", Fn: s.checkpoint.Close})

	err = s.checkpoint.Load(tctx)
	if err != nil {
		return err
	}
	if s.SourceTableNamesFlavor == utils.LCTableNamesSensitive {
		if err = s.checkpoint.CheckAndUpdate(ctx, schemaMap, tableMap); err != nil {
			return err
		}

		if s.onlineDDL != nil {
			if err = s.onlineDDL.CheckAndUpdate(s.tctx, schemaMap, tableMap); err != nil {
				return err
			}
		}
	}
	if s.cfg.EnableHeartbeat {
		s.heartbeat, err = GetHeartbeat(&HeartbeatConfig{
			serverID:       s.cfg.ServerID,
			primaryCfg:     s.cfg.From,
			updateInterval: int64(s.cfg.HeartbeatUpdateInterval),
			reportInterval: int64(s.cfg.HeartbeatReportInterval),
		})
		if err != nil {
			return err
		}
		err = s.heartbeat.AddTask(s.cfg.Name)
		if err != nil {
			return err
		}
		rollbackHolder.Add(fr.FuncRollback{Name: "remove-heartbeat", Fn: s.removeHeartbeat})
	}

	// when Init syncer, set active relay log info
	err = s.setInitActiveRelayLog(ctx)
	if err != nil {
		return err
	}
	rollbackHolder.Add(fr.FuncRollback{Name: "remove-active-realylog", Fn: s.removeActiveRelayLog})

	s.reset()
	return nil
}

// buildLowerCaseTableNamesMap build a lower case schema map and lower case table map for all tables
// Input: map of schema --> list of tables
// Output: schema names map: lower_case_schema_name --> schema_name
//         tables names map: lower_case_schema_name --> lower_case_table_name --> table_name
// Note: the result will skip the schemas and tables that their lower_case_name are the same.
func buildLowerCaseTableNamesMap(tables map[string][]string) (map[string]string, map[string]map[string]string) {
	schemaMap := make(map[string]string)
	tablesMap := make(map[string]map[string]string)
	lowerCaseSchemaSet := make(map[string]string)
	for schema, tableNames := range tables {
		lcSchema := strings.ToLower(schema)
		// track if there are multiple schema names with the same lower case name.
		// just skip this kind of schemas.
		if rawSchema, ok := lowerCaseSchemaSet[lcSchema]; ok {
			delete(schemaMap, lcSchema)
			delete(tablesMap, lcSchema)
			log.L().Warn("skip check schema with same lower case value",
				zap.Strings("schemas", []string{schema, rawSchema}))
			continue
		}
		lowerCaseSchemaSet[lcSchema] = schema

		if lcSchema != schema {
			schemaMap[lcSchema] = schema
		}
		tblsMap := make(map[string]string)
		lowerCaseTableSet := make(map[string]string)
		for _, tb := range tableNames {
			lcTbl := strings.ToLower(tb)
			if rawTbl, ok := lowerCaseTableSet[lcTbl]; ok {
				delete(tblsMap, lcTbl)
				log.L().Warn("skip check tables with same lower case value", zap.String("schema", schema),
					zap.Strings("table", []string{tb, rawTbl}))
				continue
			}
			if lcTbl != tb {
				tblsMap[lcTbl] = tb
			}
		}
		if len(tblsMap) > 0 {
			tablesMap[lcSchema] = tblsMap
		}
	}
	return schemaMap, tablesMap
}

// initShardingGroups initializes sharding groups according to source MySQL, filter rules and router rules
// NOTE: now we don't support modify router rules after task has started.
func (s *Syncer) initShardingGroups(ctx context.Context, needCheck bool) error {
	// fetch tables from source and filter them
	sourceTables, err := s.fromDB.FetchAllDoTables(ctx, s.baList)
	if err != nil {
		return err
	}

	// convert according to router rules
	// target-ID -> source-IDs
	mapper := make(map[string][]string, len(sourceTables))
	for schema, tables := range sourceTables {
		for _, table := range tables {
			sourceTable := &filter.Table{Schema: schema, Name: table}
			targetTable := s.route(sourceTable)
			targetID := utils.GenTableID(targetTable)
			sourceID := utils.GenTableID(sourceTable)
			_, ok := mapper[targetID]
			if !ok {
				mapper[targetID] = make([]string, 0, len(tables))
			}
			mapper[targetID] = append(mapper[targetID], sourceID)
		}
	}

	loadMeta, err2 := s.sgk.LoadShardMeta(s.cfg.Flavor, s.cfg.EnableGTID)
	if err2 != nil {
		return err2
	}
	if needCheck && s.SourceTableNamesFlavor == utils.LCTableNamesSensitive {
		// try fix persistent data before init
		schemaMap, tableMap := buildLowerCaseTableNamesMap(sourceTables)
		if err2 = s.sgk.CheckAndFix(loadMeta, schemaMap, tableMap); err2 != nil {
			return err2
		}
	}

	// add sharding group
	for targetID, sourceIDs := range mapper {
		targetTable := utils.UnpackTableID(targetID)
		_, _, _, _, err := s.sgk.AddGroup(targetTable, sourceIDs, loadMeta[targetID], false)
		if err != nil {
			return err
		}
	}

	shardGroup := s.sgk.Groups()
	s.tctx.L().Debug("initial sharding groups", zap.Int("shard group length", len(shardGroup)), zap.Reflect("shard group", shardGroup))

	return nil
}

// IsFreshTask implements Unit.IsFreshTask.
func (s *Syncer) IsFreshTask(ctx context.Context) (bool, error) {
	globalPoint := s.checkpoint.GlobalPoint()
	tablePoint := s.checkpoint.TablePoint()
	// doesn't have neither GTID nor binlog pos
	return binlog.IsFreshPosition(globalPoint, s.cfg.Flavor, s.cfg.EnableGTID) && len(tablePoint) == 0, nil
}

func (s *Syncer) reset() {
	if s.streamerController != nil {
		s.streamerController.Close(s.tctx)
	}
	// create new job chans
	s.newJobChans(s.cfg.WorkerCount + 1)

	s.execError.Store(nil)
	s.setErrLocation(nil, nil, false)
	s.isReplacingErr = false
	s.waitXIDJob.Store(int64(noWait))
	s.isTransactionEnd = true

	switch s.cfg.ShardMode {
	case config.ShardPessimistic:
		// every time start to re-sync from resume, we reset status to make it like a fresh syncing
		s.sgk.ResetGroups()
		s.pessimist.Reset()
	case config.ShardOptimistic:
		s.optimist.Reset()
	}
}

func (s *Syncer) resetDBs(tctx *tcontext.Context) error {
	var err error

	for i := 0; i < len(s.toDBConns); i++ {
		err = s.toDBConns[i].ResetConn(tctx)
		if err != nil {
			return terror.WithScope(err, terror.ScopeDownstream)
		}
	}

	if s.onlineDDL != nil {
		err = s.onlineDDL.ResetConn(tctx)
		if err != nil {
			return terror.WithScope(err, terror.ScopeDownstream)
		}
	}

	if s.sgk != nil {
		err = s.sgk.dbConn.ResetConn(tctx)
		if err != nil {
			return terror.WithScope(err, terror.ScopeDownstream)
		}
	}

	err = s.ddlDBConn.ResetConn(tctx)
	if err != nil {
		return terror.WithScope(err, terror.ScopeDownstream)
	}

	err = s.checkpoint.ResetConn(tctx)
	if err != nil {
		return terror.WithScope(err, terror.ScopeDownstream)
	}

	return nil
}

// Process implements the dm.Unit interface.
func (s *Syncer) Process(ctx context.Context, pr chan pb.ProcessResult) {
	metrics.SyncerExitWithErrorCounter.WithLabelValues(s.cfg.Name, s.cfg.SourceID).Add(0)

	newCtx, cancel := context.WithCancel(ctx)
	defer cancel()

	// create new done chan
	// use lock of Syncer to avoid Close while Process
	s.Lock()
	if s.isClosed() {
		s.Unlock()
		return
	}
	s.done = make(chan struct{})
	s.Unlock()

	runFatalChan := make(chan *pb.ProcessError, s.cfg.WorkerCount+1)
	s.runFatalChan = runFatalChan
	var (
		errs   = make([]*pb.ProcessError, 0, 2)
		errsMu sync.Mutex
	)

	var wg sync.WaitGroup
	wg.Add(1)
	go func() {
		defer wg.Done()
		for {
			err, ok := <-runFatalChan
			if !ok {
				return
			}
			cancel() // cancel s.Run
			metrics.SyncerExitWithErrorCounter.WithLabelValues(s.cfg.Name, s.cfg.SourceID).Inc()
			errsMu.Lock()
			errs = append(errs, err)
			errsMu.Unlock()
		}
	}()

	wg.Add(1)
	go func() {
		defer wg.Done()
		<-newCtx.Done() // ctx or newCtx
	}()

	err := s.Run(newCtx)
	if err != nil {
		// returned error rather than sent to runFatalChan
		// cancel goroutines created in s.Run
		cancel()
	}
	s.closeJobChans()   // Run returned, all jobs sent, we can close s.jobs
	s.wg.Wait()         // wait for sync goroutine to return
	close(runFatalChan) // Run returned, all potential fatal sent to s.runFatalChan
	wg.Wait()           // wait for receive all fatal from s.runFatalChan

	if err != nil {
		if utils.IsContextCanceledError(err) {
			s.tctx.L().Info("filter out error caused by user cancel", log.ShortError(err))
		} else {
			metrics.SyncerExitWithErrorCounter.WithLabelValues(s.cfg.Name, s.cfg.SourceID).Inc()
			errsMu.Lock()
			errs = append(errs, unit.NewProcessError(err))
			errsMu.Unlock()
		}
	}

	isCanceled := false
	select {
	case <-ctx.Done():
		isCanceled = true
	default:
	}

	// try to rollback checkpoints, if they already flushed, no effect
	prePos := s.checkpoint.GlobalPoint()
	s.checkpoint.Rollback(s.schemaTracker)
	currPos := s.checkpoint.GlobalPoint()
	if binlog.CompareLocation(prePos, currPos, s.cfg.EnableGTID) != 0 {
		s.tctx.L().Warn("something wrong with rollback global checkpoint", zap.Stringer("previous position", prePos), zap.Stringer("current position", currPos))
	}

	pr <- pb.ProcessResult{
		IsCanceled: isCanceled,
		Errors:     errs,
	}
}

func (s *Syncer) getTableInfo(tctx *tcontext.Context, origTable, targetTable *filter.Table) (*model.TableInfo, error) {
	ti, err := s.schemaTracker.GetTableInfo(origTable)
	if err == nil {
		return ti, nil
	}
	if !schema.IsTableNotExists(err) {
		return nil, terror.ErrSchemaTrackerCannotGetTable.Delegate(err, origTable)
	}

	if err = s.schemaTracker.CreateSchemaIfNotExists(origTable.Schema); err != nil {
		return nil, terror.ErrSchemaTrackerCannotCreateSchema.Delegate(err, origTable.Schema)
	}

	// if table already exists in checkpoint, create it in schema tracker
	if ti = s.checkpoint.GetFlushedTableInfo(origTable); ti != nil {
		if err = s.schemaTracker.CreateTableIfNotExists(origTable, ti); err != nil {
			return nil, terror.ErrSchemaTrackerCannotCreateTable.Delegate(err, origTable)
		}
		tctx.L().Debug("lazy init table info in schema tracker", zap.Stringer("table", origTable))
		return ti, nil
	}

	// in optimistic shard mode, we should try to get the init schema (the one before modified by other tables) first.
	if s.cfg.ShardMode == config.ShardOptimistic {
		ti, err = s.trackInitTableInfoOptimistic(origTable, targetTable)
		if err != nil {
			return nil, err
		}
	}

	// if the table does not exist (IsTableNotExists(err)), continue to fetch the table from downstream and create it.
	if ti == nil {
		err = s.trackTableInfoFromDownstream(tctx, origTable, targetTable)
		if err != nil {
			return nil, err
		}
	}

	ti, err = s.schemaTracker.GetTableInfo(origTable)
	if err != nil {
		return nil, terror.ErrSchemaTrackerCannotGetTable.Delegate(err, origTable)
	}
	return ti, nil
}

// trackTableInfoFromDownstream tries to track the table info from the downstream. It will not overwrite existing table.
func (s *Syncer) trackTableInfoFromDownstream(tctx *tcontext.Context, origTable, targetTable *filter.Table) error {
	// TODO: Switch to use the HTTP interface to retrieve the TableInfo directly if HTTP port is available
	// use parser for downstream.
	parser2, err := utils.GetParserForConn(tctx.Ctx, s.ddlDBConn.BaseConn.DBConn)
	if err != nil {
		return terror.ErrSchemaTrackerCannotParseDownstreamTable.Delegate(err, targetTable, origTable)
	}

	rows, err := s.ddlDBConn.QuerySQL(tctx, "SHOW CREATE TABLE "+targetTable.String())
	if err != nil {
		return terror.ErrSchemaTrackerCannotFetchDownstreamTable.Delegate(err, targetTable, origTable)
	}
	defer rows.Close()

	for rows.Next() {
		var tableName, createSQL string
		if err = rows.Scan(&tableName, &createSQL); err != nil {
			return terror.WithScope(terror.DBErrorAdapt(err, terror.ErrDBDriverError), terror.ScopeDownstream)
		}

		// rename the table back to original.
		var createNode ast.StmtNode
		createNode, err = parser2.ParseOneStmt(createSQL, "", "")
		if err != nil {
			return terror.ErrSchemaTrackerCannotParseDownstreamTable.Delegate(err, targetTable, origTable)
		}
		createStmt := createNode.(*ast.CreateTableStmt)
		createStmt.IfNotExists = true
		createStmt.Table.Schema = model.NewCIStr(origTable.Schema)
		createStmt.Table.Name = model.NewCIStr(origTable.Name)

		// schema tracker sets non-clustered index, so can't handle auto_random.
		if v, _ := s.schemaTracker.GetSystemVar(schema.TiDBClusteredIndex); v == "OFF" {
			for _, col := range createStmt.Cols {
				for i, opt := range col.Options {
					if opt.Tp == ast.ColumnOptionAutoRandom {
						// col.Options is unordered
						col.Options[i] = col.Options[len(col.Options)-1]
						col.Options = col.Options[:len(col.Options)-1]
						break
					}
				}
			}
		}

		var newCreateSQLBuilder strings.Builder
		restoreCtx := format.NewRestoreCtx(format.DefaultRestoreFlags, &newCreateSQLBuilder)
		if err = createStmt.Restore(restoreCtx); err != nil {
			return terror.ErrSchemaTrackerCannotParseDownstreamTable.Delegate(err, targetTable, origTable)
		}
		newCreateSQL := newCreateSQLBuilder.String()
		tctx.L().Debug("reverse-synchronized table schema",
			zap.Stringer("origTable", origTable),
			zap.Stringer("targetTable", targetTable),
			zap.String("sql", newCreateSQL),
		)
		if err = s.schemaTracker.Exec(tctx.Ctx, origTable.Schema, newCreateSQL); err != nil {
			return terror.ErrSchemaTrackerCannotCreateTable.Delegate(err, origTable)
		}
	}

	if err = rows.Err(); err != nil {
		return terror.WithScope(terror.DBErrorAdapt(err, terror.ErrDBDriverError), terror.ScopeDownstream)
	}
	return nil
}

func (s *Syncer) addCount(isFinished bool, queueBucket string, tp opType, n int64, targetTable *filter.Table) {
	m := metrics.AddedJobsTotal
	if isFinished {
		s.count.Add(n)
		m = metrics.FinishedJobsTotal
	}
	switch tp {
	case insert, update, del, ddl, flush:
		m.WithLabelValues(tp.String(), s.cfg.Name, queueBucket, s.cfg.SourceID, s.cfg.WorkerName, targetTable.Schema, targetTable.Name).Add(float64(n))
	case skip, xid:
		// ignore skip/xid jobs
	default:
		s.tctx.L().Warn("unknown job operation type", zap.Stringer("type", tp))
	}
}

func (s *Syncer) calcReplicationLag(headerTS int64) int64 {
	return time.Now().Unix() - s.tsOffset.Load() - headerTS
}

// updateReplicationJobTS store job TS, it is called after every batch dml job / one skip job / one ddl job is added and committed.
func (s *Syncer) updateReplicationJobTS(job *job, jobIdx int) {
	// when job is nil mean no job in this bucket, need do reset this bucket job ts to 0
	if job == nil {
		s.workerJobTSArray[jobIdx].Store(0)
	} else {
		s.workerJobTSArray[jobIdx].Store(int64(job.eventHeader.Timestamp))
	}
}

func (s *Syncer) updateReplicationLagMetric() {
	var lag int64
	var minTS int64

	for idx := range s.workerJobTSArray {
		if ts := s.workerJobTSArray[idx].Load(); ts != int64(0) {
			if minTS == int64(0) || ts < minTS {
				minTS = ts
			}
		}
	}
	if minTS != int64(0) {
		lag = s.calcReplicationLag(minTS)
	}
	metrics.ReplicationLagHistogram.WithLabelValues(s.cfg.Name, s.cfg.SourceID, s.cfg.WorkerName).Observe(float64(lag))
	metrics.ReplicationLagGauge.WithLabelValues(s.cfg.Name, s.cfg.SourceID, s.cfg.WorkerName).Set(float64(lag))
	s.secondsBehindMaster.Store(lag)

	failpoint.Inject("ShowLagInLog", func(v failpoint.Value) {
		minLag := v.(int)
		if int(lag) >= minLag {
			s.tctx.L().Info("ShowLagInLog", zap.Int64("lag", lag))
		}
	})

	// reset skip job TS in case of skip job TS is never updated
	if minTS == s.workerJobTSArray[skipJobIdx].Load() {
		s.workerJobTSArray[skipJobIdx].Store(0)
	}
}

func (s *Syncer) checkWait(job *job) bool {
	if job.tp == ddl {
		return true
	}

	if s.checkpoint.CheckGlobalPoint() {
		return true
	}

	return false
}

func (s *Syncer) saveTablePoint(table *filter.Table, location binlog.Location) {
	ti, err := s.schemaTracker.GetTableInfo(table)
	if err != nil && table.Name != "" {
		s.tctx.L().DPanic("table info missing from schema tracker",
			zap.Stringer("table", table),
			zap.Stringer("location", location),
			zap.Error(err))
	}
	s.checkpoint.SaveTablePoint(table, location, ti)
}

// only used in tests.
var (
	lastLocation    binlog.Location
	lastLocationNum int
	waitJobsDone    bool
	failExecuteSQL  bool
	failOnce        atomic.Bool
)

func (s *Syncer) addJob(job *job) error {
	s.waitTransactionLock.Lock()
	defer s.waitTransactionLock.Unlock()

	failpoint.Inject("countJobFromOneEvent", func() {
		if job.currentLocation.Position.Compare(lastLocation.Position) == 0 {
			lastLocationNum++
		} else {
			lastLocation = job.currentLocation
			lastLocationNum = 1
		}
		// trigger a flush after see one job
		if lastLocationNum == 1 {
			waitJobsDone = true
			s.tctx.L().Info("meet the first job of an event", zap.Any("binlog position", lastLocation))
		}
		// mock a execution error after see two jobs.
		if lastLocationNum == 2 {
			failExecuteSQL = true
			s.tctx.L().Info("meet the second job of an event", zap.Any("binlog position", lastLocation))
		}
	})
	failpoint.Inject("countJobFromOneGTID", func() {
		if binlog.CompareLocation(job.currentLocation, lastLocation, true) == 0 {
			lastLocationNum++
		} else {
			lastLocation = job.currentLocation
			lastLocationNum = 1
		}
		// trigger a flush after see one job
		if lastLocationNum == 1 {
			waitJobsDone = true
			s.tctx.L().Info("meet the first job of a GTID", zap.Any("binlog position", lastLocation))
		}
		// mock a execution error after see two jobs.
		if lastLocationNum == 2 {
			failExecuteSQL = true
			s.tctx.L().Info("meet the second job of a GTID", zap.Any("binlog position", lastLocation))
		}
	})

	failpoint.Inject("checkCheckpointInMiddleOfTransaction", func() {
		if waitXIDStatus(s.waitXIDJob.Load()) == waiting {
			s.tctx.L().Info("not receive xid job yet", zap.Any("next job", job))
		}
	})

	if waitXIDStatus(s.waitXIDJob.Load()) == waitComplete {
		s.tctx.L().Info("All jobs is completed before syncer close, the coming job will be reject", zap.Any("job", job))
		return nil
	}
	var queueBucket int
	switch job.tp {
	case xid:
		s.waitXIDJob.CAS(int64(waiting), int64(waitComplete))
		s.saveGlobalPoint(job.location)
		s.isTransactionEnd = true
		return nil
	case skip:
		s.updateReplicationJobTS(job, skipJobIdx)
	case flush:
		s.addCount(false, adminQueueName, job.tp, 1, job.targetTable)
		// ugly code addJob and sync, refine it later
		s.jobWg.Add(s.cfg.WorkerCount)
		for i := 0; i < s.cfg.WorkerCount; i++ {
			startTime := time.Now()
			s.jobs[i] <- job
			// flush for every DML queue
			metrics.AddJobDurationHistogram.WithLabelValues("flush", s.cfg.Name, s.queueBucketMapping[i], s.cfg.SourceID).Observe(time.Since(startTime).Seconds())
		}
		s.jobWg.Wait()
		s.addCount(true, adminQueueName, job.tp, 1, job.targetTable)
		return s.flushCheckPoints()
	case ddl:
		s.jobWg.Wait()
		s.addCount(false, adminQueueName, job.tp, 1, job.targetTable)
		s.updateReplicationJobTS(job, ddlJobIdx)
		s.jobWg.Add(1)
		queueBucket = s.cfg.WorkerCount
		startTime := time.Now()
		s.jobs[queueBucket] <- job
		metrics.AddJobDurationHistogram.WithLabelValues("ddl", s.cfg.Name, adminQueueName, s.cfg.SourceID).Observe(time.Since(startTime).Seconds())
	case insert, update, del:
		s.jobWg.Add(1)
		queueBucket = int(utils.GenHashKey(job.key)) % s.cfg.WorkerCount
		s.addCount(false, s.queueBucketMapping[queueBucket], job.tp, 1, job.targetTable)
		startTime := time.Now()
		s.tctx.L().Debug("queue for key", zap.Int("queue", queueBucket), zap.String("key", job.key))
		s.jobs[queueBucket] <- job
		s.isTransactionEnd = false
		failpoint.Inject("checkCheckpointInMiddleOfTransaction", func() {
			s.tctx.L().Info("receive dml job", zap.Any("dml job", job))
			time.Sleep(100 * time.Millisecond)
		})
		metrics.AddJobDurationHistogram.WithLabelValues(job.tp.String(), s.cfg.Name, s.queueBucketMapping[queueBucket], s.cfg.SourceID).Observe(time.Since(startTime).Seconds())
	}

	// nolint:ifshort
	wait := s.checkWait(job)
	failpoint.Inject("flushFirstJob", func() {
		if waitJobsDone {
			s.tctx.L().Info("trigger flushFirstJob")
			waitJobsDone = false
			wait = true
		}
	})
	if wait {
		s.jobWg.Wait()
		s.c.reset()
	}

	if s.execError.Load() != nil {
		// nolint:nilerr
		return nil
	}

	switch job.tp {
	case ddl:
		failpoint.Inject("ExitAfterDDLBeforeFlush", func() {
			s.tctx.L().Warn("exit triggered", zap.String("failpoint", "ExitAfterDDLBeforeFlush"))
			utils.OsExit(1)
		})
		// interrupted after executed DDL and before save checkpoint.
		failpoint.Inject("FlushCheckpointStage", func(val failpoint.Value) {
			err := handleFlushCheckpointStage(3, val.(int), "before save checkpoint")
			if err != nil {
				failpoint.Return(err)
			}
		})
		// only save checkpoint for DDL and XID (see above)
		s.saveGlobalPoint(job.location)
		for sourceSchema, tbs := range job.sourceTbls {
			if len(sourceSchema) == 0 {
				continue
			}
			for _, sourceTable := range tbs {
				s.saveTablePoint(sourceTable, job.location)
			}
		}
		// reset sharding group after checkpoint saved
		s.resetShardingGroup(job.targetTable)
	case insert, update, del:
		// save job's current pos for DML events
		for sourceSchema, tbs := range job.sourceTbls {
			if len(sourceSchema) == 0 {
				continue
			}
			for _, sourceTable := range tbs {
				s.saveTablePoint(sourceTable, job.currentLocation)
			}
		}
	}

	if wait {
		// interrupted after save checkpoint and before flush checkpoint.
		failpoint.Inject("FlushCheckpointStage", func(val failpoint.Value) {
			err := handleFlushCheckpointStage(4, val.(int), "before flush checkpoint")
			if err != nil {
				failpoint.Return(err)
			}
		})
		return s.flushCheckPoints()
	}

	return nil
}

func (s *Syncer) saveGlobalPoint(globalLocation binlog.Location) {
	if s.cfg.ShardMode == config.ShardPessimistic {
		// NOTE: for the optimistic mode, because we don't handle conflicts automatically (or no re-direct supported),
		// so it is not need to adjust global checkpoint now, and after re-direct supported this should be updated.
		globalLocation = s.sgk.AdjustGlobalLocation(globalLocation)
	}
	s.checkpoint.SaveGlobalPoint(globalLocation)
}

func (s *Syncer) resetShardingGroup(table *filter.Table) {
	if s.cfg.ShardMode == config.ShardPessimistic {
		// for DDL sharding group, reset group after checkpoint saved
		group := s.sgk.Group(table)
		if group != nil {
			group.Reset()
		}
	}
}

// flushCheckPoints flushes previous saved checkpoint in memory to persistent storage, like TiDB
// we flush checkpoints in four cases:
//   1. DDL executed
//   2. at intervals (and job executed)
//   3. pausing / stopping the sync (driven by `s.flushJobs`)
//   4. IsFreshTask return true
// but when error occurred, we can not flush checkpoint, otherwise data may lost
// and except rejecting to flush the checkpoint, we also need to rollback the checkpoint saved before
//   this should be handled when `s.Run` returned
//
// we may need to refactor the concurrency model to make the work-flow more clearer later.
func (s *Syncer) flushCheckPoints() error {
	err := s.execError.Load()
	// TODO: for now, if any error occurred (including user canceled), checkpoint won't be updated. But if we have put
	// optimistic shard info, DM-master may resolved the optimistic lock and let other worker execute DDL. So after this
	// worker resume, it can not execute the DML/DDL in old binlog because of downstream table structure mismatching.
	// We should find a way to (compensating) implement a transaction containing interaction with both etcd and SQL.
	if err != nil && (terror.ErrDBExecuteFailed.Equal(err) || terror.ErrDBUnExpect.Equal(err)) {
		s.tctx.L().Warn("error detected when executing SQL job, skip flush checkpoint",
			zap.Stringer("checkpoint", s.checkpoint),
			zap.Error(err))
		return nil
	}

	var (
		exceptTableIDs map[string]bool
		exceptTables   []*filter.Table
		shardMetaSQLs  []string
		shardMetaArgs  [][]interface{}
	)
	if s.cfg.ShardMode == config.ShardPessimistic {
		// flush all checkpoints except tables which are unresolved for sharding DDL for the pessimistic mode.
		// NOTE: for the optimistic mode, because we don't handle conflicts automatically (or no re-direct supported),
		// so we can simply flush checkpoint for all tables now, and after re-direct supported this should be updated.
		exceptTableIDs, exceptTables = s.sgk.UnresolvedTables()
		s.tctx.L().Info("flush checkpoints except for these tables", zap.Reflect("tables", exceptTables))

		shardMetaSQLs, shardMetaArgs = s.sgk.PrepareFlushSQLs(exceptTableIDs)
		s.tctx.L().Info("prepare flush sqls", zap.Strings("shard meta sqls", shardMetaSQLs), zap.Reflect("shard meta arguments", shardMetaArgs))
	}

	err = s.checkpoint.FlushPointsExcept(s.tctx, exceptTables, shardMetaSQLs, shardMetaArgs)
	if err != nil {
		return terror.Annotatef(err, "flush checkpoint %s", s.checkpoint)
	}
	s.tctx.L().Info("flushed checkpoint", zap.Stringer("checkpoint", s.checkpoint))

	// update current active relay log after checkpoint flushed
	err = s.updateActiveRelayLog(s.checkpoint.GlobalPoint().Position)
	if err != nil {
		return err
	}

	now := time.Now()
	if !s.lastCheckpointFlushedTime.IsZero() {
		duration := now.Sub(s.lastCheckpointFlushedTime).Seconds()
		metrics.FlushCheckPointsTimeInterval.WithLabelValues(s.cfg.WorkerName, s.cfg.Name, s.cfg.SourceID).Observe(duration)
	}
	s.lastCheckpointFlushedTime = now

	s.tctx.L().Info("after last flushing checkpoint, DM has ignored row changes by expression filter",
		zap.Int64("number of filtered insert", s.filteredInsert.Load()),
		zap.Int64("number of filtered update", s.filteredUpdate.Load()),
		zap.Int64("number of filtered delete", s.filteredDelete.Load()))

	s.filteredInsert.Store(0)
	s.filteredUpdate.Store(0)
	s.filteredDelete.Store(0)

	return nil
}

// DDL synced one by one, so we only need to process one DDL at a time.
func (s *Syncer) syncDDL(tctx *tcontext.Context, queueBucket string, db *dbconn.DBConn, ddlJobChan chan *job) {
	defer s.wg.Done()

	var err error
	for {
		ddlJob, ok := <-ddlJobChan
		if !ok {
			return
		}

		failpoint.Inject("BlockDDLJob", func(v failpoint.Value) {
			t := v.(int) // sleep time
			s.tctx.L().Info("BlockDDLJob", zap.Any("job", ddlJob), zap.Int("sleep time", t))
			time.Sleep(time.Second * time.Duration(t))
		})

		var (
			ignore           = false
			shardPessimistOp *pessimism.Operation
		)
		switch s.cfg.ShardMode {
		case config.ShardPessimistic:
			shardPessimistOp = s.pessimist.PendingOperation()
			if shardPessimistOp != nil && !shardPessimistOp.Exec {
				ignore = true
				tctx.L().Info("ignore shard DDLs in pessimistic shard mode", zap.Strings("ddls", ddlJob.ddls))
			}
		case config.ShardOptimistic:
			if len(ddlJob.ddls) == 0 {
				ignore = true
				tctx.L().Info("ignore shard DDLs in optimistic mode", zap.Stringer("info", s.optimist.PendingInfo()))
			}
		}

		failpoint.Inject("ExecDDLError", func() {
			s.tctx.L().Warn("execute ddl error", zap.Strings("DDL", ddlJob.ddls), zap.String("failpoint", "ExecDDLError"))
			err = terror.ErrDBUnExpect.Delegate(errors.Errorf("execute ddl %v error", ddlJob.ddls))
			failpoint.Goto("bypass")
		})

		if !ignore {
			var affected int
			affected, err = db.ExecuteSQLWithIgnore(tctx, ignoreDDLError, ddlJob.ddls)
			if err != nil {
				err = s.handleSpecialDDLError(tctx, err, ddlJob.ddls, affected, db)
				err = terror.WithScope(err, terror.ScopeDownstream)
			}
		}
		failpoint.Label("bypass")
		failpoint.Inject("SafeModeExit", func(val failpoint.Value) {
			if intVal, ok := val.(int); ok && (intVal == 2 || intVal == 3) {
				s.tctx.L().Warn("mock safe mode error", zap.Strings("DDL", ddlJob.ddls), zap.String("failpoint", "SafeModeExit"))
				if intVal == 2 {
					err = terror.ErrWorkerDDLLockInfoNotFound.Generatef("DDL info not found")
				} else {
					err = terror.ErrDBExecuteFailed.Delegate(errors.Errorf("execute ddl %v error", ddlJob.ddls))
				}
			}
		})
		// If downstream has error (which may cause by tracker is more compatible than downstream), we should stop handling
		// this job, set `s.execError` to let caller of `addJob` discover error
		if err != nil {
			s.execError.Store(err)
			if !utils.IsContextCanceledError(err) {
				err = s.handleEventError(err, ddlJob.startLocation, ddlJob.currentLocation, true, ddlJob.originSQL)
				s.runFatalChan <- unit.NewProcessError(err)
			}
			s.jobWg.Done()
			continue
		}

		switch s.cfg.ShardMode {
		case config.ShardPessimistic:
			// for sharding DDL syncing, send result back
			shardInfo := s.pessimist.PendingInfo()
			switch {
			case shardInfo == nil:
				// no need to do the shard DDL handle for `CREATE DATABASE/TABLE` now.
				tctx.L().Warn("skip shard DDL handle in pessimistic shard mode", zap.Strings("ddl", ddlJob.ddls))
			case shardPessimistOp == nil:
				err = terror.ErrWorkerDDLLockOpNotFound.Generate(shardInfo)
			default:
				err = s.pessimist.DoneOperationDeleteInfo(*shardPessimistOp, *shardInfo)
			}
		case config.ShardOptimistic:
			shardInfo := s.optimist.PendingInfo()
			switch {
			case shardInfo == nil:
				// no need to do the shard DDL handle for `DROP DATABASE/TABLE` now.
				// but for `CREATE DATABASE` and `ALTER DATABASE` we execute it to the downstream directly without `shardInfo`.
				if ignore { // actually ignored.
					tctx.L().Warn("skip shard DDL handle in optimistic shard mode", zap.Strings("ddl", ddlJob.ddls))
				}
			case s.optimist.PendingOperation() == nil:
				err = terror.ErrWorkerDDLLockOpNotFound.Generate(shardInfo)
			default:
				err = s.optimist.DoneOperation(*(s.optimist.PendingOperation()))
			}
		}
		if err != nil {
			if s.execError.Load() == nil {
				s.execError.Store(err)
			}
			if !utils.IsContextCanceledError(err) {
				err = s.handleEventError(err, ddlJob.startLocation, ddlJob.currentLocation, true, ddlJob.originSQL)
				s.runFatalChan <- unit.NewProcessError(err)
			}
			s.jobWg.Done()
			continue
		}
		s.jobWg.Done()
		s.addCount(true, queueBucket, ddlJob.tp, int64(len(ddlJob.ddls)), ddlJob.targetTable)
		// reset job TS when this ddl is finished.
		s.updateReplicationJobTS(nil, ddlJobIdx)
	}
}

// DML synced in batch by one worker.
func (s *Syncer) syncDML(
	tctx *tcontext.Context, queueBucket string, db *dbconn.DBConn, jobChan chan *job, workerJobIdx int) {
	defer s.wg.Done()

	idx := 0
	count := s.cfg.Batch
	jobs := make([]*job, 0, count)
	// db_schema->db_table->opType
	tpCnt := make(map[string]map[string]map[opType]int64)
	queueID := fmt.Sprint(dmlWorkerJobIdxToQueueID(workerJobIdx))

	// clearF is used to reset job queue.
	clearF := func() {
		for i := 0; i < idx; i++ {
			s.jobWg.Done()
		}
		idx = 0
		jobs = jobs[0:0]
		// clear tpCnt map
		tpCnt = make(map[string]map[string]map[opType]int64)
	}

	// successF is used to calculate lag metric and q/tps.
	successF := func() {
		if len(jobs) > 0 {
			// NOTE: we can use the first job of job queue to calculate lag because when this job committed,
			// every event before this job's event in this queue has already commit.
			// and we can use this job to maintain the oldest binlog event ts among all workers.
			j := jobs[0]
			switch j.tp {
			case ddl:
				metrics.BinlogEventCost.WithLabelValues(metrics.BinlogEventCostStageDDLExec, s.cfg.Name, s.cfg.WorkerName, s.cfg.SourceID).Observe(time.Since(j.jobAddTime).Seconds())
			case insert, update, del:
				metrics.BinlogEventCost.WithLabelValues(metrics.BinlogEventCostStageDMLExec, s.cfg.Name, s.cfg.WorkerName, s.cfg.SourceID).Observe(time.Since(j.jobAddTime).Seconds())
				// metric only increases by 1 because dm batches sql jobs in a single transaction.
				metrics.FinishedTransactionTotal.WithLabelValues(s.cfg.Name, s.cfg.WorkerName, s.cfg.SourceID).Inc()
			}
		}
		// calculate qps
		for dbSchema, tableM := range tpCnt {
			for dbTable, tpM := range tableM {
				for tpName, cnt := range tpM {
					s.addCount(true, queueBucket, tpName, cnt, &filter.Table{Schema: dbSchema, Name: dbTable})
				}
			}
		}
		// reset job TS when this batch is finished.
		s.updateReplicationJobTS(nil, workerJobIdx)
		metrics.ReplicationTransactionBatch.WithLabelValues(s.cfg.WorkerName, s.cfg.Name, s.cfg.SourceID, queueBucket).Observe(float64(len(jobs)))
	}

	fatalF := func(affected int, err error) {
		s.execError.Store(err)
		if !utils.IsContextCanceledError(err) {
			err = s.handleEventError(err, jobs[affected].startLocation, jobs[affected].currentLocation, false, "")
			s.runFatalChan <- unit.NewProcessError(err)
		}
		clearF()
	}

	executeSQLs := func() (int, error) {
		if len(jobs) == 0 {
			return 0, nil
		}
		failpoint.Inject("BlockExecuteSQLs", func(v failpoint.Value) {
			t := v.(int) // sleep time
			s.tctx.L().Info("BlockExecuteSQLs", zap.Any("job", jobs[0]), zap.Int("sleep time", t))
			time.Sleep(time.Second * time.Duration(t))
		})

		failpoint.Inject("failSecondJob", func() {
			if failExecuteSQL && failOnce.CAS(false, true) {
				s.tctx.L().Info("trigger failSecondJob")
				failpoint.Return(0, terror.ErrDBExecuteFailed.Delegate(errors.New("failSecondJob"), "mock"))
			}
		})

		queries := make([]string, 0, len(jobs))
		args := make([][]interface{}, 0, len(jobs))
		for _, j := range jobs {
			queries = append(queries, j.sql)
			args = append(args, j.args)
		}
		failpoint.Inject("WaitUserCancel", func(v failpoint.Value) {
			t := v.(int)
			time.Sleep(time.Duration(t) * time.Second)
		})
		// use background context to execute sqls as much as possible
		ctctx, cancel := tctx.WithTimeout(maxDMLExecutionDuration)
		defer cancel()
		affect, err := db.ExecuteSQL(ctctx, queries, args...)
		failpoint.Inject("SafeModeExit", func(val failpoint.Value) {
			if intVal, ok := val.(int); ok && intVal == 4 && len(jobs) > 0 {
				s.tctx.L().Warn("fail to exec DML", zap.String("failpoint", "SafeModeExit"))
				affect, err = 0, terror.ErrDBExecuteFailed.Delegate(errors.New("SafeModeExit"), "mock")
			}
		})
		return affect, err
	}

	var err error
	var affect int
	tickerInterval := waitTime
	failpoint.Inject("changeTickerInterval", func(val failpoint.Value) {
		t := val.(int)
		tickerInterval = time.Duration(t) * time.Second
		tctx.L().Info("changeTickerInterval", zap.Int("current ticker interval second", t))
	})
	timer := time.NewTimer(tickerInterval)
	defer timer.Stop()

	for {
		// resets the time interval for each loop to prevent a certain amount of time being spent on the previous ticker
		// execution to `executeSQLs` resulting in the next ticker not waiting for the full waitTime.
		if !timer.Stop() {
			select {
			case <-timer.C:
			default:
			}
		}
		timer.Reset(tickerInterval)
		failpoint.Inject("noJobInQueueLog", func() {
			tctx.L().Debug("timer Reset",
				zap.Int("workerJobIdx", workerJobIdx),
				zap.Duration("tickerInterval", tickerInterval),
				zap.Int64("current ts", time.Now().Unix()))
		})

		select {
		case sqlJob, ok := <-jobChan:
			metrics.QueueSizeGauge.WithLabelValues(s.cfg.Name, queueID, s.cfg.SourceID).Set(float64(len(jobChan)))
			if !ok {
				if len(jobs) > 0 {
					tctx.L().Warn("have unexecuted jobs when close job chan!", zap.Any("rest job", jobs))
				}
				return
			}
			idx++
			if sqlJob.tp != flush && len(sqlJob.sql) > 0 {
				if len(jobs) == 0 {
					// set job TS when received first job of this batch.
					s.updateReplicationJobTS(sqlJob, workerJobIdx)
				}
				jobs = append(jobs, sqlJob)
				schemaName, tableName := sqlJob.targetTable.Schema, sqlJob.targetTable.Name
				if _, ok := tpCnt[schemaName]; !ok {
					tpCnt[schemaName] = make(map[string]map[opType]int64)
				}
				if _, ok := tpCnt[schemaName][tableName]; !ok {
					tpCnt[schemaName][tableName] = make(map[opType]int64)
				}
				tpCnt[schemaName][tableName][sqlJob.tp]++
			}

			if idx >= count || sqlJob.tp == flush {
				affect, err = executeSQLs()
				if err != nil {
					fatalF(affect, err)
					continue
				}
				successF()
				clearF()
			}
		case <-timer.C:
			if len(jobs) > 0 {
				failpoint.Inject("syncDMLTicker", func() {
					tctx.L().Info("job queue not full, executeSQLs by ticker")
				})
				affect, err = executeSQLs()
				if err != nil {
					fatalF(affect, err)
					continue
				}
				successF()
				clearF()
			} else {
				failpoint.Inject("noJobInQueueLog", func() {
					tctx.L().Debug("no job in queue, update lag to zero", zap.Int(
						"workerJobIdx", workerJobIdx), zap.Int64("current ts", time.Now().Unix()))
				})
				// reset job TS when there is no job in the queue
				s.updateReplicationJobTS(nil, workerJobIdx)
			}
		}
	}
}

// Run starts running for sync, we should guarantee it can rerun when paused.
func (s *Syncer) Run(ctx context.Context) (err error) {
	runCtx, runCancel := context.WithCancel(context.Background())
	defer runCancel()
	tctx := s.tctx.WithContext(runCtx)

	defer func() {
		if s.done != nil {
			close(s.done)
		}
	}()

	go func() {
		<-ctx.Done()
		select {
		case <-runCtx.Done():
		default:
			tctx.L().Info("received subtask's done")

			s.waitTransactionLock.Lock()
			if s.isTransactionEnd {
				s.waitXIDJob.Store(int64(waitComplete))
				s.jobWg.Wait()
				tctx.L().Info("the last job is transaction end, done directly")
				runCancel()
				s.waitTransactionLock.Unlock()
				return
			}
			s.waitXIDJob.Store(int64(waiting))
			s.waitTransactionLock.Unlock()

			select {
			case <-runCtx.Done():
				tctx.L().Info("received syncer's done")
			case <-time.After(maxPauseOrStopWaitTime):
				tctx.L().Info("wait transaction end timeout")
				s.jobWg.Wait()
				runCancel()
			}
		}
	}()

	// some initialization that can't be put in Syncer.Init
	fresh, err := s.IsFreshTask(runCtx)
	if err != nil {
		return err
	} else if fresh {
		// for fresh task, we try to load checkpoints from meta (file or config item)
		err = s.checkpoint.LoadMeta()
		if err != nil {
			return err
		}
	}

	var (
		flushCheckpoint bool
		delLoadTask     bool
		cleanDumpFile   = s.cfg.CleanDumpFile
	)
	flushCheckpoint, err = s.adjustGlobalPointGTID(tctx)
	if err != nil {
		return err
	}
	if s.cfg.Mode == config.ModeAll && fresh {
		delLoadTask = true
		flushCheckpoint = true
		// TODO: loadTableStructureFromDump in future
	} else {
		cleanDumpFile = false
	}

	if flushCheckpoint {
		if err = s.flushCheckPoints(); err != nil {
			tctx.L().Warn("fail to flush checkpoints when starting task", zap.Error(err))
			return err
		}
	}
	if delLoadTask {
		if err = s.delLoadTask(); err != nil {
			tctx.L().Warn("error when del load task in etcd", zap.Error(err))
		}
	}
	if cleanDumpFile {
		tctx.L().Info("try to remove all dump files")
		if err = os.RemoveAll(s.cfg.Dir); err != nil {
			tctx.L().Warn("error when remove loaded dump folder", zap.String("data folder", s.cfg.Dir), zap.Error(err))
		}
	}

	failpoint.Inject("AdjustGTIDExit", func() {
		tctx.L().Warn("exit triggered", zap.String("failpoint", "AdjustGTIDExit"))
		s.streamerController.Close(tctx)
		utils.OsExit(1)
	})

	updateTSOffset := func() error {
		t1 := time.Now()
		ts, tsErr := s.fromDB.GetServerUnixTS(runCtx)
		rtt := time.Since(t1).Seconds()
		if tsErr == nil {
			s.tsOffset.Store(time.Now().Unix() - ts - int64(rtt/2))
		}
		return tsErr
	}
	// before sync run, we get the tsoffset from upstream first
	if utErr := updateTSOffset(); utErr != nil {
		return utErr
	}
	// start background task to get/update current ts offset between dm and upstream
	s.wg.Add(1)
	go func() {
		defer s.wg.Done()
		// temporarily hard code there. if this metrics works well add this to config file.
		updateTicker := time.NewTicker(time.Minute * 10)
		defer updateTicker.Stop()
		for {
			select {
			case <-updateTicker.C:
				if utErr := updateTSOffset(); utErr != nil {
					s.tctx.L().Error("get server unix ts err", zap.Error(utErr))
				}
			case <-runCtx.Done():
				return
			}
		}
	}()

	// startLocation is the start location for current received event
	// currentLocation is the end location for current received event (End_log_pos in `show binlog events` for mysql)
	// lastLocation is the end location for last received (ROTATE / QUERY / XID) event
	// we use startLocation to replace and skip binlog event of specified position
	// we use currentLocation and update table checkpoint in sharding ddl
	// we use lastLocation to update global checkpoint and table checkpoint
	var (
		currentLocation = s.checkpoint.GlobalPoint() // also init to global checkpoint
		startLocation   = s.checkpoint.GlobalPoint()
		lastLocation    = s.checkpoint.GlobalPoint()
	)
	tctx.L().Info("replicate binlog from checkpoint", zap.Stringer("checkpoint", lastLocation))

	if s.streamerController.IsClosed() {
		err = s.streamerController.Start(tctx, lastLocation)
		if err != nil {
			return terror.Annotate(err, "fail to restart streamer controller")
		}
	}

	s.queueBucketMapping = make([]string, 0, s.cfg.WorkerCount+1)
	for i := 0; i < s.cfg.WorkerCount; i++ {
		s.wg.Add(1)
		name := queueBucketName(i)
		s.queueBucketMapping = append(s.queueBucketMapping, name)
		go func(i int, name string) {
			s.syncDML(tctx, name, s.toDBConns[i], s.jobs[i], dmlWorkerJobIdx(i))
		}(i, name)
	}

	s.queueBucketMapping = append(s.queueBucketMapping, adminQueueName)
	s.wg.Add(1)
	go func() {
		s.syncDDL(tctx, adminQueueName, s.ddlDBConn, s.jobs[s.cfg.WorkerCount])
	}()

	s.wg.Add(1)
	go func() {
		defer s.wg.Done()
		updateLagTicker := time.NewTicker(time.Millisecond * 100)
		defer updateLagTicker.Stop()
		for {
			select {
			case <-updateLagTicker.C:
				s.updateReplicationLagMetric()
			case <-runCtx.Done():
				return
			}
		}
	}()

	// syncing progress with sharding DDL group
	// 1. use the global streamer to sync regular binlog events
	// 2. sharding DDL synced for some sharding groups
	//    * record first pos, last pos, target schema, target table as re-sync info
	// 3. use the re-sync info recorded in step.2 to create a new streamer
	// 4. use the new streamer re-syncing for this sharding group
	// 5. in sharding group's re-syncing
	//    * ignore other tables' binlog events
	//    * compare last pos with current binlog's pos to determine whether re-sync completed
	// 6. use the global streamer to continue the syncing
	var (
		shardingReSyncCh        = make(chan *ShardingReSync, 10)
		shardingReSync          *ShardingReSync
		savedGlobalLastLocation binlog.Location
		traceSource             = fmt.Sprintf("%s.syncer.%s", s.cfg.SourceID, s.cfg.Name)
	)

	defer func() {
		if err1 := recover(); err1 != nil {
			failpoint.Inject("ExitAfterSaveOnlineDDL", func() {
				tctx.L().Info("force panic")
				panic("ExitAfterSaveOnlineDDL")
			})
			tctx.L().Error("panic log", zap.Reflect("error message", err1), zap.Stack("stack"))
			err = terror.ErrSyncerUnitPanic.Generate(err1)
		}

		s.jobWg.Wait()
		var (
			err2            error
			exitSafeModeLoc binlog.Location
		)
		if binlog.CompareLocation(currentLocation, savedGlobalLastLocation, s.cfg.EnableGTID) > 0 {
			exitSafeModeLoc = currentLocation.Clone()
		} else {
			exitSafeModeLoc = savedGlobalLastLocation.Clone()
		}
		s.checkpoint.SaveSafeModeExitPoint(&exitSafeModeLoc)
		if err2 = s.execError.Load(); err2 != nil && (terror.ErrDBExecuteFailed.Equal(err2) || terror.ErrDBUnExpect.Equal(err2)) {
			err2 = s.checkpoint.FlushSafeModeExitPoint(s.tctx)
		} else {
			err2 = s.flushCheckPoints()
		}
		if err2 != nil {
			tctx.L().Warn("failed to flush checkpoints when exit task", zap.Error(err2))
		} else {
			tctx.L().Info("flush checkpoints when exit task")
		}
	}()

	now := time.Now()
	s.start.Store(now)
	s.lastTime.Store(now)

	tryReSync := true

	// safeMode makes syncer reentrant.
	// we make each operator reentrant to make syncer reentrant.
	// `replace` and `delete` are naturally reentrant.
	// use `delete`+`replace` to represent `update` can make `update`  reentrant.
	// but there are no ways to make `update` idempotent,
	// if we start syncer at an early position, database must bear a period of inconsistent state,
	// it's eventual consistency.
	s.safeMode = sm.NewSafeMode()
	s.enableSafeModeInitializationPhase(tctx)

	closeShardingResync := func() error {
		if shardingReSync == nil {
			return nil
		}

		// if remaining DDLs in sequence, redirect global stream to the next sharding DDL position
		if !shardingReSync.allResolved {
			nextLocation, err2 := s.sgk.ActiveDDLFirstLocation(shardingReSync.targetTable)
			if err2 != nil {
				return err2
			}

			currentLocation = nextLocation
			lastLocation = nextLocation
		} else {
			currentLocation = savedGlobalLastLocation
			lastLocation = savedGlobalLastLocation // restore global last pos
		}
		// if suffix>0, we are replacing error
		s.isReplacingErr = currentLocation.Suffix != 0

		err3 := s.streamerController.RedirectStreamer(tctx, currentLocation)
		if err3 != nil {
			return err3
		}

		shardingReSync = nil
		return nil
	}

	maybeSkipNRowsEvent := func(n int) error {
		if s.cfg.EnableGTID && n > 0 {
			for i := 0; i < n; {
				e, err1 := s.getEvent(tctx, currentLocation)
				if err1 != nil {
					return err
				}
				if _, ok := e.Event.(*replication.RowsEvent); ok {
					i++
				}
			}
			log.L().Info("discard event already consumed", zap.Int("count", n),
				zap.Any("cur_loc", currentLocation))
		}
		return nil
	}

	// eventIndex is the rows event index in this transaction, it's used to avoiding read duplicate event in gtid mode
	eventIndex := 0
	// the relay log file may be truncated(not end with an RotateEvent), in this situation, we may read some rows events
	// and then read from the gtid again, so we force enter safe-mode for one more transaction to avoid failure due to
	// conflict
	for {
		if s.execError.Load() != nil {
			return nil
		}
		s.currentLocationMu.Lock()
		s.currentLocationMu.currentLocation = currentLocation
		s.currentLocationMu.Unlock()

		// fetch from sharding resync channel if needed, and redirect global
		// stream to current binlog position recorded by ShardingReSync
		if shardingReSync == nil && len(shardingReSyncCh) > 0 {
			// some sharding groups need to re-syncing
			shardingReSync = <-shardingReSyncCh
			savedGlobalLastLocation = lastLocation // save global last location
			lastLocation = shardingReSync.currLocation

			currentLocation = shardingReSync.currLocation
			// if suffix>0, we are replacing error
			s.isReplacingErr = currentLocation.Suffix != 0
			err = s.streamerController.RedirectStreamer(tctx, shardingReSync.currLocation)
			if err != nil {
				return err
			}

			failpoint.Inject("ReSyncExit", func() {
				tctx.L().Warn("exit triggered", zap.String("failpoint", "ReSyncExit"))
				utils.OsExit(1)
			})
		}

		var e *replication.BinlogEvent

		startTime := time.Now()
		e, err = s.getEvent(tctx, currentLocation)

		failpoint.Inject("SafeModeExit", func(val failpoint.Value) {
			if intVal, ok := val.(int); ok && intVal == 1 {
				s.tctx.L().Warn("fail to get event", zap.String("failpoint", "SafeModeExit"))
				err = errors.New("connect: connection refused")
			}
		})
		failpoint.Inject("GetEventErrorInTxn", func(val failpoint.Value) {
			if intVal, ok := val.(int); ok && intVal == eventIndex {
				err = errors.New("failpoint triggered")
				s.tctx.L().Warn("failed to get event", zap.Int("event_index", eventIndex),
					zap.Any("cur_pos", currentLocation), zap.Any("las_pos", lastLocation),
					zap.Any("pos", e.Header.LogPos), log.ShortError(err))
			}
		})
		switch {
		case err == context.Canceled:
			tctx.L().Info("binlog replication main routine quit(context canceled)!", zap.Stringer("last location", lastLocation))
			return nil
		case err == context.DeadlineExceeded:
			tctx.L().Info("deadline exceeded when fetching binlog event")
			continue
		case isDuplicateServerIDError(err):
			// if the server id is already used, need to use a new server id
			tctx.L().Info("server id is already used by another slave, will change to a new server id and get event again")
			err1 := s.streamerController.UpdateServerIDAndResetReplication(tctx, lastLocation)
			if err1 != nil {
				return err1
			}
			continue
		case err == streamer.ErrorMaybeDuplicateEvent:
			tctx.L().Warn("read binlog met a truncated file, need to open safe-mode until the next transaction")
			err = maybeSkipNRowsEvent(eventIndex)
			if err == nil {
				continue
			}
			log.L().Warn("skip duplicate rows event failed", zap.Error(err))
		}

		if err != nil {
			tctx.L().Error("fail to fetch binlog", log.ShortError(err))

			if isConnectionRefusedError(err) {
				return err
			}

			if s.streamerController.CanRetry(err) {
				// GlobalPoint is the last finished GTID
				err = s.streamerController.ResetReplicationSyncer(tctx, s.checkpoint.GlobalPoint())
				if err != nil {
					return err
				}
				log.L().Info("reset replication binlog puller", zap.Any("pos", s.checkpoint.GlobalPoint()))
				if err = maybeSkipNRowsEvent(eventIndex); err != nil {
					return err
				}
				continue
			}

			// try to re-sync in gtid mode
			if tryReSync && s.cfg.EnableGTID && utils.IsErrBinlogPurged(err) && s.cfg.AutoFixGTID {
				time.Sleep(retryTimeout)
				err = s.reSyncBinlog(*tctx, lastLocation)
				if err != nil {
					return err
				}
				tryReSync = false
				continue
			}

			return terror.ErrSyncerGetEvent.Generate(err)
		}

		failpoint.Inject("IgnoreSomeTypeEvent", func(val failpoint.Value) {
			if e.Header.EventType.String() == val.(string) {
				tctx.L().Debug("IgnoreSomeTypeEvent", zap.Reflect("event", e))
				failpoint.Continue()
			}
		})

		// time duration for reading an event from relay log or upstream master.
		metrics.BinlogReadDurationHistogram.WithLabelValues(s.cfg.Name, s.cfg.SourceID).Observe(time.Since(startTime).Seconds())
		startTime = time.Now() // reset start time for the next metric.

		// get binlog event, reset tryReSync, so we can re-sync binlog while syncer meets errors next time
		tryReSync = true
		metrics.BinlogPosGauge.WithLabelValues("syncer", s.cfg.Name, s.cfg.SourceID).Set(float64(e.Header.LogPos))
		index, err := binlog.GetFilenameIndex(lastLocation.Position.Name)
		if err != nil {
			tctx.L().Warn("fail to get index number of binlog file, may because only specify GTID and hasn't saved according binlog position", log.ShortError(err))
		} else {
			metrics.BinlogFileGauge.WithLabelValues("syncer", s.cfg.Name, s.cfg.SourceID).Set(float64(index))
		}
		s.binlogSizeCount.Add(int64(e.Header.EventSize))
		metrics.BinlogEventSizeHistogram.WithLabelValues(s.cfg.Name, s.cfg.WorkerName, s.cfg.SourceID).Observe(float64(e.Header.EventSize))

		failpoint.Inject("ProcessBinlogSlowDown", nil)

		tctx.L().Debug("receive binlog event", zap.Reflect("header", e.Header))

		// TODO: support all event
		// we calculate startLocation and endLocation(currentLocation) for Query event here
		// set startLocation empty for other events to avoid misuse
		startLocation = binlog.Location{}
		if ev, ok := e.Event.(*replication.QueryEvent); ok {
			startLocation = binlog.InitLocation(
				mysql.Position{
					Name: lastLocation.Position.Name,
					Pos:  e.Header.LogPos - e.Header.EventSize,
				},
				lastLocation.GetGTID(),
			)
			startLocation.Suffix = currentLocation.Suffix

			endSuffix := startLocation.Suffix
			if s.isReplacingErr {
				endSuffix++
			}
			currentLocation = binlog.InitLocation(
				mysql.Position{
					Name: lastLocation.Position.Name,
					Pos:  e.Header.LogPos,
				},
				lastLocation.GetGTID(),
			)
			currentLocation.Suffix = endSuffix

			err = currentLocation.SetGTID(ev.GSet)
			if err != nil {
				return terror.Annotatef(err, "fail to record GTID %v", ev.GSet)
			}

			if !s.isReplacingErr {
				apply, op := s.errOperatorHolder.MatchAndApply(startLocation, currentLocation, e.Header.Timestamp)
				if apply {
					if op == pb.ErrorOp_Replace {
						s.isReplacingErr = true
						// revert currentLocation to startLocation
						currentLocation = startLocation
					} else if op == pb.ErrorOp_Skip {
						s.saveGlobalPoint(currentLocation)
						err = s.flushJobs()
						if err != nil {
							tctx.L().Warn("failed to flush jobs when handle-error skip", zap.Error(err))
						} else {
							tctx.L().Info("flush jobs when handle-error skip")
						}
					}
					// skip the current event
					continue
				}
			}
			// set endLocation.Suffix=0 of last replace event
			// also redirect stream to next event
			if currentLocation.Suffix > 0 && e.Header.EventSize > 0 {
				currentLocation.Suffix = 0
				s.isReplacingErr = false
				err = s.streamerController.RedirectStreamer(tctx, currentLocation)
				if err != nil {
					return err
				}
			}
		}

		// check pass SafeModeExitLoc and try disable safe mode, but not in sharding or replacing error
		safeModeExitLoc := s.checkpoint.SafeModeExitPoint()
		if safeModeExitLoc != nil && !s.isReplacingErr && shardingReSync == nil {
			// TODO: for RowsEvent (in fact other than QueryEvent), `currentLocation` is updated in `handleRowsEvent`
			// so here the meaning of `currentLocation` is the location of last event
			if binlog.CompareLocation(currentLocation, *safeModeExitLoc, s.cfg.EnableGTID) > 0 {
				s.checkpoint.SaveSafeModeExitPoint(nil)
				// must flush here to avoid the following situation:
				// 1. quit safe mode
				// 2. push forward and replicate some sqls after safeModeExitPoint to downstream
				// 3. quit because of network error, fail to flush global checkpoint and new safeModeExitPoint to downstream
				// 4. restart again, quit safe mode at safeModeExitPoint, but some sqls after this location have already been replicated to the downstream
				if err = s.checkpoint.FlushSafeModeExitPoint(s.tctx); err != nil {
					return err
				}
				if err = s.safeMode.Add(tctx, -1); err != nil {
					return err
				}
			}
		}

		ec := eventContext{
			tctx:                tctx,
			header:              e.Header,
			startLocation:       &startLocation,
			currentLocation:     &currentLocation,
			lastLocation:        &lastLocation,
			shardingReSync:      shardingReSync,
			closeShardingResync: closeShardingResync,
			traceSource:         traceSource,
			safeMode:            s.safeMode.Enable(),
			tryReSync:           tryReSync,
			startTime:           startTime,
			shardingReSyncCh:    &shardingReSyncCh,
		}

		var originSQL string // show origin sql when error, only ddl now
		var err2 error

		switch ev := e.Event.(type) {
		case *replication.RotateEvent:
			err2 = s.handleRotateEvent(ev, ec)
		case *replication.RowsEvent:
			eventIndex++
			metrics.BinlogEventRowHistogram.WithLabelValues(s.cfg.WorkerName, s.cfg.Name, s.cfg.SourceID).Observe(float64(len(ev.Rows)))
			err2 = s.handleRowsEvent(ev, ec)
		case *replication.QueryEvent:
			originSQL = strings.TrimSpace(string(ev.Query))
			err2 = s.handleQueryEvent(ev, ec, originSQL)
		case *replication.XIDEvent:
			// reset eventIndex and force safeMode flag here.
			eventIndex = 0
			if shardingReSync != nil {
				shardingReSync.currLocation.Position.Pos = e.Header.LogPos
				shardingReSync.currLocation.Suffix = currentLocation.Suffix
				err = shardingReSync.currLocation.SetGTID(ev.GSet)
				if err != nil {
					return terror.Annotatef(err, "fail to record GTID %v", ev.GSet)
				}

				// only need compare binlog position?
				lastLocation = shardingReSync.currLocation
				if binlog.CompareLocation(shardingReSync.currLocation, shardingReSync.latestLocation, s.cfg.EnableGTID) >= 0 {
					tctx.L().Info("re-replicate shard group was completed", zap.String("event", "XID"), zap.Stringer("re-shard", shardingReSync))
					err = closeShardingResync()
					if err != nil {
						return terror.Annotatef(err, "shard group current location %s", shardingReSync.currLocation)
					}
					continue
				}
			}

			currentLocation.Position.Pos = e.Header.LogPos
			err = currentLocation.SetGTID(ev.GSet)
			if err != nil {
				return terror.Annotatef(err, "fail to record GTID %v", ev.GSet)
			}

			tctx.L().Debug("", zap.String("event", "XID"), zap.Stringer("last location", lastLocation), log.WrapStringerField("location", currentLocation))
			lastLocation.Position.Pos = e.Header.LogPos // update lastPos
			err = lastLocation.SetGTID(ev.GSet)
			if err != nil {
				return terror.Annotatef(err, "fail to record GTID %v", ev.GSet)
			}

			job := newXIDJob(currentLocation, startLocation, currentLocation)
			err2 = s.addJobFunc(job)
		case *replication.GenericEvent:
			if e.Header.EventType == replication.HEARTBEAT_EVENT {
				// flush checkpoint even if there are no real binlog events
				if s.checkpoint.CheckGlobalPoint() {
					tctx.L().Info("meet heartbeat event and then flush jobs")
					err2 = s.flushJobs()
				}
			}
		}
		if err2 != nil {
			if err := s.handleEventError(err2, startLocation, currentLocation, e.Header.EventType == replication.QUERY_EVENT, originSQL); err != nil {
				return err
			}
		}
		if waitXIDStatus(s.waitXIDJob.Load()) == waitComplete {
			return nil
		}
	}
}

type eventContext struct {
	tctx                *tcontext.Context
	header              *replication.EventHeader
	startLocation       *binlog.Location
	currentLocation     *binlog.Location
	lastLocation        *binlog.Location
	shardingReSync      *ShardingReSync
	closeShardingResync func() error
	traceSource         string
	// safeMode is the value of syncer.safeMode when process this event
	// syncer.safeMode's value may change on the fly, e.g. after event by pass the safeModeExitPoint
	safeMode         bool
	tryReSync        bool
	startTime        time.Time
	shardingReSyncCh *chan *ShardingReSync
}

// TODO: Further split into smaller functions and group common arguments into a context struct.
func (s *Syncer) handleRotateEvent(ev *replication.RotateEvent, ec eventContext) error {
	failpoint.Inject("MakeFakeRotateEvent", func(val failpoint.Value) {
		ec.header.LogPos = 0
		ev.NextLogName = []byte(val.(string))
		ec.tctx.L().Info("MakeFakeRotateEvent", zap.String("fake file name", string(ev.NextLogName)))
	})

	if utils.IsFakeRotateEvent(ec.header) {
		if fileName := string(ev.NextLogName); mysql.CompareBinlogFileName(fileName, ec.lastLocation.Position.Name) <= 0 {
			// NOTE A fake rotate event is also generated when a master-slave switch occurs upstream, and the binlog filename may be rolled back in this case
			// when the DM is updating based on the GTID, we also update the filename of the lastLocation
			if s.cfg.EnableGTID {
				ec.lastLocation.Position.Name = fileName
			}
			return nil // not rotate to the next binlog file, ignore it
		}
		// when user starts a new task with GTID and no binlog file name, we can't know active relay log at init time
		// at this case, we update active relay log when receive fake rotate event
		if !s.recordedActiveRelayLog {
			if err := s.updateActiveRelayLog(mysql.Position{
				Name: string(ev.NextLogName),
				Pos:  uint32(ev.Position),
			}); err != nil {
				ec.tctx.L().Warn("failed to update active relay log, will try to update when flush checkpoint",
					zap.ByteString("NextLogName", ev.NextLogName),
					zap.Uint64("Position", ev.Position),
					zap.Error(err))
			} else {
				s.recordedActiveRelayLog = true
			}
		}
	}

	*ec.currentLocation = binlog.InitLocation(
		mysql.Position{
			Name: string(ev.NextLogName),
			Pos:  uint32(ev.Position),
		},
		ec.currentLocation.GetGTID(),
	)

	if binlog.CompareLocation(*ec.currentLocation, *ec.lastLocation, s.cfg.EnableGTID) >= 0 {
		*ec.lastLocation = *ec.currentLocation
	}

	if ec.shardingReSync != nil {
		if binlog.CompareLocation(*ec.currentLocation, ec.shardingReSync.currLocation, s.cfg.EnableGTID) > 0 {
			ec.shardingReSync.currLocation = *ec.currentLocation
		}

		if binlog.CompareLocation(ec.shardingReSync.currLocation, ec.shardingReSync.latestLocation, s.cfg.EnableGTID) >= 0 {
			ec.tctx.L().Info("re-replicate shard group was completed", zap.String("event", "rotate"), zap.Stringer("re-shard", ec.shardingReSync))
			err := ec.closeShardingResync()
			if err != nil {
				return err
			}
		} else {
			ec.tctx.L().Debug("re-replicate shard group", zap.String("event", "rotate"), log.WrapStringerField("location", ec.currentLocation), zap.Reflect("re-shard", ec.shardingReSync))
		}
		return nil
	}

	ec.tctx.L().Info("", zap.String("event", "rotate"), log.WrapStringerField("location", ec.currentLocation))
	return nil
}

func (s *Syncer) handleRowsEvent(ev *replication.RowsEvent, ec eventContext) error {
	originTable := &filter.Table{
		Schema: string(ev.Table.Schema),
		Name:   string(ev.Table.Table),
	}
	targetTable := s.route(originTable)

	*ec.currentLocation = binlog.InitLocation(
		mysql.Position{
			Name: ec.lastLocation.Position.Name,
			Pos:  ec.header.LogPos,
		},
		ec.lastLocation.GetGTID(),
	)

	if ec.shardingReSync != nil {
		ec.shardingReSync.currLocation = *ec.currentLocation
		if binlog.CompareLocation(ec.shardingReSync.currLocation, ec.shardingReSync.latestLocation, s.cfg.EnableGTID) >= 0 {
			ec.tctx.L().Info("re-replicate shard group was completed", zap.String("event", "row"), zap.Stringer("re-shard", ec.shardingReSync))
			return ec.closeShardingResync()
		}
		if ec.shardingReSync.targetTable.String() != targetTable.String() {
			// in re-syncing, ignore non current sharding group's events
			ec.tctx.L().Debug("skip event in re-replicating shard group", zap.String("event", "row"), zap.Reflect("re-shard", ec.shardingReSync))
			return nil
		}
	}

	// For DML position before table checkpoint, ignore it. When the position equals to table checkpoint, this event may
	// be partially replicated to downstream, we rely on safe-mode to handle it.
	if s.checkpoint.IsOlderThanTablePoint(originTable, *ec.currentLocation, false) {
		ec.tctx.L().Debug("ignore obsolete event that is old than table checkpoint",
			zap.String("event", "row"),
			log.WrapStringerField("location", ec.currentLocation),
			zap.Stringer("origin table", originTable))
		return nil
	}

	ec.tctx.L().Debug("",
		zap.String("event", "row"),
		zap.Stringer("origin table", originTable),
		zap.Stringer("target table", targetTable),
		log.WrapStringerField("location", ec.currentLocation),
		zap.Reflect("raw event data", ev.Rows))

	// TODO(ehco) remove heartbeat
	if s.cfg.EnableHeartbeat {
		s.heartbeat.TryUpdateTaskTS(s.cfg.Name, originTable.Schema, originTable.Name, ev.Rows)
	}
	// ENDTODO

	ignore, err := s.filterRowsEvent(originTable, ec.header.EventType)
	if err != nil {
		return err
	}
	if ignore {
		metrics.SkipBinlogDurationHistogram.WithLabelValues("rows", s.cfg.Name, s.cfg.SourceID).Observe(time.Since(ec.startTime).Seconds())
		// for RowsEvent, we should record lastLocation rather than currentLocation
		return s.recordSkipSQLsLocation(&ec)
	}

	if s.cfg.ShardMode == config.ShardPessimistic {
		if s.sgk.InSyncing(originTable, targetTable, *ec.currentLocation) {
			// if in unsync stage and not before active DDL, ignore it
			// if in sharding re-sync stage and not before active DDL (the next DDL to be synced), ignore it
			ec.tctx.L().Debug("replicate sharding DDL, ignore Rows event",
				zap.String("event", "row"),
				zap.Stringer("source", originTable),
				log.WrapStringerField("location", ec.currentLocation))
			return nil
		}
	}

	// TODO(csuzhangxc): check performance of `getTable` from schema tracker.
	tableInfo, err := s.getTableInfo(ec.tctx, originTable, targetTable)
	if err != nil {
		return terror.WithScope(err, terror.ScopeDownstream)
	}
	rows, err := s.mappingDML(originTable, tableInfo, ev.Rows)
	if err != nil {
		return err
	}
	if err2 := checkLogColumns(ev.SkippedColumns); err2 != nil {
		return err2
	}

	prunedColumns, prunedRows, err := pruneGeneratedColumnDML(tableInfo, rows)
	if err != nil {
		return err
	}

	var (
		sqls    []string
		keys    [][]string
		args    [][]interface{}
		jobType opType
	)

	param := &genDMLParam{
		tableID:           utils.GenTableID(targetTable),
		data:              prunedRows,
		originalData:      rows,
		columns:           prunedColumns,
		originalTableInfo: tableInfo,
	}

	switch ec.header.EventType {
	case replication.WRITE_ROWS_EVENTv0, replication.WRITE_ROWS_EVENTv1, replication.WRITE_ROWS_EVENTv2:
		exprFilter, err2 := s.exprFilterGroup.GetInsertExprs(originTable, tableInfo)
		if err2 != nil {
			return err2
		}

		param.safeMode = ec.safeMode
		sqls, keys, args, err = s.genInsertSQLs(param, exprFilter)
		if err != nil {
			return terror.Annotatef(err, "gen insert sqls failed, originTable: %v, targetTable: %v", originTable, targetTable)
		}
		metrics.BinlogEventCost.WithLabelValues(metrics.BinlogEventCostStageGenWriteRows, s.cfg.Name, s.cfg.WorkerName, s.cfg.SourceID).Observe(time.Since(ec.startTime).Seconds())
		jobType = insert

	case replication.UPDATE_ROWS_EVENTv0, replication.UPDATE_ROWS_EVENTv1, replication.UPDATE_ROWS_EVENTv2:
		oldExprFilter, newExprFilter, err2 := s.exprFilterGroup.GetUpdateExprs(originTable, tableInfo)
		if err2 != nil {
			return err2
		}

		param.safeMode = ec.safeMode
		sqls, keys, args, err = s.genUpdateSQLs(param, oldExprFilter, newExprFilter)
		if err != nil {
			return terror.Annotatef(err, "gen update sqls failed, originTable: %v, targetTable: %v", originTable, targetTable)
		}
		metrics.BinlogEventCost.WithLabelValues(metrics.BinlogEventCostStageGenUpdateRows, s.cfg.Name, s.cfg.WorkerName, s.cfg.SourceID).Observe(time.Since(ec.startTime).Seconds())
		jobType = update

	case replication.DELETE_ROWS_EVENTv0, replication.DELETE_ROWS_EVENTv1, replication.DELETE_ROWS_EVENTv2:
		exprFilter, err2 := s.exprFilterGroup.GetDeleteExprs(originTable, tableInfo)
		if err2 != nil {
			return err2
		}

		sqls, keys, args, err = s.genDeleteSQLs(param, exprFilter)
		if err != nil {
			return terror.Annotatef(err, "gen delete sqls failed, originTable: %v, targetTable: %v", originTable, targetTable)
		}
		metrics.BinlogEventCost.WithLabelValues(metrics.BinlogEventCostStageGenDeleteRows, s.cfg.Name, s.cfg.WorkerName, s.cfg.SourceID).Observe(time.Since(ec.startTime).Seconds())
		jobType = del

	default:
		ec.tctx.L().Debug("ignoring unrecognized event", zap.String("event", "row"), zap.Stringer("type", ec.header.EventType))
		return nil
	}

	startTime := time.Now()
	for i := range sqls {
		var arg []interface{}
		var key []string
		if args != nil {
			arg = args[i]
		}
		if keys != nil {
			key = keys[i]
		}
		err = s.commitJob(jobType, originTable, targetTable, sqls[i], arg, key, &ec)
		if err != nil {
			return err
		}
	}
	metrics.DispatchBinlogDurationHistogram.WithLabelValues(jobType.String(), s.cfg.Name, s.cfg.SourceID).Observe(time.Since(startTime).Seconds())
	return nil
}

type queryEventContext struct {
	*eventContext

	p         *parser.Parser // used parser
	ddlSchema string         // used schema
	originSQL string         // before split
	// split multi-schema change DDL into multiple one schema change DDL due to TiDB's limitation
	splitedDDLs    []string // after split before online ddl
	appliedDDLs    []string // after onlineDDL apply if onlineDDL != nil and track, before route
	needHandleDDLs []string // after route

	ddlInfo        *shardingDDLInfo
	needTrackDDLs  []trackedDDL
	sourceTbls     map[string]map[string]struct{} // db name -> tb name
	onlineDDLTable *filter.Table
}

func (qec *queryEventContext) String() string {
	var startLocation, currentLocation, lastLocation string
	if qec.startLocation != nil {
		startLocation = qec.startLocation.String()
	}
	if qec.currentLocation != nil {
		currentLocation = qec.currentLocation.String()
	}
	if qec.lastLocation != nil {
		lastLocation = qec.lastLocation.String()
	}
	var needHandleDDLs, shardingReSync string
	if qec.needHandleDDLs != nil {
		needHandleDDLs = strings.Join(qec.needHandleDDLs, ",")
	}
	if qec.shardingReSync != nil {
		shardingReSync = qec.shardingReSync.String()
	}
	return fmt.Sprintf("{schema: %s, originSQL: %s, startLocation: %s, currentLocation: %s, lastLocation: %s, re-sync: %s, needHandleDDLs: %s}",
		qec.ddlSchema, qec.originSQL, startLocation, currentLocation, lastLocation, shardingReSync, needHandleDDLs)
}

func (s *Syncer) handleQueryEvent(ev *replication.QueryEvent, ec eventContext, originSQL string) (err error) {
	if originSQL == "BEGIN" {
		// GTID event: GTID_NEXT = xxx:11
		// Query event: BEGIN (GTID set = xxx:1-11)
		// Rows event: ... (GTID set = xxx:1-11)  if we update lastLocation below,
		//                                        otherwise that is xxx:1-10 when dealing with table checkpoints
		// Xid event: GTID set = xxx:1-11  this event is related to global checkpoint
		*ec.lastLocation = *ec.currentLocation
		return nil
	}

	qec := &queryEventContext{
		eventContext: &ec,
		ddlSchema:    string(ev.Schema),
		originSQL:    utils.TrimCtrlChars(originSQL),
		splitedDDLs:  make([]string, 0),
		appliedDDLs:  make([]string, 0),
		sourceTbls:   make(map[string]map[string]struct{}),
	}
	qec.p, err = event.GetParserForStatusVars(ev.StatusVars)
	if err != nil {
		log.L().Warn("found error when get sql_mode from binlog status_vars", zap.Error(err))
	}

	stmt, err := s.parseDDLSQL(qec)
	if err != nil {
		ec.tctx.L().Error("fail to parse statement",
			zap.String("event", "query"),
			zap.String("statement", qec.originSQL),
			zap.String("schema", qec.ddlSchema),
			zap.Stringer("last location", ec.lastLocation),
			log.WrapStringerField("location", ec.currentLocation),
			log.ShortError(err))
		// return error if parse fail and filter fail
		needSkip, err2 := s.filterSQL(qec.originSQL)
		if err2 != nil {
			return err2
		}
		if !needSkip {
			return err
		}
		// don't return error if parse fail and filter success
		metrics.SkipBinlogDurationHistogram.WithLabelValues("query", s.cfg.Name, s.cfg.SourceID).Observe(time.Since(ec.startTime).Seconds())
		ec.tctx.L().Warn("skip event", zap.String("event", "query"), zap.String("statement", qec.originSQL), zap.String("schema", qec.ddlSchema))
		*ec.lastLocation = *ec.currentLocation // before record skip location, update lastLocation
		// Q&A: If parse fail, ok must be false. Can we delete it?
		// Q&A: Former logic will postpone to filterAndApply
		return s.recordSkipSQLsLocation(&ec)
	}

	if node, ok := stmt.(ast.DMLNode); ok {
		// if DML can be ignored, we do not report an error
		schema, table, err2 := tableNameForDML(node)
		if err2 == nil {
			if len(schema) == 0 {
				schema = qec.ddlSchema
			}
			ignore, err2 := s.filterRowsEvent(&filter.Table{Schema: schema, Name: table}, replication.QUERY_EVENT)
			if err2 == nil && ignore {
				return nil
			}
		}
		return terror.Annotatef(terror.ErrSyncUnitDMLStatementFound.Generate(), "query %s", qec.originSQL)
	}

	if qec.shardingReSync != nil {
		qec.shardingReSync.currLocation = *qec.currentLocation
		if binlog.CompareLocation(qec.shardingReSync.currLocation, qec.shardingReSync.latestLocation, s.cfg.EnableGTID) >= 0 {
			qec.tctx.L().Info("re-replicate shard group was completed", zap.String("event", "query"), zap.Stringer("queryEventContext", qec))
			err2 := qec.closeShardingResync()
			if err2 != nil {
				return err2
			}
		} else {
			// in re-syncing, we can simply skip all DDLs,
			// as they have been added to sharding DDL sequence
			// only update lastPos when the query is a real DDL
			*qec.lastLocation = qec.shardingReSync.currLocation
			qec.tctx.L().Debug("skip event in re-replicating sharding group", zap.String("event", "query"), zap.Stringer("queryEventContext", qec))
		}
		return nil
	}

	qec.tctx.L().Info("", zap.String("event", "query"), zap.Stringer("queryEventContext", qec))
	*qec.lastLocation = *qec.currentLocation // update lastLocation, because we have checked `isDDL`

	qec.splitedDDLs, err = parserpkg.SplitDDL(stmt, qec.ddlSchema)
	if err != nil {
		return err
	}
	// TiDB can't handle multi schema change DDL, so we split it here.
	// for DDL, we don't apply operator until we try to execute it. so can handle sharding cases
	// We use default parser because inside function where need parser, sqls are came from parserpkg.SplitDDL, which is StringSingleQuotes, KeyWordUppercase and NameBackQuotes
	// TODO: save stmt, tableName to avoid parse the sql to get them again
	qec.p = parser.New()
	for _, sql := range qec.splitedDDLs {
		sqls, err2 := s.processSplitedDDL(qec, sql)
		if err2 != nil {
			qec.tctx.L().Error("fail to split statement", zap.String("event", "query"), zap.Stringer("queryEventContext", qec), log.ShortError(err2))
			return err2
		}
		qec.appliedDDLs = append(qec.appliedDDLs, sqls...)
	}
	qec.tctx.L().Info("resolve sql", zap.String("event", "query"), zap.Strings("appliedDDLs", qec.appliedDDLs), zap.Stringer("queryEventContext", qec))

	metrics.BinlogEventCost.WithLabelValues(metrics.BinlogEventCostStageGenQuery, s.cfg.Name, s.cfg.WorkerName, s.cfg.SourceID).Observe(time.Since(qec.startTime).Seconds())

	/*
		we construct a application transaction for ddl. we save checkpoint after we execute all ddls
		Here's a brief discussion for implement:
		* non sharding table: make no difference
		* sharding table - we limit one ddl event only contains operation for same table
		  * drop database / drop table / truncate table: we ignore these operations
		  * create database / create table / create index / drop index / alter table:
			operation is only for same table,  make no difference
		  * rename table
			* online ddl: we would ignore rename ghost table,  make no difference
			* other rename: we don't allow user to execute more than one rename operation in one ddl event, then it would make no difference
	*/

	qec.needHandleDDLs = make([]string, 0, len(qec.appliedDDLs))
	qec.needTrackDDLs = make([]trackedDDL, 0, len(qec.appliedDDLs))

	// handle one-schema change DDL
	for _, sql := range qec.appliedDDLs {
		// We use default parser because sqls are came from above *Syncer.splitAndFilterDDL, which is StringSingleQuotes, KeyWordUppercase and NameBackQuotes
		stmt, err2 := qec.p.ParseOneStmt(sql, "", "")
		if err2 != nil {
			return terror.Annotatef(terror.ErrSyncerUnitParseStmt.New(err2.Error()), "ddl %s", sql)
		}

		originTables, err2 := parserpkg.FetchDDLTables(qec.ddlSchema, stmt, s.SourceTableNamesFlavor)
		if err2 != nil {
			return err2
		}

		routedTables := make([]*filter.Table, 0, len(originTables))
		for i := range originTables {
			routedTable := s.route(originTables[i])
			routedTables = append(routedTables, routedTable)
		}

		sqlDDL, err2 := parserpkg.RenameDDLTable(stmt, routedTables)
		if err2 != nil {
			return err2
		}

		if len(sqlDDL) == 0 {
			metrics.SkipBinlogDurationHistogram.WithLabelValues("query", s.cfg.Name, s.cfg.SourceID).Observe(time.Since(qec.startTime).Seconds())
			qec.tctx.L().Warn("skip event", zap.String("event", "query"), zap.String("statement", sql), zap.String("schema", qec.ddlSchema))
			continue
		}

		// DDL is sequentially synchronized in this syncer's main process goroutine
		// ignore DDL that is older or same as table checkpoint, to avoid sync again for already synced DDLs
		if s.checkpoint.IsOlderThanTablePoint(originTables[0], *qec.currentLocation, true) {
			qec.tctx.L().Info("ignore obsolete DDL", zap.String("event", "query"), zap.String("statement", sql), log.WrapStringerField("location", qec.currentLocation))
			continue
		}

		// pre-filter of sharding
		if s.cfg.ShardMode == config.ShardPessimistic {
			switch stmt.(type) {
			case *ast.DropDatabaseStmt:
				err = s.dropSchemaInSharding(qec.tctx, originTables[0].Schema)
				if err != nil {
					return err
				}
				continue
			case *ast.DropTableStmt:
				sourceTableID := utils.GenTableID(originTables[0])
				err = s.sgk.LeaveGroup(routedTables[0], []string{sourceTableID})
				if err != nil {
					return err
				}
				err = s.checkpoint.DeleteTablePoint(qec.tctx, originTables[0])
				if err != nil {
					return err
				}
				continue
			case *ast.TruncateTableStmt:
				qec.tctx.L().Info("ignore truncate table statement in shard group", zap.String("event", "query"), zap.String("statement", sqlDDL))
				continue
			}

			// in sharding mode, we only support to do one ddl in one event
			if qec.ddlInfo == nil {
				qec.ddlInfo = &shardingDDLInfo{
					name:   originTables[0].String(),
					tables: [][]*filter.Table{originTables, routedTables},
					stmt:   stmt,
				}
			} else if qec.ddlInfo.name != originTables[0].String() {
				return terror.ErrSyncerUnitDDLOnMultipleTable.Generate(string(ev.Query))
			}
		} else if s.cfg.ShardMode == config.ShardOptimistic {
			switch stmt.(type) {
			case *ast.TruncateTableStmt:
				qec.tctx.L().Info("ignore truncate table statement in shard group", zap.String("event", "query"), zap.String("statement", sqlDDL))
				continue
			case *ast.RenameTableStmt:
				return terror.ErrSyncerUnsupportedStmt.Generate("RENAME TABLE", config.ShardOptimistic)
			}
		}

		qec.needHandleDDLs = append(qec.needHandleDDLs, sqlDDL)
		qec.needTrackDDLs = append(qec.needTrackDDLs, trackedDDL{rawSQL: sql, stmt: stmt, tables: [][]*filter.Table{originTables, routedTables}})
		// TODO: current table checkpoints will be deleted in track ddls, but created and updated in flush checkpoints,
		//       we should use a better mechanism to combine these operations
		if s.cfg.ShardMode == "" {
			recordSourceTbls(qec.sourceTbls, stmt, originTables[0])
		}
	}

	qec.tctx.L().Info("prepare to handle ddls", zap.String("event", "query"), zap.Stringer("queryEventContext", qec))
	if len(qec.needHandleDDLs) == 0 {
		qec.tctx.L().Info("skip event, need handled ddls is empty", zap.String("event", "query"), zap.Stringer("queryEventContext", qec))
		return s.recordSkipSQLsLocation(qec.eventContext)
	}

	// interrupted before flush old checkpoint.
	failpoint.Inject("FlushCheckpointStage", func(val failpoint.Value) {
		err = handleFlushCheckpointStage(0, val.(int), "before flush old checkpoint")
		if err != nil {
			failpoint.Return(err)
		}
	})

	// flush previous DMLs and checkpoint if needing to handle the DDL.
	// NOTE: do this flush before operations on shard groups which may lead to skip a table caused by `UnresolvedTables`.
	if err = s.flushJobs(); err != nil {
		return err
	}

	switch s.cfg.ShardMode {
	case "":
		return s.handleQueryEventNoSharding(qec)
	case config.ShardOptimistic:
		return s.handleQueryEventOptimistic(qec)
	case config.ShardPessimistic:
		return s.handleQueryEventPessimistic(qec)
	}
	return errors.Errorf("unsupported shard-mode %s, should not happened", s.cfg.ShardMode)
}

func (s *Syncer) handleQueryEventNoSharding(qec *queryEventContext) error {
	qec.tctx.L().Info("start to handle ddls in normal mode", zap.String("event", "query"), zap.Stringer("queryEventContext", qec))

	// interrupted after flush old checkpoint and before track DDL.
	failpoint.Inject("FlushCheckpointStage", func(val failpoint.Value) {
		err := handleFlushCheckpointStage(1, val.(int), "before track DDL")
		if err != nil {
			failpoint.Return(err)
		}
	})

	// run trackDDL before add ddl job to make sure checkpoint can be flushed
	for _, td := range qec.needTrackDDLs {
		if err := s.trackDDL(qec.ddlSchema, td.rawSQL, td.tables, td.stmt, qec.eventContext); err != nil {
			return err
		}
	}

	// interrupted after track DDL and before execute DDL.
	failpoint.Inject("FlushCheckpointStage", func(val failpoint.Value) {
		err := handleFlushCheckpointStage(2, val.(int), "before execute DDL")
		if err != nil {
			failpoint.Return(err)
		}
	})

	job := newDDLJob(qec)
	err := s.addJobFunc(job)
	if err != nil {
		return err
	}

	// when add ddl job, will execute ddl and then flush checkpoint.
	// if execute ddl failed, the execError will be set to that error.
	// return nil here to avoid duplicate error message
	err = s.execError.Load()
	if err != nil {
		qec.tctx.L().Error("error detected when executing SQL job", log.ShortError(err))
		// nolint:nilerr
		return nil
	}

	qec.tctx.L().Info("finish to handle ddls in normal mode", zap.String("event", "query"), zap.Stringer("queryEventContext", qec))

<<<<<<< HEAD
	qec.tctx.L().Info("finish online ddl and clear online ddl metadata in normal mode",
		zap.String("event", "query"),
		zap.Strings("ddls", qec.needHandleDDLs),
		zap.String("raw statement", qec.originSQL),
		zap.String("schema", qec.onlineDDLTable.Schema),
		zap.String("table", qec.onlineDDLTable.Name))
	err2 := s.onlineDDL.Finish(qec.tctx, qec.onlineDDLTable.Schema, qec.onlineDDLTable.Name)
	if err2 != nil {
		return terror.Annotatef(err2, "finish online ddl on %s.%s", qec.onlineDDLTable.Schema, qec.onlineDDLTable.Name)
=======
	for _, table := range qec.onlineDDLTables {
		qec.tctx.L().Info("finish online ddl and clear online ddl metadata in normal mode",
			zap.String("event", "query"),
			zap.Strings("ddls", qec.needHandleDDLs),
			zap.String("raw statement", qec.originSQL),
			zap.Stringer("table", table))
		err2 := s.onlineDDL.Finish(qec.tctx, table)
		if err2 != nil {
			return terror.Annotatef(err2, "finish online ddl on %v", table)
		}
>>>>>>> 8ad8545a
	}

	return nil
}

func (s *Syncer) handleQueryEventPessimistic(qec *queryEventContext) error {
	var (
		err                error
		needShardingHandle bool
		group              *ShardingGroup
		synced             bool
		active             bool
		remain             int

		sourceTableID  = utils.GenTableID(qec.ddlInfo.tables[0][0])
		needHandleDDLs = qec.needHandleDDLs
		ddlInfo        = qec.ddlInfo
		// for sharding DDL, the firstPos should be the `Pos` of the binlog, not the `End_log_pos`
		// so when restarting before sharding DDLs synced, this binlog can be re-sync again to trigger the TrySync
		startLocation   = qec.startLocation
		currentLocation = qec.currentLocation
	)

	var annotate string
	switch ddlInfo.stmt.(type) {
	case *ast.CreateDatabaseStmt:
		// for CREATE DATABASE, we do nothing. when CREATE TABLE under this DATABASE, sharding groups will be added
	case *ast.CreateTableStmt:
		// for CREATE TABLE, we add it to group
		needShardingHandle, group, synced, remain, err = s.sgk.AddGroup(ddlInfo.tables[1][0], []string{sourceTableID}, nil, true)
		if err != nil {
			return err
		}
		annotate = "add table to shard group"
	default:
		needShardingHandle, group, synced, active, remain, err = s.sgk.TrySync(ddlInfo.tables[0][0], ddlInfo.tables[1][0], *startLocation, *qec.currentLocation, needHandleDDLs)
		if err != nil {
			return err
		}
		annotate = "try to sync table in shard group"
		// meets DDL that will not be processed in sequence sharding
		if !active {
			qec.tctx.L().Info("skip in-activeDDL",
				zap.String("event", "query"),
				zap.Stringer("queryEventContext", qec),
				zap.String("sourceTableID", sourceTableID),
				zap.Bool("in-sharding", needShardingHandle),
				zap.Bool("is-synced", synced),
				zap.Int("unsynced", remain))
			return nil
		}
	}

	qec.tctx.L().Info(annotate,
		zap.String("event", "query"),
		zap.Stringer("queryEventContext", qec),
		zap.String("sourceTableID", sourceTableID),
		zap.Bool("in-sharding", needShardingHandle),
		zap.Bool("is-synced", synced),
		zap.Int("unsynced", remain))

	// interrupted after flush old checkpoint and before track DDL.
	failpoint.Inject("FlushCheckpointStage", func(val failpoint.Value) {
		err = handleFlushCheckpointStage(1, val.(int), "before track DDL")
		if err != nil {
			failpoint.Return(err)
		}
	})

	for _, td := range qec.needTrackDDLs {
		if err = s.trackDDL(qec.ddlSchema, td.rawSQL, td.tables, td.stmt, qec.eventContext); err != nil {
			return err
		}
	}

	if needShardingHandle {
		metrics.UnsyncedTableGauge.WithLabelValues(s.cfg.Name, ddlInfo.tables[1][0].String(), s.cfg.SourceID).Set(float64(remain))
		err = s.safeMode.IncrForTable(qec.tctx, ddlInfo.tables[1][0]) // try enable safe-mode when starting syncing for sharding group
		if err != nil {
			return err
		}

		// save checkpoint in memory, don't worry, if error occurred, we can rollback it
		// for non-last sharding DDL's table, this checkpoint will be used to skip binlog event when re-syncing
		// NOTE: when last sharding DDL executed, all this checkpoints will be flushed in the same txn
		qec.tctx.L().Info("save table checkpoint for source",
			zap.String("event", "query"),
			zap.String("sourceTableID", sourceTableID),
			zap.Stringer("start location", startLocation),
			log.WrapStringerField("end location", currentLocation))
		s.saveTablePoint(ddlInfo.tables[0][0], *currentLocation)
		if !synced {
			qec.tctx.L().Info("source shard group is not synced",
				zap.String("event", "query"),
				zap.String("sourceTableID", sourceTableID),
				zap.Stringer("start location", startLocation),
				log.WrapStringerField("end location", currentLocation))
			return nil
		}

		qec.tctx.L().Info("source shard group is synced",
			zap.String("event", "query"),
			zap.String("sourceTableID", sourceTableID),
			zap.Stringer("start location", startLocation),
			log.WrapStringerField("end location", currentLocation))
		err = s.safeMode.DescForTable(qec.tctx, ddlInfo.tables[1][0]) // try disable safe-mode after sharding group synced
		if err != nil {
			return err
		}
		// maybe multi-groups' sharding DDL synced in this for-loop (one query-event, multi tables)
		if cap(*qec.shardingReSyncCh) < len(needHandleDDLs) {
			*qec.shardingReSyncCh = make(chan *ShardingReSync, len(needHandleDDLs))
		}
		firstEndLocation := group.FirstEndPosUnresolved()
		if firstEndLocation == nil {
			return terror.ErrSyncerUnitFirstEndPosNotFound.Generate(sourceTableID)
		}

		allResolved, err2 := s.sgk.ResolveShardingDDL(ddlInfo.tables[1][0])
		if err2 != nil {
			return err2
		}
		*qec.shardingReSyncCh <- &ShardingReSync{
			currLocation:   *firstEndLocation,
			latestLocation: *currentLocation,
			targetTable:    ddlInfo.tables[1][0],
			allResolved:    allResolved,
		}

		// Don't send new DDLInfo to dm-master until all local sql jobs finished
		// since jobWg is flushed by flushJobs before, we don't wait here any more

		// NOTE: if we need singleton Syncer (without dm-master) to support sharding DDL sync
		// we should add another config item to differ, and do not save DDLInfo, and not wait for ddlExecInfo

		// construct & send shard DDL info into etcd, DM-master will handle it.
		shardInfo := s.pessimist.ConstructInfo(ddlInfo.tables[1][0].Schema, ddlInfo.tables[1][0].Name, needHandleDDLs)
		rev, err2 := s.pessimist.PutInfo(qec.tctx.Ctx, shardInfo)
		if err2 != nil {
			return err2
		}
		metrics.ShardLockResolving.WithLabelValues(s.cfg.Name, s.cfg.SourceID).Set(1) // block and wait DDL lock to be synced
		qec.tctx.L().Info("putted shard DDL info", zap.Stringer("info", shardInfo), zap.Int64("revision", rev))

		shardOp, err2 := s.pessimist.GetOperation(qec.tctx.Ctx, shardInfo, rev+1)
		metrics.ShardLockResolving.WithLabelValues(s.cfg.Name, s.cfg.SourceID).Set(0)
		if err2 != nil {
			return err2
		}

		if shardOp.Exec {
			failpoint.Inject("ShardSyncedExecutionExit", func() {
				qec.tctx.L().Warn("exit triggered", zap.String("failpoint", "ShardSyncedExecutionExit"))
				//nolint:errcheck
				s.flushCheckPoints()
				utils.OsExit(1)
			})
			failpoint.Inject("SequenceShardSyncedExecutionExit", func() {
				group := s.sgk.Group(ddlInfo.tables[1][0])
				if group != nil {
					// exit in the first round sequence sharding DDL only
					if group.meta.ActiveIdx() == 1 {
						qec.tctx.L().Warn("exit triggered", zap.String("failpoint", "SequenceShardSyncedExecutionExit"))
						//nolint:errcheck
						s.flushCheckPoints()
						utils.OsExit(1)
					}
				}
			})

			qec.tctx.L().Info("execute DDL job",
				zap.String("event", "query"),
				zap.Stringer("queryEventContext", qec),
				zap.String("sourceTableID", sourceTableID),
				zap.Stringer("operation", shardOp))
		} else {
			qec.tctx.L().Info("ignore DDL job",
				zap.String("event", "query"),
				zap.Stringer("queryEventContext", qec),
				zap.String("sourceTableID", sourceTableID),
				zap.Stringer("operation", shardOp))
		}
	}

	qec.tctx.L().Info("start to handle ddls in shard mode", zap.String("event", "query"), zap.Stringer("queryEventContext", qec))

	// interrupted after track DDL and before execute DDL.
	failpoint.Inject("FlushCheckpointStage", func(val failpoint.Value) {
		err = handleFlushCheckpointStage(2, val.(int), "before execute DDL")
		if err != nil {
			failpoint.Return(err)
		}
	})

	job := newDDLJob(qec)
	err = s.addJobFunc(job)
	if err != nil {
		return err
	}

	err = s.execError.Load()
	if err != nil {
		qec.tctx.L().Error("error detected when executing SQL job", log.ShortError(err))
		// nolint:nilerr
		return nil
	}

	if qec.onlineDDLTable != nil {
		err = s.clearOnlineDDL(qec.tctx, ddlInfo.tables[1][0])
		if err != nil {
			return err
		}
	}

	qec.tctx.L().Info("finish to handle ddls in shard mode", zap.String("event", "query"), zap.Stringer("queryEventContext", qec))
	return nil
}

// input `sql` should be a single DDL, which came from parserpkg.SplitDDL
// tableNames[0] is source (upstream) tableNames, tableNames[1] is target (downstream) tableNames.
func (s *Syncer) trackDDL(usedSchema string, sql string, tableNames [][]*filter.Table, stmt ast.StmtNode, ec *eventContext) error {
	srcTables, targetTables := tableNames[0], tableNames[1]
	srcTable := srcTables[0]

	// Make sure the needed tables are all loaded into the schema tracker.
	var (
		shouldExecDDLOnSchemaTracker bool
		shouldSchemaExist            bool
		shouldTableExistNum          int  // tableNames[:shouldTableExistNum] should exist
		shouldRefTableExistNum       int  // tableNames[1:shouldTableExistNum] should exist, since first one is "caller table"
		tryFetchDownstreamTable      bool // to make sure if not exists will execute correctly
	)

	switch node := stmt.(type) {
	case *ast.CreateDatabaseStmt:
		shouldExecDDLOnSchemaTracker = true
	case *ast.AlterDatabaseStmt:
		shouldExecDDLOnSchemaTracker = true
		shouldSchemaExist = true
	case *ast.DropDatabaseStmt:
		shouldExecDDLOnSchemaTracker = true
		if s.cfg.ShardMode == "" {
			if err := s.checkpoint.DeleteSchemaPoint(ec.tctx, srcTable.Schema); err != nil {
				return err
			}
		}
	case *ast.RecoverTableStmt:
		shouldExecDDLOnSchemaTracker = true
		shouldSchemaExist = true
	case *ast.CreateTableStmt, *ast.CreateViewStmt:
		shouldExecDDLOnSchemaTracker = true
		shouldSchemaExist = true
		// for CREATE TABLE LIKE/AS, the reference tables should exist
		shouldRefTableExistNum = len(srcTables)
		tryFetchDownstreamTable = true
	case *ast.DropTableStmt:
		shouldExecDDLOnSchemaTracker = true
		if err := s.checkpoint.DeleteTablePoint(ec.tctx, srcTable); err != nil {
			return err
		}
	case *ast.RenameTableStmt, *ast.CreateIndexStmt, *ast.DropIndexStmt, *ast.RepairTableStmt:
		shouldExecDDLOnSchemaTracker = true
		shouldSchemaExist = true
		shouldTableExistNum = 1
	case *ast.AlterTableStmt:
		shouldSchemaExist = true
		// for DDL that adds FK, since TiDB doesn't fully support it yet, we simply ignore execution of this DDL.
		switch {
		case len(node.Specs) == 1 && node.Specs[0].Constraint != nil && node.Specs[0].Constraint.Tp == ast.ConstraintForeignKey:
			shouldTableExistNum = 1
			shouldExecDDLOnSchemaTracker = false
		case node.Specs[0].Tp == ast.AlterTableRenameTable:
			shouldTableExistNum = 1
			shouldExecDDLOnSchemaTracker = true
		default:
			shouldTableExistNum = len(srcTables)
			shouldExecDDLOnSchemaTracker = true
		}
	case *ast.LockTablesStmt, *ast.UnlockTablesStmt, *ast.CleanupTableLockStmt, *ast.TruncateTableStmt:
		break
	default:
		ec.tctx.L().DPanic("unhandled DDL type cannot be tracked", zap.Stringer("type", reflect.TypeOf(stmt)))
	}

	if shouldSchemaExist {
		if err := s.schemaTracker.CreateSchemaIfNotExists(srcTable.Schema); err != nil {
			return terror.ErrSchemaTrackerCannotCreateSchema.Delegate(err, srcTable.Schema)
		}
	}
	for i := 0; i < shouldTableExistNum; i++ {
		if _, err := s.getTableInfo(ec.tctx, srcTables[i], targetTables[i]); err != nil {
			return err
		}
	}
	// skip getTable before in above loop
	// nolint:ifshort
	start := 1
	if shouldTableExistNum > start {
		start = shouldTableExistNum
	}
	for i := start; i < shouldRefTableExistNum; i++ {
		if err := s.schemaTracker.CreateSchemaIfNotExists(srcTables[i].Schema); err != nil {
			return terror.ErrSchemaTrackerCannotCreateSchema.Delegate(err, srcTables[i].Schema)
		}
		if _, err := s.getTableInfo(ec.tctx, srcTables[i], targetTables[i]); err != nil {
			return err
		}
	}

	if tryFetchDownstreamTable {
		// ignore table not exists error, just try to fetch table from downstream.
		_, _ = s.getTableInfo(ec.tctx, srcTables[0], targetTables[0])
	}

	if shouldExecDDLOnSchemaTracker {
		if err := s.schemaTracker.Exec(ec.tctx.Ctx, usedSchema, sql); err != nil {
			ec.tctx.L().Error("cannot track DDL", zap.String("schema", usedSchema), zap.String("statement", sql), log.WrapStringerField("location", ec.currentLocation), log.ShortError(err))
			return terror.ErrSchemaTrackerCannotExecDDL.Delegate(err, sql)
		}
		s.exprFilterGroup.ResetExprs(srcTable)
	}

	return nil
}

func (s *Syncer) commitJob(tp opType, sourceTable, targetTable *filter.Table, sql string, args []interface{}, keys []string, ec *eventContext) error {
	startTime := time.Now()
	key, err := s.resolveCasuality(keys)
	if err != nil {
		return terror.ErrSyncerUnitResolveCasualityFail.Generate(err)
	}
	s.tctx.L().Debug("key for keys", zap.String("key", key), zap.Strings("keys", keys))
	metrics.ConflictDetectDurationHistogram.WithLabelValues(s.cfg.Name, s.cfg.SourceID).Observe(time.Since(startTime).Seconds())

	job := newDMLJob(tp, sql, sourceTable, targetTable, args, key, *ec.lastLocation, *ec.startLocation, *ec.currentLocation, ec.header)
	return s.addJobFunc(job)
}

func (s *Syncer) resolveCasuality(keys []string) (string, error) {
	if s.cfg.DisableCausality {
		if len(keys) > 0 {
			return keys[0], nil
		}
		return "", nil
	}

	if s.c.detectConflict(keys) {
		s.tctx.L().Debug("meet causality key, will generate a flush job and wait all sqls executed", zap.Strings("keys", keys))
		if err := s.flushJobs(); err != nil {
			return "", err
		}
		s.c.reset()
	}
	if err := s.c.add(keys); err != nil {
		return "", err
	}
	var key string
	if len(keys) > 0 {
		key = keys[0]
	}
	return s.c.get(key), nil
}

func (s *Syncer) genRouter() error {
	s.tableRouter, _ = router.NewTableRouter(s.cfg.CaseSensitive, []*router.TableRule{})
	for _, rule := range s.cfg.RouteRules {
		err := s.tableRouter.AddRule(rule)
		if err != nil {
			return terror.ErrSyncerUnitGenTableRouter.Delegate(err)
		}
	}
	return nil
}

//nolint:unused
func (s *Syncer) loadTableStructureFromDump(ctx context.Context) error {
	logger := s.tctx.L()

	files, err := utils.CollectDirFiles(s.cfg.Dir)
	if err != nil {
		logger.Warn("fail to get dump files", zap.Error(err))
		return err
	}
	var dbs, tables []string
	var tableFiles [][2]string // [db, filename]
	for f := range files {
		if db, ok := utils.GetDBFromDumpFilename(f); ok {
			dbs = append(dbs, db)
			continue
		}
		if db, table, ok := utils.GetTableFromDumpFilename(f); ok {
			tables = append(tables, dbutil.TableName(db, table))
			tableFiles = append(tableFiles, [2]string{db, f})
			continue
		}
	}
	logger.Info("fetch table structure form dump files",
		zap.Strings("database", dbs),
		zap.Any("tables", tables))
	for _, db := range dbs {
		if err = s.schemaTracker.CreateSchemaIfNotExists(db); err != nil {
			return err
		}
	}

	var firstErr error
	setFirstErr := func(err error) {
		if firstErr == nil {
			firstErr = err
		}
	}

	for _, dbAndFile := range tableFiles {
		db, file := dbAndFile[0], dbAndFile[1]
		filepath := path.Join(s.cfg.Dir, file)
		content, err2 := common2.GetFileContent(filepath)
		if err2 != nil {
			logger.Warn("fail to read file for creating table in schema tracker",
				zap.String("db", db),
				zap.String("file", filepath),
				zap.Error(err))
			setFirstErr(err2)
			continue
		}
		stmts := bytes.Split(content, []byte(";"))
		for _, stmt := range stmts {
			stmt = bytes.TrimSpace(stmt)
			if len(stmt) == 0 || bytes.HasPrefix(stmt, []byte("/*")) {
				continue
			}
			err = s.schemaTracker.Exec(ctx, db, string(stmt))
			if err != nil {
				logger.Warn("fail to create table for dump files",
					zap.Any("file", filepath),
					zap.ByteString("statement", stmt),
					zap.Error(err))
				setFirstErr(err)
			}
		}
	}
	return firstErr
}

func (s *Syncer) createDBs(ctx context.Context) error {
	var err error
	dbCfg := s.cfg.From
	dbCfg.RawDBCfg = config.DefaultRawDBConfig().SetReadTimeout(maxDMLConnectionTimeout)
	s.fromDB, err = dbconn.NewUpStreamConn(dbCfg)
	if err != nil {
		return err
	}
	conn, err := s.fromDB.BaseDB.GetBaseConn(ctx)
	if err != nil {
		return err
	}
	lcFlavor, err := utils.FetchLowerCaseTableNamesSetting(ctx, conn.DBConn)
	if err != nil {
		return err
	}
	s.SourceTableNamesFlavor = lcFlavor

	hasSQLMode := false
	// get sql_mode from upstream db
	if s.cfg.To.Session == nil {
		s.cfg.To.Session = make(map[string]string)
	} else {
		for k := range s.cfg.To.Session {
			if strings.ToLower(k) == "sql_mode" {
				hasSQLMode = true
				break
			}
		}
	}
	if !hasSQLMode {
		sqlMode, err2 := utils.GetGlobalVariable(ctx, s.fromDB.BaseDB.DB, "sql_mode")
		if err2 != nil {
			s.tctx.L().Warn("cannot get sql_mode from upstream database, the sql_mode will be assigned \"IGNORE_SPACE, NO_AUTO_VALUE_ON_ZERO, ALLOW_INVALID_DATES\"", log.ShortError(err2))
		}
		sqlModes, err3 := utils.AdjustSQLModeCompatible(sqlMode)
		if err3 != nil {
			s.tctx.L().Warn("cannot adjust sql_mode compatible, the sql_mode will be assigned  stay the same", log.ShortError(err3))
		}
		s.cfg.To.Session["sql_mode"] = sqlModes
	}

	dbCfg = s.cfg.To
	dbCfg.RawDBCfg = config.DefaultRawDBConfig().
		SetReadTimeout(maxDMLConnectionTimeout).
		SetMaxIdleConns(s.cfg.WorkerCount)

	s.toDB, s.toDBConns, err = dbconn.CreateConns(s.tctx, s.cfg, dbCfg, s.cfg.WorkerCount)
	if err != nil {
		dbconn.CloseUpstreamConn(s.tctx, s.fromDB) // release resources acquired before return with error
		return err
	}
	// baseConn for ddl
	dbCfg = s.cfg.To
	dbCfg.RawDBCfg = config.DefaultRawDBConfig().SetReadTimeout(maxDDLConnectionTimeout)

	var ddlDBConns []*dbconn.DBConn
	s.ddlDB, ddlDBConns, err = dbconn.CreateConns(s.tctx, s.cfg, dbCfg, 1)
	if err != nil {
		dbconn.CloseUpstreamConn(s.tctx, s.fromDB)
		dbconn.CloseBaseDB(s.tctx, s.toDB)
		return err
	}
	s.ddlDBConn = ddlDBConns[0]
	printServerVersion(s.tctx, s.fromDB.BaseDB, "upstream")
	printServerVersion(s.tctx, s.toDB, "downstream")

	return nil
}

// closeBaseDB closes all opened DBs, rollback for createConns.
func (s *Syncer) closeDBs() {
	dbconn.CloseUpstreamConn(s.tctx, s.fromDB)
	dbconn.CloseBaseDB(s.tctx, s.toDB)
	dbconn.CloseBaseDB(s.tctx, s.ddlDB)
}

// record skip ddl/dml sqls' position
// make newJob's sql argument empty to distinguish normal sql and skips sql.
func (s *Syncer) recordSkipSQLsLocation(ec *eventContext) error {
	job := newSkipJob(ec)
	return s.addJobFunc(job)
}

func (s *Syncer) flushJobs() error {
	s.tctx.L().Info("flush all jobs", zap.Stringer("global checkpoint", s.checkpoint))
	job := newFlushJob()
	return s.addJobFunc(job)
}

func (s *Syncer) reSyncBinlog(tctx tcontext.Context, location binlog.Location) error {
	if err := s.retrySyncGTIDs(); err != nil {
		return err
	}
	// close still running sync
	return s.streamerController.ReopenWithRetry(&tctx, location)
}

func (s *Syncer) route(table *filter.Table) *filter.Table {
	if table.Schema == "" {
		return table
	}
	targetSchema, targetTable, err := s.tableRouter.Route(table.Schema, table.Name)
	if err != nil {
		s.tctx.L().Error("fail to route table", zap.Stringer("table", table), zap.Error(err)) // log the error, but still continue
	}
	if targetSchema == "" {
		return table
	}
	if targetTable == "" {
		targetTable = table.Name
	}

	return &filter.Table{Schema: targetSchema, Name: targetTable}
}

func (s *Syncer) isClosed() bool {
	return s.closed.Load()
}

// Close closes syncer.
func (s *Syncer) Close() {
	s.Lock()
	defer s.Unlock()

	if s.isClosed() {
		return
	}

	s.removeHeartbeat()

	s.stopSync()
	s.closeDBs()

	s.checkpoint.Close()

	if err := s.schemaTracker.Close(); err != nil {
		s.tctx.L().Error("fail to close schema tracker", log.ShortError(err))
	}

	if s.sgk != nil {
		s.sgk.Close()
	}

	s.closeOnlineDDL()

	// when closing syncer by `stop-task`, remove active relay log from hub
	s.removeActiveRelayLog()

	metrics.RemoveLabelValuesWithTaskInMetrics(s.cfg.Name)

	s.closed.Store(true)
}

// stopSync stops syncing, now it used by Close and Pause
// maybe we can refine the workflow more clear.
func (s *Syncer) stopSync() {
	if s.done != nil {
		<-s.done // wait Run to return
	}
	s.closeJobChans()
	s.wg.Wait() // wait job workers to return

	// before re-write workflow for s.syncer, simply close it
	// when resuming, re-create s.syncer

	if s.streamerController != nil {
		s.streamerController.Close(s.tctx)
	}
}

func (s *Syncer) closeOnlineDDL() {
	if s.onlineDDL != nil {
		s.onlineDDL.Close()
		s.onlineDDL = nil
	}
}

func (s *Syncer) removeHeartbeat() {
	if s.cfg.EnableHeartbeat {
		err := s.heartbeat.RemoveTask(s.cfg.Name)
		if err != nil {
			s.tctx.L().Error("fail to remove task for heartbeat", zap.Error(err))
		}
	}
}

// Pause implements Unit.Pause.
func (s *Syncer) Pause() {
	if s.isClosed() {
		s.tctx.L().Warn("try to pause, but already closed")
		return
	}
	s.stopSync()
}

// Resume resumes the paused process.
func (s *Syncer) Resume(ctx context.Context, pr chan pb.ProcessResult) {
	if s.isClosed() {
		s.tctx.L().Warn("try to resume, but already closed")
		return
	}

	// continue the processing
	s.reset()
	// reset database conns
	err := s.resetDBs(s.tctx.WithContext(ctx))
	if err != nil {
		pr <- pb.ProcessResult{
			IsCanceled: false,
			Errors: []*pb.ProcessError{
				unit.NewProcessError(err),
			},
		}
		return
	}
	s.Process(ctx, pr)
}

// Update implements Unit.Update
// now, only support to update config for routes, filters, column-mappings, block-allow-list
// now no config diff implemented, so simply re-init use new config.
func (s *Syncer) Update(cfg *config.SubTaskConfig) error {
	if s.cfg.ShardMode == config.ShardPessimistic {
		_, tables := s.sgk.UnresolvedTables()
		if len(tables) > 0 {
			return terror.ErrSyncerUnitUpdateConfigInSharding.Generate(tables)
		}
	}

	var (
		err              error
		oldBaList        *filter.Filter
		oldTableRouter   *router.Table
		oldBinlogFilter  *bf.BinlogEvent
		oldColumnMapping *cm.Mapping
	)

	defer func() {
		if err == nil {
			return
		}
		if oldBaList != nil {
			s.baList = oldBaList
		}
		if oldTableRouter != nil {
			s.tableRouter = oldTableRouter
		}
		if oldBinlogFilter != nil {
			s.binlogFilter = oldBinlogFilter
		}
		if oldColumnMapping != nil {
			s.columnMapping = oldColumnMapping
		}
	}()

	// update block-allow-list
	oldBaList = s.baList
	s.baList, err = filter.New(cfg.CaseSensitive, cfg.BAList)
	if err != nil {
		return terror.ErrSyncerUnitGenBAList.Delegate(err)
	}

	// update route
	oldTableRouter = s.tableRouter
	s.tableRouter, err = router.NewTableRouter(cfg.CaseSensitive, cfg.RouteRules)
	if err != nil {
		return terror.ErrSyncerUnitGenTableRouter.Delegate(err)
	}

	// update binlog filter
	oldBinlogFilter = s.binlogFilter
	s.binlogFilter, err = bf.NewBinlogEvent(cfg.CaseSensitive, cfg.FilterRules)
	if err != nil {
		return terror.ErrSyncerUnitGenBinlogEventFilter.Delegate(err)
	}

	// update column-mappings
	oldColumnMapping = s.columnMapping
	s.columnMapping, err = cm.NewMapping(cfg.CaseSensitive, cfg.ColumnMappingRules)
	if err != nil {
		return terror.ErrSyncerUnitGenColumnMapping.Delegate(err)
	}

	switch s.cfg.ShardMode {
	case config.ShardPessimistic:
		// re-init sharding group
		err = s.sgk.Init()
		if err != nil {
			return err
		}

		err = s.initShardingGroups(context.Background(), false) // FIXME: fix context when re-implementing `Update`
		if err != nil {
			return err
		}
	case config.ShardOptimistic:
		err = s.initOptimisticShardDDL(context.Background()) // FIXME: fix context when re-implementing `Update`
		if err != nil {
			return err
		}
	}

	// update l.cfg
	s.cfg.BAList = cfg.BAList
	s.cfg.RouteRules = cfg.RouteRules
	s.cfg.FilterRules = cfg.FilterRules
	s.cfg.ColumnMappingRules = cfg.ColumnMappingRules

	// update timezone
	s.setTimezone()

	return nil
}

// assume that reset master before switching to new master, and only the new master would write
// it's a weak function to try best to fix gtid set while switching master/slave.
func (s *Syncer) retrySyncGTIDs() error {
	// NOTE: our (per-table based) checkpoint does not support GTID yet, implement it if needed
	// TODO: support GTID
	s.tctx.L().Warn("our (per-table based) checkpoint does not support GTID yet")
	return nil
}

// checkpointID returns ID which used for checkpoint table.
func (s *Syncer) checkpointID() string {
	if len(s.cfg.SourceID) > 0 {
		return s.cfg.SourceID
	}
	return strconv.FormatUint(uint64(s.cfg.ServerID), 10)
}

// UpdateFromConfig updates config for `From`.
func (s *Syncer) UpdateFromConfig(cfg *config.SubTaskConfig) error {
	s.Lock()
	defer s.Unlock()
	s.fromDB.BaseDB.Close()

	s.cfg.From = cfg.From

	var err error
	s.cfg.From.RawDBCfg = config.DefaultRawDBConfig().SetReadTimeout(maxDMLConnectionTimeout)
	s.fromDB, err = dbconn.NewUpStreamConn(s.cfg.From)
	if err != nil {
		s.tctx.L().Error("fail to create baseConn connection", log.ShortError(err))
		return err
	}

	err = s.setSyncCfg()
	if err != nil {
		return err
	}

	if s.streamerController != nil {
		s.streamerController.UpdateSyncCfg(s.syncCfg, s.fromDB)
	}
	return nil
}

func (s *Syncer) setTimezone() {
	s.tctx.L().Info("use timezone", log.WrapStringerField("location", time.UTC))
	s.timezone = time.UTC
}

func (s *Syncer) setSyncCfg() error {
	var tlsConfig *tls.Config
	var err error
	if s.cfg.From.Security != nil {
		if loadErr := s.cfg.From.Security.LoadTLSContent(); loadErr != nil {
			return terror.ErrCtlLoadTLSCfg.Delegate(loadErr)
		}
		tlsConfig, err = toolutils.ToTLSConfigWithVerifyByRawbytes(s.cfg.From.Security.SSLCABytes,
			s.cfg.From.Security.SSLCertBytes, s.cfg.From.Security.SSLKEYBytes, s.cfg.From.Security.CertAllowedCN)
		if err != nil {
			return terror.ErrConnInvalidTLSConfig.Delegate(err)
		}
		if tlsConfig != nil {
			tlsConfig.InsecureSkipVerify = true
		}
	}

	syncCfg := replication.BinlogSyncerConfig{
		ServerID:                s.cfg.ServerID,
		Flavor:                  s.cfg.Flavor,
		Host:                    s.cfg.From.Host,
		Port:                    uint16(s.cfg.From.Port),
		User:                    s.cfg.From.User,
		Password:                s.cfg.From.Password,
		TimestampStringLocation: s.timezone,
		TLSConfig:               tlsConfig,
	}
	// when retry count > 1, go-mysql will retry sync from the previous GTID set in GTID mode,
	// which may get duplicate binlog event after retry success. so just set retry count = 1, and task
	// will exit when meet error, and then auto resume by DM itself.
	common.SetDefaultReplicationCfg(&syncCfg, 1)
	s.syncCfg = syncCfg
	return nil
}

// ShardDDLOperation returns the current pending to handle shard DDL lock operation.
func (s *Syncer) ShardDDLOperation() *pessimism.Operation {
	return s.pessimist.PendingOperation()
}

func (s *Syncer) setErrLocation(startLocation, endLocation *binlog.Location, isQueryEventEvent bool) {
	s.errLocation.Lock()
	defer s.errLocation.Unlock()

	s.errLocation.isQueryEvent = isQueryEventEvent
	if s.errLocation.startLocation == nil || startLocation == nil {
		s.errLocation.startLocation = startLocation
	} else if binlog.CompareLocation(*startLocation, *s.errLocation.startLocation, s.cfg.EnableGTID) < 0 {
		s.errLocation.startLocation = startLocation
	}

	if s.errLocation.endLocation == nil || endLocation == nil {
		s.errLocation.endLocation = endLocation
	} else if binlog.CompareLocation(*endLocation, *s.errLocation.endLocation, s.cfg.EnableGTID) < 0 {
		s.errLocation.endLocation = endLocation
	}
}

func (s *Syncer) getErrLocation() (*binlog.Location, bool) {
	s.errLocation.Lock()
	defer s.errLocation.Unlock()
	return s.errLocation.startLocation, s.errLocation.isQueryEvent
}

func (s *Syncer) handleEventError(err error, startLocation, endLocation binlog.Location, isQueryEvent bool, originSQL string) error {
	if err == nil {
		return nil
	}

	s.setErrLocation(&startLocation, &endLocation, isQueryEvent)
	if len(originSQL) > 0 {
		return terror.Annotatef(err, "startLocation: [%s], endLocation: [%s], origin SQL: [%s]", startLocation, endLocation, originSQL)
	}
	return terror.Annotatef(err, "startLocation: [%s], endLocation: [%s]", startLocation, endLocation)
}

// getEvent gets an event from streamerController or errOperatorHolder.
func (s *Syncer) getEvent(tctx *tcontext.Context, startLocation binlog.Location) (*replication.BinlogEvent, error) {
	// next event is a replace event
	if s.isReplacingErr {
		s.tctx.L().Info("try to get replace event", zap.Stringer("location", startLocation))
		return s.errOperatorHolder.GetEvent(startLocation)
	}

	return s.streamerController.GetEvent(tctx)
}

func (s *Syncer) adjustGlobalPointGTID(tctx *tcontext.Context) (bool, error) {
	location := s.checkpoint.GlobalPoint()
	// situations that don't need to adjust
	// 1. GTID is not enabled
	// 2. location already has GTID position
	// 3. location is totally new, has no position info
	if !s.cfg.EnableGTID || location.GTIDSetStr() != "" || location.Position.Name == "" {
		return false, nil
	}
	// set enableGTID to false for new streamerController
	streamerController := NewStreamerController(s.syncCfg, false, s.fromDB, s.binlogType, s.cfg.RelayDir, s.timezone)

	endPos := binlog.AdjustPosition(location.Position)
	startPos := mysql.Position{
		Name: endPos.Name,
		Pos:  0,
	}
	startLocation := location.Clone()
	startLocation.Position = startPos

	err := streamerController.Start(tctx, startLocation)
	if err != nil {
		return false, err
	}
	defer streamerController.Close(tctx)

	gs, err := reader.GetGTIDsForPosFromStreamer(tctx.Context(), streamerController.streamer, endPos)
	if err != nil {
		s.tctx.L().Warn("fail to get gtids for global location", zap.Stringer("pos", location), zap.Error(err))
		return false, err
	}
	dbConn, err := s.fromDB.BaseDB.GetBaseConn(tctx.Context())
	if err != nil {
		s.tctx.L().Warn("fail to build connection", zap.Stringer("pos", location), zap.Error(err))
		return false, err
	}
	gs, err = utils.AddGSetWithPurged(tctx.Context(), gs, dbConn.DBConn)
	if err != nil {
		s.tctx.L().Warn("fail to merge purged gtidSet", zap.Stringer("pos", location), zap.Error(err))
		return false, err
	}
	err = location.SetGTID(gs.Origin())
	if err != nil {
		s.tctx.L().Warn("fail to set gtid for global location", zap.Stringer("pos", location),
			zap.String("adjusted_gtid", gs.String()), zap.Error(err))
		return false, err
	}
	s.saveGlobalPoint(location)
	// redirect streamer for new gtid set location
	err = s.streamerController.RedirectStreamer(tctx, location)
	if err != nil {
		s.tctx.L().Warn("fail to redirect streamer for global location", zap.Stringer("pos", location),
			zap.String("adjusted_gtid", gs.String()), zap.Error(err))
		return false, err
	}
	return true, nil
}

// delLoadTask is called when finish restoring data, to delete load worker in etcd.
func (s *Syncer) delLoadTask() error {
	_, _, err := ha.DelLoadTask(s.cli, s.cfg.Name, s.cfg.SourceID)
	if err != nil {
		return err
	}
	s.tctx.Logger.Info("delete load worker in etcd for all mode", zap.String("task", s.cfg.Name), zap.String("source", s.cfg.SourceID))
	return nil
}<|MERGE_RESOLUTION|>--- conflicted
+++ resolved
@@ -2647,28 +2647,14 @@
 
 	qec.tctx.L().Info("finish to handle ddls in normal mode", zap.String("event", "query"), zap.Stringer("queryEventContext", qec))
 
-<<<<<<< HEAD
 	qec.tctx.L().Info("finish online ddl and clear online ddl metadata in normal mode",
 		zap.String("event", "query"),
 		zap.Strings("ddls", qec.needHandleDDLs),
 		zap.String("raw statement", qec.originSQL),
-		zap.String("schema", qec.onlineDDLTable.Schema),
-		zap.String("table", qec.onlineDDLTable.Name))
-	err2 := s.onlineDDL.Finish(qec.tctx, qec.onlineDDLTable.Schema, qec.onlineDDLTable.Name)
+		zap.Stringer("table", qec.onlineDDLTable))
+	err2 := s.onlineDDL.Finish(qec.tctx, qec.onlineDDLTable)
 	if err2 != nil {
-		return terror.Annotatef(err2, "finish online ddl on %s.%s", qec.onlineDDLTable.Schema, qec.onlineDDLTable.Name)
-=======
-	for _, table := range qec.onlineDDLTables {
-		qec.tctx.L().Info("finish online ddl and clear online ddl metadata in normal mode",
-			zap.String("event", "query"),
-			zap.Strings("ddls", qec.needHandleDDLs),
-			zap.String("raw statement", qec.originSQL),
-			zap.Stringer("table", table))
-		err2 := s.onlineDDL.Finish(qec.tctx, table)
-		if err2 != nil {
-			return terror.Annotatef(err2, "finish online ddl on %v", table)
-		}
->>>>>>> 8ad8545a
+		return terror.Annotatef(err2, "finish online ddl on %v", qec.onlineDDLTable)
 	}
 
 	return nil
