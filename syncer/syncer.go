--- conflicted
+++ resolved
@@ -1605,14 +1605,8 @@
 	if ec.shardingReSync != nil {
 		ec.shardingReSync.currLocation.Position.Pos = ec.header.LogPos
 		ec.shardingReSync.currLocation.GTIDSet.Set(ev.GSet)
-<<<<<<< HEAD
-
-		if binlog.CompareLocation(ec.shardingReSync.currLocation, ec.shardingReSync.latestLocation) >= 0 {
-			s.tctx.L().Info("re-replicate shard group was completed", zap.String("event", "query"), zap.String("statement", sql), zap.Reflect("re-shard", ec.shardingReSync))
-=======
 		if binlog.CompareLocation(ec.shardingReSync.currLocation, ec.shardingReSync.latestLocation, s.cfg.EnableGTID) >= 0 {
 			s.tctx.L().Info("re-replicate shard group was completed", zap.String("event", "query"), zap.String("statement", sql), zap.Stringer("re-shard", ec.shardingReSync))
->>>>>>> 29df7b54
 			err2 := ec.closeShardingResync()
 			if err2 != nil {
 				return err2
