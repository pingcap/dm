// Copyright 2019 PingCAP, Inc.
//
// Licensed under the Apache License, Version 2.0 (the "License");
// you may not use this file except in compliance with the License.
// You may obtain a copy of the License at
//
//     http://www.apache.org/licenses/LICENSE-2.0
//
// Unless required by applicable law or agreed to in writing, software
// distributed under the License is distributed on an "AS IS" BASIS,
// See the License for the specific language governing permissions and
// limitations under the License.

package syncer

import (
	"bytes"
	"context"
	"crypto/tls"
	"fmt"
	"os"
	"path"
	"reflect"
	"strconv"
	"strings"
	"sync"
	"time"

	"github.com/go-mysql-org/go-mysql/mysql"
	"github.com/go-mysql-org/go-mysql/replication"
	"github.com/pingcap/errors"
	"github.com/pingcap/failpoint"
	"github.com/pingcap/parser"
	"github.com/pingcap/parser/ast"
	"github.com/pingcap/parser/format"
	"github.com/pingcap/parser/model"
	bf "github.com/pingcap/tidb-tools/pkg/binlog-filter"
	cm "github.com/pingcap/tidb-tools/pkg/column-mapping"
	"github.com/pingcap/tidb-tools/pkg/dbutil"
	"github.com/pingcap/tidb-tools/pkg/filter"
	router "github.com/pingcap/tidb-tools/pkg/table-router"
	toolutils "github.com/pingcap/tidb-tools/pkg/utils"
	"go.etcd.io/etcd/clientv3"
	"go.uber.org/atomic"
	"go.uber.org/zap"

	"github.com/pingcap/dm/dm/config"
	common2 "github.com/pingcap/dm/dm/ctl/common"
	"github.com/pingcap/dm/dm/pb"
	"github.com/pingcap/dm/dm/unit"
	"github.com/pingcap/dm/pkg/binlog"
	"github.com/pingcap/dm/pkg/binlog/common"
	"github.com/pingcap/dm/pkg/binlog/event"
	"github.com/pingcap/dm/pkg/binlog/reader"
	"github.com/pingcap/dm/pkg/conn"
	tcontext "github.com/pingcap/dm/pkg/context"
	fr "github.com/pingcap/dm/pkg/func-rollback"
	"github.com/pingcap/dm/pkg/ha"
	"github.com/pingcap/dm/pkg/log"
	parserpkg "github.com/pingcap/dm/pkg/parser"
	"github.com/pingcap/dm/pkg/schema"
	"github.com/pingcap/dm/pkg/shardddl/pessimism"
	"github.com/pingcap/dm/pkg/streamer"
	"github.com/pingcap/dm/pkg/terror"
	"github.com/pingcap/dm/pkg/utils"
	"github.com/pingcap/dm/syncer/dbconn"
	operator "github.com/pingcap/dm/syncer/err-operator"
	"github.com/pingcap/dm/syncer/metrics"
	onlineddl "github.com/pingcap/dm/syncer/online-ddl-tools"
	sm "github.com/pingcap/dm/syncer/safe-mode"
	"github.com/pingcap/dm/syncer/shardddl"
)

var (
	maxRetryCount = 100

	retryTimeout = 3 * time.Second
	waitTime     = 10 * time.Millisecond

	// MaxDDLConnectionTimeoutMinute also used by SubTask.ExecuteDDL.
	MaxDDLConnectionTimeoutMinute = 5

	maxDMLConnectionTimeout = "5m"
	maxDDLConnectionTimeout = fmt.Sprintf("%dm", MaxDDLConnectionTimeoutMinute)

	maxDMLConnectionDuration, _ = time.ParseDuration(maxDMLConnectionTimeout)
	maxDMLExecutionDuration     = 30 * time.Second

	maxPauseOrStopWaitTime = 10 * time.Second

	adminQueueName     = "admin queue"
	defaultBucketCount = 8
)

// BinlogType represents binlog sync type.
type BinlogType uint8

// binlog sync type.
const (
	RemoteBinlog BinlogType = iota + 1
	LocalBinlog

	skipJobIdx = iota
	ddlJobIdx
	workerJobTSArrayInitSize // size = skip + ddl
)

// waitXIDStatus represents the status for waiting XID event when pause/stop task.
type waitXIDStatus int64

const (
	noWait waitXIDStatus = iota
	waiting
	waitComplete
)

// Syncer can sync your MySQL data to another MySQL database.
type Syncer struct {
	sync.RWMutex

	tctx *tcontext.Context

	cfg     *config.SubTaskConfig
	syncCfg replication.BinlogSyncerConfig

	sgk       *ShardingGroupKeeper // keeper to keep all sharding (sub) group in this syncer
	pessimist *shardddl.Pessimist  // shard DDL pessimist
	optimist  *shardddl.Optimist   // shard DDL optimist
	cli       *clientv3.Client

	binlogType         BinlogType
	streamerController *StreamerController
	enableRelay        bool

	wg    sync.WaitGroup
	jobWg sync.WaitGroup

	schemaTracker *schema.Tracker

	fromDB *dbconn.UpStreamConn

	toDB      *conn.BaseDB
	toDBConns []*dbconn.DBConn
	ddlDB     *conn.BaseDB
	ddlDBConn *dbconn.DBConn

	jobs                []chan *job
	jobsClosed          atomic.Bool
	jobsChanLock        sync.Mutex
	queueBucketMapping  []string
	waitXIDJob          atomic.Int64
	isTransactionEnd    bool
	waitTransactionLock sync.Mutex

	c *causality

	tableRouter     *router.Table
	binlogFilter    *bf.BinlogEvent
	columnMapping   *cm.Mapping
	baList          *filter.Filter
	exprFilterGroup *ExprFilterGroup

	closed atomic.Bool

	start    atomic.Time
	lastTime atomic.Time

	// safeMode is used to track if we need to generate dml with safe-mode
	// For each binlog event, we will set the current value into eventContext because
	// the status of this track may change over time.
	safeMode *sm.SafeMode

	timezone *time.Location

	binlogSizeCount     atomic.Int64
	lastBinlogSizeCount atomic.Int64

	lastCount atomic.Int64
	count     atomic.Int64
	totalTps  atomic.Int64
	tps       atomic.Int64

	filteredInsert atomic.Int64
	filteredUpdate atomic.Int64
	filteredDelete atomic.Int64

	done chan struct{}

	checkpoint CheckPoint
	onlineDDL  onlineddl.OnlinePlugin

	// record process error rather than log.Fatal
	runFatalChan chan *pb.ProcessError
	// record whether error occurred when execute SQLs
	execError atomic.Error

	readerHub              *streamer.ReaderHub
	recordedActiveRelayLog bool

	errOperatorHolder *operator.Holder

	isReplacingErr bool // true if we are in replace events by handle-error

	currentLocationMu struct {
		sync.RWMutex
		currentLocation binlog.Location // use to calc remain binlog size
	}

	errLocation struct {
		sync.RWMutex
		startLocation *binlog.Location
		endLocation   *binlog.Location
		isQueryEvent  bool
	}

	addJobFunc func(*job) error

	// `lower_case_table_names` setting of upstream db
	SourceTableNamesFlavor utils.LowerCaseTableNamesFlavor

	tsOffset                  atomic.Int64    // time offset between upstream and syncer, DM's timestamp - MySQL's timestamp
	secondsBehindMaster       atomic.Int64    // current task delay second behind upstream
	workerJobTSArray          []*atomic.Int64 // worker's sync job TS array, note that idx=0 is skip idx and idx=1 is ddl idx,sql worker job idx=(queue id + 2)
	lastCheckpointFlushedTime time.Time
}

// NewSyncer creates a new Syncer.
func NewSyncer(cfg *config.SubTaskConfig, etcdClient *clientv3.Client) *Syncer {
	logger := log.With(zap.String("task", cfg.Name), zap.String("unit", "binlog replication"))
	syncer := &Syncer{
		pessimist: shardddl.NewPessimist(&logger, etcdClient, cfg.Name, cfg.SourceID),
		optimist:  shardddl.NewOptimist(&logger, etcdClient, cfg.Name, cfg.SourceID),
	}
	syncer.cfg = cfg
	syncer.tctx = tcontext.Background().WithLogger(logger)
	syncer.jobsClosed.Store(true) // not open yet
	syncer.waitXIDJob.Store(int64(noWait))
	syncer.isTransactionEnd = true
	syncer.closed.Store(false)
	syncer.lastBinlogSizeCount.Store(0)
	syncer.binlogSizeCount.Store(0)
	syncer.lastCount.Store(0)
	syncer.count.Store(0)
	syncer.c = newCausality()
	syncer.done = nil
	syncer.setTimezone()
	syncer.addJobFunc = syncer.addJob
	syncer.enableRelay = cfg.UseRelay
	syncer.cli = etcdClient

	syncer.checkpoint = NewRemoteCheckPoint(syncer.tctx, cfg, syncer.checkpointID())

	syncer.binlogType = toBinlogType(cfg.UseRelay)
	syncer.errOperatorHolder = operator.NewHolder(&logger)
	syncer.readerHub = streamer.GetReaderHub()

	if cfg.ShardMode == config.ShardPessimistic {
		// only need to sync DDL in sharding mode
		syncer.sgk = NewShardingGroupKeeper(syncer.tctx, cfg)
	}
	syncer.recordedActiveRelayLog = false
	syncer.workerJobTSArray = make([]*atomic.Int64, cfg.WorkerCount+workerJobTSArrayInitSize)
	for i := range syncer.workerJobTSArray {
		syncer.workerJobTSArray[i] = atomic.NewInt64(0)
	}
	syncer.lastCheckpointFlushedTime = time.Time{}
	return syncer
}

func (s *Syncer) newJobChans(count int) {
	s.closeJobChans()
	s.jobs = make([]chan *job, 0, count)
	for i := 0; i < count; i++ {
		s.jobs = append(s.jobs, make(chan *job, s.cfg.QueueSize))
	}
	s.jobsClosed.Store(false)
}

func (s *Syncer) closeJobChans() {
	s.jobsChanLock.Lock()
	defer s.jobsChanLock.Unlock()
	if s.jobsClosed.Load() {
		return
	}
	for _, ch := range s.jobs {
		close(ch)
	}
	s.jobsClosed.Store(true)
}

// Type implements Unit.Type.
func (s *Syncer) Type() pb.UnitType {
	return pb.UnitType_Sync
}

// Init initializes syncer for a sync task, but not start Process.
// if fail, it should not call s.Close.
// some check may move to checker later.
func (s *Syncer) Init(ctx context.Context) (err error) {
	rollbackHolder := fr.NewRollbackHolder("syncer")
	defer func() {
		if err != nil {
			rollbackHolder.RollbackReverseOrder()
		}
	}()

	tctx := s.tctx.WithContext(ctx)

	err = s.setSyncCfg()
	if err != nil {
		return err
	}

	err = s.createDBs(ctx)
	if err != nil {
		return err
	}
	rollbackHolder.Add(fr.FuncRollback{Name: "close-DBs", Fn: s.closeDBs})

	s.schemaTracker, err = schema.NewTracker(ctx, s.cfg.Name, s.cfg.To.Session, s.ddlDBConn.BaseConn)
	if err != nil {
		return terror.ErrSchemaTrackerInit.Delegate(err)
	}

	s.streamerController = NewStreamerController(s.syncCfg, s.cfg.EnableGTID, s.fromDB, s.binlogType, s.cfg.RelayDir, s.timezone)

	s.baList, err = filter.New(s.cfg.CaseSensitive, s.cfg.BAList)
	if err != nil {
		return terror.ErrSyncerUnitGenBAList.Delegate(err)
	}

	s.binlogFilter, err = bf.NewBinlogEvent(s.cfg.CaseSensitive, s.cfg.FilterRules)
	if err != nil {
		return terror.ErrSyncerUnitGenBinlogEventFilter.Delegate(err)
	}

	s.exprFilterGroup = NewExprFilterGroup(s.cfg.ExprFilter)

	if len(s.cfg.ColumnMappingRules) > 0 {
		s.columnMapping, err = cm.NewMapping(s.cfg.CaseSensitive, s.cfg.ColumnMappingRules)
		if err != nil {
			return terror.ErrSyncerUnitGenColumnMapping.Delegate(err)
		}
	}

	if s.cfg.OnlineDDL {
		s.onlineDDL, err = onlineddl.NewRealOnlinePlugin(tctx, s.cfg)
		if err != nil {
			return err
		}
		rollbackHolder.Add(fr.FuncRollback{Name: "close-onlineDDL", Fn: s.closeOnlineDDL})
	}

	err = s.genRouter()
	if err != nil {
		return err
	}

	var schemaMap map[string]string
	var tableMap map[string]map[string]string
	if s.SourceTableNamesFlavor == utils.LCTableNamesSensitive {
		// TODO: we should avoid call this function multi times
		allTables, err1 := utils.FetchAllDoTables(ctx, s.fromDB.BaseDB.DB, s.baList)
		if err1 != nil {
			return err1
		}
		schemaMap, tableMap = buildLowerCaseTableNamesMap(allTables)
	}

	switch s.cfg.ShardMode {
	case config.ShardPessimistic:
		err = s.sgk.Init()
		if err != nil {
			return err
		}
		err = s.initShardingGroups(ctx, true)
		if err != nil {
			return err
		}
		rollbackHolder.Add(fr.FuncRollback{Name: "close-sharding-group-keeper", Fn: s.sgk.Close})
	case config.ShardOptimistic:
		if err = s.initOptimisticShardDDL(ctx); err != nil {
			return err
		}
	}

	err = s.checkpoint.Init(tctx)
	if err != nil {
		return err
	}
	rollbackHolder.Add(fr.FuncRollback{Name: "close-checkpoint", Fn: s.checkpoint.Close})

	err = s.checkpoint.Load(tctx)
	if err != nil {
		return err
	}
	if s.SourceTableNamesFlavor == utils.LCTableNamesSensitive {
		if err = s.checkpoint.CheckAndUpdate(ctx, schemaMap, tableMap); err != nil {
			return err
		}

		if s.onlineDDL != nil {
			if err = s.onlineDDL.CheckAndUpdate(s.tctx, schemaMap, tableMap); err != nil {
				return err
			}
		}
	}

	// when Init syncer, set active relay log info
	err = s.setInitActiveRelayLog(ctx)
	if err != nil {
		return err
	}
	rollbackHolder.Add(fr.FuncRollback{Name: "remove-active-realylog", Fn: s.removeActiveRelayLog})

	s.reset()
	return nil
}

// buildLowerCaseTableNamesMap build a lower case schema map and lower case table map for all tables
// Input: map of schema --> list of tables
// Output: schema names map: lower_case_schema_name --> schema_name
//         tables names map: lower_case_schema_name --> lower_case_table_name --> table_name
// Note: the result will skip the schemas and tables that their lower_case_name are the same.
func buildLowerCaseTableNamesMap(tables map[string][]string) (map[string]string, map[string]map[string]string) {
	schemaMap := make(map[string]string)
	tablesMap := make(map[string]map[string]string)
	lowerCaseSchemaSet := make(map[string]string)
	for schema, tableNames := range tables {
		lcSchema := strings.ToLower(schema)
		// track if there are multiple schema names with the same lower case name.
		// just skip this kind of schemas.
		if rawSchema, ok := lowerCaseSchemaSet[lcSchema]; ok {
			delete(schemaMap, lcSchema)
			delete(tablesMap, lcSchema)
			log.L().Warn("skip check schema with same lower case value",
				zap.Strings("schemas", []string{schema, rawSchema}))
			continue
		}
		lowerCaseSchemaSet[lcSchema] = schema

		if lcSchema != schema {
			schemaMap[lcSchema] = schema
		}
		tblsMap := make(map[string]string)
		lowerCaseTableSet := make(map[string]string)
		for _, tb := range tableNames {
			lcTbl := strings.ToLower(tb)
			if rawTbl, ok := lowerCaseTableSet[lcTbl]; ok {
				delete(tblsMap, lcTbl)
				log.L().Warn("skip check tables with same lower case value", zap.String("schema", schema),
					zap.Strings("table", []string{tb, rawTbl}))
				continue
			}
			if lcTbl != tb {
				tblsMap[lcTbl] = tb
			}
		}
		if len(tblsMap) > 0 {
			tablesMap[lcSchema] = tblsMap
		}
	}
	return schemaMap, tablesMap
}

// initShardingGroups initializes sharding groups according to source MySQL, filter rules and router rules
// NOTE: now we don't support modify router rules after task has started.
func (s *Syncer) initShardingGroups(ctx context.Context, needCheck bool) error {
	// fetch tables from source and filter them
	sourceTables, err := s.fromDB.FetchAllDoTables(ctx, s.baList)
	if err != nil {
		return err
	}

	// convert according to router rules
	// target-ID -> source-IDs
	mapper := make(map[string][]string, len(sourceTables))
	for schema, tables := range sourceTables {
		for _, table := range tables {
			sourceTable := &filter.Table{Schema: schema, Name: table}
			targetTable := s.route(sourceTable)
			targetID := utils.GenTableID(targetTable)
			sourceID := utils.GenTableID(sourceTable)
			_, ok := mapper[targetID]
			if !ok {
				mapper[targetID] = make([]string, 0, len(tables))
			}
			mapper[targetID] = append(mapper[targetID], sourceID)
		}
	}

	loadMeta, err2 := s.sgk.LoadShardMeta(s.cfg.Flavor, s.cfg.EnableGTID)
	if err2 != nil {
		return err2
	}
	if needCheck && s.SourceTableNamesFlavor == utils.LCTableNamesSensitive {
		// try fix persistent data before init
		schemaMap, tableMap := buildLowerCaseTableNamesMap(sourceTables)
		if err2 = s.sgk.CheckAndFix(loadMeta, schemaMap, tableMap); err2 != nil {
			return err2
		}
	}

	// add sharding group
	for targetID, sourceIDs := range mapper {
		targetTable := utils.UnpackTableID(targetID)
		_, _, _, _, err := s.sgk.AddGroup(targetTable, sourceIDs, loadMeta[targetID], false)
		if err != nil {
			return err
		}
	}

	shardGroup := s.sgk.Groups()
	s.tctx.L().Debug("initial sharding groups", zap.Int("shard group length", len(shardGroup)), zap.Reflect("shard group", shardGroup))

	return nil
}

// IsFreshTask implements Unit.IsFreshTask.
func (s *Syncer) IsFreshTask(ctx context.Context) (bool, error) {
	globalPoint := s.checkpoint.GlobalPoint()
	tablePoint := s.checkpoint.TablePoint()
	// doesn't have neither GTID nor binlog pos
	return binlog.IsFreshPosition(globalPoint, s.cfg.Flavor, s.cfg.EnableGTID) && len(tablePoint) == 0, nil
}

func (s *Syncer) reset() {
	if s.streamerController != nil {
		s.streamerController.Close(s.tctx)
	}
	// create new job chans
	s.newJobChans(s.cfg.WorkerCount + 1)

	s.execError.Store(nil)
	s.setErrLocation(nil, nil, false)
	s.isReplacingErr = false
	s.waitXIDJob.Store(int64(noWait))
	s.isTransactionEnd = true

	switch s.cfg.ShardMode {
	case config.ShardPessimistic:
		// every time start to re-sync from resume, we reset status to make it like a fresh syncing
		s.sgk.ResetGroups()
		s.pessimist.Reset()
	case config.ShardOptimistic:
		s.optimist.Reset()
	}
}

func (s *Syncer) resetDBs(tctx *tcontext.Context) error {
	var err error

	for i := 0; i < len(s.toDBConns); i++ {
		err = s.toDBConns[i].ResetConn(tctx)
		if err != nil {
			return terror.WithScope(err, terror.ScopeDownstream)
		}
	}

	if s.onlineDDL != nil {
		err = s.onlineDDL.ResetConn(tctx)
		if err != nil {
			return terror.WithScope(err, terror.ScopeDownstream)
		}
	}

	if s.sgk != nil {
		err = s.sgk.dbConn.ResetConn(tctx)
		if err != nil {
			return terror.WithScope(err, terror.ScopeDownstream)
		}
	}

	err = s.ddlDBConn.ResetConn(tctx)
	if err != nil {
		return terror.WithScope(err, terror.ScopeDownstream)
	}

	err = s.checkpoint.ResetConn(tctx)
	if err != nil {
		return terror.WithScope(err, terror.ScopeDownstream)
	}

	return nil
}

// Process implements the dm.Unit interface.
func (s *Syncer) Process(ctx context.Context, pr chan pb.ProcessResult) {
	metrics.SyncerExitWithErrorCounter.WithLabelValues(s.cfg.Name, s.cfg.SourceID).Add(0)

	newCtx, cancel := context.WithCancel(ctx)
	defer cancel()

	// create new done chan
	// use lock of Syncer to avoid Close while Process
	s.Lock()
	if s.isClosed() {
		s.Unlock()
		return
	}
	s.done = make(chan struct{})
	s.Unlock()

	runFatalChan := make(chan *pb.ProcessError, s.cfg.WorkerCount+1)
	s.runFatalChan = runFatalChan
	var (
		errs   = make([]*pb.ProcessError, 0, 2)
		errsMu sync.Mutex
	)

	var wg sync.WaitGroup
	wg.Add(1)
	go func() {
		defer wg.Done()
		for {
			err, ok := <-runFatalChan
			if !ok {
				return
			}
			cancel() // cancel s.Run
			metrics.SyncerExitWithErrorCounter.WithLabelValues(s.cfg.Name, s.cfg.SourceID).Inc()
			errsMu.Lock()
			errs = append(errs, err)
			errsMu.Unlock()
		}
	}()

	wg.Add(1)
	go func() {
		defer wg.Done()
		<-newCtx.Done() // ctx or newCtx
	}()

	err := s.Run(newCtx)
	if err != nil {
		// returned error rather than sent to runFatalChan
		// cancel goroutines created in s.Run
		cancel()
	}
	s.closeJobChans()   // Run returned, all jobs sent, we can close s.jobs
	s.wg.Wait()         // wait for sync goroutine to return
	close(runFatalChan) // Run returned, all potential fatal sent to s.runFatalChan
	wg.Wait()           // wait for receive all fatal from s.runFatalChan

	if err != nil {
		if utils.IsContextCanceledError(err) {
			s.tctx.L().Info("filter out error caused by user cancel", log.ShortError(err))
		} else {
			metrics.SyncerExitWithErrorCounter.WithLabelValues(s.cfg.Name, s.cfg.SourceID).Inc()
			errsMu.Lock()
			errs = append(errs, unit.NewProcessError(err))
			errsMu.Unlock()
		}
	}

	isCanceled := false
	select {
	case <-ctx.Done():
		isCanceled = true
	default:
	}

	// try to rollback checkpoints, if they already flushed, no effect
	prePos := s.checkpoint.GlobalPoint()
	s.checkpoint.Rollback(s.schemaTracker)
	currPos := s.checkpoint.GlobalPoint()
	if binlog.CompareLocation(prePos, currPos, s.cfg.EnableGTID) != 0 {
		s.tctx.L().Warn("something wrong with rollback global checkpoint", zap.Stringer("previous position", prePos), zap.Stringer("current position", currPos))
	}

	pr <- pb.ProcessResult{
		IsCanceled: isCanceled,
		Errors:     errs,
	}
}

func (s *Syncer) getTableInfo(tctx *tcontext.Context, sourceTable, targetTable *filter.Table) (*model.TableInfo, error) {
	ti, err := s.schemaTracker.GetTableInfo(sourceTable)
	if err == nil {
		return ti, nil
	}
	if !schema.IsTableNotExists(err) {
		return nil, terror.ErrSchemaTrackerCannotGetTable.Delegate(err, sourceTable)
	}

	if err = s.schemaTracker.CreateSchemaIfNotExists(sourceTable.Schema); err != nil {
		return nil, terror.ErrSchemaTrackerCannotCreateSchema.Delegate(err, sourceTable.Schema)
	}

	// if table already exists in checkpoint, create it in schema tracker
	if ti = s.checkpoint.GetFlushedTableInfo(sourceTable); ti != nil {
		if err = s.schemaTracker.CreateTableIfNotExists(sourceTable, ti); err != nil {
			return nil, terror.ErrSchemaTrackerCannotCreateTable.Delegate(err, sourceTable)
		}
		tctx.L().Debug("lazy init table info in schema tracker", zap.Stringer("table", sourceTable))
		return ti, nil
	}

	// in optimistic shard mode, we should try to get the init schema (the one before modified by other tables) first.
	if s.cfg.ShardMode == config.ShardOptimistic {
		ti, err = s.trackInitTableInfoOptimistic(sourceTable, targetTable)
		if err != nil {
			return nil, err
		}
	}

	// if the table does not exist (IsTableNotExists(err)), continue to fetch the table from downstream and create it.
	if ti == nil {
		err = s.trackTableInfoFromDownstream(tctx, sourceTable, targetTable)
		if err != nil {
			return nil, err
		}
	}

	ti, err = s.schemaTracker.GetTableInfo(sourceTable)
	if err != nil {
		return nil, terror.ErrSchemaTrackerCannotGetTable.Delegate(err, sourceTable)
	}
	return ti, nil
}

// trackTableInfoFromDownstream tries to track the table info from the downstream. It will not overwrite existing table.
func (s *Syncer) trackTableInfoFromDownstream(tctx *tcontext.Context, sourceTable, targetTable *filter.Table) error {
	// TODO: Switch to use the HTTP interface to retrieve the TableInfo directly if HTTP port is available
	// use parser for downstream.
	parser2, err := utils.GetParserForConn(tctx.Ctx, s.ddlDBConn.BaseConn.DBConn)
	if err != nil {
		return terror.ErrSchemaTrackerCannotParseDownstreamTable.Delegate(err, targetTable, sourceTable)
	}

	rows, err := s.ddlDBConn.QuerySQL(tctx, "SHOW CREATE TABLE "+targetTable.String())
	if err != nil {
		return terror.ErrSchemaTrackerCannotFetchDownstreamTable.Delegate(err, targetTable, sourceTable)
	}
	defer rows.Close()

	for rows.Next() {
		var tableName, createSQL string
		if err = rows.Scan(&tableName, &createSQL); err != nil {
			return terror.WithScope(terror.DBErrorAdapt(err, terror.ErrDBDriverError), terror.ScopeDownstream)
		}

		// rename the table back to original.
		var createNode ast.StmtNode
		createNode, err = parser2.ParseOneStmt(createSQL, "", "")
		if err != nil {
			return terror.ErrSchemaTrackerCannotParseDownstreamTable.Delegate(err, targetTable, sourceTable)
		}
		createStmt := createNode.(*ast.CreateTableStmt)
		createStmt.IfNotExists = true
		createStmt.Table.Schema = model.NewCIStr(sourceTable.Schema)
		createStmt.Table.Name = model.NewCIStr(sourceTable.Name)

		// schema tracker sets non-clustered index, so can't handle auto_random.
		if v, _ := s.schemaTracker.GetSystemVar(schema.TiDBClusteredIndex); v == "OFF" {
			for _, col := range createStmt.Cols {
				for i, opt := range col.Options {
					if opt.Tp == ast.ColumnOptionAutoRandom {
						// col.Options is unordered
						col.Options[i] = col.Options[len(col.Options)-1]
						col.Options = col.Options[:len(col.Options)-1]
						break
					}
				}
			}
		}

		var newCreateSQLBuilder strings.Builder
		restoreCtx := format.NewRestoreCtx(format.DefaultRestoreFlags, &newCreateSQLBuilder)
		if err = createStmt.Restore(restoreCtx); err != nil {
			return terror.ErrSchemaTrackerCannotParseDownstreamTable.Delegate(err, targetTable, sourceTable)
		}
		newCreateSQL := newCreateSQLBuilder.String()
		tctx.L().Debug("reverse-synchronized table schema",
			zap.Stringer("sourceTable", sourceTable),
			zap.Stringer("targetTable", targetTable),
			zap.String("sql", newCreateSQL),
		)
		if err = s.schemaTracker.Exec(tctx.Ctx, sourceTable.Schema, newCreateSQL); err != nil {
			return terror.ErrSchemaTrackerCannotCreateTable.Delegate(err, sourceTable)
		}
	}

	if err = rows.Err(); err != nil {
		return terror.WithScope(terror.DBErrorAdapt(err, terror.ErrDBDriverError), terror.ScopeDownstream)
	}
	return nil
}

func (s *Syncer) addCount(isFinished bool, queueBucket string, tp opType, n int64, targetTable *filter.Table) {
	m := metrics.AddedJobsTotal
	if isFinished {
		s.count.Add(n)
		m = metrics.FinishedJobsTotal
	}
	switch tp {
	case insert, update, del, ddl, flush:
		m.WithLabelValues(tp.String(), s.cfg.Name, queueBucket, s.cfg.SourceID, s.cfg.WorkerName, targetTable.Schema, targetTable.Name).Add(float64(n))
	case skip, xid:
		// ignore skip/xid jobs
	default:
		s.tctx.L().Warn("unknown job operation type", zap.Stringer("type", tp))
	}
}

func (s *Syncer) calcReplicationLag(headerTS int64) int64 {
	return time.Now().Unix() - s.tsOffset.Load() - headerTS
}

// updateReplicationJobTS store job TS, it is called after every batch dml job / one skip job / one ddl job is added and committed.
func (s *Syncer) updateReplicationJobTS(job *job, jobIdx int) {
	// when job is nil mean no job in this bucket, need do reset this bucket job ts to 0
	if job == nil {
		s.workerJobTSArray[jobIdx].Store(0)
	} else {
		s.workerJobTSArray[jobIdx].Store(int64(job.eventHeader.Timestamp))
	}
}

func (s *Syncer) updateReplicationLagMetric() {
	var lag int64
	var minTS int64

	for idx := range s.workerJobTSArray {
		if ts := s.workerJobTSArray[idx].Load(); ts != int64(0) {
			if minTS == int64(0) || ts < minTS {
				minTS = ts
			}
		}
	}
	if minTS != int64(0) {
		lag = s.calcReplicationLag(minTS)
	}
	metrics.ReplicationLagHistogram.WithLabelValues(s.cfg.Name, s.cfg.SourceID, s.cfg.WorkerName).Observe(float64(lag))
	metrics.ReplicationLagGauge.WithLabelValues(s.cfg.Name, s.cfg.SourceID, s.cfg.WorkerName).Set(float64(lag))
	s.secondsBehindMaster.Store(lag)

	failpoint.Inject("ShowLagInLog", func(v failpoint.Value) {
		minLag := v.(int)
		if int(lag) >= minLag {
			s.tctx.L().Info("ShowLagInLog", zap.Int64("lag", lag))
		}
	})

	// reset skip job TS in case of skip job TS is never updated
	if minTS == s.workerJobTSArray[skipJobIdx].Load() {
		s.workerJobTSArray[skipJobIdx].Store(0)
	}
}

func (s *Syncer) checkWait(job *job) bool {
	if job.tp == ddl {
		return true
	}

	if s.checkpoint.CheckGlobalPoint() {
		return true
	}

	return false
}

func (s *Syncer) saveTablePoint(table *filter.Table, location binlog.Location) {
	ti, err := s.schemaTracker.GetTableInfo(table)
	if err != nil && table.Name != "" {
		s.tctx.L().DPanic("table info missing from schema tracker",
			zap.Stringer("table", table),
			zap.Stringer("location", location),
			zap.Error(err))
	}
	s.checkpoint.SaveTablePoint(table, location, ti)
}

// only used in tests.
var (
	lastLocation    binlog.Location
	lastLocationNum int
	waitJobsDone    bool
	failExecuteSQL  bool
	failOnce        atomic.Bool
)

func (s *Syncer) addJob(job *job) error {
	s.waitTransactionLock.Lock()
	defer s.waitTransactionLock.Unlock()

	failpoint.Inject("countJobFromOneEvent", func() {
		if job.currentLocation.Position.Compare(lastLocation.Position) == 0 {
			lastLocationNum++
		} else {
			lastLocation = job.currentLocation
			lastLocationNum = 1
		}
		// trigger a flush after see one job
		if lastLocationNum == 1 {
			waitJobsDone = true
			s.tctx.L().Info("meet the first job of an event", zap.Any("binlog position", lastLocation))
		}
		// mock a execution error after see two jobs.
		if lastLocationNum == 2 {
			failExecuteSQL = true
			s.tctx.L().Info("meet the second job of an event", zap.Any("binlog position", lastLocation))
		}
	})
	failpoint.Inject("countJobFromOneGTID", func() {
		if binlog.CompareLocation(job.currentLocation, lastLocation, true) == 0 {
			lastLocationNum++
		} else {
			lastLocation = job.currentLocation
			lastLocationNum = 1
		}
		// trigger a flush after see one job
		if lastLocationNum == 1 {
			waitJobsDone = true
			s.tctx.L().Info("meet the first job of a GTID", zap.Any("binlog position", lastLocation))
		}
		// mock a execution error after see two jobs.
		if lastLocationNum == 2 {
			failExecuteSQL = true
			s.tctx.L().Info("meet the second job of a GTID", zap.Any("binlog position", lastLocation))
		}
	})

	failpoint.Inject("checkCheckpointInMiddleOfTransaction", func() {
		if waitXIDStatus(s.waitXIDJob.Load()) == waiting {
			s.tctx.L().Info("not receive xid job yet", zap.Any("next job", job))
		}
	})

	if waitXIDStatus(s.waitXIDJob.Load()) == waitComplete {
		s.tctx.L().Info("All jobs is completed before syncer close, the coming job will be reject", zap.Any("job", job))
		return nil
	}
	var queueBucket int
	switch job.tp {
	case xid:
		s.waitXIDJob.CAS(int64(waiting), int64(waitComplete))
		s.saveGlobalPoint(job.location)
		s.isTransactionEnd = true
		return nil
	case skip:
		s.updateReplicationJobTS(job, skipJobIdx)
	case flush:
		s.addCount(false, adminQueueName, job.tp, 1, job.targetTable)
		// ugly code addJob and sync, refine it later
		s.jobWg.Add(s.cfg.WorkerCount)
		for i := 0; i < s.cfg.WorkerCount; i++ {
			startTime := time.Now()
			s.jobs[i] <- job
			// flush for every DML queue
			metrics.AddJobDurationHistogram.WithLabelValues("flush", s.cfg.Name, s.queueBucketMapping[i], s.cfg.SourceID).Observe(time.Since(startTime).Seconds())
		}
		s.jobWg.Wait()
		s.addCount(true, adminQueueName, job.tp, 1, job.targetTable)
		return s.flushCheckPoints()
	case ddl:
		s.jobWg.Wait()
		s.addCount(false, adminQueueName, job.tp, 1, job.targetTable)
		s.updateReplicationJobTS(job, ddlJobIdx)
		s.jobWg.Add(1)
		queueBucket = s.cfg.WorkerCount
		startTime := time.Now()
		s.jobs[queueBucket] <- job
		metrics.AddJobDurationHistogram.WithLabelValues("ddl", s.cfg.Name, adminQueueName, s.cfg.SourceID).Observe(time.Since(startTime).Seconds())
	case insert, update, del:
		s.jobWg.Add(1)
		queueBucket = int(utils.GenHashKey(job.key)) % s.cfg.WorkerCount
		s.addCount(false, s.queueBucketMapping[queueBucket], job.tp, 1, job.targetTable)
		startTime := time.Now()
		s.tctx.L().Debug("queue for key", zap.Int("queue", queueBucket), zap.String("key", job.key))
		s.jobs[queueBucket] <- job
		s.isTransactionEnd = false
		failpoint.Inject("checkCheckpointInMiddleOfTransaction", func() {
			s.tctx.L().Info("receive dml job", zap.Any("dml job", job))
			time.Sleep(100 * time.Millisecond)
		})
		metrics.AddJobDurationHistogram.WithLabelValues(job.tp.String(), s.cfg.Name, s.queueBucketMapping[queueBucket], s.cfg.SourceID).Observe(time.Since(startTime).Seconds())
	}

	// nolint:ifshort
	wait := s.checkWait(job)
	failpoint.Inject("flushFirstJob", func() {
		if waitJobsDone {
			s.tctx.L().Info("trigger flushFirstJob")
			waitJobsDone = false
			wait = true
		}
	})
	if wait {
		s.jobWg.Wait()
		s.c.reset()
	}

	if s.execError.Load() != nil {
		// nolint:nilerr
		return nil
	}

	switch job.tp {
	case ddl:
		failpoint.Inject("ExitAfterDDLBeforeFlush", func() {
			s.tctx.L().Warn("exit triggered", zap.String("failpoint", "ExitAfterDDLBeforeFlush"))
			utils.OsExit(1)
		})
		// interrupted after executed DDL and before save checkpoint.
		failpoint.Inject("FlushCheckpointStage", func(val failpoint.Value) {
			err := handleFlushCheckpointStage(3, val.(int), "before save checkpoint")
			if err != nil {
				failpoint.Return(err)
			}
		})
		// only save checkpoint for DDL and XID (see above)
		s.saveGlobalPoint(job.location)
		for sourceSchema, tbs := range job.sourceTbls {
			if len(sourceSchema) == 0 {
				continue
			}
			for _, sourceTable := range tbs {
				s.saveTablePoint(sourceTable, job.location)
			}
		}
		// reset sharding group after checkpoint saved
		s.resetShardingGroup(job.targetTable)
	case insert, update, del:
		// save job's current pos for DML events
		for sourceSchema, tbs := range job.sourceTbls {
			if len(sourceSchema) == 0 {
				continue
			}
			for _, sourceTable := range tbs {
				s.saveTablePoint(sourceTable, job.currentLocation)
			}
		}
	}

	if wait {
		// interrupted after save checkpoint and before flush checkpoint.
		failpoint.Inject("FlushCheckpointStage", func(val failpoint.Value) {
			err := handleFlushCheckpointStage(4, val.(int), "before flush checkpoint")
			if err != nil {
				failpoint.Return(err)
			}
		})
		return s.flushCheckPoints()
	}

	return nil
}

func (s *Syncer) saveGlobalPoint(globalLocation binlog.Location) {
	if s.cfg.ShardMode == config.ShardPessimistic {
		// NOTE: for the optimistic mode, because we don't handle conflicts automatically (or no re-direct supported),
		// so it is not need to adjust global checkpoint now, and after re-direct supported this should be updated.
		globalLocation = s.sgk.AdjustGlobalLocation(globalLocation)
	}
	s.checkpoint.SaveGlobalPoint(globalLocation)
}

func (s *Syncer) resetShardingGroup(table *filter.Table) {
	if s.cfg.ShardMode == config.ShardPessimistic {
		// for DDL sharding group, reset group after checkpoint saved
		group := s.sgk.Group(table)
		if group != nil {
			group.Reset()
		}
	}
}

// flushCheckPoints flushes previous saved checkpoint in memory to persistent storage, like TiDB
// we flush checkpoints in four cases:
//   1. DDL executed
//   2. at intervals (and job executed)
//   3. pausing / stopping the sync (driven by `s.flushJobs`)
//   4. IsFreshTask return true
// but when error occurred, we can not flush checkpoint, otherwise data may lost
// and except rejecting to flush the checkpoint, we also need to rollback the checkpoint saved before
//   this should be handled when `s.Run` returned
//
// we may need to refactor the concurrency model to make the work-flow more clearer later.
func (s *Syncer) flushCheckPoints() error {
	err := s.execError.Load()
	// TODO: for now, if any error occurred (including user canceled), checkpoint won't be updated. But if we have put
	// optimistic shard info, DM-master may resolved the optimistic lock and let other worker execute DDL. So after this
	// worker resume, it can not execute the DML/DDL in old binlog because of downstream table structure mismatching.
	// We should find a way to (compensating) implement a transaction containing interaction with both etcd and SQL.
	if err != nil && (terror.ErrDBExecuteFailed.Equal(err) || terror.ErrDBUnExpect.Equal(err)) {
		s.tctx.L().Warn("error detected when executing SQL job, skip flush checkpoint",
			zap.Stringer("checkpoint", s.checkpoint),
			zap.Error(err))
		return nil
	}

	var (
		exceptTableIDs map[string]bool
		exceptTables   []*filter.Table
		shardMetaSQLs  []string
		shardMetaArgs  [][]interface{}
	)
	if s.cfg.ShardMode == config.ShardPessimistic {
		// flush all checkpoints except tables which are unresolved for sharding DDL for the pessimistic mode.
		// NOTE: for the optimistic mode, because we don't handle conflicts automatically (or no re-direct supported),
		// so we can simply flush checkpoint for all tables now, and after re-direct supported this should be updated.
		exceptTableIDs, exceptTables = s.sgk.UnresolvedTables()
		s.tctx.L().Info("flush checkpoints except for these tables", zap.Reflect("tables", exceptTables))

		shardMetaSQLs, shardMetaArgs = s.sgk.PrepareFlushSQLs(exceptTableIDs)
		s.tctx.L().Info("prepare flush sqls", zap.Strings("shard meta sqls", shardMetaSQLs), zap.Reflect("shard meta arguments", shardMetaArgs))
	}

	err = s.checkpoint.FlushPointsExcept(s.tctx, exceptTables, shardMetaSQLs, shardMetaArgs)
	if err != nil {
		return terror.Annotatef(err, "flush checkpoint %s", s.checkpoint)
	}
	s.tctx.L().Info("flushed checkpoint", zap.Stringer("checkpoint", s.checkpoint))

	// update current active relay log after checkpoint flushed
	err = s.updateActiveRelayLog(s.checkpoint.GlobalPoint().Position)
	if err != nil {
		return err
	}

	now := time.Now()
	if !s.lastCheckpointFlushedTime.IsZero() {
		duration := now.Sub(s.lastCheckpointFlushedTime).Seconds()
		metrics.FlushCheckPointsTimeInterval.WithLabelValues(s.cfg.WorkerName, s.cfg.Name, s.cfg.SourceID).Observe(duration)
	}
	s.lastCheckpointFlushedTime = now

	s.tctx.L().Info("after last flushing checkpoint, DM has ignored row changes by expression filter",
		zap.Int64("number of filtered insert", s.filteredInsert.Load()),
		zap.Int64("number of filtered update", s.filteredUpdate.Load()),
		zap.Int64("number of filtered delete", s.filteredDelete.Load()))

	s.filteredInsert.Store(0)
	s.filteredUpdate.Store(0)
	s.filteredDelete.Store(0)

	return nil
}

// DDL synced one by one, so we only need to process one DDL at a time.
func (s *Syncer) syncDDL(tctx *tcontext.Context, queueBucket string, db *dbconn.DBConn, ddlJobChan chan *job) {
	defer s.wg.Done()

	var err error
	for {
		ddlJob, ok := <-ddlJobChan
		if !ok {
			return
		}

		failpoint.Inject("BlockDDLJob", func(v failpoint.Value) {
			t := v.(int) // sleep time
			s.tctx.L().Info("BlockDDLJob", zap.Any("job", ddlJob), zap.Int("sleep time", t))
			time.Sleep(time.Second * time.Duration(t))
		})

		var (
			ignore           = false
			shardPessimistOp *pessimism.Operation
		)
		switch s.cfg.ShardMode {
		case config.ShardPessimistic:
			shardPessimistOp = s.pessimist.PendingOperation()
			if shardPessimistOp != nil && !shardPessimistOp.Exec {
				ignore = true
				tctx.L().Info("ignore shard DDLs in pessimistic shard mode", zap.Strings("ddls", ddlJob.ddls))
			}
		case config.ShardOptimistic:
			if len(ddlJob.ddls) == 0 {
				ignore = true
				tctx.L().Info("ignore shard DDLs in optimistic mode", zap.Stringer("info", s.optimist.PendingInfo()))
			}
		}

		failpoint.Inject("ExecDDLError", func() {
			s.tctx.L().Warn("execute ddl error", zap.Strings("DDL", ddlJob.ddls), zap.String("failpoint", "ExecDDLError"))
			err = terror.ErrDBUnExpect.Delegate(errors.Errorf("execute ddl %v error", ddlJob.ddls))
			failpoint.Goto("bypass")
		})

		if !ignore {
			var affected int
			affected, err = db.ExecuteSQLWithIgnore(tctx, ignoreDDLError, ddlJob.ddls)
			if err != nil {
				err = s.handleSpecialDDLError(tctx, err, ddlJob.ddls, affected, db)
				err = terror.WithScope(err, terror.ScopeDownstream)
			}
		}
		failpoint.Label("bypass")
		failpoint.Inject("SafeModeExit", func(val failpoint.Value) {
			if intVal, ok := val.(int); ok && (intVal == 2 || intVal == 3) {
				s.tctx.L().Warn("mock safe mode error", zap.Strings("DDL", ddlJob.ddls), zap.String("failpoint", "SafeModeExit"))
				if intVal == 2 {
					err = terror.ErrWorkerDDLLockInfoNotFound.Generatef("DDL info not found")
				} else {
					err = terror.ErrDBExecuteFailed.Delegate(errors.Errorf("execute ddl %v error", ddlJob.ddls))
				}
			}
		})
		// If downstream has error (which may cause by tracker is more compatible than downstream), we should stop handling
		// this job, set `s.execError` to let caller of `addJob` discover error
		if err != nil {
			s.execError.Store(err)
			if !utils.IsContextCanceledError(err) {
				err = s.handleEventError(err, ddlJob.startLocation, ddlJob.currentLocation, true, ddlJob.originSQL)
				s.runFatalChan <- unit.NewProcessError(err)
			}
			s.jobWg.Done()
			continue
		}

		switch s.cfg.ShardMode {
		case config.ShardPessimistic:
			// for sharding DDL syncing, send result back
			shardInfo := s.pessimist.PendingInfo()
			switch {
			case shardInfo == nil:
				// no need to do the shard DDL handle for `CREATE DATABASE/TABLE` now.
				tctx.L().Warn("skip shard DDL handle in pessimistic shard mode", zap.Strings("ddl", ddlJob.ddls))
			case shardPessimistOp == nil:
				err = terror.ErrWorkerDDLLockOpNotFound.Generate(shardInfo)
			default:
				err = s.pessimist.DoneOperationDeleteInfo(*shardPessimistOp, *shardInfo)
			}
		case config.ShardOptimistic:
			shardInfo := s.optimist.PendingInfo()
			switch {
			case shardInfo == nil:
				// no need to do the shard DDL handle for `DROP DATABASE/TABLE` now.
				// but for `CREATE DATABASE` and `ALTER DATABASE` we execute it to the downstream directly without `shardInfo`.
				if ignore { // actually ignored.
					tctx.L().Warn("skip shard DDL handle in optimistic shard mode", zap.Strings("ddl", ddlJob.ddls))
				}
			case s.optimist.PendingOperation() == nil:
				err = terror.ErrWorkerDDLLockOpNotFound.Generate(shardInfo)
			default:
				err = s.optimist.DoneOperation(*(s.optimist.PendingOperation()))
			}
		}
		if err != nil {
			if s.execError.Load() == nil {
				s.execError.Store(err)
			}
			if !utils.IsContextCanceledError(err) {
				err = s.handleEventError(err, ddlJob.startLocation, ddlJob.currentLocation, true, ddlJob.originSQL)
				s.runFatalChan <- unit.NewProcessError(err)
			}
			s.jobWg.Done()
			continue
		}
		s.jobWg.Done()
		s.addCount(true, queueBucket, ddlJob.tp, int64(len(ddlJob.ddls)), ddlJob.targetTable)
		// reset job TS when this ddl is finished.
		s.updateReplicationJobTS(nil, ddlJobIdx)
	}
}

// DML synced in batch by one worker.
func (s *Syncer) syncDML(
	tctx *tcontext.Context, queueBucket string, db *dbconn.DBConn, jobChan chan *job, workerJobIdx int) {
	defer s.wg.Done()

	idx := 0
	count := s.cfg.Batch
	jobs := make([]*job, 0, count)
	// db_schema->db_table->opType
	tpCnt := make(map[string]map[string]map[opType]int64)
	queueID := fmt.Sprint(dmlWorkerJobIdxToQueueID(workerJobIdx))

	// clearF is used to reset job queue.
	clearF := func() {
		for i := 0; i < idx; i++ {
			s.jobWg.Done()
		}
		idx = 0
		jobs = jobs[0:0]
		// clear tpCnt map
		tpCnt = make(map[string]map[string]map[opType]int64)
	}

	// successF is used to calculate lag metric and q/tps.
	successF := func() {
		if len(jobs) > 0 {
			// NOTE: we can use the first job of job queue to calculate lag because when this job committed,
			// every event before this job's event in this queue has already commit.
			// and we can use this job to maintain the oldest binlog event ts among all workers.
			j := jobs[0]
			switch j.tp {
			case ddl:
				metrics.BinlogEventCost.WithLabelValues(metrics.BinlogEventCostStageDDLExec, s.cfg.Name, s.cfg.WorkerName, s.cfg.SourceID).Observe(time.Since(j.jobAddTime).Seconds())
			case insert, update, del:
				metrics.BinlogEventCost.WithLabelValues(metrics.BinlogEventCostStageDMLExec, s.cfg.Name, s.cfg.WorkerName, s.cfg.SourceID).Observe(time.Since(j.jobAddTime).Seconds())
				// metric only increases by 1 because dm batches sql jobs in a single transaction.
				metrics.FinishedTransactionTotal.WithLabelValues(s.cfg.Name, s.cfg.WorkerName, s.cfg.SourceID).Inc()
			}
		}
		// calculate qps
		for dbSchema, tableM := range tpCnt {
			for dbTable, tpM := range tableM {
				for tpName, cnt := range tpM {
					s.addCount(true, queueBucket, tpName, cnt, &filter.Table{Schema: dbSchema, Name: dbTable})
				}
			}
		}
		// reset job TS when this batch is finished.
		s.updateReplicationJobTS(nil, workerJobIdx)
		metrics.ReplicationTransactionBatch.WithLabelValues(s.cfg.WorkerName, s.cfg.Name, s.cfg.SourceID, queueBucket).Observe(float64(len(jobs)))
	}

	fatalF := func(affected int, err error) {
		s.execError.Store(err)
		if !utils.IsContextCanceledError(err) {
			err = s.handleEventError(err, jobs[affected].startLocation, jobs[affected].currentLocation, false, "")
			s.runFatalChan <- unit.NewProcessError(err)
		}
		clearF()
	}

	executeSQLs := func() (int, error) {
		if len(jobs) == 0 {
			return 0, nil
		}
		failpoint.Inject("BlockExecuteSQLs", func(v failpoint.Value) {
			t := v.(int) // sleep time
			s.tctx.L().Info("BlockExecuteSQLs", zap.Any("job", jobs[0]), zap.Int("sleep time", t))
			time.Sleep(time.Second * time.Duration(t))
		})

		failpoint.Inject("failSecondJob", func() {
			if failExecuteSQL && failOnce.CAS(false, true) {
				s.tctx.L().Info("trigger failSecondJob")
				failpoint.Return(0, terror.ErrDBExecuteFailed.Delegate(errors.New("failSecondJob"), "mock"))
			}
		})

		queries := make([]string, 0, len(jobs))
		args := make([][]interface{}, 0, len(jobs))
		for _, j := range jobs {
			queries = append(queries, j.sql)
			args = append(args, j.args)
		}
		failpoint.Inject("WaitUserCancel", func(v failpoint.Value) {
			t := v.(int)
			time.Sleep(time.Duration(t) * time.Second)
		})
		// use background context to execute sqls as much as possible
		ctctx, cancel := tctx.WithTimeout(maxDMLExecutionDuration)
		defer cancel()
		affect, err := db.ExecuteSQL(ctctx, queries, args...)
		failpoint.Inject("SafeModeExit", func(val failpoint.Value) {
			if intVal, ok := val.(int); ok && intVal == 4 && len(jobs) > 0 {
				s.tctx.L().Warn("fail to exec DML", zap.String("failpoint", "SafeModeExit"))
				affect, err = 0, terror.ErrDBExecuteFailed.Delegate(errors.New("SafeModeExit"), "mock")
			}
		})
		return affect, err
	}

	var err error
	var affect int
	tickerInterval := waitTime
	failpoint.Inject("changeTickerInterval", func(val failpoint.Value) {
		t := val.(int)
		tickerInterval = time.Duration(t) * time.Second
		tctx.L().Info("changeTickerInterval", zap.Int("current ticker interval second", t))
	})
	timer := time.NewTimer(tickerInterval)
	defer timer.Stop()

	for {
		// resets the time interval for each loop to prevent a certain amount of time being spent on the previous ticker
		// execution to `executeSQLs` resulting in the next ticker not waiting for the full waitTime.
		if !timer.Stop() {
			select {
			case <-timer.C:
			default:
			}
		}
		timer.Reset(tickerInterval)
		failpoint.Inject("noJobInQueueLog", func() {
			tctx.L().Debug("timer Reset",
				zap.Int("workerJobIdx", workerJobIdx),
				zap.Duration("tickerInterval", tickerInterval),
				zap.Int64("current ts", time.Now().Unix()))
		})

		select {
		case sqlJob, ok := <-jobChan:
			metrics.QueueSizeGauge.WithLabelValues(s.cfg.Name, queueID, s.cfg.SourceID).Set(float64(len(jobChan)))
			if !ok {
				if len(jobs) > 0 {
					tctx.L().Warn("have unexecuted jobs when close job chan!", zap.Any("rest job", jobs))
				}
				return
			}
			idx++
			if sqlJob.tp != flush && len(sqlJob.sql) > 0 {
				if len(jobs) == 0 {
					// set job TS when received first job of this batch.
					s.updateReplicationJobTS(sqlJob, workerJobIdx)
				}
				jobs = append(jobs, sqlJob)
				schemaName, tableName := sqlJob.targetTable.Schema, sqlJob.targetTable.Name
				if _, ok := tpCnt[schemaName]; !ok {
					tpCnt[schemaName] = make(map[string]map[opType]int64)
				}
				if _, ok := tpCnt[schemaName][tableName]; !ok {
					tpCnt[schemaName][tableName] = make(map[opType]int64)
				}
				tpCnt[schemaName][tableName][sqlJob.tp]++
			}

			if idx >= count || sqlJob.tp == flush {
				affect, err = executeSQLs()
				if err != nil {
					fatalF(affect, err)
					continue
				}
				successF()
				clearF()
			}
		case <-timer.C:
			if len(jobs) > 0 {
				failpoint.Inject("syncDMLTicker", func() {
					tctx.L().Info("job queue not full, executeSQLs by ticker")
				})
				affect, err = executeSQLs()
				if err != nil {
					fatalF(affect, err)
					continue
				}
				successF()
				clearF()
			} else {
				failpoint.Inject("noJobInQueueLog", func() {
					tctx.L().Debug("no job in queue, update lag to zero", zap.Int(
						"workerJobIdx", workerJobIdx), zap.Int64("current ts", time.Now().Unix()))
				})
				// reset job TS when there is no job in the queue
				s.updateReplicationJobTS(nil, workerJobIdx)
			}
		}
	}
}

// Run starts running for sync, we should guarantee it can rerun when paused.
func (s *Syncer) Run(ctx context.Context) (err error) {
	runCtx, runCancel := context.WithCancel(context.Background())
	defer runCancel()
	tctx := s.tctx.WithContext(runCtx)

	defer func() {
		if s.done != nil {
			close(s.done)
		}
	}()

	go func() {
		<-ctx.Done()
		select {
		case <-runCtx.Done():
		default:
			tctx.L().Info("received subtask's done")

			s.waitTransactionLock.Lock()
			if s.isTransactionEnd {
				s.waitXIDJob.Store(int64(waitComplete))
				s.jobWg.Wait()
				tctx.L().Info("the last job is transaction end, done directly")
				runCancel()
				s.waitTransactionLock.Unlock()
				return
			}
			s.waitXIDJob.Store(int64(waiting))
			s.waitTransactionLock.Unlock()

			select {
			case <-runCtx.Done():
				tctx.L().Info("received syncer's done")
			case <-time.After(maxPauseOrStopWaitTime):
				tctx.L().Info("wait transaction end timeout")
				s.jobWg.Wait()
				runCancel()
			}
		}
	}()

	// some initialization that can't be put in Syncer.Init
	fresh, err := s.IsFreshTask(runCtx)
	if err != nil {
		return err
	} else if fresh {
		// for fresh task, we try to load checkpoints from meta (file or config item)
		err = s.checkpoint.LoadMeta()
		if err != nil {
			return err
		}
	}

	var (
		flushCheckpoint bool
		delLoadTask     bool
		cleanDumpFile   = s.cfg.CleanDumpFile
	)
	flushCheckpoint, err = s.adjustGlobalPointGTID(tctx)
	if err != nil {
		return err
	}
	if s.cfg.Mode == config.ModeAll && fresh {
		delLoadTask = true
		flushCheckpoint = true
		// TODO: loadTableStructureFromDump in future
	} else {
		cleanDumpFile = false
	}

	if flushCheckpoint {
		if err = s.flushCheckPoints(); err != nil {
			tctx.L().Warn("fail to flush checkpoints when starting task", zap.Error(err))
			return err
		}
	}
	if delLoadTask {
		if err = s.delLoadTask(); err != nil {
			tctx.L().Warn("error when del load task in etcd", zap.Error(err))
		}
	}
	if cleanDumpFile {
		tctx.L().Info("try to remove all dump files")
		if err = os.RemoveAll(s.cfg.Dir); err != nil {
			tctx.L().Warn("error when remove loaded dump folder", zap.String("data folder", s.cfg.Dir), zap.Error(err))
		}
	}

	failpoint.Inject("AdjustGTIDExit", func() {
		tctx.L().Warn("exit triggered", zap.String("failpoint", "AdjustGTIDExit"))
		s.streamerController.Close(tctx)
		utils.OsExit(1)
	})

	updateTSOffset := func() error {
		t1 := time.Now()
		ts, tsErr := s.fromDB.GetServerUnixTS(runCtx)
		rtt := time.Since(t1).Seconds()
		if tsErr == nil {
			s.tsOffset.Store(time.Now().Unix() - ts - int64(rtt/2))
		}
		return tsErr
	}
	// before sync run, we get the tsoffset from upstream first
	if utErr := updateTSOffset(); utErr != nil {
		return utErr
	}
	// start background task to get/update current ts offset between dm and upstream
	s.wg.Add(1)
	go func() {
		defer s.wg.Done()
		// temporarily hard code there. if this metrics works well add this to config file.
		updateTicker := time.NewTicker(time.Minute * 10)
		defer updateTicker.Stop()
		for {
			select {
			case <-updateTicker.C:
				if utErr := updateTSOffset(); utErr != nil {
					s.tctx.L().Error("get server unix ts err", zap.Error(utErr))
				}
			case <-runCtx.Done():
				return
			}
		}
	}()

	// startLocation is the start location for current received event
	// currentLocation is the end location for current received event (End_log_pos in `show binlog events` for mysql)
	// lastLocation is the end location for last received (ROTATE / QUERY / XID) event
	// we use startLocation to replace and skip binlog event of specified position
	// we use currentLocation and update table checkpoint in sharding ddl
	// we use lastLocation to update global checkpoint and table checkpoint
	var (
		currentLocation = s.checkpoint.GlobalPoint() // also init to global checkpoint
		startLocation   = s.checkpoint.GlobalPoint()
		lastLocation    = s.checkpoint.GlobalPoint()
	)
	tctx.L().Info("replicate binlog from checkpoint", zap.Stringer("checkpoint", lastLocation))

	if s.streamerController.IsClosed() {
		err = s.streamerController.Start(tctx, lastLocation)
		if err != nil {
			return terror.Annotate(err, "fail to restart streamer controller")
		}
	}

	s.queueBucketMapping = make([]string, 0, s.cfg.WorkerCount+1)
	for i := 0; i < s.cfg.WorkerCount; i++ {
		s.wg.Add(1)
		name := queueBucketName(i)
		s.queueBucketMapping = append(s.queueBucketMapping, name)
		go func(i int, name string) {
			s.syncDML(tctx, name, s.toDBConns[i], s.jobs[i], dmlWorkerJobIdx(i))
		}(i, name)
	}

	s.queueBucketMapping = append(s.queueBucketMapping, adminQueueName)
	s.wg.Add(1)
	go func() {
		s.syncDDL(tctx, adminQueueName, s.ddlDBConn, s.jobs[s.cfg.WorkerCount])
	}()

	s.wg.Add(1)
	go func() {
		defer s.wg.Done()
		updateLagTicker := time.NewTicker(time.Millisecond * 100)
		defer updateLagTicker.Stop()
		for {
			select {
			case <-updateLagTicker.C:
				s.updateReplicationLagMetric()
			case <-runCtx.Done():
				return
			}
		}
	}()

	// syncing progress with sharding DDL group
	// 1. use the global streamer to sync regular binlog events
	// 2. sharding DDL synced for some sharding groups
	//    * record first pos, last pos, target schema, target table as re-sync info
	// 3. use the re-sync info recorded in step.2 to create a new streamer
	// 4. use the new streamer re-syncing for this sharding group
	// 5. in sharding group's re-syncing
	//    * ignore other tables' binlog events
	//    * compare last pos with current binlog's pos to determine whether re-sync completed
	// 6. use the global streamer to continue the syncing
	var (
		shardingReSyncCh        = make(chan *ShardingReSync, 10)
		shardingReSync          *ShardingReSync
		savedGlobalLastLocation binlog.Location
		traceSource             = fmt.Sprintf("%s.syncer.%s", s.cfg.SourceID, s.cfg.Name)
	)

	defer func() {
		if err1 := recover(); err1 != nil {
			failpoint.Inject("ExitAfterSaveOnlineDDL", func() {
				tctx.L().Info("force panic")
				panic("ExitAfterSaveOnlineDDL")
			})
			tctx.L().Error("panic log", zap.Reflect("error message", err1), zap.Stack("stack"))
			err = terror.ErrSyncerUnitPanic.Generate(err1)
		}

		s.jobWg.Wait()
		var (
			err2            error
			exitSafeModeLoc binlog.Location
		)
		if binlog.CompareLocation(currentLocation, savedGlobalLastLocation, s.cfg.EnableGTID) > 0 {
			exitSafeModeLoc = currentLocation.Clone()
		} else {
			exitSafeModeLoc = savedGlobalLastLocation.Clone()
		}
		s.checkpoint.SaveSafeModeExitPoint(&exitSafeModeLoc)
		if err2 = s.execError.Load(); err2 != nil && (terror.ErrDBExecuteFailed.Equal(err2) || terror.ErrDBUnExpect.Equal(err2)) {
			err2 = s.checkpoint.FlushSafeModeExitPoint(s.tctx)
		} else {
			err2 = s.flushCheckPoints()
		}
		if err2 != nil {
			tctx.L().Warn("failed to flush checkpoints when exit task", zap.Error(err2))
		} else {
			tctx.L().Info("flush checkpoints when exit task")
		}
	}()

	now := time.Now()
	s.start.Store(now)
	s.lastTime.Store(now)

	tryReSync := true

	// safeMode makes syncer reentrant.
	// we make each operator reentrant to make syncer reentrant.
	// `replace` and `delete` are naturally reentrant.
	// use `delete`+`replace` to represent `update` can make `update`  reentrant.
	// but there are no ways to make `update` idempotent,
	// if we start syncer at an early position, database must bear a period of inconsistent state,
	// it's eventual consistency.
	s.safeMode = sm.NewSafeMode()
	s.enableSafeModeInitializationPhase(tctx)

	closeShardingResync := func() error {
		if shardingReSync == nil {
			return nil
		}

		// if remaining DDLs in sequence, redirect global stream to the next sharding DDL position
		if !shardingReSync.allResolved {
			nextLocation, err2 := s.sgk.ActiveDDLFirstLocation(shardingReSync.targetTable)
			if err2 != nil {
				return err2
			}

			currentLocation = nextLocation
			lastLocation = nextLocation
		} else {
			currentLocation = savedGlobalLastLocation
			lastLocation = savedGlobalLastLocation // restore global last pos
		}
		// if suffix>0, we are replacing error
		s.isReplacingErr = currentLocation.Suffix != 0

		err3 := s.streamerController.RedirectStreamer(tctx, currentLocation)
		if err3 != nil {
			return err3
		}

		shardingReSync = nil
		return nil
	}

	maybeSkipNRowsEvent := func(n int) error {
		if s.cfg.EnableGTID && n > 0 {
			for i := 0; i < n; {
				e, err1 := s.getEvent(tctx, currentLocation)
				if err1 != nil {
					return err
				}
				if _, ok := e.Event.(*replication.RowsEvent); ok {
					i++
				}
			}
			log.L().Info("discard event already consumed", zap.Int("count", n),
				zap.Any("cur_loc", currentLocation))
		}
		return nil
	}

	// eventIndex is the rows event index in this transaction, it's used to avoiding read duplicate event in gtid mode
	eventIndex := 0
	// the relay log file may be truncated(not end with an RotateEvent), in this situation, we may read some rows events
	// and then read from the gtid again, so we force enter safe-mode for one more transaction to avoid failure due to
	// conflict
	for {
		if s.execError.Load() != nil {
			return nil
		}
		s.currentLocationMu.Lock()
		s.currentLocationMu.currentLocation = currentLocation
		s.currentLocationMu.Unlock()

		// fetch from sharding resync channel if needed, and redirect global
		// stream to current binlog position recorded by ShardingReSync
		if shardingReSync == nil && len(shardingReSyncCh) > 0 {
			// some sharding groups need to re-syncing
			shardingReSync = <-shardingReSyncCh
			savedGlobalLastLocation = lastLocation // save global last location
			lastLocation = shardingReSync.currLocation

			currentLocation = shardingReSync.currLocation
			// if suffix>0, we are replacing error
			s.isReplacingErr = currentLocation.Suffix != 0
			err = s.streamerController.RedirectStreamer(tctx, shardingReSync.currLocation)
			if err != nil {
				return err
			}

			failpoint.Inject("ReSyncExit", func() {
				tctx.L().Warn("exit triggered", zap.String("failpoint", "ReSyncExit"))
				utils.OsExit(1)
			})
		}

		var e *replication.BinlogEvent

		startTime := time.Now()
		e, err = s.getEvent(tctx, currentLocation)

		failpoint.Inject("SafeModeExit", func(val failpoint.Value) {
			if intVal, ok := val.(int); ok && intVal == 1 {
				s.tctx.L().Warn("fail to get event", zap.String("failpoint", "SafeModeExit"))
				err = errors.New("connect: connection refused")
			}
		})
		failpoint.Inject("GetEventErrorInTxn", func(val failpoint.Value) {
			if intVal, ok := val.(int); ok && intVal == eventIndex {
				err = errors.New("failpoint triggered")
				s.tctx.L().Warn("failed to get event", zap.Int("event_index", eventIndex),
					zap.Any("cur_pos", currentLocation), zap.Any("las_pos", lastLocation),
					zap.Any("pos", e.Header.LogPos), log.ShortError(err))
			}
		})
		switch {
		case err == context.Canceled:
			tctx.L().Info("binlog replication main routine quit(context canceled)!", zap.Stringer("last location", lastLocation))
			return nil
		case err == context.DeadlineExceeded:
			tctx.L().Info("deadline exceeded when fetching binlog event")
			continue
		case isDuplicateServerIDError(err):
			// if the server id is already used, need to use a new server id
			tctx.L().Info("server id is already used by another slave, will change to a new server id and get event again")
			err1 := s.streamerController.UpdateServerIDAndResetReplication(tctx, lastLocation)
			if err1 != nil {
				return err1
			}
			continue
		case err == streamer.ErrorMaybeDuplicateEvent:
			tctx.L().Warn("read binlog met a truncated file, need to open safe-mode until the next transaction")
			err = maybeSkipNRowsEvent(eventIndex)
			if err == nil {
				continue
			}
			log.L().Warn("skip duplicate rows event failed", zap.Error(err))
		}

		if err != nil {
			tctx.L().Error("fail to fetch binlog", log.ShortError(err))

			if isConnectionRefusedError(err) {
				return err
			}

			if s.streamerController.CanRetry(err) {
				// GlobalPoint is the last finished GTID
				err = s.streamerController.ResetReplicationSyncer(tctx, s.checkpoint.GlobalPoint())
				if err != nil {
					return err
				}
				log.L().Info("reset replication binlog puller", zap.Any("pos", s.checkpoint.GlobalPoint()))
				if err = maybeSkipNRowsEvent(eventIndex); err != nil {
					return err
				}
				continue
			}

			// try to re-sync in gtid mode
			if tryReSync && s.cfg.EnableGTID && utils.IsErrBinlogPurged(err) && s.cfg.AutoFixGTID {
				time.Sleep(retryTimeout)
				err = s.reSyncBinlog(*tctx, lastLocation)
				if err != nil {
					return err
				}
				tryReSync = false
				continue
			}

			return terror.ErrSyncerGetEvent.Generate(err)
		}

		failpoint.Inject("IgnoreSomeTypeEvent", func(val failpoint.Value) {
			if e.Header.EventType.String() == val.(string) {
				tctx.L().Debug("IgnoreSomeTypeEvent", zap.Reflect("event", e))
				failpoint.Continue()
			}
		})

		// time duration for reading an event from relay log or upstream master.
		metrics.BinlogReadDurationHistogram.WithLabelValues(s.cfg.Name, s.cfg.SourceID).Observe(time.Since(startTime).Seconds())
		startTime = time.Now() // reset start time for the next metric.

		// get binlog event, reset tryReSync, so we can re-sync binlog while syncer meets errors next time
		tryReSync = true
		metrics.BinlogPosGauge.WithLabelValues("syncer", s.cfg.Name, s.cfg.SourceID).Set(float64(e.Header.LogPos))
		index, err := binlog.GetFilenameIndex(lastLocation.Position.Name)
		if err != nil {
			tctx.L().Warn("fail to get index number of binlog file, may because only specify GTID and hasn't saved according binlog position", log.ShortError(err))
		} else {
			metrics.BinlogFileGauge.WithLabelValues("syncer", s.cfg.Name, s.cfg.SourceID).Set(float64(index))
		}
		s.binlogSizeCount.Add(int64(e.Header.EventSize))
		metrics.BinlogEventSizeHistogram.WithLabelValues(s.cfg.Name, s.cfg.WorkerName, s.cfg.SourceID).Observe(float64(e.Header.EventSize))

		failpoint.Inject("ProcessBinlogSlowDown", nil)

		tctx.L().Debug("receive binlog event", zap.Reflect("header", e.Header))

		// TODO: support all event
		// we calculate startLocation and endLocation(currentLocation) for Query event here
		// set startLocation empty for other events to avoid misuse
		startLocation = binlog.Location{}
		if ev, ok := e.Event.(*replication.QueryEvent); ok {
			startLocation = binlog.InitLocation(
				mysql.Position{
					Name: lastLocation.Position.Name,
					Pos:  e.Header.LogPos - e.Header.EventSize,
				},
				lastLocation.GetGTID(),
			)
			startLocation.Suffix = currentLocation.Suffix

			endSuffix := startLocation.Suffix
			if s.isReplacingErr {
				endSuffix++
			}
			currentLocation = binlog.InitLocation(
				mysql.Position{
					Name: lastLocation.Position.Name,
					Pos:  e.Header.LogPos,
				},
				lastLocation.GetGTID(),
			)
			currentLocation.Suffix = endSuffix

			err = currentLocation.SetGTID(ev.GSet)
			if err != nil {
				return terror.Annotatef(err, "fail to record GTID %v", ev.GSet)
			}

			if !s.isReplacingErr {
				apply, op := s.errOperatorHolder.MatchAndApply(startLocation, currentLocation, e.Header.Timestamp)
				if apply {
					if op == pb.ErrorOp_Replace {
						s.isReplacingErr = true
						// revert currentLocation to startLocation
						currentLocation = startLocation
					} else if op == pb.ErrorOp_Skip {
						s.saveGlobalPoint(currentLocation)
						err = s.flushJobs()
						if err != nil {
							tctx.L().Warn("failed to flush jobs when handle-error skip", zap.Error(err))
						} else {
							tctx.L().Info("flush jobs when handle-error skip")
						}
					}
					// skip the current event
					continue
				}
			}
			// set endLocation.Suffix=0 of last replace event
			// also redirect stream to next event
			if currentLocation.Suffix > 0 && e.Header.EventSize > 0 {
				currentLocation.Suffix = 0
				s.isReplacingErr = false
				err = s.streamerController.RedirectStreamer(tctx, currentLocation)
				if err != nil {
					return err
				}
			}
		}

		// check pass SafeModeExitLoc and try disable safe mode, but not in sharding or replacing error
		safeModeExitLoc := s.checkpoint.SafeModeExitPoint()
		if safeModeExitLoc != nil && !s.isReplacingErr && shardingReSync == nil {
			// TODO: for RowsEvent (in fact other than QueryEvent), `currentLocation` is updated in `handleRowsEvent`
			// so here the meaning of `currentLocation` is the location of last event
			if binlog.CompareLocation(currentLocation, *safeModeExitLoc, s.cfg.EnableGTID) > 0 {
				s.checkpoint.SaveSafeModeExitPoint(nil)
				// must flush here to avoid the following situation:
				// 1. quit safe mode
				// 2. push forward and replicate some sqls after safeModeExitPoint to downstream
				// 3. quit because of network error, fail to flush global checkpoint and new safeModeExitPoint to downstream
				// 4. restart again, quit safe mode at safeModeExitPoint, but some sqls after this location have already been replicated to the downstream
				if err = s.checkpoint.FlushSafeModeExitPoint(s.tctx); err != nil {
					return err
				}
				if err = s.safeMode.Add(tctx, -1); err != nil {
					return err
				}
			}
		}

		ec := eventContext{
			tctx:                tctx,
			header:              e.Header,
			startLocation:       &startLocation,
			currentLocation:     &currentLocation,
			lastLocation:        &lastLocation,
			shardingReSync:      shardingReSync,
			closeShardingResync: closeShardingResync,
			traceSource:         traceSource,
			safeMode:            s.safeMode.Enable(),
			tryReSync:           tryReSync,
			startTime:           startTime,
			shardingReSyncCh:    &shardingReSyncCh,
		}

		var originSQL string // show origin sql when error, only ddl now
		var err2 error

		switch ev := e.Event.(type) {
		case *replication.RotateEvent:
			err2 = s.handleRotateEvent(ev, ec)
		case *replication.RowsEvent:
			eventIndex++
			metrics.BinlogEventRowHistogram.WithLabelValues(s.cfg.WorkerName, s.cfg.Name, s.cfg.SourceID).Observe(float64(len(ev.Rows)))
			err2 = s.handleRowsEvent(ev, ec)
		case *replication.QueryEvent:
			originSQL = strings.TrimSpace(string(ev.Query))
			err2 = s.handleQueryEvent(ev, ec, originSQL)
		case *replication.XIDEvent:
			// reset eventIndex and force safeMode flag here.
			eventIndex = 0
			if shardingReSync != nil {
				shardingReSync.currLocation.Position.Pos = e.Header.LogPos
				shardingReSync.currLocation.Suffix = currentLocation.Suffix
				err = shardingReSync.currLocation.SetGTID(ev.GSet)
				if err != nil {
					return terror.Annotatef(err, "fail to record GTID %v", ev.GSet)
				}

				// only need compare binlog position?
				lastLocation = shardingReSync.currLocation
				if binlog.CompareLocation(shardingReSync.currLocation, shardingReSync.latestLocation, s.cfg.EnableGTID) >= 0 {
					tctx.L().Info("re-replicate shard group was completed", zap.String("event", "XID"), zap.Stringer("re-shard", shardingReSync))
					err = closeShardingResync()
					if err != nil {
						return terror.Annotatef(err, "shard group current location %s", shardingReSync.currLocation)
					}
					continue
				}
			}

			currentLocation.Position.Pos = e.Header.LogPos
			err = currentLocation.SetGTID(ev.GSet)
			if err != nil {
				return terror.Annotatef(err, "fail to record GTID %v", ev.GSet)
			}

			tctx.L().Debug("", zap.String("event", "XID"), zap.Stringer("last location", lastLocation), log.WrapStringerField("location", currentLocation))
			lastLocation.Position.Pos = e.Header.LogPos // update lastPos
			err = lastLocation.SetGTID(ev.GSet)
			if err != nil {
				return terror.Annotatef(err, "fail to record GTID %v", ev.GSet)
			}

			job := newXIDJob(currentLocation, startLocation, currentLocation)
			err2 = s.addJobFunc(job)
		case *replication.GenericEvent:
			if e.Header.EventType == replication.HEARTBEAT_EVENT {
				// flush checkpoint even if there are no real binlog events
				if s.checkpoint.CheckGlobalPoint() {
					tctx.L().Info("meet heartbeat event and then flush jobs")
					err2 = s.flushJobs()
				}
			}
		}
		if err2 != nil {
			if err := s.handleEventError(err2, startLocation, currentLocation, e.Header.EventType == replication.QUERY_EVENT, originSQL); err != nil {
				return err
			}
		}
		if waitXIDStatus(s.waitXIDJob.Load()) == waitComplete {
			return nil
		}
	}
}

type eventContext struct {
	tctx                *tcontext.Context
	header              *replication.EventHeader
	startLocation       *binlog.Location
	currentLocation     *binlog.Location
	lastLocation        *binlog.Location
	shardingReSync      *ShardingReSync
	closeShardingResync func() error
	traceSource         string
	// safeMode is the value of syncer.safeMode when process this event
	// syncer.safeMode's value may change on the fly, e.g. after event by pass the safeModeExitPoint
	safeMode         bool
	tryReSync        bool
	startTime        time.Time
	shardingReSyncCh *chan *ShardingReSync
}

// TODO: Further split into smaller functions and group common arguments into a context struct.
func (s *Syncer) handleRotateEvent(ev *replication.RotateEvent, ec eventContext) error {
	failpoint.Inject("MakeFakeRotateEvent", func(val failpoint.Value) {
		ec.header.LogPos = 0
		ev.NextLogName = []byte(val.(string))
		ec.tctx.L().Info("MakeFakeRotateEvent", zap.String("fake file name", string(ev.NextLogName)))
	})

	if utils.IsFakeRotateEvent(ec.header) {
		if fileName := string(ev.NextLogName); mysql.CompareBinlogFileName(fileName, ec.lastLocation.Position.Name) <= 0 {
			// NOTE A fake rotate event is also generated when a master-slave switch occurs upstream, and the binlog filename may be rolled back in this case
			// when the DM is updating based on the GTID, we also update the filename of the lastLocation
			if s.cfg.EnableGTID {
				ec.lastLocation.Position.Name = fileName
			}
			return nil // not rotate to the next binlog file, ignore it
		}
		// when user starts a new task with GTID and no binlog file name, we can't know active relay log at init time
		// at this case, we update active relay log when receive fake rotate event
		if !s.recordedActiveRelayLog {
			if err := s.updateActiveRelayLog(mysql.Position{
				Name: string(ev.NextLogName),
				Pos:  uint32(ev.Position),
			}); err != nil {
				ec.tctx.L().Warn("failed to update active relay log, will try to update when flush checkpoint",
					zap.ByteString("NextLogName", ev.NextLogName),
					zap.Uint64("Position", ev.Position),
					zap.Error(err))
			} else {
				s.recordedActiveRelayLog = true
			}
		}
	}

	*ec.currentLocation = binlog.InitLocation(
		mysql.Position{
			Name: string(ev.NextLogName),
			Pos:  uint32(ev.Position),
		},
		ec.currentLocation.GetGTID(),
	)

	if binlog.CompareLocation(*ec.currentLocation, *ec.lastLocation, s.cfg.EnableGTID) >= 0 {
		*ec.lastLocation = *ec.currentLocation
	}

	if ec.shardingReSync != nil {
		if binlog.CompareLocation(*ec.currentLocation, ec.shardingReSync.currLocation, s.cfg.EnableGTID) > 0 {
			ec.shardingReSync.currLocation = *ec.currentLocation
		}

		if binlog.CompareLocation(ec.shardingReSync.currLocation, ec.shardingReSync.latestLocation, s.cfg.EnableGTID) >= 0 {
			ec.tctx.L().Info("re-replicate shard group was completed", zap.String("event", "rotate"), zap.Stringer("re-shard", ec.shardingReSync))
			err := ec.closeShardingResync()
			if err != nil {
				return err
			}
		} else {
			ec.tctx.L().Debug("re-replicate shard group", zap.String("event", "rotate"), log.WrapStringerField("location", ec.currentLocation), zap.Reflect("re-shard", ec.shardingReSync))
		}
		return nil
	}

	ec.tctx.L().Info("", zap.String("event", "rotate"), log.WrapStringerField("location", ec.currentLocation))
	return nil
}

func (s *Syncer) handleRowsEvent(ev *replication.RowsEvent, ec eventContext) error {
	sourceTable := &filter.Table{
		Schema: string(ev.Table.Schema),
		Name:   string(ev.Table.Table),
	}
<<<<<<< HEAD
	targetTable := s.route(originTable)
=======
	targetTable := s.route(sourceTable)
>>>>>>> 761b0481

	*ec.currentLocation = binlog.InitLocation(
		mysql.Position{
			Name: ec.lastLocation.Position.Name,
			Pos:  ec.header.LogPos,
		},
		ec.lastLocation.GetGTID(),
	)

	if ec.shardingReSync != nil {
		ec.shardingReSync.currLocation = *ec.currentLocation
		if binlog.CompareLocation(ec.shardingReSync.currLocation, ec.shardingReSync.latestLocation, s.cfg.EnableGTID) >= 0 {
			ec.tctx.L().Info("re-replicate shard group was completed", zap.String("event", "row"), zap.Stringer("re-shard", ec.shardingReSync))
			return ec.closeShardingResync()
		}
		if ec.shardingReSync.targetTable.String() != targetTable.String() {
			// in re-syncing, ignore non current sharding group's events
			ec.tctx.L().Debug("skip event in re-replicating shard group", zap.String("event", "row"), zap.Reflect("re-shard", ec.shardingReSync))
			return nil
		}
	}

	// For DML position before table checkpoint, ignore it. When the position equals to table checkpoint, this event may
	// be partially replicated to downstream, we rely on safe-mode to handle it.
	if s.checkpoint.IsOlderThanTablePoint(sourceTable, *ec.currentLocation, false) {
		ec.tctx.L().Debug("ignore obsolete event that is old than table checkpoint",
			zap.String("event", "row"),
			log.WrapStringerField("location", ec.currentLocation),
			zap.Stringer("source table", sourceTable))
		return nil
	}

	ec.tctx.L().Debug("",
		zap.String("event", "row"),
		zap.Stringer("source table", sourceTable),
		zap.Stringer("target table", targetTable),
		log.WrapStringerField("location", ec.currentLocation),
		zap.Reflect("raw event data", ev.Rows))

	needSkip, err := s.skipRowsEvent(sourceTable, ec.header.EventType)
	if err != nil {
		return err
	}
	if needSkip {
		metrics.SkipBinlogDurationHistogram.WithLabelValues("rows", s.cfg.Name, s.cfg.SourceID).Observe(time.Since(ec.startTime).Seconds())
		// for RowsEvent, we should record lastLocation rather than currentLocation
		return s.recordSkipSQLsLocation(&ec)
	}

	if s.cfg.ShardMode == config.ShardPessimistic {
		if s.sgk.InSyncing(sourceTable, targetTable, *ec.currentLocation) {
			// if in unsync stage and not before active DDL, filter it
			// if in sharding re-sync stage and not before active DDL (the next DDL to be synced), filter it
			ec.tctx.L().Debug("replicate sharding DDL, filter Rows event",
				zap.String("event", "row"),
				zap.Stringer("source", sourceTable),
				log.WrapStringerField("location", ec.currentLocation))
			return nil
		}
	}

<<<<<<< HEAD
	// TODO(csuzhangxc): check performance of `getTableInfo` from schema tracker.
	tableInfo, err := s.getTableInfo(ec.tctx, originTable, targetTable)
=======
	// TODO(csuzhangxc): check performance of `getTable` from schema tracker.
	tableInfo, err := s.getTableInfo(ec.tctx, sourceTable, targetTable)
>>>>>>> 761b0481
	if err != nil {
		return terror.WithScope(err, terror.ScopeDownstream)
	}
	rows, err := s.mappingDML(sourceTable, tableInfo, ev.Rows)
	if err != nil {
		return err
	}
	if err2 := checkLogColumns(ev.SkippedColumns); err2 != nil {
		return err2
	}

	prunedColumns, prunedRows, err := pruneGeneratedColumnDML(tableInfo, rows)
	if err != nil {
		return err
	}

	var (
		sqls    []string
		keys    [][]string
		args    [][]interface{}
		jobType opType
	)

	param := &genDMLParam{
		tableID:         utils.GenTableID(targetTable),
		data:            prunedRows,
		originalData:    rows,
		columns:         prunedColumns,
		sourceTableInfo: tableInfo,
	}

	switch ec.header.EventType {
	case replication.WRITE_ROWS_EVENTv0, replication.WRITE_ROWS_EVENTv1, replication.WRITE_ROWS_EVENTv2:
		exprFilter, err2 := s.exprFilterGroup.GetInsertExprs(sourceTable, tableInfo)
		if err2 != nil {
			return err2
		}

		param.safeMode = ec.safeMode
		sqls, keys, args, err = s.genInsertSQLs(param, exprFilter)
		if err != nil {
			return terror.Annotatef(err, "gen insert sqls failed, sourceTable: %v, targetTable: %v", sourceTable, targetTable)
		}
		metrics.BinlogEventCost.WithLabelValues(metrics.BinlogEventCostStageGenWriteRows, s.cfg.Name, s.cfg.WorkerName, s.cfg.SourceID).Observe(time.Since(ec.startTime).Seconds())
		jobType = insert

	case replication.UPDATE_ROWS_EVENTv0, replication.UPDATE_ROWS_EVENTv1, replication.UPDATE_ROWS_EVENTv2:
		oldExprFilter, newExprFilter, err2 := s.exprFilterGroup.GetUpdateExprs(sourceTable, tableInfo)
		if err2 != nil {
			return err2
		}

		param.safeMode = ec.safeMode
		sqls, keys, args, err = s.genUpdateSQLs(param, oldExprFilter, newExprFilter)
		if err != nil {
			return terror.Annotatef(err, "gen update sqls failed, sourceTable: %v, targetTable: %v", sourceTable, targetTable)
		}
		metrics.BinlogEventCost.WithLabelValues(metrics.BinlogEventCostStageGenUpdateRows, s.cfg.Name, s.cfg.WorkerName, s.cfg.SourceID).Observe(time.Since(ec.startTime).Seconds())
		jobType = update

	case replication.DELETE_ROWS_EVENTv0, replication.DELETE_ROWS_EVENTv1, replication.DELETE_ROWS_EVENTv2:
		exprFilter, err2 := s.exprFilterGroup.GetDeleteExprs(sourceTable, tableInfo)
		if err2 != nil {
			return err2
		}

		sqls, keys, args, err = s.genDeleteSQLs(param, exprFilter)
		if err != nil {
			return terror.Annotatef(err, "gen delete sqls failed, sourceTable: %v, targetTable: %v", sourceTable, targetTable)
		}
		metrics.BinlogEventCost.WithLabelValues(metrics.BinlogEventCostStageGenDeleteRows, s.cfg.Name, s.cfg.WorkerName, s.cfg.SourceID).Observe(time.Since(ec.startTime).Seconds())
		jobType = del

	default:
		ec.tctx.L().Debug("ignoring unrecognized event", zap.String("event", "row"), zap.Stringer("type", ec.header.EventType))
		return nil
	}

	startTime := time.Now()
	for i := range sqls {
		var arg []interface{}
		var key []string
		if args != nil {
			arg = args[i]
		}
		if keys != nil {
			key = keys[i]
		}
		err = s.commitJob(jobType, sourceTable, targetTable, sqls[i], arg, key, &ec)
		if err != nil {
			return err
		}
	}
	metrics.DispatchBinlogDurationHistogram.WithLabelValues(jobType.String(), s.cfg.Name, s.cfg.SourceID).Observe(time.Since(startTime).Seconds())
	return nil
}

type queryEventContext struct {
	*eventContext

	p         *parser.Parser // used parser
	ddlSchema string         // used schema
	originSQL string         // before split
	// split multi-schema change DDL into multiple one schema change DDL due to TiDB's limitation
	splitedDDLs    []string // after split before online ddl
	appliedDDLs    []string // after onlineDDL apply if onlineDDL != nil and track, before route
	needHandleDDLs []string // after route

<<<<<<< HEAD
	ddlInfo        *shardingDDLInfo
	needTrackDDLs  []trackedDDL
	sourceTbls     map[string]map[string]struct{} // db name -> tb name
	onlineDDLTable *filter.Table
=======
	shardingDDLInfo *ddlInfo
	trackInfos      []*ddlInfo
	sourceTbls      map[string]map[string]struct{} // db name -> tb name
	onlineDDLTables map[string]*filter.Table
>>>>>>> 761b0481
}

func (qec *queryEventContext) String() string {
	var startLocation, currentLocation, lastLocation string
	if qec.startLocation != nil {
		startLocation = qec.startLocation.String()
	}
	if qec.currentLocation != nil {
		currentLocation = qec.currentLocation.String()
	}
	if qec.lastLocation != nil {
		lastLocation = qec.lastLocation.String()
	}
	var needHandleDDLs, shardingReSync string
	if qec.needHandleDDLs != nil {
		needHandleDDLs = strings.Join(qec.needHandleDDLs, ",")
	}
	if qec.shardingReSync != nil {
		shardingReSync = qec.shardingReSync.String()
	}
	return fmt.Sprintf("{schema: %s, originSQL: %s, startLocation: %s, currentLocation: %s, lastLocation: %s, re-sync: %s, needHandleDDLs: %s}",
		qec.ddlSchema, qec.originSQL, startLocation, currentLocation, lastLocation, shardingReSync, needHandleDDLs)
}

func (s *Syncer) handleQueryEvent(ev *replication.QueryEvent, ec eventContext, originSQL string) (err error) {
	if originSQL == "BEGIN" {
		// GTID event: GTID_NEXT = xxx:11
		// Query event: BEGIN (GTID set = xxx:1-11)
		// Rows event: ... (GTID set = xxx:1-11)  if we update lastLocation below,
		//                                        otherwise that is xxx:1-10 when dealing with table checkpoints
		// Xid event: GTID set = xxx:1-11  this event is related to global checkpoint
		*ec.lastLocation = *ec.currentLocation
		return nil
	}

	qec := &queryEventContext{
		eventContext: &ec,
		ddlSchema:    string(ev.Schema),
		originSQL:    utils.TrimCtrlChars(originSQL),
		splitedDDLs:  make([]string, 0),
		appliedDDLs:  make([]string, 0),
		sourceTbls:   make(map[string]map[string]struct{}),
	}
	qec.p, err = event.GetParserForStatusVars(ev.StatusVars)
	if err != nil {
		log.L().Warn("found error when get sql_mode from binlog status_vars", zap.Error(err))
	}

	stmt, err := s.parseDDLSQL(qec)
	if err != nil {
		ec.tctx.L().Error("fail to parse statement",
			zap.String("event", "query"),
			zap.String("statement", qec.originSQL),
			zap.String("schema", qec.ddlSchema),
			zap.Stringer("last location", ec.lastLocation),
			log.WrapStringerField("location", ec.currentLocation),
			log.ShortError(err))
		// return error if parse fail and filter fail
		needSkip, err2 := s.skipSQLByPattern(qec.originSQL)
		if err2 != nil {
			return err2
		}
		if !needSkip {
			return err
		}
		// don't return error if parse fail and filter success
		metrics.SkipBinlogDurationHistogram.WithLabelValues("query", s.cfg.Name, s.cfg.SourceID).Observe(time.Since(ec.startTime).Seconds())
		ec.tctx.L().Warn("skip event", zap.String("event", "query"), zap.String("statement", qec.originSQL), zap.String("schema", qec.ddlSchema))
		*ec.lastLocation = *ec.currentLocation // before record skip location, update lastLocation
		// Q&A: If parse fail, ok must be false. Can we delete it?
		// Q&A: Former logic will postpone to filterAndApply
		return s.recordSkipSQLsLocation(&ec)
	}

	if node, ok := stmt.(ast.DMLNode); ok {
		// if DML can be ignored, we do not report an error
		table, err2 := getTableByDML(node)
		if err2 == nil {
			if len(table.Schema) == 0 {
				table.Schema = qec.ddlSchema
			}
			ignore, err2 := s.skipRowsEvent(table, replication.QUERY_EVENT)
			if err2 == nil && ignore {
				return nil
			}
		}
		return terror.Annotatef(terror.ErrSyncUnitDMLStatementFound.Generate(), "query %s", qec.originSQL)
	}

	if qec.shardingReSync != nil {
		qec.shardingReSync.currLocation = *qec.currentLocation
		if binlog.CompareLocation(qec.shardingReSync.currLocation, qec.shardingReSync.latestLocation, s.cfg.EnableGTID) >= 0 {
			qec.tctx.L().Info("re-replicate shard group was completed", zap.String("event", "query"), zap.Stringer("queryEventContext", qec))
			err2 := qec.closeShardingResync()
			if err2 != nil {
				return err2
			}
		} else {
			// in re-syncing, we can simply skip all DDLs,
			// as they have been added to sharding DDL sequence
			// only update lastPos when the query is a real DDL
			*qec.lastLocation = qec.shardingReSync.currLocation
			qec.tctx.L().Debug("skip event in re-replicating sharding group", zap.String("event", "query"), zap.Stringer("queryEventContext", qec))
		}
		return nil
	}

	qec.tctx.L().Info("", zap.String("event", "query"), zap.Stringer("queryEventContext", qec))
	*qec.lastLocation = *qec.currentLocation // update lastLocation, because we have checked `isDDL`

	qec.splitedDDLs, err = parserpkg.SplitDDL(stmt, qec.ddlSchema)
	if err != nil {
		return err
	}
	// TiDB can't handle multi schema change DDL, so we split it here.
	// for DDL, we don't apply operator until we try to execute it. so can handle sharding cases
	// We use default parser because inside function where need parser, sqls are came from parserpkg.SplitDDL, which is StringSingleQuotes, KeyWordUppercase and NameBackQuotes
	// TODO: save stmt, tableName to avoid parse the sql to get them again
	qec.p = parser.New()
	for _, sql := range qec.splitedDDLs {
		sqls, err2 := s.processSplitedDDL(qec, sql)
		if err2 != nil {
			qec.tctx.L().Error("fail to split statement", zap.String("event", "query"), zap.Stringer("queryEventContext", qec), log.ShortError(err2))
			return err2
		}
		qec.appliedDDLs = append(qec.appliedDDLs, sqls...)
	}
	qec.tctx.L().Info("resolve sql", zap.String("event", "query"), zap.Strings("appliedDDLs", qec.appliedDDLs), zap.Stringer("queryEventContext", qec))

<<<<<<< HEAD
=======
	if len(qec.onlineDDLTables) > 1 {
		return terror.ErrSyncerUnitOnlineDDLOnMultipleTable.Generate(qec.originSQL)
	}

>>>>>>> 761b0481
	metrics.BinlogEventCost.WithLabelValues(metrics.BinlogEventCostStageGenQuery, s.cfg.Name, s.cfg.WorkerName, s.cfg.SourceID).Observe(time.Since(qec.startTime).Seconds())

	/*
		we construct a application transaction for ddl. we save checkpoint after we execute all ddls
		Here's a brief discussion for implement:
		* non sharding table: make no difference
		* sharding table - we limit one ddl event only contains operation for same table
		  * drop database / drop table / truncate table: we ignore these operations
		  * create database / create table / create index / drop index / alter table:
			operation is only for same table,  make no difference
		  * rename table
			* online ddl: we would ignore rename ghost table,  make no difference
			* other rename: we don't allow user to execute more than one rename operation in one ddl event, then it would make no difference
	*/

	qec.needHandleDDLs = make([]string, 0, len(qec.appliedDDLs))
	qec.trackInfos = make([]*ddlInfo, 0, len(qec.appliedDDLs))

	// handle one-schema change DDL
	for _, sql := range qec.appliedDDLs {
<<<<<<< HEAD
		// We use default parser because sqls are came from above parsepkg.Split, which is StringSingleQuotes, KeyWordUppercase and NameBackQuotes
		sqlDDL, sourceTables, targetTables, stmt, err2 := s.routeDDL(qec.p, qec.ddlSchema, sql)
		if err2 != nil {
			return err2
		}

		if len(sqlDDL) == 0 {
=======
		// We use default parser because sqls are came from above *Syncer.splitAndFilterDDL, which is StringSingleQuotes, KeyWordUppercase and NameBackQuotes
		ddlInfo, err2 := s.routeDDL(qec.p, qec.ddlSchema, sql)
		if err2 != nil {
			return err2
		}
		sourceTable := ddlInfo.sourceTables[0]
		targetTable := ddlInfo.targetTables[0]
		if len(ddlInfo.sql) == 0 {
>>>>>>> 761b0481
			metrics.SkipBinlogDurationHistogram.WithLabelValues("query", s.cfg.Name, s.cfg.SourceID).Observe(time.Since(qec.startTime).Seconds())
			qec.tctx.L().Warn("skip event", zap.String("event", "query"), zap.String("statement", sql), zap.String("schema", qec.ddlSchema))
			continue
		}

		// DDL is sequentially synchronized in this syncer's main process goroutine
<<<<<<< HEAD
		// ignore DDL that is older or same as table checkpoint, to avoid sync again for already synced DDLs
		if s.checkpoint.IsOlderThanTablePoint(sourceTables[0], *qec.currentLocation, true) {
			qec.tctx.L().Info("ignore obsolete DDL", zap.String("event", "query"), zap.String("statement", sql), log.WrapStringerField("location", qec.currentLocation))
=======
		// filter DDL that is older or same as table checkpoint, to avoid sync again for already synced DDLs
		if s.checkpoint.IsOlderThanTablePoint(sourceTable, *qec.currentLocation, true) {
			qec.tctx.L().Info("filter obsolete DDL", zap.String("event", "query"), zap.String("statement", sql), log.WrapStringerField("location", qec.currentLocation))
>>>>>>> 761b0481
			continue
		}

		// pre-filter of sharding
		if s.cfg.ShardMode == config.ShardPessimistic {
			switch ddlInfo.stmt.(type) {
			case *ast.DropDatabaseStmt:
<<<<<<< HEAD
				err = s.dropSchemaInSharding(qec.tctx, sourceTables[0].Schema)
=======
				err = s.dropSchemaInSharding(qec.tctx, sourceTable.Schema)
>>>>>>> 761b0481
				if err != nil {
					return err
				}
				continue
			case *ast.DropTableStmt:
<<<<<<< HEAD
				sourceTableID := utils.GenTableID(sourceTables[0])
				err = s.sgk.LeaveGroup(targetTables[0], []string{sourceTableID})
				if err != nil {
					return err
				}
				err = s.checkpoint.DeleteTablePoint(qec.tctx, sourceTables[0])
=======
				sourceTableID := utils.GenTableID(sourceTable)
				err = s.sgk.LeaveGroup(targetTable, []string{sourceTableID})
				if err != nil {
					return err
				}
				err = s.checkpoint.DeleteTablePoint(qec.tctx, sourceTable)
>>>>>>> 761b0481
				if err != nil {
					return err
				}
				continue
			case *ast.TruncateTableStmt:
				qec.tctx.L().Info("filter truncate table statement in shard group", zap.String("event", "query"), zap.String("statement", ddlInfo.sql))
				continue
			}

			// in sharding mode, we only support to do one ddl in one event
<<<<<<< HEAD
			if qec.ddlInfo == nil {
				qec.ddlInfo = &shardingDDLInfo{
					name:   sourceTables[0].String(),
					tables: [][]*filter.Table{sourceTables, targetTables},
					stmt:   stmt,
				}
			} else if qec.ddlInfo.name != sourceTables[0].String() {
				return terror.ErrSyncerUnitDDLOnMultipleTable.Generate(string(ev.Query))
=======
			if qec.shardingDDLInfo == nil {
				qec.shardingDDLInfo = ddlInfo
			} else if qec.shardingDDLInfo.sourceTables[0].String() != sourceTable.String() {
				return terror.ErrSyncerUnitDDLOnMultipleTable.Generate(qec.originSQL)
>>>>>>> 761b0481
			}
		} else if s.cfg.ShardMode == config.ShardOptimistic {
			switch ddlInfo.stmt.(type) {
			case *ast.TruncateTableStmt:
				qec.tctx.L().Info("filter truncate table statement in shard group", zap.String("event", "query"), zap.String("statement", ddlInfo.sql))
				continue
			case *ast.RenameTableStmt:
				return terror.ErrSyncerUnsupportedStmt.Generate("RENAME TABLE", config.ShardOptimistic)
			}
		}

<<<<<<< HEAD
		qec.needHandleDDLs = append(qec.needHandleDDLs, sqlDDL)
		qec.needTrackDDLs = append(qec.needTrackDDLs, trackedDDL{rawSQL: sql, stmt: stmt, tables: [][]*filter.Table{sourceTables, targetTables}})
		// TODO: current table checkpoints will be deleted in track ddls, but created and updated in flush checkpoints,
		//       we should use a better mechanism to combine these operations
		if s.cfg.ShardMode == "" {
			recordSourceTbls(qec.sourceTbls, stmt, sourceTables[0])
=======
		qec.needHandleDDLs = append(qec.needHandleDDLs, ddlInfo.sql)
		ddlInfo.sql = sql
		qec.trackInfos = append(qec.trackInfos, ddlInfo)
		// TODO: current table checkpoints will be deleted in track ddls, but created and updated in flush checkpoints,
		//       we should use a better mechanism to combine these operations
		if s.cfg.ShardMode == "" {
			recordSourceTbls(qec.sourceTbls, ddlInfo.stmt, sourceTable)
>>>>>>> 761b0481
		}
	}

	qec.tctx.L().Info("prepare to handle ddls", zap.String("event", "query"), zap.Stringer("queryEventContext", qec))
	if len(qec.needHandleDDLs) == 0 {
		qec.tctx.L().Info("skip event, need handled ddls is empty", zap.String("event", "query"), zap.Stringer("queryEventContext", qec))
		return s.recordSkipSQLsLocation(qec.eventContext)
	}

	// interrupted before flush old checkpoint.
	failpoint.Inject("FlushCheckpointStage", func(val failpoint.Value) {
		err = handleFlushCheckpointStage(0, val.(int), "before flush old checkpoint")
		if err != nil {
			failpoint.Return(err)
		}
	})

	// flush previous DMLs and checkpoint if needing to handle the DDL.
	// NOTE: do this flush before operations on shard groups which may lead to skip a table caused by `UnresolvedTables`.
	if err = s.flushJobs(); err != nil {
		return err
	}

	switch s.cfg.ShardMode {
	case "":
		return s.handleQueryEventNoSharding(qec)
	case config.ShardOptimistic:
		return s.handleQueryEventOptimistic(qec)
	case config.ShardPessimistic:
		return s.handleQueryEventPessimistic(qec)
	}
	return errors.Errorf("unsupported shard-mode %s, should not happened", s.cfg.ShardMode)
}

func (s *Syncer) handleQueryEventNoSharding(qec *queryEventContext) error {
	qec.tctx.L().Info("start to handle ddls in normal mode", zap.String("event", "query"), zap.Stringer("queryEventContext", qec))

	// interrupted after flush old checkpoint and before track DDL.
	failpoint.Inject("FlushCheckpointStage", func(val failpoint.Value) {
		err := handleFlushCheckpointStage(1, val.(int), "before track DDL")
		if err != nil {
			failpoint.Return(err)
		}
	})

	// run trackDDL before add ddl job to make sure checkpoint can be flushed
	for _, trackInfo := range qec.trackInfos {
		if err := s.trackDDL(qec.ddlSchema, trackInfo, qec.eventContext); err != nil {
			return err
		}
	}

	// interrupted after track DDL and before execute DDL.
	failpoint.Inject("FlushCheckpointStage", func(val failpoint.Value) {
		err := handleFlushCheckpointStage(2, val.(int), "before execute DDL")
		if err != nil {
			failpoint.Return(err)
		}
	})

	job := newDDLJob(qec)
	err := s.addJobFunc(job)
	if err != nil {
		return err
	}

	// when add ddl job, will execute ddl and then flush checkpoint.
	// if execute ddl failed, the execError will be set to that error.
	// return nil here to avoid duplicate error message
	err = s.execError.Load()
	if err != nil {
		qec.tctx.L().Error("error detected when executing SQL job", log.ShortError(err))
		// nolint:nilerr
		return nil
	}

	qec.tctx.L().Info("finish to handle ddls in normal mode", zap.String("event", "query"), zap.Stringer("queryEventContext", qec))

	qec.tctx.L().Info("finish online ddl and clear online ddl metadata in normal mode",
		zap.String("event", "query"),
		zap.Strings("ddls", qec.needHandleDDLs),
		zap.String("raw statement", qec.originSQL),
		zap.Stringer("table", qec.onlineDDLTable))
	err2 := s.onlineDDL.Finish(qec.tctx, qec.onlineDDLTable)
	if err2 != nil {
		return terror.Annotatef(err2, "finish online ddl on %v", qec.onlineDDLTable)
	}

	return nil
}

func (s *Syncer) handleQueryEventPessimistic(qec *queryEventContext) error {
	var (
		err                error
		needShardingHandle bool
		group              *ShardingGroup
		synced             bool
		active             bool
		remain             int

		ddlInfo        = qec.shardingDDLInfo
		sourceTableID  = utils.GenTableID(ddlInfo.sourceTables[0])
		needHandleDDLs = qec.needHandleDDLs
		// for sharding DDL, the firstPos should be the `Pos` of the binlog, not the `End_log_pos`
		// so when restarting before sharding DDLs synced, this binlog can be re-sync again to trigger the TrySync
		startLocation   = qec.startLocation
		currentLocation = qec.currentLocation
	)

	var annotate string
	switch ddlInfo.stmt.(type) {
	case *ast.CreateDatabaseStmt:
		// for CREATE DATABASE, we do nothing. when CREATE TABLE under this DATABASE, sharding groups will be added
	case *ast.CreateTableStmt:
		// for CREATE TABLE, we add it to group
		needShardingHandle, group, synced, remain, err = s.sgk.AddGroup(ddlInfo.targetTables[0], []string{sourceTableID}, nil, true)
		if err != nil {
			return err
		}
		annotate = "add table to shard group"
	default:
		needShardingHandle, group, synced, active, remain, err = s.sgk.TrySync(ddlInfo.sourceTables[0], ddlInfo.targetTables[0], *startLocation, *qec.currentLocation, needHandleDDLs)
		if err != nil {
			return err
		}
		annotate = "try to sync table in shard group"
		// meets DDL that will not be processed in sequence sharding
		if !active {
			qec.tctx.L().Info("skip in-activeDDL",
				zap.String("event", "query"),
				zap.Stringer("queryEventContext", qec),
				zap.String("sourceTableID", sourceTableID),
				zap.Bool("in-sharding", needShardingHandle),
				zap.Bool("is-synced", synced),
				zap.Int("unsynced", remain))
			return nil
		}
	}

	qec.tctx.L().Info(annotate,
		zap.String("event", "query"),
		zap.Stringer("queryEventContext", qec),
		zap.String("sourceTableID", sourceTableID),
		zap.Bool("in-sharding", needShardingHandle),
		zap.Bool("is-synced", synced),
		zap.Int("unsynced", remain))

	// interrupted after flush old checkpoint and before track DDL.
	failpoint.Inject("FlushCheckpointStage", func(val failpoint.Value) {
		err = handleFlushCheckpointStage(1, val.(int), "before track DDL")
		if err != nil {
			failpoint.Return(err)
		}
	})

	for _, trackInfo := range qec.trackInfos {
		if err = s.trackDDL(qec.ddlSchema, trackInfo, qec.eventContext); err != nil {
			return err
		}
	}

	if needShardingHandle {
		metrics.UnsyncedTableGauge.WithLabelValues(s.cfg.Name, ddlInfo.targetTables[0].String(), s.cfg.SourceID).Set(float64(remain))
		err = s.safeMode.IncrForTable(qec.tctx, ddlInfo.targetTables[0]) // try enable safe-mode when starting syncing for sharding group
		if err != nil {
			return err
		}

		// save checkpoint in memory, don't worry, if error occurred, we can rollback it
		// for non-last sharding DDL's table, this checkpoint will be used to skip binlog event when re-syncing
		// NOTE: when last sharding DDL executed, all this checkpoints will be flushed in the same txn
		qec.tctx.L().Info("save table checkpoint for source",
			zap.String("event", "query"),
			zap.String("sourceTableID", sourceTableID),
			zap.Stringer("start location", startLocation),
			log.WrapStringerField("end location", currentLocation))
		s.saveTablePoint(ddlInfo.sourceTables[0], *currentLocation)
		if !synced {
			qec.tctx.L().Info("source shard group is not synced",
				zap.String("event", "query"),
				zap.String("sourceTableID", sourceTableID),
				zap.Stringer("start location", startLocation),
				log.WrapStringerField("end location", currentLocation))
			return nil
		}

		qec.tctx.L().Info("source shard group is synced",
			zap.String("event", "query"),
			zap.String("sourceTableID", sourceTableID),
			zap.Stringer("start location", startLocation),
			log.WrapStringerField("end location", currentLocation))
		err = s.safeMode.DescForTable(qec.tctx, ddlInfo.targetTables[0]) // try disable safe-mode after sharding group synced
		if err != nil {
			return err
		}
		// maybe multi-groups' sharding DDL synced in this for-loop (one query-event, multi tables)
		if cap(*qec.shardingReSyncCh) < len(needHandleDDLs) {
			*qec.shardingReSyncCh = make(chan *ShardingReSync, len(needHandleDDLs))
		}
		firstEndLocation := group.FirstEndPosUnresolved()
		if firstEndLocation == nil {
			return terror.ErrSyncerUnitFirstEndPosNotFound.Generate(sourceTableID)
		}

		allResolved, err2 := s.sgk.ResolveShardingDDL(ddlInfo.targetTables[0])
		if err2 != nil {
			return err2
		}
		*qec.shardingReSyncCh <- &ShardingReSync{
			currLocation:   *firstEndLocation,
			latestLocation: *currentLocation,
			targetTable:    ddlInfo.targetTables[0],
			allResolved:    allResolved,
		}

		// Don't send new DDLInfo to dm-master until all local sql jobs finished
		// since jobWg is flushed by flushJobs before, we don't wait here any more

		// NOTE: if we need singleton Syncer (without dm-master) to support sharding DDL sync
		// we should add another config item to differ, and do not save DDLInfo, and not wait for ddlExecInfo

		// construct & send shard DDL info into etcd, DM-master will handle it.
		shardInfo := s.pessimist.ConstructInfo(ddlInfo.targetTables[0].Schema, ddlInfo.targetTables[0].Name, needHandleDDLs)
		rev, err2 := s.pessimist.PutInfo(qec.tctx.Ctx, shardInfo)
		if err2 != nil {
			return err2
		}
		metrics.ShardLockResolving.WithLabelValues(s.cfg.Name, s.cfg.SourceID).Set(1) // block and wait DDL lock to be synced
		qec.tctx.L().Info("putted shard DDL info", zap.Stringer("info", shardInfo), zap.Int64("revision", rev))

		shardOp, err2 := s.pessimist.GetOperation(qec.tctx.Ctx, shardInfo, rev+1)
		metrics.ShardLockResolving.WithLabelValues(s.cfg.Name, s.cfg.SourceID).Set(0)
		if err2 != nil {
			return err2
		}

		if shardOp.Exec {
			failpoint.Inject("ShardSyncedExecutionExit", func() {
				qec.tctx.L().Warn("exit triggered", zap.String("failpoint", "ShardSyncedExecutionExit"))
				//nolint:errcheck
				s.flushCheckPoints()
				utils.OsExit(1)
			})
			failpoint.Inject("SequenceShardSyncedExecutionExit", func() {
				group := s.sgk.Group(ddlInfo.targetTables[0])
				if group != nil {
					// exit in the first round sequence sharding DDL only
					if group.meta.ActiveIdx() == 1 {
						qec.tctx.L().Warn("exit triggered", zap.String("failpoint", "SequenceShardSyncedExecutionExit"))
						//nolint:errcheck
						s.flushCheckPoints()
						utils.OsExit(1)
					}
				}
			})

			qec.tctx.L().Info("execute DDL job",
				zap.String("event", "query"),
				zap.Stringer("queryEventContext", qec),
				zap.String("sourceTableID", sourceTableID),
				zap.Stringer("operation", shardOp))
		} else {
			qec.tctx.L().Info("ignore DDL job",
				zap.String("event", "query"),
				zap.Stringer("queryEventContext", qec),
				zap.String("sourceTableID", sourceTableID),
				zap.Stringer("operation", shardOp))
		}
	}

	qec.tctx.L().Info("start to handle ddls in shard mode", zap.String("event", "query"), zap.Stringer("queryEventContext", qec))

	// interrupted after track DDL and before execute DDL.
	failpoint.Inject("FlushCheckpointStage", func(val failpoint.Value) {
		err = handleFlushCheckpointStage(2, val.(int), "before execute DDL")
		if err != nil {
			failpoint.Return(err)
		}
	})

	job := newDDLJob(qec)
	err = s.addJobFunc(job)
	if err != nil {
		return err
	}

	err = s.execError.Load()
	if err != nil {
		qec.tctx.L().Error("error detected when executing SQL job", log.ShortError(err))
		// nolint:nilerr
		return nil
	}

<<<<<<< HEAD
	if qec.onlineDDLTable != nil {
		err = s.clearOnlineDDL(qec.tctx, ddlInfo.tables[1][0])
=======
	if len(qec.onlineDDLTables) > 0 {
		err = s.clearOnlineDDL(qec.tctx, ddlInfo.targetTables[0])
>>>>>>> 761b0481
		if err != nil {
			return err
		}
	}

	qec.tctx.L().Info("finish to handle ddls in shard mode", zap.String("event", "query"), zap.Stringer("queryEventContext", qec))
	return nil
}

// trackDDL tracks ddl in schemaTracker.
func (s *Syncer) trackDDL(usedSchema string, trackInfo *ddlInfo, ec *eventContext) error {
	var (
		srcTables    = trackInfo.sourceTables
		targetTables = trackInfo.targetTables
		srcTable     = srcTables[0]
	)

	// Make sure the needed tables are all loaded into the schema tracker.
	var (
		shouldExecDDLOnSchemaTracker bool
		shouldSchemaExist            bool
		shouldTableExistNum          int  // tableNames[:shouldTableExistNum] should exist
		shouldRefTableExistNum       int  // tableNames[1:shouldTableExistNum] should exist, since first one is "caller table"
		tryFetchDownstreamTable      bool // to make sure if not exists will execute correctly
	)

	switch node := trackInfo.stmt.(type) {
	case *ast.CreateDatabaseStmt:
		shouldExecDDLOnSchemaTracker = true
	case *ast.AlterDatabaseStmt:
		shouldExecDDLOnSchemaTracker = true
		shouldSchemaExist = true
	case *ast.DropDatabaseStmt:
		shouldExecDDLOnSchemaTracker = true
		if s.cfg.ShardMode == "" {
			if err := s.checkpoint.DeleteSchemaPoint(ec.tctx, srcTable.Schema); err != nil {
				return err
			}
		}
	case *ast.RecoverTableStmt:
		shouldExecDDLOnSchemaTracker = true
		shouldSchemaExist = true
	case *ast.CreateTableStmt, *ast.CreateViewStmt:
		shouldExecDDLOnSchemaTracker = true
		shouldSchemaExist = true
		// for CREATE TABLE LIKE/AS, the reference tables should exist
		shouldRefTableExistNum = len(srcTables)
		tryFetchDownstreamTable = true
	case *ast.DropTableStmt:
		shouldExecDDLOnSchemaTracker = true
		if err := s.checkpoint.DeleteTablePoint(ec.tctx, srcTable); err != nil {
			return err
		}
	case *ast.RenameTableStmt, *ast.CreateIndexStmt, *ast.DropIndexStmt, *ast.RepairTableStmt:
		shouldExecDDLOnSchemaTracker = true
		shouldSchemaExist = true
		shouldTableExistNum = 1
	case *ast.AlterTableStmt:
		shouldSchemaExist = true
		// for DDL that adds FK, since TiDB doesn't fully support it yet, we simply ignore execution of this DDL.
		switch {
		case len(node.Specs) == 1 && node.Specs[0].Constraint != nil && node.Specs[0].Constraint.Tp == ast.ConstraintForeignKey:
			shouldTableExistNum = 1
			shouldExecDDLOnSchemaTracker = false
		case node.Specs[0].Tp == ast.AlterTableRenameTable:
			shouldTableExistNum = 1
			shouldExecDDLOnSchemaTracker = true
		default:
			shouldTableExistNum = len(srcTables)
			shouldExecDDLOnSchemaTracker = true
		}
	case *ast.LockTablesStmt, *ast.UnlockTablesStmt, *ast.CleanupTableLockStmt, *ast.TruncateTableStmt:
		break
	default:
		ec.tctx.L().DPanic("unhandled DDL type cannot be tracked", zap.Stringer("type", reflect.TypeOf(trackInfo.stmt)))
	}

	if shouldSchemaExist {
		if err := s.schemaTracker.CreateSchemaIfNotExists(srcTable.Schema); err != nil {
			return terror.ErrSchemaTrackerCannotCreateSchema.Delegate(err, srcTable.Schema)
		}
	}
	for i := 0; i < shouldTableExistNum; i++ {
		if _, err := s.getTableInfo(ec.tctx, srcTables[i], targetTables[i]); err != nil {
			return err
		}
	}
	// skip getTable before in above loop
	// nolint:ifshort
	start := 1
	if shouldTableExistNum > start {
		start = shouldTableExistNum
	}
	for i := start; i < shouldRefTableExistNum; i++ {
		if err := s.schemaTracker.CreateSchemaIfNotExists(srcTables[i].Schema); err != nil {
			return terror.ErrSchemaTrackerCannotCreateSchema.Delegate(err, srcTables[i].Schema)
		}
		if _, err := s.getTableInfo(ec.tctx, srcTables[i], targetTables[i]); err != nil {
			return err
		}
	}

	if tryFetchDownstreamTable {
		// ignore table not exists error, just try to fetch table from downstream.
		_, _ = s.getTableInfo(ec.tctx, srcTables[0], targetTables[0])
	}

	if shouldExecDDLOnSchemaTracker {
		if err := s.schemaTracker.Exec(ec.tctx.Ctx, usedSchema, trackInfo.sql); err != nil {
			ec.tctx.L().Error("cannot track DDL",
				zap.String("schema", usedSchema),
				zap.String("statement", trackInfo.sql),
				log.WrapStringerField("location", ec.currentLocation),
				log.ShortError(err))
			return terror.ErrSchemaTrackerCannotExecDDL.Delegate(err, trackInfo.sql)
		}
		s.exprFilterGroup.ResetExprs(srcTable)
	}

	return nil
}

func (s *Syncer) commitJob(tp opType, sourceTable, targetTable *filter.Table, sql string, args []interface{}, keys []string, ec *eventContext) error {
	startTime := time.Now()
	key, err := s.resolveCasuality(keys)
	if err != nil {
		return terror.ErrSyncerUnitResolveCasualityFail.Generate(err)
	}
	s.tctx.L().Debug("key for keys", zap.String("key", key), zap.Strings("keys", keys))
	metrics.ConflictDetectDurationHistogram.WithLabelValues(s.cfg.Name, s.cfg.SourceID).Observe(time.Since(startTime).Seconds())

	job := newDMLJob(tp, sql, sourceTable, targetTable, args, key, *ec.lastLocation, *ec.startLocation, *ec.currentLocation, ec.header)
	return s.addJobFunc(job)
}

func (s *Syncer) resolveCasuality(keys []string) (string, error) {
	if s.cfg.DisableCausality {
		if len(keys) > 0 {
			return keys[0], nil
		}
		return "", nil
	}

	if s.c.detectConflict(keys) {
		s.tctx.L().Debug("meet causality key, will generate a flush job and wait all sqls executed", zap.Strings("keys", keys))
		if err := s.flushJobs(); err != nil {
			return "", err
		}
		s.c.reset()
	}
	if err := s.c.add(keys); err != nil {
		return "", err
	}
	var key string
	if len(keys) > 0 {
		key = keys[0]
	}
	return s.c.get(key), nil
}

func (s *Syncer) genRouter() error {
	s.tableRouter, _ = router.NewTableRouter(s.cfg.CaseSensitive, []*router.TableRule{})
	for _, rule := range s.cfg.RouteRules {
		err := s.tableRouter.AddRule(rule)
		if err != nil {
			return terror.ErrSyncerUnitGenTableRouter.Delegate(err)
		}
	}
	return nil
}

//nolint:unused
func (s *Syncer) loadTableStructureFromDump(ctx context.Context) error {
	logger := s.tctx.L()

	files, err := utils.CollectDirFiles(s.cfg.Dir)
	if err != nil {
		logger.Warn("fail to get dump files", zap.Error(err))
		return err
	}
	var dbs, tables []string
	var tableFiles [][2]string // [db, filename]
	for f := range files {
		if db, ok := utils.GetDBFromDumpFilename(f); ok {
			dbs = append(dbs, db)
			continue
		}
		if db, table, ok := utils.GetTableFromDumpFilename(f); ok {
			tables = append(tables, dbutil.TableName(db, table))
			tableFiles = append(tableFiles, [2]string{db, f})
			continue
		}
	}
	logger.Info("fetch table structure form dump files",
		zap.Strings("database", dbs),
		zap.Any("tables", tables))
	for _, db := range dbs {
		if err = s.schemaTracker.CreateSchemaIfNotExists(db); err != nil {
			return err
		}
	}

	var firstErr error
	setFirstErr := func(err error) {
		if firstErr == nil {
			firstErr = err
		}
	}

	for _, dbAndFile := range tableFiles {
		db, file := dbAndFile[0], dbAndFile[1]
		filepath := path.Join(s.cfg.Dir, file)
		content, err2 := common2.GetFileContent(filepath)
		if err2 != nil {
			logger.Warn("fail to read file for creating table in schema tracker",
				zap.String("db", db),
				zap.String("file", filepath),
				zap.Error(err))
			setFirstErr(err2)
			continue
		}
		stmts := bytes.Split(content, []byte(";"))
		for _, stmt := range stmts {
			stmt = bytes.TrimSpace(stmt)
			if len(stmt) == 0 || bytes.HasPrefix(stmt, []byte("/*")) {
				continue
			}
			err = s.schemaTracker.Exec(ctx, db, string(stmt))
			if err != nil {
				logger.Warn("fail to create table for dump files",
					zap.Any("file", filepath),
					zap.ByteString("statement", stmt),
					zap.Error(err))
				setFirstErr(err)
			}
		}
	}
	return firstErr
}

func (s *Syncer) createDBs(ctx context.Context) error {
	var err error
	dbCfg := s.cfg.From
	dbCfg.RawDBCfg = config.DefaultRawDBConfig().SetReadTimeout(maxDMLConnectionTimeout)
	s.fromDB, err = dbconn.NewUpStreamConn(dbCfg)
	if err != nil {
		return err
	}
	conn, err := s.fromDB.BaseDB.GetBaseConn(ctx)
	if err != nil {
		return err
	}
	lcFlavor, err := utils.FetchLowerCaseTableNamesSetting(ctx, conn.DBConn)
	if err != nil {
		return err
	}
	s.SourceTableNamesFlavor = lcFlavor

	hasSQLMode := false
	// get sql_mode from upstream db
	if s.cfg.To.Session == nil {
		s.cfg.To.Session = make(map[string]string)
	} else {
		for k := range s.cfg.To.Session {
			if strings.ToLower(k) == "sql_mode" {
				hasSQLMode = true
				break
			}
		}
	}
	if !hasSQLMode {
		sqlMode, err2 := utils.GetGlobalVariable(ctx, s.fromDB.BaseDB.DB, "sql_mode")
		if err2 != nil {
			s.tctx.L().Warn("cannot get sql_mode from upstream database, the sql_mode will be assigned \"IGNORE_SPACE, NO_AUTO_VALUE_ON_ZERO, ALLOW_INVALID_DATES\"", log.ShortError(err2))
		}
		sqlModes, err3 := utils.AdjustSQLModeCompatible(sqlMode)
		if err3 != nil {
			s.tctx.L().Warn("cannot adjust sql_mode compatible, the sql_mode will be assigned  stay the same", log.ShortError(err3))
		}
		s.cfg.To.Session["sql_mode"] = sqlModes
	}

	dbCfg = s.cfg.To
	dbCfg.RawDBCfg = config.DefaultRawDBConfig().
		SetReadTimeout(maxDMLConnectionTimeout).
		SetMaxIdleConns(s.cfg.WorkerCount)

	s.toDB, s.toDBConns, err = dbconn.CreateConns(s.tctx, s.cfg, dbCfg, s.cfg.WorkerCount)
	if err != nil {
		dbconn.CloseUpstreamConn(s.tctx, s.fromDB) // release resources acquired before return with error
		return err
	}
	// baseConn for ddl
	dbCfg = s.cfg.To
	dbCfg.RawDBCfg = config.DefaultRawDBConfig().SetReadTimeout(maxDDLConnectionTimeout)

	var ddlDBConns []*dbconn.DBConn
	s.ddlDB, ddlDBConns, err = dbconn.CreateConns(s.tctx, s.cfg, dbCfg, 1)
	if err != nil {
		dbconn.CloseUpstreamConn(s.tctx, s.fromDB)
		dbconn.CloseBaseDB(s.tctx, s.toDB)
		return err
	}
	s.ddlDBConn = ddlDBConns[0]
	printServerVersion(s.tctx, s.fromDB.BaseDB, "upstream")
	printServerVersion(s.tctx, s.toDB, "downstream")

	return nil
}

// closeBaseDB closes all opened DBs, rollback for createConns.
func (s *Syncer) closeDBs() {
	dbconn.CloseUpstreamConn(s.tctx, s.fromDB)
	dbconn.CloseBaseDB(s.tctx, s.toDB)
	dbconn.CloseBaseDB(s.tctx, s.ddlDB)
}

// record skip ddl/dml sqls' position
// make newJob's sql argument empty to distinguish normal sql and skips sql.
func (s *Syncer) recordSkipSQLsLocation(ec *eventContext) error {
	job := newSkipJob(ec)
	return s.addJobFunc(job)
}

func (s *Syncer) flushJobs() error {
	s.tctx.L().Info("flush all jobs", zap.Stringer("global checkpoint", s.checkpoint))
	job := newFlushJob()
	return s.addJobFunc(job)
}

func (s *Syncer) reSyncBinlog(tctx tcontext.Context, location binlog.Location) error {
	if err := s.retrySyncGTIDs(); err != nil {
		return err
	}
	// close still running sync
	return s.streamerController.ReopenWithRetry(&tctx, location)
}

func (s *Syncer) route(table *filter.Table) *filter.Table {
	if table.Schema == "" {
		return table
	}
	targetSchema, targetTable, err := s.tableRouter.Route(table.Schema, table.Name)
	if err != nil {
		s.tctx.L().Error("fail to route table", zap.Stringer("table", table), zap.Error(err)) // log the error, but still continue
	}
	if targetSchema == "" {
		return table
	}
	if targetTable == "" {
		targetTable = table.Name
	}

	return &filter.Table{Schema: targetSchema, Name: targetTable}
}

func (s *Syncer) isClosed() bool {
	return s.closed.Load()
}

// Close closes syncer.
func (s *Syncer) Close() {
	s.Lock()
	defer s.Unlock()

	if s.isClosed() {
		return
	}

	s.stopSync()
	s.closeDBs()

	s.checkpoint.Close()

	if err := s.schemaTracker.Close(); err != nil {
		s.tctx.L().Error("fail to close schema tracker", log.ShortError(err))
	}

	if s.sgk != nil {
		s.sgk.Close()
	}

	s.closeOnlineDDL()

	// when closing syncer by `stop-task`, remove active relay log from hub
	s.removeActiveRelayLog()

	metrics.RemoveLabelValuesWithTaskInMetrics(s.cfg.Name)

	s.closed.Store(true)
}

// stopSync stops syncing, now it used by Close and Pause
// maybe we can refine the workflow more clear.
func (s *Syncer) stopSync() {
	if s.done != nil {
		<-s.done // wait Run to return
	}
	s.closeJobChans()
	s.wg.Wait() // wait job workers to return

	// before re-write workflow for s.syncer, simply close it
	// when resuming, re-create s.syncer

	if s.streamerController != nil {
		s.streamerController.Close(s.tctx)
	}
}

func (s *Syncer) closeOnlineDDL() {
	if s.onlineDDL != nil {
		s.onlineDDL.Close()
		s.onlineDDL = nil
	}
}

// Pause implements Unit.Pause.
func (s *Syncer) Pause() {
	if s.isClosed() {
		s.tctx.L().Warn("try to pause, but already closed")
		return
	}
	s.stopSync()
}

// Resume resumes the paused process.
func (s *Syncer) Resume(ctx context.Context, pr chan pb.ProcessResult) {
	if s.isClosed() {
		s.tctx.L().Warn("try to resume, but already closed")
		return
	}

	// continue the processing
	s.reset()
	// reset database conns
	err := s.resetDBs(s.tctx.WithContext(ctx))
	if err != nil {
		pr <- pb.ProcessResult{
			IsCanceled: false,
			Errors: []*pb.ProcessError{
				unit.NewProcessError(err),
			},
		}
		return
	}
	s.Process(ctx, pr)
}

// Update implements Unit.Update
// now, only support to update config for routes, filters, column-mappings, block-allow-list
// now no config diff implemented, so simply re-init use new config.
func (s *Syncer) Update(cfg *config.SubTaskConfig) error {
	if s.cfg.ShardMode == config.ShardPessimistic {
		_, tables := s.sgk.UnresolvedTables()
		if len(tables) > 0 {
			return terror.ErrSyncerUnitUpdateConfigInSharding.Generate(tables)
		}
	}

	var (
		err              error
		oldBaList        *filter.Filter
		oldTableRouter   *router.Table
		oldBinlogFilter  *bf.BinlogEvent
		oldColumnMapping *cm.Mapping
	)

	defer func() {
		if err == nil {
			return
		}
		if oldBaList != nil {
			s.baList = oldBaList
		}
		if oldTableRouter != nil {
			s.tableRouter = oldTableRouter
		}
		if oldBinlogFilter != nil {
			s.binlogFilter = oldBinlogFilter
		}
		if oldColumnMapping != nil {
			s.columnMapping = oldColumnMapping
		}
	}()

	// update block-allow-list
	oldBaList = s.baList
	s.baList, err = filter.New(cfg.CaseSensitive, cfg.BAList)
	if err != nil {
		return terror.ErrSyncerUnitGenBAList.Delegate(err)
	}

	// update route
	oldTableRouter = s.tableRouter
	s.tableRouter, err = router.NewTableRouter(cfg.CaseSensitive, cfg.RouteRules)
	if err != nil {
		return terror.ErrSyncerUnitGenTableRouter.Delegate(err)
	}

	// update binlog filter
	oldBinlogFilter = s.binlogFilter
	s.binlogFilter, err = bf.NewBinlogEvent(cfg.CaseSensitive, cfg.FilterRules)
	if err != nil {
		return terror.ErrSyncerUnitGenBinlogEventFilter.Delegate(err)
	}

	// update column-mappings
	oldColumnMapping = s.columnMapping
	s.columnMapping, err = cm.NewMapping(cfg.CaseSensitive, cfg.ColumnMappingRules)
	if err != nil {
		return terror.ErrSyncerUnitGenColumnMapping.Delegate(err)
	}

	switch s.cfg.ShardMode {
	case config.ShardPessimistic:
		// re-init sharding group
		err = s.sgk.Init()
		if err != nil {
			return err
		}

		err = s.initShardingGroups(context.Background(), false) // FIXME: fix context when re-implementing `Update`
		if err != nil {
			return err
		}
	case config.ShardOptimistic:
		err = s.initOptimisticShardDDL(context.Background()) // FIXME: fix context when re-implementing `Update`
		if err != nil {
			return err
		}
	}

	// update l.cfg
	s.cfg.BAList = cfg.BAList
	s.cfg.RouteRules = cfg.RouteRules
	s.cfg.FilterRules = cfg.FilterRules
	s.cfg.ColumnMappingRules = cfg.ColumnMappingRules

	// update timezone
	s.setTimezone()

	return nil
}

// assume that reset master before switching to new master, and only the new master would write
// it's a weak function to try best to fix gtid set while switching master/slave.
func (s *Syncer) retrySyncGTIDs() error {
	// NOTE: our (per-table based) checkpoint does not support GTID yet, implement it if needed
	// TODO: support GTID
	s.tctx.L().Warn("our (per-table based) checkpoint does not support GTID yet")
	return nil
}

// checkpointID returns ID which used for checkpoint table.
func (s *Syncer) checkpointID() string {
	if len(s.cfg.SourceID) > 0 {
		return s.cfg.SourceID
	}
	return strconv.FormatUint(uint64(s.cfg.ServerID), 10)
}

// UpdateFromConfig updates config for `From`.
func (s *Syncer) UpdateFromConfig(cfg *config.SubTaskConfig) error {
	s.Lock()
	defer s.Unlock()
	s.fromDB.BaseDB.Close()

	s.cfg.From = cfg.From

	var err error
	s.cfg.From.RawDBCfg = config.DefaultRawDBConfig().SetReadTimeout(maxDMLConnectionTimeout)
	s.fromDB, err = dbconn.NewUpStreamConn(s.cfg.From)
	if err != nil {
		s.tctx.L().Error("fail to create baseConn connection", log.ShortError(err))
		return err
	}

	err = s.setSyncCfg()
	if err != nil {
		return err
	}

	if s.streamerController != nil {
		s.streamerController.UpdateSyncCfg(s.syncCfg, s.fromDB)
	}
	return nil
}

func (s *Syncer) setTimezone() {
	s.tctx.L().Info("use timezone", log.WrapStringerField("location", time.UTC))
	s.timezone = time.UTC
}

func (s *Syncer) setSyncCfg() error {
	var tlsConfig *tls.Config
	var err error
	if s.cfg.From.Security != nil {
		if loadErr := s.cfg.From.Security.LoadTLSContent(); loadErr != nil {
			return terror.ErrCtlLoadTLSCfg.Delegate(loadErr)
		}
		tlsConfig, err = toolutils.ToTLSConfigWithVerifyByRawbytes(s.cfg.From.Security.SSLCABytes,
			s.cfg.From.Security.SSLCertBytes, s.cfg.From.Security.SSLKEYBytes, s.cfg.From.Security.CertAllowedCN)
		if err != nil {
			return terror.ErrConnInvalidTLSConfig.Delegate(err)
		}
		if tlsConfig != nil {
			tlsConfig.InsecureSkipVerify = true
		}
	}

	syncCfg := replication.BinlogSyncerConfig{
		ServerID:                s.cfg.ServerID,
		Flavor:                  s.cfg.Flavor,
		Host:                    s.cfg.From.Host,
		Port:                    uint16(s.cfg.From.Port),
		User:                    s.cfg.From.User,
		Password:                s.cfg.From.Password,
		TimestampStringLocation: s.timezone,
		TLSConfig:               tlsConfig,
	}
	// when retry count > 1, go-mysql will retry sync from the previous GTID set in GTID mode,
	// which may get duplicate binlog event after retry success. so just set retry count = 1, and task
	// will exit when meet error, and then auto resume by DM itself.
	common.SetDefaultReplicationCfg(&syncCfg, 1)
	s.syncCfg = syncCfg
	return nil
}

// ShardDDLOperation returns the current pending to handle shard DDL lock operation.
func (s *Syncer) ShardDDLOperation() *pessimism.Operation {
	return s.pessimist.PendingOperation()
}

func (s *Syncer) setErrLocation(startLocation, endLocation *binlog.Location, isQueryEventEvent bool) {
	s.errLocation.Lock()
	defer s.errLocation.Unlock()

	s.errLocation.isQueryEvent = isQueryEventEvent
	if s.errLocation.startLocation == nil || startLocation == nil {
		s.errLocation.startLocation = startLocation
	} else if binlog.CompareLocation(*startLocation, *s.errLocation.startLocation, s.cfg.EnableGTID) < 0 {
		s.errLocation.startLocation = startLocation
	}

	if s.errLocation.endLocation == nil || endLocation == nil {
		s.errLocation.endLocation = endLocation
	} else if binlog.CompareLocation(*endLocation, *s.errLocation.endLocation, s.cfg.EnableGTID) < 0 {
		s.errLocation.endLocation = endLocation
	}
}

func (s *Syncer) getErrLocation() (*binlog.Location, bool) {
	s.errLocation.Lock()
	defer s.errLocation.Unlock()
	return s.errLocation.startLocation, s.errLocation.isQueryEvent
}

func (s *Syncer) handleEventError(err error, startLocation, endLocation binlog.Location, isQueryEvent bool, originSQL string) error {
	if err == nil {
		return nil
	}

	s.setErrLocation(&startLocation, &endLocation, isQueryEvent)
	if len(originSQL) > 0 {
		return terror.Annotatef(err, "startLocation: [%s], endLocation: [%s], origin SQL: [%s]", startLocation, endLocation, originSQL)
	}
	return terror.Annotatef(err, "startLocation: [%s], endLocation: [%s]", startLocation, endLocation)
}

// getEvent gets an event from streamerController or errOperatorHolder.
func (s *Syncer) getEvent(tctx *tcontext.Context, startLocation binlog.Location) (*replication.BinlogEvent, error) {
	// next event is a replace event
	if s.isReplacingErr {
		s.tctx.L().Info("try to get replace event", zap.Stringer("location", startLocation))
		return s.errOperatorHolder.GetEvent(startLocation)
	}

	return s.streamerController.GetEvent(tctx)
}

func (s *Syncer) adjustGlobalPointGTID(tctx *tcontext.Context) (bool, error) {
	location := s.checkpoint.GlobalPoint()
	// situations that don't need to adjust
	// 1. GTID is not enabled
	// 2. location already has GTID position
	// 3. location is totally new, has no position info
	if !s.cfg.EnableGTID || location.GTIDSetStr() != "" || location.Position.Name == "" {
		return false, nil
	}
	// set enableGTID to false for new streamerController
	streamerController := NewStreamerController(s.syncCfg, false, s.fromDB, s.binlogType, s.cfg.RelayDir, s.timezone)

	endPos := binlog.AdjustPosition(location.Position)
	startPos := mysql.Position{
		Name: endPos.Name,
		Pos:  0,
	}
	startLocation := location.Clone()
	startLocation.Position = startPos

	err := streamerController.Start(tctx, startLocation)
	if err != nil {
		return false, err
	}
	defer streamerController.Close(tctx)

	gs, err := reader.GetGTIDsForPosFromStreamer(tctx.Context(), streamerController.streamer, endPos)
	if err != nil {
		s.tctx.L().Warn("fail to get gtids for global location", zap.Stringer("pos", location), zap.Error(err))
		return false, err
	}
	dbConn, err := s.fromDB.BaseDB.GetBaseConn(tctx.Context())
	if err != nil {
		s.tctx.L().Warn("fail to build connection", zap.Stringer("pos", location), zap.Error(err))
		return false, err
	}
	gs, err = utils.AddGSetWithPurged(tctx.Context(), gs, dbConn.DBConn)
	if err != nil {
		s.tctx.L().Warn("fail to merge purged gtidSet", zap.Stringer("pos", location), zap.Error(err))
		return false, err
	}
	err = location.SetGTID(gs.Origin())
	if err != nil {
		s.tctx.L().Warn("fail to set gtid for global location", zap.Stringer("pos", location),
			zap.String("adjusted_gtid", gs.String()), zap.Error(err))
		return false, err
	}
	s.saveGlobalPoint(location)
	// redirect streamer for new gtid set location
	err = s.streamerController.RedirectStreamer(tctx, location)
	if err != nil {
		s.tctx.L().Warn("fail to redirect streamer for global location", zap.Stringer("pos", location),
			zap.String("adjusted_gtid", gs.String()), zap.Error(err))
		return false, err
	}
	return true, nil
}

// delLoadTask is called when finish restoring data, to delete load worker in etcd.
func (s *Syncer) delLoadTask() error {
	_, _, err := ha.DelLoadTask(s.cli, s.cfg.Name, s.cfg.SourceID)
	if err != nil {
		return err
	}
	s.tctx.Logger.Info("delete load worker in etcd for all mode", zap.String("task", s.cfg.Name), zap.String("source", s.cfg.SourceID))
	return nil
}<|MERGE_RESOLUTION|>--- conflicted
+++ resolved
@@ -2134,11 +2134,7 @@
 		Schema: string(ev.Table.Schema),
 		Name:   string(ev.Table.Table),
 	}
-<<<<<<< HEAD
-	targetTable := s.route(originTable)
-=======
 	targetTable := s.route(sourceTable)
->>>>>>> 761b0481
 
 	*ec.currentLocation = binlog.InitLocation(
 		mysql.Position{
@@ -2200,13 +2196,8 @@
 		}
 	}
 
-<<<<<<< HEAD
-	// TODO(csuzhangxc): check performance of `getTableInfo` from schema tracker.
-	tableInfo, err := s.getTableInfo(ec.tctx, originTable, targetTable)
-=======
 	// TODO(csuzhangxc): check performance of `getTable` from schema tracker.
 	tableInfo, err := s.getTableInfo(ec.tctx, sourceTable, targetTable)
->>>>>>> 761b0481
 	if err != nil {
 		return terror.WithScope(err, terror.ScopeDownstream)
 	}
@@ -2315,17 +2306,10 @@
 	appliedDDLs    []string // after onlineDDL apply if onlineDDL != nil and track, before route
 	needHandleDDLs []string // after route
 
-<<<<<<< HEAD
-	ddlInfo        *shardingDDLInfo
-	needTrackDDLs  []trackedDDL
-	sourceTbls     map[string]map[string]struct{} // db name -> tb name
-	onlineDDLTable *filter.Table
-=======
 	shardingDDLInfo *ddlInfo
 	trackInfos      []*ddlInfo
 	sourceTbls      map[string]map[string]struct{} // db name -> tb name
 	onlineDDLTables map[string]*filter.Table
->>>>>>> 761b0481
 }
 
 func (qec *queryEventContext) String() string {
@@ -2455,13 +2439,6 @@
 	}
 	qec.tctx.L().Info("resolve sql", zap.String("event", "query"), zap.Strings("appliedDDLs", qec.appliedDDLs), zap.Stringer("queryEventContext", qec))
 
-<<<<<<< HEAD
-=======
-	if len(qec.onlineDDLTables) > 1 {
-		return terror.ErrSyncerUnitOnlineDDLOnMultipleTable.Generate(qec.originSQL)
-	}
-
->>>>>>> 761b0481
 	metrics.BinlogEventCost.WithLabelValues(metrics.BinlogEventCostStageGenQuery, s.cfg.Name, s.cfg.WorkerName, s.cfg.SourceID).Observe(time.Since(qec.startTime).Seconds())
 
 	/*
@@ -2482,15 +2459,6 @@
 
 	// handle one-schema change DDL
 	for _, sql := range qec.appliedDDLs {
-<<<<<<< HEAD
-		// We use default parser because sqls are came from above parsepkg.Split, which is StringSingleQuotes, KeyWordUppercase and NameBackQuotes
-		sqlDDL, sourceTables, targetTables, stmt, err2 := s.routeDDL(qec.p, qec.ddlSchema, sql)
-		if err2 != nil {
-			return err2
-		}
-
-		if len(sqlDDL) == 0 {
-=======
 		// We use default parser because sqls are came from above *Syncer.splitAndFilterDDL, which is StringSingleQuotes, KeyWordUppercase and NameBackQuotes
 		ddlInfo, err2 := s.routeDDL(qec.p, qec.ddlSchema, sql)
 		if err2 != nil {
@@ -2499,22 +2467,15 @@
 		sourceTable := ddlInfo.sourceTables[0]
 		targetTable := ddlInfo.targetTables[0]
 		if len(ddlInfo.sql) == 0 {
->>>>>>> 761b0481
 			metrics.SkipBinlogDurationHistogram.WithLabelValues("query", s.cfg.Name, s.cfg.SourceID).Observe(time.Since(qec.startTime).Seconds())
 			qec.tctx.L().Warn("skip event", zap.String("event", "query"), zap.String("statement", sql), zap.String("schema", qec.ddlSchema))
 			continue
 		}
 
 		// DDL is sequentially synchronized in this syncer's main process goroutine
-<<<<<<< HEAD
-		// ignore DDL that is older or same as table checkpoint, to avoid sync again for already synced DDLs
-		if s.checkpoint.IsOlderThanTablePoint(sourceTables[0], *qec.currentLocation, true) {
-			qec.tctx.L().Info("ignore obsolete DDL", zap.String("event", "query"), zap.String("statement", sql), log.WrapStringerField("location", qec.currentLocation))
-=======
 		// filter DDL that is older or same as table checkpoint, to avoid sync again for already synced DDLs
 		if s.checkpoint.IsOlderThanTablePoint(sourceTable, *qec.currentLocation, true) {
 			qec.tctx.L().Info("filter obsolete DDL", zap.String("event", "query"), zap.String("statement", sql), log.WrapStringerField("location", qec.currentLocation))
->>>>>>> 761b0481
 			continue
 		}
 
@@ -2522,31 +2483,18 @@
 		if s.cfg.ShardMode == config.ShardPessimistic {
 			switch ddlInfo.stmt.(type) {
 			case *ast.DropDatabaseStmt:
-<<<<<<< HEAD
-				err = s.dropSchemaInSharding(qec.tctx, sourceTables[0].Schema)
-=======
 				err = s.dropSchemaInSharding(qec.tctx, sourceTable.Schema)
->>>>>>> 761b0481
 				if err != nil {
 					return err
 				}
 				continue
 			case *ast.DropTableStmt:
-<<<<<<< HEAD
-				sourceTableID := utils.GenTableID(sourceTables[0])
-				err = s.sgk.LeaveGroup(targetTables[0], []string{sourceTableID})
-				if err != nil {
-					return err
-				}
-				err = s.checkpoint.DeleteTablePoint(qec.tctx, sourceTables[0])
-=======
 				sourceTableID := utils.GenTableID(sourceTable)
 				err = s.sgk.LeaveGroup(targetTable, []string{sourceTableID})
 				if err != nil {
 					return err
 				}
 				err = s.checkpoint.DeleteTablePoint(qec.tctx, sourceTable)
->>>>>>> 761b0481
 				if err != nil {
 					return err
 				}
@@ -2557,21 +2505,10 @@
 			}
 
 			// in sharding mode, we only support to do one ddl in one event
-<<<<<<< HEAD
-			if qec.ddlInfo == nil {
-				qec.ddlInfo = &shardingDDLInfo{
-					name:   sourceTables[0].String(),
-					tables: [][]*filter.Table{sourceTables, targetTables},
-					stmt:   stmt,
-				}
-			} else if qec.ddlInfo.name != sourceTables[0].String() {
-				return terror.ErrSyncerUnitDDLOnMultipleTable.Generate(string(ev.Query))
-=======
 			if qec.shardingDDLInfo == nil {
 				qec.shardingDDLInfo = ddlInfo
 			} else if qec.shardingDDLInfo.sourceTables[0].String() != sourceTable.String() {
 				return terror.ErrSyncerUnitDDLOnMultipleTable.Generate(qec.originSQL)
->>>>>>> 761b0481
 			}
 		} else if s.cfg.ShardMode == config.ShardOptimistic {
 			switch ddlInfo.stmt.(type) {
@@ -2583,14 +2520,6 @@
 			}
 		}
 
-<<<<<<< HEAD
-		qec.needHandleDDLs = append(qec.needHandleDDLs, sqlDDL)
-		qec.needTrackDDLs = append(qec.needTrackDDLs, trackedDDL{rawSQL: sql, stmt: stmt, tables: [][]*filter.Table{sourceTables, targetTables}})
-		// TODO: current table checkpoints will be deleted in track ddls, but created and updated in flush checkpoints,
-		//       we should use a better mechanism to combine these operations
-		if s.cfg.ShardMode == "" {
-			recordSourceTbls(qec.sourceTbls, stmt, sourceTables[0])
-=======
 		qec.needHandleDDLs = append(qec.needHandleDDLs, ddlInfo.sql)
 		ddlInfo.sql = sql
 		qec.trackInfos = append(qec.trackInfos, ddlInfo)
@@ -2598,7 +2527,6 @@
 		//       we should use a better mechanism to combine these operations
 		if s.cfg.ShardMode == "" {
 			recordSourceTbls(qec.sourceTbls, ddlInfo.stmt, sourceTable)
->>>>>>> 761b0481
 		}
 	}
 
@@ -2892,13 +2820,8 @@
 		return nil
 	}
 
-<<<<<<< HEAD
 	if qec.onlineDDLTable != nil {
-		err = s.clearOnlineDDL(qec.tctx, ddlInfo.tables[1][0])
-=======
-	if len(qec.onlineDDLTables) > 0 {
 		err = s.clearOnlineDDL(qec.tctx, ddlInfo.targetTables[0])
->>>>>>> 761b0481
 		if err != nil {
 			return err
 		}
