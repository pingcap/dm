// Copyright 2019 PingCAP, Inc.
//
// Licensed under the Apache License, Version 2.0 (the "License");
// you may not use this file except in compliance with the License.
// You may obtain a copy of the License at
//
//     http://www.apache.org/licenses/LICENSE-2.0
//
// Unless required by applicable law or agreed to in writing, software
// distributed under the License is distributed on an "AS IS" BASIS,
// See the License for the specific language governing permissions and
// limitations under the License.

package syncer

import (
	"context"
	"crypto/tls"
	"fmt"
	"os"
	"path"
	"reflect"
	"strconv"
	"strings"
	"sync"
	"time"

	"github.com/pingcap/failpoint"
	"github.com/pingcap/parser"
	"github.com/pingcap/parser/ast"
	"github.com/pingcap/parser/format"
	"github.com/pingcap/parser/model"
	bf "github.com/pingcap/tidb-tools/pkg/binlog-filter"
	cm "github.com/pingcap/tidb-tools/pkg/column-mapping"
	"github.com/pingcap/tidb-tools/pkg/dbutil"
	"github.com/pingcap/tidb-tools/pkg/filter"
	router "github.com/pingcap/tidb-tools/pkg/table-router"
	toolutils "github.com/pingcap/tidb-tools/pkg/utils"
	"github.com/siddontang/go-mysql/mysql"
	"github.com/siddontang/go-mysql/replication"
	"github.com/siddontang/go/sync2"
	"go.etcd.io/etcd/clientv3"
	"go.uber.org/zap"

	"github.com/pingcap/dm/dm/config"
	"github.com/pingcap/dm/dm/pb"
	"github.com/pingcap/dm/dm/unit"
	"github.com/pingcap/dm/pkg/atomic2"
	"github.com/pingcap/dm/pkg/binlog"
	"github.com/pingcap/dm/pkg/binlog/common"
	"github.com/pingcap/dm/pkg/binlog/event"
	"github.com/pingcap/dm/pkg/conn"
	tcontext "github.com/pingcap/dm/pkg/context"
	fr "github.com/pingcap/dm/pkg/func-rollback"
	"github.com/pingcap/dm/pkg/gtid"
	"github.com/pingcap/dm/pkg/log"
	"github.com/pingcap/dm/pkg/schema"
	"github.com/pingcap/dm/pkg/shardddl/pessimism"
	"github.com/pingcap/dm/pkg/streamer"
	"github.com/pingcap/dm/pkg/terror"
	"github.com/pingcap/dm/pkg/tracing"
	"github.com/pingcap/dm/pkg/utils"
	operator "github.com/pingcap/dm/syncer/err-operator"
	sm "github.com/pingcap/dm/syncer/safe-mode"
	"github.com/pingcap/dm/syncer/shardddl"
)

var (
	maxRetryCount = 100

	retryTimeout = 3 * time.Second
	waitTime     = 10 * time.Millisecond
	statusTime   = 30 * time.Second

	// MaxDDLConnectionTimeoutMinute also used by SubTask.ExecuteDDL
	MaxDDLConnectionTimeoutMinute = 5

	maxDMLConnectionTimeout = "5m"
	maxDDLConnectionTimeout = fmt.Sprintf("%dm", MaxDDLConnectionTimeoutMinute)

	maxDMLConnectionDuration, _ = time.ParseDuration(maxDMLConnectionTimeout)

	adminQueueName     = "admin queue"
	defaultBucketCount = 8
)

// BinlogType represents binlog sync type
type BinlogType uint8

// binlog sync type
const (
	RemoteBinlog BinlogType = iota + 1
	LocalBinlog
)

// Syncer can sync your MySQL data to another MySQL database.
type Syncer struct {
	sync.RWMutex

	tctx *tcontext.Context

	cfg     *config.SubTaskConfig
	syncCfg replication.BinlogSyncerConfig

	sgk       *ShardingGroupKeeper // keeper to keep all sharding (sub) group in this syncer
	pessimist *shardddl.Pessimist  // shard DDL pessimist
	optimist  *shardddl.Optimist   // shard DDL optimist

	binlogType         BinlogType
	streamerController *StreamerController
	enableRelay        bool

	wg    sync.WaitGroup
	jobWg sync.WaitGroup

	schemaTracker *schema.Tracker

	fromDB *UpStreamConn

	toDB      *conn.BaseDB
	toDBConns []*DBConn
	ddlDB     *conn.BaseDB
	ddlDBConn *DBConn

	jobs               []chan *job
	jobsClosed         sync2.AtomicBool
	jobsChanLock       sync.Mutex
	queueBucketMapping []string

	c *causality

	tableRouter   *router.Table
	binlogFilter  *bf.BinlogEvent
	columnMapping *cm.Mapping
	baList        *filter.Filter

	closed sync2.AtomicBool

	start    time.Time
	lastTime struct {
		sync.RWMutex
		t time.Time
	}

	timezone *time.Location

	binlogSizeCount     sync2.AtomicInt64
	lastBinlogSizeCount sync2.AtomicInt64

	lastCount sync2.AtomicInt64
	count     sync2.AtomicInt64
	totalTps  sync2.AtomicInt64
	tps       sync2.AtomicInt64

	done chan struct{}

	checkpoint CheckPoint
	onlineDDL  OnlinePlugin

	// record process error rather than log.Fatal
	runFatalChan chan *pb.ProcessError
	// record whether error occurred when execute SQLs
	execError atomic2.AtomicError

	execErrors struct {
		sync.Mutex
		errors []*ExecErrorContext
	}

	heartbeat *Heartbeat

	readerHub *streamer.ReaderHub

	errOperatorHolder *operator.Holder

	isReplacingErr bool // true if we are in replace events by handle-error

	// TODO: re-implement tracer flow for binlog event later.
	tracer *tracing.Tracer

	currentLocationMu struct {
		sync.RWMutex
		currentLocation binlog.Location // use to calc remain binlog size
	}

	errLocation struct {
		sync.RWMutex
		startLocation *binlog.Location
		endLocation   *binlog.Location
	}

	addJobFunc func(*job) error
}

// NewSyncer creates a new Syncer.
func NewSyncer(cfg *config.SubTaskConfig, etcdClient *clientv3.Client) *Syncer {
	logger := log.With(zap.String("task", cfg.Name), zap.String("unit", "binlog replication"))
	syncer := &Syncer{
		pessimist: shardddl.NewPessimist(&logger, etcdClient, cfg.Name, cfg.SourceID),
		optimist:  shardddl.NewOptimist(&logger, etcdClient, cfg.Name, cfg.SourceID),
	}
	syncer.cfg = cfg
	syncer.tctx = tcontext.Background().WithLogger(logger)
	syncer.jobsClosed.Set(true) // not open yet
	syncer.closed.Set(false)
	syncer.lastBinlogSizeCount.Set(0)
	syncer.binlogSizeCount.Set(0)
	syncer.lastCount.Set(0)
	syncer.count.Set(0)
	syncer.c = newCausality()
	syncer.done = nil
	syncer.tracer = tracing.GetTracer()
	syncer.setTimezone()
	syncer.addJobFunc = syncer.addJob
	syncer.enableRelay = cfg.UseRelay

	syncer.checkpoint = NewRemoteCheckPoint(syncer.tctx, cfg, syncer.checkpointID())

	syncer.setSyncCfg()

	syncer.binlogType = toBinlogType(cfg.UseRelay)
	syncer.errOperatorHolder = operator.NewHolder(&logger)
	syncer.readerHub = streamer.GetReaderHub()

	if cfg.ShardMode == config.ShardPessimistic {
		// only need to sync DDL in sharding mode
		syncer.sgk = NewShardingGroupKeeper(syncer.tctx, cfg)
	}

	return syncer
}

func (s *Syncer) newJobChans(count int) {
	s.closeJobChans()
	s.jobs = make([]chan *job, 0, count)
	for i := 0; i < count; i++ {
		s.jobs = append(s.jobs, make(chan *job, s.cfg.QueueSize))
	}
	s.jobsClosed.Set(false)
}

func (s *Syncer) closeJobChans() {
	s.jobsChanLock.Lock()
	defer s.jobsChanLock.Unlock()
	if s.jobsClosed.Get() {
		return
	}
	for _, ch := range s.jobs {
		close(ch)
	}
	s.jobsClosed.Set(true)
}

// Type implements Unit.Type
func (s *Syncer) Type() pb.UnitType {
	return pb.UnitType_Sync
}

// Init initializes syncer for a sync task, but not start Process.
// if fail, it should not call s.Close.
// some check may move to checker later.
func (s *Syncer) Init(ctx context.Context) (err error) {
	rollbackHolder := fr.NewRollbackHolder("syncer")
	defer func() {
		if err != nil {
			rollbackHolder.RollbackReverseOrder()
		}
	}()

	tctx := s.tctx.WithContext(ctx)

	err = s.createDBs()
	if err != nil {
		return err
	}
	rollbackHolder.Add(fr.FuncRollback{Name: "close-DBs", Fn: s.closeDBs})

	s.schemaTracker, err = schema.NewTracker(s.cfg.To.Session, s.ddlDBConn.baseConn)
	if err != nil {
		return terror.ErrSyncerUnitNewTracker.Delegate(err)
	}

	s.streamerController = NewStreamerController(tctx, s.syncCfg, s.cfg.EnableGTID, s.fromDB, s.binlogType, s.cfg.RelayDir, s.timezone)

	s.baList, err = filter.New(s.cfg.CaseSensitive, s.cfg.BAList)
	if err != nil {
		return terror.ErrSyncerUnitGenBAList.Delegate(err)
	}

	s.binlogFilter, err = bf.NewBinlogEvent(s.cfg.CaseSensitive, s.cfg.FilterRules)
	if err != nil {
		return terror.ErrSyncerUnitGenBinlogEventFilter.Delegate(err)
	}

	if len(s.cfg.ColumnMappingRules) > 0 {
		s.columnMapping, err = cm.NewMapping(s.cfg.CaseSensitive, s.cfg.ColumnMappingRules)
		if err != nil {
			return terror.ErrSyncerUnitGenColumnMapping.Delegate(err)
		}
	}

	if s.cfg.OnlineDDLScheme != "" {
		fn, ok := OnlineDDLSchemes[s.cfg.OnlineDDLScheme]
		if !ok {
			return terror.ErrSyncerUnitOnlineDDLSchemeNotSupport.Generate(s.cfg.OnlineDDLScheme)
		}
		s.onlineDDL, err = fn(tctx, s.cfg)
		if err != nil {
			return err
		}
		rollbackHolder.Add(fr.FuncRollback{Name: "close-onlineDDL", Fn: s.closeOnlineDDL})
	}

	err = s.genRouter()
	if err != nil {
		return err
	}

	switch s.cfg.ShardMode {
	case config.ShardPessimistic:
		err = s.sgk.Init()
		if err != nil {
			return err
		}

		err = s.initShardingGroups()
		if err != nil {
			return err
		}
		rollbackHolder.Add(fr.FuncRollback{Name: "close-sharding-group-keeper", Fn: s.sgk.Close})
	case config.ShardOptimistic:
		err = s.initOptimisticShardDDL()
		if err != nil {
			return err
		}
	}

	err = s.checkpoint.Init(tctx)
	if err != nil {
		return err
	}
	rollbackHolder.Add(fr.FuncRollback{Name: "close-checkpoint", Fn: s.checkpoint.Close})

	err = s.checkpoint.Load(tctx, s.schemaTracker)
	if err != nil {
		return err
	}
	if s.cfg.EnableHeartbeat {
		s.heartbeat, err = GetHeartbeat(&HeartbeatConfig{
			serverID:       s.cfg.ServerID,
			primaryCfg:     s.cfg.From,
			updateInterval: int64(s.cfg.HeartbeatUpdateInterval),
			reportInterval: int64(s.cfg.HeartbeatReportInterval),
		})
		if err != nil {
			return err
		}
		err = s.heartbeat.AddTask(s.cfg.Name)
		if err != nil {
			return err
		}
		rollbackHolder.Add(fr.FuncRollback{Name: "remove-heartbeat", Fn: s.removeHeartbeat})
	}

	// when Init syncer, set active relay log info
	err = s.setInitActiveRelayLog()
	if err != nil {
		return err
	}
	rollbackHolder.Add(fr.FuncRollback{Name: "remove-active-realylog", Fn: s.removeActiveRelayLog})

	s.reset()
	return nil
}

// initShardingGroups initializes sharding groups according to source MySQL, filter rules and router rules
// NOTE: now we don't support modify router rules after task has started
func (s *Syncer) initShardingGroups() error {
	// fetch tables from source and filter them
	sourceTables, err := s.fromDB.fetchAllDoTables(s.baList)
	if err != nil {
		return err
	}

	// convert according to router rules
	// target-schema -> target-table -> source-IDs
	mapper := make(map[string]map[string][]string, len(sourceTables))
	for schema, tables := range sourceTables {
		for _, table := range tables {
			targetSchema, targetTable := s.renameShardingSchema(schema, table)
			mSchema, ok := mapper[targetSchema]
			if !ok {
				mapper[targetSchema] = make(map[string][]string, len(tables))
				mSchema = mapper[targetSchema]
			}
			_, ok = mSchema[targetTable]
			if !ok {
				mSchema[targetTable] = make([]string, 0, len(tables))
			}
			ID, _ := GenTableID(schema, table)
			mSchema[targetTable] = append(mSchema[targetTable], ID)
		}
	}

	loadMeta, err2 := s.sgk.LoadShardMeta(s.cfg.Flavor, s.cfg.EnableGTID)
	if err2 != nil {
		return err2
	}

	// add sharding group
	for targetSchema, mSchema := range mapper {
		for targetTable, sourceIDs := range mSchema {
			tableID, _ := GenTableID(targetSchema, targetTable)
			_, _, _, _, err := s.sgk.AddGroup(targetSchema, targetTable, sourceIDs, loadMeta[tableID], false)
			if err != nil {
				return err
			}
		}
	}

	shardGroup := s.sgk.Groups()
	s.tctx.L().Debug("initial sharding groups", zap.Int("shard group length", len(shardGroup)), zap.Reflect("shard group", shardGroup))

	return nil
}

// IsFreshTask implements Unit.IsFreshTask
func (s *Syncer) IsFreshTask(ctx context.Context) (bool, error) {
	globalPoint := s.checkpoint.GlobalPoint()
	tablePoint := s.checkpoint.TablePoint()
	return binlog.CompareLocation(globalPoint, binlog.NewLocation(s.cfg.Flavor), s.cfg.EnableGTID) <= 0 && len(tablePoint) == 0, nil
}

func (s *Syncer) reset() {
	if s.streamerController != nil {
		s.streamerController.Close(s.tctx)
	}
	// create new job chans
	s.newJobChans(s.cfg.WorkerCount + 1)

	s.execError.Set(nil)
	s.resetExecErrors()
	s.setErrLocation(nil, nil)
	s.isReplacingErr = false

	switch s.cfg.ShardMode {
	case config.ShardPessimistic:
		// every time start to re-sync from resume, we reset status to make it like a fresh syncing
		s.sgk.ResetGroups()
		s.pessimist.Reset()
	case config.ShardOptimistic:
		s.optimist.Reset()
	}
}

func (s *Syncer) resetDBs(tctx *tcontext.Context) error {
	var err error

	for i := 0; i < len(s.toDBConns); i++ {
		err = s.toDBConns[i].resetConn(tctx)
		if err != nil {
			return terror.WithScope(err, terror.ScopeDownstream)
		}
	}

	if s.onlineDDL != nil {
		err = s.onlineDDL.ResetConn(tctx)
		if err != nil {
			return terror.WithScope(err, terror.ScopeDownstream)
		}
	}

	if s.sgk != nil {
		err = s.sgk.dbConn.resetConn(tctx)
		if err != nil {
			return terror.WithScope(err, terror.ScopeDownstream)
		}
	}

	err = s.ddlDBConn.resetConn(tctx)
	if err != nil {
		return terror.WithScope(err, terror.ScopeDownstream)
	}

	err = s.checkpoint.ResetConn(tctx)
	if err != nil {
		return terror.WithScope(err, terror.ScopeDownstream)
	}

	return nil
}

// Process implements the dm.Unit interface.
func (s *Syncer) Process(ctx context.Context, pr chan pb.ProcessResult) {
	syncerExitWithErrorCounter.WithLabelValues(s.cfg.Name, s.cfg.SourceID).Add(0)

	newCtx, cancel := context.WithCancel(ctx)
	defer cancel()

	// create new done chan
	s.done = make(chan struct{})

	runFatalChan := make(chan *pb.ProcessError, s.cfg.WorkerCount+1)
	s.runFatalChan = runFatalChan
	var (
		errs   = make([]*pb.ProcessError, 0, 2)
		errsMu sync.Mutex
	)

	var wg sync.WaitGroup
	wg.Add(1)
	go func() {
		defer wg.Done()
		for {
			err, ok := <-runFatalChan
			if !ok {
				return
			}
			cancel() // cancel s.Run
			syncerExitWithErrorCounter.WithLabelValues(s.cfg.Name, s.cfg.SourceID).Inc()
			errsMu.Lock()
			errs = append(errs, err)
			errsMu.Unlock()
		}
	}()

	wg.Add(1)
	go func() {
		defer wg.Done()
		<-newCtx.Done() // ctx or newCtx
	}()

	err := s.Run(newCtx)
	if err != nil {
		// returned error rather than sent to runFatalChan
		// cancel goroutines created in s.Run
		cancel()
	}
	s.closeJobChans()   // Run returned, all jobs sent, we can close s.jobs
	s.wg.Wait()         // wait for sync goroutine to return
	close(runFatalChan) // Run returned, all potential fatal sent to s.runFatalChan
	wg.Wait()           // wait for receive all fatal from s.runFatalChan

	if err != nil {
		if utils.IsContextCanceledError(err) {
			s.tctx.L().Info("filter out error caused by user cancel")
		} else {
			syncerExitWithErrorCounter.WithLabelValues(s.cfg.Name, s.cfg.SourceID).Inc()
			errsMu.Lock()
			errs = append(errs, unit.NewProcessError(err))
			errsMu.Unlock()
		}
	}

	isCanceled := false
	select {
	case <-ctx.Done():
		isCanceled = true
	default:
	}

	if len(errs) != 0 {
		// pause because of error occurred
		s.Pause()
	}

	// try to rollback checkpoints, if they already flushed, no effect
	prePos := s.checkpoint.GlobalPoint()
	s.checkpoint.Rollback(s.schemaTracker)
	currPos := s.checkpoint.GlobalPoint()
	if binlog.CompareLocation(prePos, currPos, s.cfg.EnableGTID) != 0 {
		s.tctx.L().Warn("something wrong with rollback global checkpoint", zap.Stringer("previous position", prePos), zap.Stringer("current position", currPos))
	}

	pr <- pb.ProcessResult{
		IsCanceled: isCanceled,
		Errors:     errs,
	}
}

func (s *Syncer) getMasterStatus() (mysql.Position, gtid.Set, error) {
	return s.fromDB.getMasterStatus(s.cfg.Flavor)
}

func (s *Syncer) getTable(origSchema, origTable, renamedSchema, renamedTable string) (*model.TableInfo, error) {
	ti, err := s.schemaTracker.GetTable(origSchema, origTable)
	if err == nil {
		return ti, nil
	}
	if !schema.IsTableNotExists(err) {
		return nil, terror.ErrSchemaTrackerCannotGetTable.Delegate(err, origSchema, origTable)
	}

	if err = s.schemaTracker.CreateSchemaIfNotExists(origSchema); err != nil {
		return nil, terror.ErrSchemaTrackerCannotCreateSchema.Delegate(err, origSchema)
	}

	// in optimistic shard mode, we should try to get the init schema (the one before modified by other tables) first.
	if s.cfg.ShardMode == config.ShardOptimistic {
		ti, err = s.trackInitTableInfoOptimistic(origSchema, origTable, renamedSchema, renamedTable)
		if err != nil {
			return nil, err
		}
	}

	// if the table does not exist (IsTableNotExists(err)), continue to fetch the table from downstream and create it.
	if ti == nil {
		err = s.trackTableInfoFromDownstream(origSchema, origTable, renamedSchema, renamedTable)
		if err != nil {
			return nil, err
		}
	}

	ti, err = s.schemaTracker.GetTable(origSchema, origTable)
	if err != nil {
		return nil, terror.ErrSchemaTrackerCannotGetTable.Delegate(err, origSchema, origTable)
	}
	return ti, nil
}

// trackTableInfoFromDownstream tries to track the table info from the downstream.
func (s *Syncer) trackTableInfoFromDownstream(origSchema, origTable, renamedSchema, renamedTable string) error {
	// TODO: Switch to use the HTTP interface to retrieve the TableInfo directly
	// (and get rid of ddlDBConn).
	// use parser for downstream.
	parser2, err := utils.GetParserForConn(s.ddlDBConn.baseConn.DBConn)
	if err != nil {
		return terror.ErrSchemaTrackerCannotFetchDownstreamTable.Delegate(err, renamedSchema, renamedTable, origSchema, origTable)
	}

	rows, err := s.ddlDBConn.querySQL(s.tctx, "SHOW CREATE TABLE "+dbutil.TableName(renamedSchema, renamedTable))
	if err != nil {
		return terror.ErrSchemaTrackerCannotFetchDownstreamTable.Delegate(err, renamedSchema, renamedTable, origSchema, origTable)
	}
	defer rows.Close()

	ctx := context.Background()
	for rows.Next() {
		var tableName, createSQL string
		if err = rows.Scan(&tableName, &createSQL); err != nil {
			return terror.WithScope(terror.DBErrorAdapt(err, terror.ErrDBDriverError), terror.ScopeDownstream)
		}

		// rename the table back to original.
		var createNode ast.StmtNode
		createNode, err = parser2.ParseOneStmt(createSQL, "", "")
		if err != nil {
			return terror.ErrSchemaTrackerCannotParseDownstreamTable.Delegate(err, renamedSchema, renamedTable, origSchema, origTable)
		}
		createStmt := createNode.(*ast.CreateTableStmt)
		createStmt.IfNotExists = true
		createStmt.Table.Schema = model.NewCIStr(origSchema)
		createStmt.Table.Name = model.NewCIStr(origTable)

		var newCreateSQLBuilder strings.Builder
		restoreCtx := format.NewRestoreCtx(format.DefaultRestoreFlags, &newCreateSQLBuilder)
		if err = createStmt.Restore(restoreCtx); err != nil {
			return terror.ErrSchemaTrackerCannotParseDownstreamTable.Delegate(err, renamedSchema, renamedTable, origSchema, origTable)
		}
		newCreateSQL := newCreateSQLBuilder.String()
		s.tctx.L().Debug("reverse-synchronized table schema",
			zap.String("origSchema", origSchema),
			zap.String("origTable", origTable),
			zap.String("renamedSchema", renamedSchema),
			zap.String("renamedTable", renamedTable),
			zap.String("sql", newCreateSQL),
		)
		if err = s.schemaTracker.Exec(ctx, origSchema, newCreateSQL); err != nil {
			return terror.ErrSchemaTrackerCannotCreateTable.Delegate(err, origSchema, origTable)
		}
	}

	if err = rows.Err(); err != nil {
		return terror.WithScope(terror.DBErrorAdapt(err, terror.ErrDBDriverError), terror.ScopeDownstream)
	}
	return nil
}

func (s *Syncer) addCount(isFinished bool, queueBucket string, tp opType, n int64) {
	m := addedJobsTotal
	if isFinished {
		s.count.Add(n)
		m = finishedJobsTotal
	}

	switch tp {
	case insert:
		m.WithLabelValues("insert", s.cfg.Name, queueBucket, s.cfg.SourceID).Add(float64(n))
	case update:
		m.WithLabelValues("update", s.cfg.Name, queueBucket, s.cfg.SourceID).Add(float64(n))
	case del:
		m.WithLabelValues("del", s.cfg.Name, queueBucket, s.cfg.SourceID).Add(float64(n))
	case ddl:
		m.WithLabelValues("ddl", s.cfg.Name, queueBucket, s.cfg.SourceID).Add(float64(n))
	case xid:
		// ignore xid jobs
	case flush:
		m.WithLabelValues("flush", s.cfg.Name, queueBucket, s.cfg.SourceID).Add(float64(n))
	case skip:
		// ignore skip jobs
	default:
		s.tctx.L().Warn("unknown job operation type", zap.Stringer("type", tp))
	}
}

func (s *Syncer) checkWait(job *job) bool {
	if job.tp == ddl {
		return true
	}

	if s.checkpoint.CheckGlobalPoint() {
		return true
	}

	return false
}

func (s *Syncer) saveTablePoint(db, table string, location binlog.Location) {
	ti, err := s.schemaTracker.GetTable(db, table)
	if err != nil {
		s.tctx.L().DPanic("table info missing from schema tracker",
			zap.String("schema", db),
			zap.String("table", table),
			zap.Stringer("location", location),
			zap.Error(err))
	}
	s.checkpoint.SaveTablePoint(db, table, location.Clone(), ti)
}

func (s *Syncer) addJob(job *job) error {
	var (
		queueBucket int
	)
	switch job.tp {
	case xid:
		s.saveGlobalPoint(job.location)
		return nil
	case flush:
		addedJobsTotal.WithLabelValues("flush", s.cfg.Name, adminQueueName, s.cfg.SourceID).Inc()
		// ugly code addJob and sync, refine it later
		s.jobWg.Add(s.cfg.WorkerCount)
		for i := 0; i < s.cfg.WorkerCount; i++ {
			startTime := time.Now()
			s.jobs[i] <- job
			// flush for every DML queue
			addJobDurationHistogram.WithLabelValues("flush", s.cfg.Name, s.queueBucketMapping[i], s.cfg.SourceID).Observe(time.Since(startTime).Seconds())
		}
		s.jobWg.Wait()
		finishedJobsTotal.WithLabelValues("flush", s.cfg.Name, adminQueueName, s.cfg.SourceID).Inc()
		return s.flushCheckPoints()
	case ddl:
		s.jobWg.Wait()
		addedJobsTotal.WithLabelValues("ddl", s.cfg.Name, adminQueueName, s.cfg.SourceID).Inc()
		s.jobWg.Add(1)
		queueBucket = s.cfg.WorkerCount
		startTime := time.Now()
		s.jobs[queueBucket] <- job
		addJobDurationHistogram.WithLabelValues("ddl", s.cfg.Name, adminQueueName, s.cfg.SourceID).Observe(time.Since(startTime).Seconds())
	case insert, update, del:
		s.jobWg.Add(1)
		queueBucket = int(utils.GenHashKey(job.key)) % s.cfg.WorkerCount
		s.addCount(false, s.queueBucketMapping[queueBucket], job.tp, 1)
		startTime := time.Now()
		s.tctx.L().Debug("queue for key", zap.Int("queue", queueBucket), zap.String("key", job.key))
		s.jobs[queueBucket] <- job
		addJobDurationHistogram.WithLabelValues(job.tp.String(), s.cfg.Name, s.queueBucketMapping[queueBucket], s.cfg.SourceID).Observe(time.Since(startTime).Seconds())
	}

	wait := s.checkWait(job)
	if wait {
		s.jobWg.Wait()
		s.c.reset()
	}

	// don't save checkpoint when downstream has error
	if s.execError.Get() == nil {
		switch job.tp {
		case ddl:
			failpoint.Inject("ExitAfterDDLBeforeFlush", func() {
				s.tctx.L().Warn("exit triggered", zap.String("failpoint", "ExitAfterDDLBeforeFlush"))
				utils.OsExit(1)
			})
			// interrupted after executed DDL and before save checkpoint.
			failpoint.Inject("FlushCheckpointStage", func(val failpoint.Value) {
				err := handleFlushCheckpointStage(3, val.(int), "before save checkpoint")
				if err != nil {
					failpoint.Return(err)
				}
			})
			// only save checkpoint for DDL and XID (see above)
			s.saveGlobalPoint(job.location)
			for sourceSchema, tbs := range job.sourceTbl {
				if len(sourceSchema) == 0 {
					continue
				}
				for _, sourceTable := range tbs {
					s.saveTablePoint(sourceSchema, sourceTable, job.location)
				}
			}
			// reset sharding group after checkpoint saved
			s.resetShardingGroup(job.targetSchema, job.targetTable)
		case insert, update, del:
			// save job's current pos for DML events
			for sourceSchema, tbs := range job.sourceTbl {
				if len(sourceSchema) == 0 {
					continue
				}
				for _, sourceTable := range tbs {
					s.saveTablePoint(sourceSchema, sourceTable, job.currentLocation)
				}
			}
		}
	}

	if wait {
		// interrupted after save checkpoint and before flush checkpoint.
		failpoint.Inject("FlushCheckpointStage", func(val failpoint.Value) {
			err := handleFlushCheckpointStage(4, val.(int), "before flush checkpoint")
			if err != nil {
				failpoint.Return(err)
			}
		})
		return s.flushCheckPoints()
	}

	return nil
}

func (s *Syncer) saveGlobalPoint(globalLocation binlog.Location) {
	if s.cfg.ShardMode == config.ShardPessimistic {
		// NOTE: for the optimistic mode, because we don't handle conflicts automatically (or no re-direct supported),
		// so it is not need to adjust global checkpoint now, and after re-direct supported this should be updated.
		globalLocation = s.sgk.AdjustGlobalLocation(globalLocation)
	}
	s.checkpoint.SaveGlobalPoint(globalLocation.Clone())
}

func (s *Syncer) resetShardingGroup(schema, table string) {
	if s.cfg.ShardMode == config.ShardPessimistic {
		// for DDL sharding group, reset group after checkpoint saved
		group := s.sgk.Group(schema, table)
		if group != nil {
			group.Reset()
		}
	}
}

// flushCheckPoints flushes previous saved checkpoint in memory to persistent storage, like TiDB
// we flush checkpoints in four cases:
//   1. DDL executed
//   2. at intervals (and job executed)
//   3. pausing / stopping the sync (driven by `s.flushJobs`)
//   4. IsFreshTask return true
// but when error occurred, we can not flush checkpoint, otherwise data may lost
// and except rejecting to flush the checkpoint, we also need to rollback the checkpoint saved before
//   this should be handled when `s.Run` returned
//
// we may need to refactor the concurrency model to make the work-flow more clearer later
func (s *Syncer) flushCheckPoints() error {
	if s.execError.Get() != nil {
		s.tctx.L().Warn("error detected when executing SQL job, skip flush checkpoint", zap.Stringer("checkpoint", s.checkpoint))
		return nil
	}

	var (
		exceptTableIDs map[string]bool
		exceptTables   [][]string
		shardMetaSQLs  []string
		shardMetaArgs  [][]interface{}
	)
	if s.cfg.ShardMode == config.ShardPessimistic {
		// flush all checkpoints except tables which are unresolved for sharding DDL for the pessimistic mode.
		// NOTE: for the optimistic mode, because we don't handle conflicts automatically (or no re-direct supported),
		// so we can simply flush checkpoint for all tables now, and after re-direct supported this should be updated.
		exceptTableIDs, exceptTables = s.sgk.UnresolvedTables()
		s.tctx.L().Info("flush checkpoints except for these tables", zap.Reflect("tables", exceptTables))

		shardMetaSQLs, shardMetaArgs = s.sgk.PrepareFlushSQLs(exceptTableIDs)
		s.tctx.L().Info("prepare flush sqls", zap.Strings("shard meta sqls", shardMetaSQLs), zap.Reflect("shard meta arguments", shardMetaArgs))
	}

	tctx, cancel := s.tctx.WithContext(context.Background()).WithTimeout(maxDMLConnectionDuration)
	defer cancel()
	err := s.checkpoint.FlushPointsExcept(tctx, exceptTables, shardMetaSQLs, shardMetaArgs)
	if err != nil {
		return terror.Annotatef(err, "flush checkpoint %s", s.checkpoint)
	}
	s.tctx.L().Info("flushed checkpoint", zap.Stringer("checkpoint", s.checkpoint))

	// update current active relay log after checkpoint flushed
	err = s.updateActiveRelayLog(s.checkpoint.GlobalPoint().Position)
	if err != nil {
		return err
	}
	return nil
}

// DDL synced one by one, so we only need to process one DDL at a time
func (s *Syncer) syncDDL(tctx *tcontext.Context, queueBucket string, db *DBConn, ddlJobChan chan *job) {
	defer s.wg.Done()

	var err error
	for {
		sqlJob, ok := <-ddlJobChan
		if !ok {
			return
		}

		var (
			ignore           = false
			shardPessimistOp *pessimism.Operation
		)
		switch s.cfg.ShardMode {
		case config.ShardPessimistic:
			shardPessimistOp = s.pessimist.PendingOperation()
			if shardPessimistOp != nil && !shardPessimistOp.Exec {
				ignore = true
				tctx.L().Info("ignore shard DDLs in pessimistic shard mode", zap.Strings("ddls", sqlJob.ddls))
			}
		case config.ShardOptimistic:
			if len(sqlJob.ddls) == 0 {
				ignore = true
				tctx.L().Info("ignore shard DDLs in optimistic mode", log.WrapStringerField("info", s.optimist.PendingInfo()))
			}
		}
		if !ignore {
			var affected int
			affected, err = db.executeSQLWithIgnore(tctx, ignoreDDLError, sqlJob.ddls)
			if err != nil {
				err = s.handleSpecialDDLError(tctx, err, sqlJob.ddls, affected, db)
				err = terror.WithScope(err, terror.ScopeDownstream)
			}
		}
		// If downstream has error (which may cause by tracker is more compatible than downstream), we should stop handling
		// this job, set `s.execError` to let caller of `addJob` discover error
		if err != nil {
			s.execError.Set(err)
			if !utils.IsContextCanceledError(err) {
				err = s.handleEventError(err, &sqlJob.startLocation, &sqlJob.currentLocation)
<<<<<<< HEAD
			}
=======
				s.runFatalChan <- unit.NewProcessError(err)
			}
			s.appendExecErrors(&ExecErrorContext{
				err:      err,
				location: sqlJob.currentLocation.Clone(),
				jobs:     fmt.Sprintf("%v", sqlJob.ddls),
			})
>>>>>>> bdf8b5b0
			s.jobWg.Done()
			continue
		}

		switch s.cfg.ShardMode {
		case config.ShardPessimistic:
			// for sharding DDL syncing, send result back
			shardInfo := s.pessimist.PendingInfo()
			if shardInfo == nil {
				// no need to do the shard DDL handle for `CREATE DATABASE/TABLE` now.
				s.tctx.L().Warn("skip shard DDL handle in pessimistic shard mode", zap.Strings("ddl", sqlJob.ddls))
			} else if shardPessimistOp == nil {
				err = terror.ErrWorkerDDLLockOpNotFound.Generate(shardInfo)
			} else {
				err = s.pessimist.DoneOperationDeleteInfo(*shardPessimistOp, *shardInfo)
			}
		case config.ShardOptimistic:
			shardInfo := s.optimist.PendingInfo()
			if shardInfo == nil {
				// no need to do the shard DDL handle for `DROP DATABASE/TABLE` now.
				// but for `CREATE DATABASE` and `ALTER DATABASE` we execute it to the downstream directly without `shardInfo`.
				if ignore { // actually ignored.
					s.tctx.L().Warn("skip shard DDL handle in optimistic shard mode", zap.Strings("ddl", sqlJob.ddls))
				}
			} else if s.optimist.PendingOperation() == nil {
				err = terror.ErrWorkerDDLLockOpNotFound.Generate(shardInfo)
			} else {
				err = s.optimist.DoneOperation(*(s.optimist.PendingOperation()))
			}
		}
		if err != nil {
			s.execError.Set(err)
			if !utils.IsContextCanceledError(err) {
				err = s.handleEventError(err, &sqlJob.startLocation, &sqlJob.currentLocation)
				s.runFatalChan <- unit.NewProcessError(err)
			}
			s.jobWg.Done()
			continue
		}
		s.jobWg.Done()
		s.addCount(true, queueBucket, sqlJob.tp, int64(len(sqlJob.ddls)))
	}
}

func (s *Syncer) sync(tctx *tcontext.Context, queueBucket string, db *DBConn, jobChan chan *job) {
	defer s.wg.Done()

	idx := 0
	count := s.cfg.Batch
	jobs := make([]*job, 0, count)
	tpCnt := make(map[opType]int64)

	clearF := func() {
		for i := 0; i < idx; i++ {
			s.jobWg.Done()
		}

		idx = 0
		jobs = jobs[0:0]
		for tpName, v := range tpCnt {
			s.addCount(true, queueBucket, tpName, v)
			tpCnt[tpName] = 0
		}
	}

	fatalF := func(affected int, err error) {
		s.execError.Set(err)
		if !utils.IsContextCanceledError(err) {
			err = s.handleEventError(err, &jobs[affected].startLocation, &jobs[affected].currentLocation)
			s.runFatalChan <- unit.NewProcessError(err)
		}
		clearF()
	}

	executeSQLs := func() (int, error) {
		if len(jobs) == 0 {
			return 0, nil
		}
		queries := make([]string, 0, len(jobs))
		args := make([][]interface{}, 0, len(jobs))
		for _, j := range jobs {
			queries = append(queries, j.sql)
			args = append(args, j.args)
		}
		failpoint.Inject("WaitUserCancel", func(v failpoint.Value) {
			t := v.(int)
			time.Sleep(time.Duration(t) * time.Second)
		})
		affected, err := db.executeSQL(tctx, queries, args...)
		if err != nil {
			errCtx := &ExecErrorContext{err, jobs[affected].currentLocation.Clone(), fmt.Sprintf("%v", jobs)}
			s.appendExecErrors(errCtx)
		}
		return affected, err
	}

	var err error
	var affect int
	for {
		select {
		case sqlJob, ok := <-jobChan:
			queueSizeGauge.WithLabelValues(s.cfg.Name, queueBucket, s.cfg.SourceID).Set(float64(len(jobChan)))
			if !ok {
				return
			}
			idx++

			if sqlJob.tp != flush && len(sqlJob.sql) > 0 {
				jobs = append(jobs, sqlJob)
				tpCnt[sqlJob.tp]++
			}

			if idx >= count || sqlJob.tp == flush {
				affect, err = executeSQLs()
				if err != nil {
					fatalF(affect, err)
					continue
				}
				clearF()
			}

		case <-time.After(waitTime):
			if len(jobs) > 0 {
				affect, err = executeSQLs()
				if err != nil {
					fatalF(affect, err)
					continue
				}
				clearF()
			}
		}
	}
}

// Run starts running for sync, we should guarantee it can rerun when paused.
func (s *Syncer) Run(ctx context.Context) (err error) {
	tctx := s.tctx.WithContext(ctx)

	defer func() {
		if s.done != nil {
			close(s.done)
		}
	}()

	fresh, err := s.IsFreshTask(ctx)
	if err != nil {
		return err
	} else if fresh {
		// for fresh task, we try to load checkpoints from meta (file or config item)
		err = s.checkpoint.LoadMeta()
		if err != nil {
			return err
		}

		// for fresh and all-mode task, flush checkpoint so we could delete metadata file
		if s.cfg.Mode == config.ModeAll {
			if err = s.flushCheckPoints(); err != nil {
				s.tctx.L().Warn("fail to flush checkpoints when starting task", zap.Error(err))
			} else if s.cfg.CleanDumpFile {
				s.tctx.L().Info("try to remove loaded files")
				metadataFile := path.Join(s.cfg.Dir, "metadata")
				if err = os.Remove(metadataFile); err != nil {
					s.tctx.L().Warn("error when remove loaded dump file", zap.String("data file", metadataFile), zap.Error(err))
				}
				if err = os.Remove(s.cfg.Dir); err != nil {
					s.tctx.L().Warn("error when remove loaded dump folder", zap.String("data folder", s.cfg.Dir), zap.Error(err))
				}
			}
		}
	}

	// startLocation is the start location for current received event
	// currentLocation is the end location for current received event (End_log_pos in `show binlog events` for mysql)
	// lastLocation is the end location for last received (ROTATE / QUERY / XID) event
	// we use startLocation to replace and skip binlog event of specified position
	// we use currentLocation and update table checkpoint in sharding ddl
	// we use lastLocation to update global checkpoint and table checkpoint
	var (
		currentLocation = s.checkpoint.GlobalPoint() // also init to global checkpoint
		startLocation   = s.checkpoint.GlobalPoint()
		lastLocation    = s.checkpoint.GlobalPoint()
	)
	s.tctx.L().Info("replicate binlog from checkpoint", zap.Stringer("checkpoint", lastLocation))

	if s.streamerController.IsClosed() {
		err = s.streamerController.Start(tctx, lastLocation.Clone())
		if err != nil {
			return terror.Annotate(err, "fail to restart streamer controller")
		}
	}

	s.queueBucketMapping = make([]string, 0, s.cfg.WorkerCount+1)
	for i := 0; i < s.cfg.WorkerCount; i++ {
		s.wg.Add(1)
		name := queueBucketName(i)
		s.queueBucketMapping = append(s.queueBucketMapping, name)
		go func(i int, n string) {
			ctx2, cancel := context.WithCancel(ctx)
			ctctx := s.tctx.WithContext(ctx2)
			s.sync(ctctx, n, s.toDBConns[i], s.jobs[i])
			cancel()
		}(i, name)
	}

	s.queueBucketMapping = append(s.queueBucketMapping, adminQueueName)
	s.wg.Add(1)
	go func() {
		ctx2, cancel := context.WithCancel(ctx)
		ctctx := s.tctx.WithContext(ctx2)
		s.syncDDL(ctctx, adminQueueName, s.ddlDBConn, s.jobs[s.cfg.WorkerCount])
		cancel()
	}()

	s.wg.Add(1)
	go func() {
		ctx2, cancel := context.WithCancel(ctx)
		s.printStatus(ctx2)
		cancel()
	}()

	defer func() {
		if err1 := recover(); err1 != nil {
			s.tctx.L().Error("panic log", zap.Reflect("error message", err1), zap.Stack("statck"))
			err = terror.ErrSyncerUnitPanic.Generate(err1)
		}

		s.jobWg.Wait()
		if err2 := s.flushCheckPoints(); err2 != nil {
			s.tctx.L().Warn("fail to flush check points when exit task", zap.Error(err2))
		}
	}()

	s.start = time.Now()
	s.lastTime.Lock()
	s.lastTime.t = s.start
	s.lastTime.Unlock()

	tryReSync := true

	// safeMode makes syncer reentrant.
	// we make each operator reentrant to make syncer reentrant.
	// `replace` and `delete` are naturally reentrant.
	// use `delete`+`replace` to represent `update` can make `update`  reentrant.
	// but there are no ways to make `update` idempotent,
	// if we start syncer at an early position, database must bear a period of inconsistent state,
	// it's eventual consistency.
	safeMode := sm.NewSafeMode()
	s.enableSafeModeInitializationPhase(tctx, safeMode)

	// syncing progress with sharding DDL group
	// 1. use the global streamer to sync regular binlog events
	// 2. sharding DDL synced for some sharding groups
	//    * record first pos, last pos, target schema, target table as re-sync info
	// 3. use the re-sync info recorded in step.2 to create a new streamer
	// 4. use the new streamer re-syncing for this sharding group
	// 5. in sharding group's re-syncing
	//    * ignore other tables' binlog events
	//    * compare last pos with current binlog's pos to determine whether re-sync completed
	// 6. use the global streamer to continue the syncing
	var (
		shardingReSyncCh        = make(chan *ShardingReSync, 10)
		shardingReSync          *ShardingReSync
		savedGlobalLastLocation binlog.Location
		latestOp                opType // latest job operation tp
		traceSource             = fmt.Sprintf("%s.syncer.%s", s.cfg.SourceID, s.cfg.Name)
		traceID                 string
	)

	closeShardingResync := func() error {
		if shardingReSync == nil {
			return nil
		}

		// if remaining DDLs in sequence, redirect global stream to the next sharding DDL position
		if !shardingReSync.allResolved {
			nextLocation, err2 := s.sgk.ActiveDDLFirstLocation(shardingReSync.targetSchema, shardingReSync.targetTable)
			if err2 != nil {
				return err2
			}

			currentLocation = nextLocation.Clone()
			lastLocation = nextLocation.Clone()
		} else {
			currentLocation = savedGlobalLastLocation.Clone()
			lastLocation = savedGlobalLastLocation.Clone() // restore global last pos
		}
		// if suffix>0, we are replacing error
		s.isReplacingErr = (currentLocation.Suffix != 0)

		err3 := s.streamerController.RedirectStreamer(s.tctx, currentLocation.Clone())
		if err3 != nil {
			return err3
		}

		shardingReSync = nil
		return nil
	}

	for {
		s.currentLocationMu.Lock()
		s.currentLocationMu.currentLocation = currentLocation.Clone()
		s.currentLocationMu.Unlock()

		// fetch from sharding resync channel if needed, and redirect global
		// stream to current binlog position recorded by ShardingReSync
		if shardingReSync == nil && len(shardingReSyncCh) > 0 {
			// some sharding groups need to re-syncing
			shardingReSync = <-shardingReSyncCh
			savedGlobalLastLocation = lastLocation.Clone() // save global last location
			lastLocation = shardingReSync.currLocation.Clone()

			currentLocation = shardingReSync.currLocation.Clone()
			// if suffix>0, we are replacing error
			s.isReplacingErr = (currentLocation.Suffix != 0)
			err = s.streamerController.RedirectStreamer(s.tctx, shardingReSync.currLocation.Clone())
			if err != nil {
				return err
			}

			failpoint.Inject("ReSyncExit", func() {
				s.tctx.L().Warn("exit triggered", zap.String("failpoint", "ReSyncExit"))
				utils.OsExit(1)
			})
		}

		var e *replication.BinlogEvent

		if shardingReSync == nil {
			latestOp = null
		}

		startTime := time.Now()
		e, err = s.getEvent(tctx, &currentLocation)

		if err == context.Canceled {
			s.tctx.L().Info("binlog replication main routine quit(context canceled)!", zap.Stringer("last location", lastLocation))
			return nil
		} else if err == context.DeadlineExceeded {
			s.tctx.L().Info("deadline exceeded when fetching binlog event")
			continue
		} else if isDuplicateServerIDError(err) {
			// if the server id is already used, need to use a new server id
			tctx.L().Info("server id is already used by another slave, will change to a new server id and get event again")
			err1 := s.streamerController.UpdateServerIDAndResetReplication(tctx, lastLocation.Clone())
			if err1 != nil {
				return err1
			}
			continue
		}

		if err != nil {
			s.tctx.L().Error("fail to fetch binlog", log.ShortError(err))

			if isConnectionRefusedError(err) {
				return err
			}

			if s.streamerController.CanRetry() {
				err = s.streamerController.ResetReplicationSyncer(s.tctx, lastLocation.Clone())
				if err != nil {
					return err
				}
				continue
			}

			// try to re-sync in gtid mode
			if tryReSync && s.cfg.EnableGTID && isBinlogPurgedError(err) && s.cfg.AutoFixGTID {
				time.Sleep(retryTimeout)
				err = s.reSyncBinlog(*tctx, lastLocation.Clone())
				if err != nil {
					return err
				}
				tryReSync = false
				continue
			}

			return err
		}

		// time duration for reading an event from relay log or upstream master.
		binlogReadDurationHistogram.WithLabelValues(s.cfg.Name, s.cfg.SourceID).Observe(time.Since(startTime).Seconds())
		startTime = time.Now() // reset start time for the next metric.

		// get binlog event, reset tryReSync, so we can re-sync binlog while syncer meets errors next time
		tryReSync = true
		binlogPosGauge.WithLabelValues("syncer", s.cfg.Name, s.cfg.SourceID).Set(float64(e.Header.LogPos))
		index, err := binlog.GetFilenameIndex(lastLocation.Position.Name)
		if err != nil {
			s.tctx.L().Error("fail to get index number of binlog file", log.ShortError(err))
		} else {
			binlogFileGauge.WithLabelValues("syncer", s.cfg.Name, s.cfg.SourceID).Set(float64(index))
		}
		s.binlogSizeCount.Add(int64(e.Header.EventSize))
		binlogEventSizeHistogram.WithLabelValues(s.cfg.Name, s.cfg.SourceID).Observe(float64(e.Header.EventSize))

		failpoint.Inject("ProcessBinlogSlowDown", nil)

		s.tctx.L().Debug("receive binlog event", zap.Reflect("header", e.Header))

		// TODO: support all event
		// we calculate startLocation and endLocation(currentLocation) for Rows/Query event here
		// set startLocation empty for other events to avoid misuse
		startLocation = binlog.Location{}
		switch e.Event.(type) {
		case *replication.RowsEvent, *replication.QueryEvent:
			startLocation = binlog.Location{
				Position: mysql.Position{
					Name: lastLocation.Position.Name,
					Pos:  e.Header.LogPos - e.Header.EventSize,
				},
				GTIDSet: lastLocation.GTIDSet.Clone(),
				Suffix:  currentLocation.Suffix,
			}

			endSuffix := startLocation.Suffix
			if s.isReplacingErr {
				endSuffix++
			}
			currentLocation = binlog.Location{
				Position: mysql.Position{
					Name: lastLocation.Position.Name,
					Pos:  e.Header.LogPos,
				},
				GTIDSet: lastLocation.GTIDSet.Clone(),
				Suffix:  endSuffix,
			}
			if ev, ok := e.Event.(*replication.QueryEvent); ok {
				currentLocation.GTIDSet.Set(ev.GSet)
			}

			if !s.isReplacingErr {
				apply, op := s.errOperatorHolder.MatchAndApply(&startLocation, &currentLocation)
				if apply {
					if op == pb.ErrorOp_Replace {
						s.isReplacingErr = true
						// revert currentLocation to startLocation
						currentLocation = startLocation.Clone()
					}
					// skip the event
					continue
				}
			}
			// set endLocation.Suffix=0 of last replace event
			// also redirect stream to next event
			if currentLocation.Suffix > 0 && e.Header.EventSize > 0 {
				currentLocation.Suffix = 0
				s.isReplacingErr = false
				err = s.streamerController.RedirectStreamer(s.tctx, currentLocation.Clone())
				if err != nil {
					return err
				}
			}
		default:
		}

		// check pass SafeModeExitLoc and try disable safe mode, but not in sharding or replacing error
		safeModeExitLoc := s.checkpoint.SafeModeExitPoint()
		if safeModeExitLoc != nil && !s.isReplacingErr && shardingReSync == nil {
			if binlog.CompareLocation(currentLocation, *safeModeExitLoc, s.cfg.EnableGTID) >= 0 {
				s.checkpoint.SaveSafeModeExitPoint(nil)
				safeMode.Add(tctx, -1)
			}
		}

		ec := eventContext{
			tctx:                tctx,
			header:              e.Header,
			startLocation:       &startLocation,
			currentLocation:     &currentLocation,
			lastLocation:        &lastLocation,
			shardingReSync:      shardingReSync,
			latestOp:            &latestOp,
			closeShardingResync: closeShardingResync,
			traceSource:         traceSource,
			safeMode:            safeMode,
			tryReSync:           tryReSync,
			startTime:           startTime,
			traceID:             &traceID,
			shardingReSyncCh:    &shardingReSyncCh,
		}

		switch ev := e.Event.(type) {
		case *replication.RotateEvent:
			err = s.handleRotateEvent(ev, ec)
			if err = s.handleEventError(err, &startLocation, &currentLocation); err != nil {
				return err
			}
		case *replication.RowsEvent:
			err = s.handleRowsEvent(ev, ec)
			if err = s.handleEventError(err, &startLocation, &currentLocation); err != nil {
				return err
			}
		case *replication.QueryEvent:
			err = s.handleQueryEvent(ev, ec)
			if err = s.handleEventError(err, &startLocation, &currentLocation); err != nil {
				return err
			}
		case *replication.XIDEvent:
			if shardingReSync != nil {
				shardingReSync.currLocation.Position.Pos = e.Header.LogPos
				shardingReSync.currLocation.Suffix = currentLocation.Suffix
				shardingReSync.currLocation.GTIDSet.Set(ev.GSet)

				// only need compare binlog position?
				lastLocation = shardingReSync.currLocation.Clone()
				if binlog.CompareLocation(shardingReSync.currLocation, shardingReSync.latestLocation, s.cfg.EnableGTID) >= 0 {
					s.tctx.L().Info("re-replicate shard group was completed", zap.String("event", "XID"), zap.Stringer("re-shard", shardingReSync))
					err = closeShardingResync()
					if err != nil {
						return terror.Annotatef(err, "shard group current location %s", shardingReSync.currLocation)
					}
					continue
				}
			}

			latestOp = xid
			currentLocation.Position.Pos = e.Header.LogPos
			currentLocation.GTIDSet.Set(ev.GSet)
			s.tctx.L().Debug("", zap.String("event", "XID"), zap.Stringer("last location", lastLocation), log.WrapStringerField("location", currentLocation))
			lastLocation.Position.Pos = e.Header.LogPos // update lastPos
			lastLocation.GTIDSet.Set(ev.GSet)

			job := newXIDJob(currentLocation, startLocation, currentLocation, traceID)
			err = s.addJobFunc(job)
			if err = s.handleEventError(err, &startLocation, &currentLocation); err != nil {
				return err
			}
		case *replication.GenericEvent:
			switch e.Header.EventType {
			case replication.HEARTBEAT_EVENT:
				// flush checkpoint even if there are no real binlog events
				if s.checkpoint.CheckGlobalPoint() {
					s.tctx.L().Info("meet heartbeat event and then flush jobs")
					err = s.flushJobs()
					if err = s.handleEventError(err, &startLocation, &currentLocation); err != nil {
						return err
					}
				}
			}
		}
	}
}

type eventContext struct {
	tctx                *tcontext.Context
	header              *replication.EventHeader
	startLocation       *binlog.Location
	currentLocation     *binlog.Location
	lastLocation        *binlog.Location
	shardingReSync      *ShardingReSync
	latestOp            *opType
	closeShardingResync func() error
	traceSource         string
	safeMode            *sm.SafeMode
	tryReSync           bool
	startTime           time.Time
	traceID             *string
	parser2             *parser.Parser
	shardingReSyncCh    *chan *ShardingReSync
}

// TODO: Further split into smaller functions and group common arguments into
// a context struct.
func (s *Syncer) handleRotateEvent(ev *replication.RotateEvent, ec eventContext) error {
	if ec.header.Timestamp == 0 || ec.header.LogPos == 0 { // fake rotate event
		if string(ev.NextLogName) <= ec.lastLocation.Position.Name {
			return nil // not rotate to the next binlog file, ignore it
		}
	}

	*ec.currentLocation = binlog.Location{
		Position: mysql.Position{
			Name: string(ev.NextLogName),
			Pos:  uint32(ev.Position),
		},
		GTIDSet: ec.currentLocation.GTIDSet,
	}

	if binlog.CompareLocation(*ec.currentLocation, *ec.lastLocation, s.cfg.EnableGTID) >= 0 {
		*ec.lastLocation = ec.currentLocation.Clone()
	}

	if ec.shardingReSync != nil {
		if binlog.CompareLocation(*ec.currentLocation, ec.shardingReSync.currLocation, s.cfg.EnableGTID) > 0 {
			ec.shardingReSync.currLocation = ec.currentLocation.Clone()
		}

		if binlog.CompareLocation(ec.shardingReSync.currLocation, ec.shardingReSync.latestLocation, s.cfg.EnableGTID) >= 0 {
			s.tctx.L().Info("re-replicate shard group was completed", zap.String("event", "rotate"), zap.Stringer("re-shard", ec.shardingReSync))
			err := ec.closeShardingResync()
			if err != nil {
				return err
			}
		} else {
			s.tctx.L().Debug("re-replicate shard group", zap.String("event", "rotate"), log.WrapStringerField("location", ec.currentLocation), zap.Reflect("re-shard", ec.shardingReSync))
		}
		return nil
	}
	*ec.latestOp = rotate

	s.tctx.L().Info("", zap.String("event", "rotate"), log.WrapStringerField("location", ec.currentLocation))
	return nil
}

func (s *Syncer) handleRowsEvent(ev *replication.RowsEvent, ec eventContext) error {
	originSchema, originTable := string(ev.Table.Schema), string(ev.Table.Table)
	schemaName, tableName := s.renameShardingSchema(originSchema, originTable)

	if ec.shardingReSync != nil {
		ec.shardingReSync.currLocation = ec.currentLocation.Clone()
		if binlog.CompareLocation(ec.shardingReSync.currLocation, ec.shardingReSync.latestLocation, s.cfg.EnableGTID) >= 0 {
			s.tctx.L().Info("re-replicate shard group was completed", zap.String("event", "row"), zap.Stringer("re-shard", ec.shardingReSync))
			return ec.closeShardingResync()
		}
		if ec.shardingReSync.targetSchema != schemaName || ec.shardingReSync.targetTable != tableName {
			// in re-syncing, ignore non current sharding group's events
			s.tctx.L().Debug("skip event in re-replicating shard group", zap.String("event", "row"), zap.Reflect("re-shard", ec.shardingReSync))
			return nil
		}
	}

	// DML position before table checkpoint, ignore it
	if !s.checkpoint.IsNewerTablePoint(originSchema, originTable, *ec.currentLocation, s.cfg.EnableGTID) {
		s.tctx.L().Debug("ignore obsolete event that is old than table checkpoint", zap.String("event", "row"), log.WrapStringerField("location", ec.currentLocation), zap.String("origin schema", originSchema), zap.String("origin table", originTable))
		return nil
	}

	s.tctx.L().Debug("", zap.String("event", "row"), zap.String("origin schema", originSchema), zap.String("origin table", originTable), zap.String("target schema", schemaName), zap.String("target table", tableName), log.WrapStringerField("location", ec.currentLocation), zap.Reflect("raw event data", ev.Rows))

	if s.cfg.EnableHeartbeat {
		s.heartbeat.TryUpdateTaskTs(s.cfg.Name, originSchema, originTable, ev.Rows)
	}

	ignore, err := s.skipDMLEvent(originSchema, originTable, ec.header.EventType)
	if err != nil {
		return err
	}
	if ignore {
		skipBinlogDurationHistogram.WithLabelValues("rows", s.cfg.Name, s.cfg.SourceID).Observe(time.Since(ec.startTime).Seconds())
		// for RowsEvent, we should record lastLocation rather than currentLocation
		return s.recordSkipSQLsLocation(*ec.lastLocation)
	}

	if s.cfg.ShardMode == config.ShardPessimistic {
		source, _ := GenTableID(originSchema, originTable)
		if s.sgk.InSyncing(schemaName, tableName, source, *ec.currentLocation) {
			// if in unsync stage and not before active DDL, ignore it
			// if in sharding re-sync stage and not before active DDL (the next DDL to be synced), ignore it
			s.tctx.L().Debug("replicate sharding DDL, ignore Rows event", zap.String("event", "row"), zap.String("source", source), log.WrapStringerField("location", ec.currentLocation))
			return nil
		}
	}

	// TODO(csuzhangxc): check performance of `getTabel` from schema tracker.
	ti, err := s.getTable(originSchema, originTable, schemaName, tableName)
	if err != nil {
		return terror.WithScope(err, terror.ScopeDownstream)
	}
	rows, err := s.mappingDML(originSchema, originTable, ti, ev.Rows)
	if err != nil {
		return err
	}
	prunedColumns, prunedRows, err := pruneGeneratedColumnDML(ti, rows)
	if err != nil {
		return err
	}

	var (
		applied bool
		sqls    []string
		keys    [][]string
		args    [][]interface{}
	)

	param := &genDMLParam{
		schema:            schemaName,
		table:             tableName,
		data:              prunedRows,
		originalData:      rows,
		columns:           prunedColumns,
		originalTableInfo: ti,
	}

	switch ec.header.EventType {
	case replication.WRITE_ROWS_EVENTv0, replication.WRITE_ROWS_EVENTv1, replication.WRITE_ROWS_EVENTv2:
		if !applied {
			param.safeMode = ec.safeMode.Enable()
			sqls, keys, args, err = genInsertSQLs(param)
			if err != nil {
				return terror.Annotatef(err, "gen insert sqls failed, schema: %s, table: %s", schemaName, tableName)
			}
		}
		binlogEvent.WithLabelValues("write_rows", s.cfg.Name, s.cfg.SourceID).Observe(time.Since(ec.startTime).Seconds())
		*ec.latestOp = insert

	case replication.UPDATE_ROWS_EVENTv0, replication.UPDATE_ROWS_EVENTv1, replication.UPDATE_ROWS_EVENTv2:
		if !applied {
			param.safeMode = ec.safeMode.Enable()
			sqls, keys, args, err = genUpdateSQLs(param)
			if err != nil {
				return terror.Annotatef(err, "gen update sqls failed, schema: %s, table: %s", schemaName, tableName)
			}
		}
		binlogEvent.WithLabelValues("update_rows", s.cfg.Name, s.cfg.SourceID).Observe(time.Since(ec.startTime).Seconds())
		*ec.latestOp = update

	case replication.DELETE_ROWS_EVENTv0, replication.DELETE_ROWS_EVENTv1, replication.DELETE_ROWS_EVENTv2:
		if !applied {
			sqls, keys, args, err = genDeleteSQLs(param)
			if err != nil {
				return terror.Annotatef(err, "gen delete sqls failed, schema: %s, table: %s", schemaName, tableName)
			}
		}
		binlogEvent.WithLabelValues("delete_rows", s.cfg.Name, s.cfg.SourceID).Observe(time.Since(ec.startTime).Seconds())
		*ec.latestOp = del

	default:
		s.tctx.L().Debug("ignoring unrecognized event", zap.String("event", "row"), zap.Stringer("type", ec.header.EventType))
		return nil
	}

	startTime := time.Now()
	for i := range sqls {
		var arg []interface{}
		var key []string
		if args != nil {
			arg = args[i]
		}
		if keys != nil {
			key = keys[i]
		}
		err = s.commitJob(*ec.latestOp, originSchema, originTable, schemaName, tableName, sqls[i], arg, key, true, *ec.lastLocation, *ec.startLocation, *ec.currentLocation, *ec.traceID)
		if err != nil {
			return err
		}
	}
	dispatchBinlogDurationHistogram.WithLabelValues(ec.latestOp.String(), s.cfg.Name, s.cfg.SourceID).Observe(time.Since(startTime).Seconds())
	return nil
}

func (s *Syncer) handleQueryEvent(ev *replication.QueryEvent, ec eventContext) error {
	sql := strings.TrimSpace(string(ev.Query))
	usedSchema := string(ev.Schema)
	parser2, err := event.GetParserForStatusVars(ev.StatusVars)
	if err != nil {
		log.L().Warn("can't determine sql_mode from binlog status_vars, use default parser instead", zap.Error(err))
		parser2 = parser.New()
	}

	parseResult, err := s.parseDDLSQL(sql, parser2, usedSchema)
	if err != nil {
		s.tctx.L().Error("fail to parse statement", zap.String("event", "query"), zap.String("statement", sql), zap.String("schema", usedSchema), zap.Stringer("last location", ec.lastLocation), log.WrapStringerField("location", ec.currentLocation), log.ShortError(err))
		return err
	}

	if parseResult.ignore {
		skipBinlogDurationHistogram.WithLabelValues("query", s.cfg.Name, s.cfg.SourceID).Observe(time.Since(ec.startTime).Seconds())
		s.tctx.L().Warn("skip event", zap.String("event", "query"), zap.String("statement", sql), zap.String("schema", usedSchema))
		*ec.lastLocation = ec.currentLocation.Clone() // before record skip location, update lastLocation
		return s.recordSkipSQLsLocation(*ec.lastLocation)
	}
	if !parseResult.isDDL {
		// skipped sql maybe not a DDL (like `BEGIN`)
		return nil
	}

	if ec.shardingReSync != nil {
		ec.shardingReSync.currLocation = ec.currentLocation.Clone()
		if binlog.CompareLocation(ec.shardingReSync.currLocation, ec.shardingReSync.latestLocation, s.cfg.EnableGTID) >= 0 {
			s.tctx.L().Info("re-replicate shard group was completed", zap.String("event", "query"), zap.String("statement", sql), zap.Stringer("re-shard", ec.shardingReSync))
			err2 := ec.closeShardingResync()
			if err2 != nil {
				return err2
			}
		} else {
			// in re-syncing, we can simply skip all DDLs,
			// as they have been added to sharding DDL sequence
			// only update lastPos when the query is a real DDL
			*ec.lastLocation = ec.shardingReSync.currLocation.Clone()
			s.tctx.L().Debug("skip event in re-replicating sharding group", zap.String("event", "query"), zap.String("statement", sql), zap.Reflect("re-shard", ec.shardingReSync))
		}
		return nil
	}

	s.tctx.L().Info("", zap.String("event", "query"), zap.String("statement", sql), zap.String("schema", usedSchema), zap.Stringer("last location", ec.lastLocation), log.WrapStringerField("location", ec.currentLocation))
	*ec.lastLocation = ec.currentLocation.Clone() // update lastLocation, because we have checked `isDDL`
	*ec.latestOp = ddl

	var (
		sqls                []string
		onlineDDLTableNames map[string]*filter.Table
	)

	// for DDL, we don't apply operator until we try to execute it. so can handle sharding cases
	// We use default parser because inside function where need parser, sqls are came from parserpkg.SplitDDL, which is StringSingleQuotes, KeyWordUppercase and NameBackQuotes
	sqls, onlineDDLTableNames, err = s.resolveDDLSQL(ec.tctx, parser.New(), parseResult.stmt, usedSchema)
	if err != nil {
		s.tctx.L().Error("fail to resolve statement", zap.String("event", "query"), zap.String("statement", sql), zap.String("schema", usedSchema), zap.Stringer("last location", ec.lastLocation), log.WrapStringerField("location", ec.currentLocation), log.ShortError(err))
		return err
	}
	s.tctx.L().Info("resolve sql", zap.String("event", "query"), zap.String("raw statement", sql), zap.Strings("statements", sqls), zap.String("schema", usedSchema), zap.Stringer("last location", ec.lastLocation), zap.Stringer("location", ec.currentLocation))

	if len(onlineDDLTableNames) > 1 {
		return terror.ErrSyncerUnitOnlineDDLOnMultipleTable.Generate(string(ev.Query))
	}

	binlogEvent.WithLabelValues("query", s.cfg.Name, s.cfg.SourceID).Observe(time.Since(ec.startTime).Seconds())

	/*
		we construct a application transaction for ddl. we save checkpoint after we execute all ddls
		Here's a brief discussion for implement:
		* non sharding table: make no difference
		* sharding table - we limit one ddl event only contains operation for same table
		  * drop database / drop table / truncate table: we ignore these operations
		  * create database / create table / create index / drop index / alter table:
			operation is only for same table,  make no difference
		  * rename table
			* online ddl: we would ignore rename ghost table,  make no difference
			* other rename: we don't allow user to execute more than one rename operation in one ddl event, then it would make no difference
	*/
	var (
		ddlInfo        *shardingDDLInfo
		needHandleDDLs []string
		needTrackDDLs  []trackedDDL
		sourceTbls     = make(map[string]map[string]struct{}) // db name -> tb name
	)
	for _, sql := range sqls {
		// We use default parser because sqls are came from above *Syncer.resolveDDLSQL, which is StringSingleQuotes, KeyWordUppercase and NameBackQuotes
		sqlDDL, tableNames, stmt, handleErr := s.handleDDL(parser.New(), usedSchema, sql)
		if handleErr != nil {
			return handleErr
		}
		if len(sqlDDL) == 0 {
			skipBinlogDurationHistogram.WithLabelValues("query", s.cfg.Name, s.cfg.SourceID).Observe(time.Since(ec.startTime).Seconds())
			s.tctx.L().Warn("skip event", zap.String("event", "query"), zap.String("statement", sql), zap.String("schema", usedSchema))
			continue
		}

		// for DDL, we wait it to be executed, so we can check if event is newer in this syncer's main process goroutine
		// ignore obsolete DDL here can avoid to try-sync again for already synced DDLs
		if !s.checkpoint.IsNewerTablePoint(tableNames[0][0].Schema, tableNames[0][0].Name, *ec.currentLocation, false) {
			s.tctx.L().Info("ignore obsolete DDL", zap.String("event", "query"), zap.String("statement", sql), log.WrapStringerField("location", ec.currentLocation))
			continue
		}

		// pre-filter of sharding
		if s.cfg.ShardMode == config.ShardPessimistic {
			switch stmt.(type) {
			case *ast.DropDatabaseStmt:
				err = s.dropSchemaInSharding(ec.tctx, tableNames[0][0].Schema)
				if err != nil {
					return err
				}
				continue
			case *ast.DropTableStmt:
				sourceID, _ := GenTableID(tableNames[0][0].Schema, tableNames[0][0].Name)
				err = s.sgk.LeaveGroup(tableNames[1][0].Schema, tableNames[1][0].Name, []string{sourceID})
				if err != nil {
					return err
				}
				err = s.checkpoint.DeleteTablePoint(ec.tctx, tableNames[0][0].Schema, tableNames[0][0].Name)
				if err != nil {
					return err
				}
				continue
			case *ast.TruncateTableStmt:
				s.tctx.L().Info("ignore truncate table statement in shard group", zap.String("event", "query"), zap.String("statement", sqlDDL))
				continue
			}

			// in sharding mode, we only support to do one ddl in one event
			if ddlInfo == nil {
				ddlInfo = &shardingDDLInfo{
					name:       tableNames[0][0].String(),
					tableNames: tableNames,
					stmt:       stmt,
				}
			} else {
				if ddlInfo.name != tableNames[0][0].String() {
					return terror.ErrSyncerUnitDDLOnMultipleTable.Generate(string(ev.Query))
				}
			}
		} else if s.cfg.ShardMode == config.ShardOptimistic {
			switch stmt.(type) {
			case *ast.TruncateTableStmt:
				s.tctx.L().Info("ignore truncate table statement in shard group", zap.String("event", "query"), zap.String("statement", sqlDDL))
				continue
			}
		}

		needHandleDDLs = append(needHandleDDLs, sqlDDL)
		needTrackDDLs = append(needTrackDDLs, trackedDDL{rawSQL: sql, stmt: stmt, tableNames: tableNames})
		// TODO: current table checkpoints will be deleted in track ddls, but created and updated in flush checkpoints,
		//       we should use a better mechanism to combine these operations
		recordSourceTbls(sourceTbls, stmt, tableNames[0][0])
	}

	s.tctx.L().Info("prepare to handle ddls", zap.String("event", "query"), zap.Strings("ddls", needHandleDDLs), zap.ByteString("raw statement", ev.Query), log.WrapStringerField("location", ec.currentLocation))
	if len(needHandleDDLs) == 0 {
		s.tctx.L().Info("skip event, need handled ddls is empty", zap.String("event", "query"), zap.ByteString("raw statement", ev.Query), log.WrapStringerField("location", ec.currentLocation))
		return s.recordSkipSQLsLocation(*ec.lastLocation)
	}

	// interrupted before flush old checkpoint.
	failpoint.Inject("FlushCheckpointStage", func(val failpoint.Value) {
		err = handleFlushCheckpointStage(0, val.(int), "before flush old checkpoint")
		if err != nil {
			failpoint.Return(err)
		}
	})

	// flush previous DMLs and checkpoint if needing to handle the DDL.
	// NOTE: do this flush before operations on shard groups which may lead to skip a table caused by `UnresolvedTables`.
	if err = s.flushJobs(); err != nil {
		return err
	}

	if s.cfg.ShardMode == "" {
		s.tctx.L().Info("start to handle ddls in normal mode", zap.String("event", "query"), zap.Strings("ddls", needHandleDDLs), zap.ByteString("raw statement", ev.Query), log.WrapStringerField("location", ec.currentLocation))

		// interrupted after flush old checkpoint and before track DDL.
		failpoint.Inject("FlushCheckpointStage", func(val failpoint.Value) {
			err = handleFlushCheckpointStage(1, val.(int), "before track DDL")
			if err != nil {
				failpoint.Return(err)
			}
		})

		// run trackDDL before add ddl job to make sure checkpoint can be flushed
		for _, td := range needTrackDDLs {
			if err = s.trackDDL(usedSchema, td.rawSQL, td.tableNames, td.stmt, &ec); err != nil {
				return err
			}
		}

		// interrupted after track DDL and before execute DDL.
		failpoint.Inject("FlushCheckpointStage", func(val failpoint.Value) {
			err = handleFlushCheckpointStage(2, val.(int), "before execute DDL")
			if err != nil {
				failpoint.Return(err)
			}
		})

		job := newDDLJob(nil, needHandleDDLs, *ec.lastLocation, *ec.startLocation, *ec.currentLocation, *ec.traceID, sourceTbls)
		err = s.addJobFunc(job)
		if err != nil {
			return err
		}

		// when add ddl job, will execute ddl and then flush checkpoint.
		// if execute ddl failed, the execErrorDetected will be true.
		// return nil here to avoid duplicate error message
		err = s.execError.Get()
		if err != nil {
<<<<<<< HEAD
			if terr, ok := err.(*terror.Error); ok {
				// don't mix scope since ErrSyncerUnitHandleDDLFailed is ScopeInternal
				if terr.Scope() == terror.ScopeDownstream {
					return terr
				}
			}
			return terror.ErrSyncerUnitHandleDDLFailed.Delegate(err, ev.Query)
=======
			s.tctx.L().Error("error detected when executing SQL job", log.ShortError(err))
			return nil
>>>>>>> bdf8b5b0
		}

		s.tctx.L().Info("finish to handle ddls in normal mode", zap.String("event", "query"), zap.Strings("ddls", needHandleDDLs), zap.ByteString("raw statement", ev.Query), log.WrapStringerField("location", ec.currentLocation))

		for _, table := range onlineDDLTableNames {
			s.tctx.L().Info("finish online ddl and clear online ddl metadata in normal mode", zap.String("event", "query"), zap.Strings("ddls", needHandleDDLs), zap.ByteString("raw statement", ev.Query), zap.String("schema", table.Schema), zap.String("table", table.Name))
			err = s.onlineDDL.Finish(ec.tctx, table.Schema, table.Name)
			if err != nil {
				return terror.Annotatef(err, "finish online ddl on %s.%s", table.Schema, table.Name)
			}
		}

		return nil
	}

	// handle shard DDL in optimistic mode.
	if s.cfg.ShardMode == config.ShardOptimistic {
		return s.handleQueryEventOptimistic(ev, ec, needHandleDDLs, needTrackDDLs, onlineDDLTableNames)
	}

	// handle sharding ddl
	var (
		needShardingHandle bool
		group              *ShardingGroup
		synced             bool
		active             bool
		remain             int
		source             string
	)
	// for sharding DDL, the firstPos should be the `Pos` of the binlog, not the `End_log_pos`
	// so when restarting before sharding DDLs synced, this binlog can be re-sync again to trigger the TrySync
	startLocation := ec.startLocation.Clone()

	source, _ = GenTableID(ddlInfo.tableNames[0][0].Schema, ddlInfo.tableNames[0][0].Name)

	var annotate string
	switch ddlInfo.stmt.(type) {
	case *ast.CreateDatabaseStmt:
		// for CREATE DATABASE, we do nothing. when CREATE TABLE under this DATABASE, sharding groups will be added
	case *ast.CreateTableStmt:
		// for CREATE TABLE, we add it to group
		needShardingHandle, group, synced, remain, err = s.sgk.AddGroup(ddlInfo.tableNames[1][0].Schema, ddlInfo.tableNames[1][0].Name, []string{source}, nil, true)
		if err != nil {
			return err
		}
		annotate = "add table to shard group"
	default:
		needShardingHandle, group, synced, active, remain, err = s.sgk.TrySync(ddlInfo.tableNames[1][0].Schema, ddlInfo.tableNames[1][0].Name, source, startLocation.Clone(), ec.currentLocation.Clone(), needHandleDDLs)
		if err != nil {
			return err
		}
		annotate = "try to sync table in shard group"
		// meets DDL that will not be processed in sequence sharding
		if !active {
			s.tctx.L().Info("skip in-activeDDL", zap.String("event", "query"), zap.String("source", source), zap.Strings("ddls", needHandleDDLs), zap.ByteString("raw statement", ev.Query), zap.Bool("in-sharding", needShardingHandle), zap.Stringer("start location", startLocation), zap.Bool("is-synced", synced), zap.Int("unsynced", remain))
			return nil
		}
	}

	s.tctx.L().Info(annotate, zap.String("event", "query"), zap.String("source", source), zap.Strings("ddls", needHandleDDLs), zap.ByteString("raw statement", ev.Query), zap.Bool("in-sharding", needShardingHandle), zap.Stringer("start location", startLocation), zap.Bool("is-synced", synced), zap.Int("unsynced", remain))

	// interrupted after flush old checkpoint and before track DDL.
	failpoint.Inject("FlushCheckpointStage", func(val failpoint.Value) {
		err = handleFlushCheckpointStage(1, val.(int), "before track DDL")
		if err != nil {
			failpoint.Return(err)
		}
	})

	for _, td := range needTrackDDLs {
		if err = s.trackDDL(usedSchema, td.rawSQL, td.tableNames, td.stmt, &ec); err != nil {
			return err
		}
	}

	if needShardingHandle {
		target, _ := GenTableID(ddlInfo.tableNames[1][0].Schema, ddlInfo.tableNames[1][0].Name)
		unsyncedTableGauge.WithLabelValues(s.cfg.Name, target, s.cfg.SourceID).Set(float64(remain))
		err = ec.safeMode.IncrForTable(s.tctx, ddlInfo.tableNames[1][0].Schema, ddlInfo.tableNames[1][0].Name) // try enable safe-mode when starting syncing for sharding group
		if err != nil {
			return err
		}

		// save checkpoint in memory, don't worry, if error occurred, we can rollback it
		// for non-last sharding DDL's table, this checkpoint will be used to skip binlog event when re-syncing
		// NOTE: when last sharding DDL executed, all this checkpoints will be flushed in the same txn
		s.tctx.L().Info("save table checkpoint for source", zap.String("event", "query"), zap.String("source", source), zap.Stringer("start location", startLocation), log.WrapStringerField("end location", ec.currentLocation))
		s.saveTablePoint(ddlInfo.tableNames[0][0].Schema, ddlInfo.tableNames[0][0].Name, ec.currentLocation.Clone())
		if !synced {
			s.tctx.L().Info("source shard group is not synced", zap.String("event", "query"), zap.String("source", source), zap.Stringer("start location", startLocation), log.WrapStringerField("end location", ec.currentLocation))
			return nil
		}

		s.tctx.L().Info("source shard group is synced", zap.String("event", "query"), zap.String("source", source), zap.Stringer("start location", startLocation), log.WrapStringerField("end location", ec.currentLocation))
		err = ec.safeMode.DescForTable(s.tctx, ddlInfo.tableNames[1][0].Schema, ddlInfo.tableNames[1][0].Name) // try disable safe-mode after sharding group synced
		if err != nil {
			return err
		}
		// maybe multi-groups' sharding DDL synced in this for-loop (one query-event, multi tables)
		if cap(*ec.shardingReSyncCh) < len(sqls) {
			*ec.shardingReSyncCh = make(chan *ShardingReSync, len(sqls))
		}
		firstEndLocation := group.FirstEndPosUnresolved()
		if firstEndLocation == nil {
			return terror.ErrSyncerUnitFirstEndPosNotFound.Generate(source)
		}

		allResolved, err2 := s.sgk.ResolveShardingDDL(ddlInfo.tableNames[1][0].Schema, ddlInfo.tableNames[1][0].Name)
		if err2 != nil {
			return err2
		}
		*ec.shardingReSyncCh <- &ShardingReSync{
			currLocation:   firstEndLocation.Clone(),
			latestLocation: ec.currentLocation.Clone(),
			targetSchema:   ddlInfo.tableNames[1][0].Schema,
			targetTable:    ddlInfo.tableNames[1][0].Name,
			allResolved:    allResolved,
		}

		// Don't send new DDLInfo to dm-master until all local sql jobs finished
		// since jobWg is flushed by flushJobs before, we don't wait here any more

		// NOTE: if we need singleton Syncer (without dm-master) to support sharding DDL sync
		// we should add another config item to differ, and do not save DDLInfo, and not wait for ddlExecInfo

		// construct & send shard DDL info into etcd, DM-master will handle it.
		shardInfo := s.pessimist.ConstructInfo(ddlInfo.tableNames[1][0].Schema, ddlInfo.tableNames[1][0].Name, needHandleDDLs)
		rev, err2 := s.pessimist.PutInfo(ec.tctx.Ctx, shardInfo)
		if err2 != nil {
			return err2
		}
		shardLockResolving.WithLabelValues(s.cfg.Name, s.cfg.SourceID).Set(1) // block and wait DDL lock to be synced
		s.tctx.L().Info("putted shard DDL info", zap.Stringer("info", shardInfo), zap.Int64("revision", rev))

		shardOp, err2 := s.pessimist.GetOperation(ec.tctx.Ctx, shardInfo, rev+1)
		shardLockResolving.WithLabelValues(s.cfg.Name, s.cfg.SourceID).Set(0)
		if err2 != nil {
			return err2
		}

		if shardOp.Exec {
			failpoint.Inject("ShardSyncedExecutionExit", func() {
				s.tctx.L().Warn("exit triggered", zap.String("failpoint", "ShardSyncedExecutionExit"))
				s.flushCheckPoints()
				utils.OsExit(1)
			})
			failpoint.Inject("SequenceShardSyncedExecutionExit", func() {
				group := s.sgk.Group(ddlInfo.tableNames[1][0].Schema, ddlInfo.tableNames[1][0].Name)
				if group != nil {
					// exit in the first round sequence sharding DDL only
					if group.meta.ActiveIdx() == 1 {
						s.tctx.L().Warn("exit triggered", zap.String("failpoint", "SequenceShardSyncedExecutionExit"))
						s.flushCheckPoints()
						utils.OsExit(1)
					}
				}
			})

			s.tctx.L().Info("execute DDL job", zap.String("event", "query"), zap.String("source", source), zap.ByteString("raw statement", ev.Query), zap.Stringer("start location", startLocation), log.WrapStringerField("end location", ec.currentLocation), zap.Stringer("operation", shardOp))
		} else {
			s.tctx.L().Info("ignore DDL job", zap.String("event", "query"), zap.String("source", source), zap.ByteString("raw statement", ev.Query), zap.Stringer("start location", startLocation), log.WrapStringerField("end location", ec.currentLocation), zap.Stringer("operation", shardOp))
		}
	}

	s.tctx.L().Info("start to handle ddls in shard mode", zap.String("event", "query"), zap.Strings("ddls", needHandleDDLs), zap.ByteString("raw statement", ev.Query), zap.Stringer("start location", startLocation), log.WrapStringerField("end location", ec.currentLocation))

	// interrupted after track DDL and before execute DDL.
	failpoint.Inject("FlushCheckpointStage", func(val failpoint.Value) {
		err = handleFlushCheckpointStage(2, val.(int), "before execute DDL")
		if err != nil {
			failpoint.Return(err)
		}
	})

	job := newDDLJob(ddlInfo, needHandleDDLs, *ec.lastLocation, *ec.startLocation, *ec.currentLocation, *ec.traceID, nil)
	err = s.addJobFunc(job)
	if err != nil {
		return err
	}

	err = s.execError.Get()
	if err != nil {
<<<<<<< HEAD
		if terr, ok := err.(*terror.Error); ok {
			// don't mix scope since ErrSyncerUnitHandleDDLFailed is ScopeInternal
			if terr.Scope() == terror.ScopeDownstream {
				return terr
			}
		}
		return terror.ErrSyncerUnitHandleDDLFailed.Delegate(err, ev.Query)
=======
		s.tctx.L().Error("error detected when executing SQL job", log.ShortError(err))
		return nil
>>>>>>> bdf8b5b0
	}

	if len(onlineDDLTableNames) > 0 {
		err = s.clearOnlineDDL(ec.tctx, ddlInfo.tableNames[1][0].Schema, ddlInfo.tableNames[1][0].Name)
		if err != nil {
			return err
		}
	}

	s.tctx.L().Info("finish to handle ddls in shard mode", zap.String("event", "query"), zap.Strings("ddls", needHandleDDLs), zap.ByteString("raw statement", ev.Query), zap.Stringer("start location", startLocation), log.WrapStringerField("end location", ec.currentLocation))
	return nil
}

func (s *Syncer) trackDDL(usedSchema string, sql string, tableNames [][]*filter.Table, stmt ast.StmtNode, ec *eventContext) error {
	srcTable := tableNames[0][0]

	// Make sure the tables are all loaded into the schema tracker.
	var shouldExecDDLOnSchemaTracker, shouldSchemaExist, shouldTableExist bool
	switch stmt.(type) {
	case *ast.CreateDatabaseStmt:
		shouldExecDDLOnSchemaTracker = true
	case *ast.AlterDatabaseStmt:
		shouldExecDDLOnSchemaTracker = true
		shouldSchemaExist = true
	case *ast.DropDatabaseStmt:
		shouldExecDDLOnSchemaTracker = true
		if s.cfg.ShardMode == "" {
			if err := s.checkpoint.DeleteSchemaPoint(ec.tctx, srcTable.Schema); err != nil {
				return err
			}
		}
	case *ast.CreateTableStmt, *ast.CreateViewStmt, *ast.RecoverTableStmt:
		shouldExecDDLOnSchemaTracker = true
		shouldSchemaExist = true
	case *ast.DropTableStmt:
		shouldExecDDLOnSchemaTracker = true
		if err := s.checkpoint.DeleteTablePoint(ec.tctx, srcTable.Schema, srcTable.Name); err != nil {
			return err
		}
	case *ast.RenameTableStmt, *ast.CreateIndexStmt, *ast.DropIndexStmt, *ast.RepairTableStmt, *ast.AlterTableStmt:
		// TODO: RENAME TABLE / ALTER TABLE RENAME should require special treatment.
		shouldExecDDLOnSchemaTracker = true
		shouldSchemaExist = true
		shouldTableExist = true
	case *ast.LockTablesStmt, *ast.UnlockTablesStmt, *ast.CleanupTableLockStmt, *ast.TruncateTableStmt:
		break
	default:
		s.tctx.L().DPanic("unhandled DDL type cannot be tracked", zap.Stringer("type", reflect.TypeOf(stmt)))
	}

	if shouldSchemaExist {
		if err := s.schemaTracker.CreateSchemaIfNotExists(srcTable.Schema); err != nil {
			return terror.ErrSchemaTrackerCannotCreateSchema.Delegate(err, srcTable.Schema)
		}
	}
	if shouldTableExist {
		targetTable := tableNames[1][0]
		if _, err := s.getTable(srcTable.Schema, srcTable.Name, targetTable.Schema, targetTable.Name); err != nil {
			return err
		}
	}

	if shouldExecDDLOnSchemaTracker {
		if err := s.schemaTracker.Exec(s.tctx.Ctx, usedSchema, sql); err != nil {
			s.tctx.L().Error("cannot track DDL", zap.String("schema", usedSchema), zap.String("statement", sql), log.WrapStringerField("location", ec.currentLocation), log.ShortError(err))
			return terror.ErrSchemaTrackerCannotExecDDL.Delegate(err, sql)
		}
	}

	return nil
}

func (s *Syncer) commitJob(tp opType, sourceSchema, sourceTable, targetSchema, targetTable, sql string, args []interface{}, keys []string, retry bool, location, startLocation, cmdLocation binlog.Location, traceID string) error {
	startTime := time.Now()
	key, err := s.resolveCasuality(keys)
	if err != nil {
		return terror.ErrSyncerUnitResolveCasualityFail.Generate(err)
	}
	s.tctx.L().Debug("key for keys", zap.String("key", key), zap.Strings("keys", keys))
	conflictDetectDurationHistogram.WithLabelValues(s.cfg.Name, s.cfg.SourceID).Observe(time.Since(startTime).Seconds())

	job := newJob(tp, sourceSchema, sourceTable, targetSchema, targetTable, sql, args, key, location, startLocation, cmdLocation, traceID)
	return s.addJobFunc(job)
}

func (s *Syncer) resolveCasuality(keys []string) (string, error) {
	if s.cfg.DisableCausality {
		if len(keys) > 0 {
			return keys[0], nil
		}
		return "", nil
	}

	if s.c.detectConflict(keys) {
		s.tctx.L().Debug("meet causality key, will generate a flush job and wait all sqls executed", zap.Strings("keys", keys))
		if err := s.flushJobs(); err != nil {
			return "", err
		}
		s.c.reset()
	}
	if err := s.c.add(keys); err != nil {
		return "", err
	}
	var key string
	if len(keys) > 0 {
		key = keys[0]
	}
	return s.c.get(key), nil
}

func (s *Syncer) genRouter() error {
	s.tableRouter, _ = router.NewTableRouter(s.cfg.CaseSensitive, []*router.TableRule{})
	for _, rule := range s.cfg.RouteRules {
		err := s.tableRouter.AddRule(rule)
		if err != nil {
			return terror.ErrSyncerUnitGenTableRouter.Delegate(err)
		}
	}
	return nil
}

func (s *Syncer) printStatus(ctx context.Context) {
	defer s.wg.Done()

	failpoint.Inject("PrintStatusCheckSeconds", func(val failpoint.Value) {
		if seconds, ok := val.(int); ok {
			statusTime = time.Duration(seconds) * time.Second
			s.tctx.L().Info("set printStatusInterval", zap.Int("value", seconds), zap.String("failpoint", "PrintStatusCheckSeconds"))
		}
	})

	timer := time.NewTicker(statusTime)
	defer timer.Stop()

	var (
		err                 error
		latestMasterPos     mysql.Position
		latestmasterGTIDSet gtid.Set
	)

	for {
		select {
		case <-ctx.Done():
			s.tctx.L().Info("print status routine exits", log.ShortError(ctx.Err()))
			return
		case <-timer.C:
			now := time.Now()
			s.lastTime.RLock()
			seconds := now.Unix() - s.lastTime.t.Unix()
			s.lastTime.RUnlock()
			totalSeconds := now.Unix() - s.start.Unix()
			last := s.lastCount.Get()
			total := s.count.Get()

			totalBinlogSize := s.binlogSizeCount.Get()
			lastBinlogSize := s.lastBinlogSizeCount.Get()

			tps, totalTps := int64(0), int64(0)
			if seconds > 0 {
				tps = (total - last) / seconds
				totalTps = total / totalSeconds

				s.currentLocationMu.RLock()
				currentLocation := s.currentLocationMu.currentLocation.Clone()
				s.currentLocationMu.RUnlock()

				remainingSize, err2 := s.fromDB.countBinaryLogsSize(currentLocation.Position)
				if err2 != nil {
					// log the error, but still handle the rest operation
					s.tctx.L().Error("fail to estimate unreplicated binlog size", zap.Error(err2))
				} else {
					bytesPerSec := (totalBinlogSize - lastBinlogSize) / seconds
					if bytesPerSec > 0 {
						remainingSeconds := remainingSize / bytesPerSec
						s.tctx.L().Info("binlog replication progress",
							zap.Int64("total binlog size", totalBinlogSize),
							zap.Int64("last binlog size", lastBinlogSize),
							zap.Int64("cost time", seconds),
							zap.Int64("bytes/Second", bytesPerSec),
							zap.Int64("unsynced binlog size", remainingSize),
							zap.Int64("estimate time to catch up", remainingSeconds))
						remainingTimeGauge.WithLabelValues(s.cfg.Name, s.cfg.SourceID).Set(float64(remainingSeconds))
					}
				}
			}

			latestMasterPos, latestmasterGTIDSet, err = s.getMasterStatus()
			if err != nil {
				s.tctx.L().Error("fail to get master status", log.ShortError(err))
			} else {
				binlogPosGauge.WithLabelValues("master", s.cfg.Name, s.cfg.SourceID).Set(float64(latestMasterPos.Pos))
				index, err := binlog.GetFilenameIndex(latestMasterPos.Name)
				if err != nil {
					s.tctx.L().Error("fail to parse binlog file", log.ShortError(err))
				} else {
					binlogFileGauge.WithLabelValues("master", s.cfg.Name, s.cfg.SourceID).Set(float64(index))
				}
			}

			s.tctx.L().Info("binlog replication status",
				zap.Int64("total_events", total),
				zap.Int64("total_tps", totalTps),
				zap.Int64("tps", tps),
				zap.Stringer("master_position", latestMasterPos),
				log.WrapStringerField("master_gtid", latestmasterGTIDSet),
				zap.Stringer("checkpoint", s.checkpoint))

			s.lastCount.Set(total)
			s.lastBinlogSizeCount.Set(totalBinlogSize)
			s.lastTime.Lock()
			s.lastTime.t = time.Now()
			s.lastTime.Unlock()
			s.totalTps.Set(totalTps)
			s.tps.Set(tps)
		}
	}
}

func (s *Syncer) createDBs() error {
	var err error
	dbCfg := s.cfg.From
	dbCfg.RawDBCfg = config.DefaultRawDBConfig().SetReadTimeout(maxDMLConnectionTimeout)
	s.fromDB, err = createUpStreamConn(dbCfg)
	if err != nil {
		return err
	}

	dbCfg = s.cfg.To
	dbCfg.RawDBCfg = config.DefaultRawDBConfig().
		SetReadTimeout(maxDMLConnectionTimeout).
		SetMaxIdleConns(s.cfg.WorkerCount)

	s.toDB, s.toDBConns, err = createConns(s.tctx, s.cfg, dbCfg, s.cfg.WorkerCount)
	if err != nil {
		closeUpstreamConn(s.tctx, s.fromDB) // release resources acquired before return with error
		return err
	}
	// baseConn for ddl
	dbCfg = s.cfg.To
	dbCfg.RawDBCfg = config.DefaultRawDBConfig().SetReadTimeout(maxDDLConnectionTimeout)

	var ddlDBConns []*DBConn
	s.ddlDB, ddlDBConns, err = createConns(s.tctx, s.cfg, dbCfg, 1)
	if err != nil {
		closeUpstreamConn(s.tctx, s.fromDB)
		closeBaseDB(s.tctx, s.toDB)
		return err
	}
	s.ddlDBConn = ddlDBConns[0]

	return nil
}

// closeBaseDB closes all opened DBs, rollback for createConns
func (s *Syncer) closeDBs() {
	closeUpstreamConn(s.tctx, s.fromDB)
	closeBaseDB(s.tctx, s.toDB)
	closeBaseDB(s.tctx, s.ddlDB)
}

// record skip ddl/dml sqls' position
// make newJob's sql argument empty to distinguish normal sql and skips sql
func (s *Syncer) recordSkipSQLsLocation(location binlog.Location) error {
	job := newSkipJob(location)
	return s.addJobFunc(job)
}

func (s *Syncer) flushJobs() error {
	s.tctx.L().Info("flush all jobs", zap.Stringer("global checkpoint", s.checkpoint))
	job := newFlushJob()
	return s.addJobFunc(job)
}

func (s *Syncer) reSyncBinlog(tctx tcontext.Context, location binlog.Location) error {
	err := s.retrySyncGTIDs()
	if err != nil {
		return err
	}
	// close still running sync
	return s.streamerController.ReopenWithRetry(&tctx, location)
}

func (s *Syncer) renameShardingSchema(schema, table string) (string, string) {
	if schema == "" {
		return schema, table
	}
	targetSchema, targetTable, err := s.tableRouter.Route(schema, table)
	if err != nil {
		s.tctx.L().Error("fail to route table", zap.String("schema", schema), zap.String("table", table), zap.Error(err)) // log the error, but still continue
	}
	if targetSchema == "" {
		return schema, table
	}
	if targetTable == "" {
		targetTable = table
	}

	return targetSchema, targetTable
}

func (s *Syncer) isClosed() bool {
	return s.closed.Get()
}

// Close closes syncer.
func (s *Syncer) Close() {
	s.Lock()
	defer s.Unlock()

	if s.isClosed() {
		return
	}

	s.removeHeartbeat()

	s.stopSync()

	s.closeDBs()

	s.checkpoint.Close()

	if err := s.schemaTracker.Close(); err != nil {
		s.tctx.L().Error("fail to close schema tracker", log.ShortError(err))
	}

	if s.sgk != nil {
		s.sgk.Close()
	}

	s.closeOnlineDDL()

	// when closing syncer by `stop-task`, remove active relay log from hub
	s.removeActiveRelayLog()

	s.removeLabelValuesWithTaskInMetrics(s.cfg.Name)

	s.closed.Set(true)
}

// stopSync stops syncing, now it used by Close and Pause
// maybe we can refine the workflow more clear
func (s *Syncer) stopSync() {
	if s.done != nil {
		<-s.done // wait Run to return
	}
	s.closeJobChans()
	s.wg.Wait() // wait job workers to return

	// before re-write workflow for s.syncer, simply close it
	// when resuming, re-create s.syncer

	if s.streamerController != nil {
		s.streamerController.Close(s.tctx)
	}
}

func (s *Syncer) closeOnlineDDL() {
	if s.onlineDDL != nil {
		s.onlineDDL.Close()
		s.onlineDDL = nil
	}
}

func (s *Syncer) removeHeartbeat() {
	if s.cfg.EnableHeartbeat {
		s.heartbeat.RemoveTask(s.cfg.Name)
	}
}

// Pause pauses the process, and it can be resumed later
// should cancel context from external
// TODO: it is not a true-meaning Pause because you can't stop it by calling Pause only.
func (s *Syncer) Pause() {
	if s.isClosed() {
		s.tctx.L().Warn("try to pause, but already closed")
		return
	}

	s.stopSync()
}

// Resume resumes the paused process
func (s *Syncer) Resume(ctx context.Context, pr chan pb.ProcessResult) {
	if s.isClosed() {
		s.tctx.L().Warn("try to resume, but already closed")
		return
	}

	// continue the processing
	s.reset()
	// reset database conns
	err := s.resetDBs(s.tctx.WithContext(ctx))
	if err != nil {
		pr <- pb.ProcessResult{
			IsCanceled: false,
			Errors: []*pb.ProcessError{
				unit.NewProcessError(err),
			},
		}
		return
	}
	s.Process(ctx, pr)
}

// Update implements Unit.Update
// now, only support to update config for routes, filters, column-mappings, block-allow-list
// now no config diff implemented, so simply re-init use new config
func (s *Syncer) Update(cfg *config.SubTaskConfig) error {
	if s.cfg.ShardMode == config.ShardPessimistic {
		_, tables := s.sgk.UnresolvedTables()
		if len(tables) > 0 {
			return terror.ErrSyncerUnitUpdateConfigInSharding.Generate(tables)
		}
	}

	var (
		err              error
		oldBaList        *filter.Filter
		oldTableRouter   *router.Table
		oldBinlogFilter  *bf.BinlogEvent
		oldColumnMapping *cm.Mapping
	)

	defer func() {
		if err == nil {
			return
		}
		if oldBaList != nil {
			s.baList = oldBaList
		}
		if oldTableRouter != nil {
			s.tableRouter = oldTableRouter
		}
		if oldBinlogFilter != nil {
			s.binlogFilter = oldBinlogFilter
		}
		if oldColumnMapping != nil {
			s.columnMapping = oldColumnMapping
		}
	}()

	// update block-allow-list
	oldBaList = s.baList
	s.baList, err = filter.New(cfg.CaseSensitive, cfg.BAList)
	if err != nil {
		return terror.ErrSyncerUnitGenBAList.Delegate(err)
	}

	// update route
	oldTableRouter = s.tableRouter
	s.tableRouter, err = router.NewTableRouter(cfg.CaseSensitive, cfg.RouteRules)
	if err != nil {
		return terror.ErrSyncerUnitGenTableRouter.Delegate(err)
	}

	// update binlog filter
	oldBinlogFilter = s.binlogFilter
	s.binlogFilter, err = bf.NewBinlogEvent(cfg.CaseSensitive, cfg.FilterRules)
	if err != nil {
		return terror.ErrSyncerUnitGenBinlogEventFilter.Delegate(err)
	}

	// update column-mappings
	oldColumnMapping = s.columnMapping
	s.columnMapping, err = cm.NewMapping(cfg.CaseSensitive, cfg.ColumnMappingRules)
	if err != nil {
		return terror.ErrSyncerUnitGenColumnMapping.Delegate(err)
	}

	switch s.cfg.ShardMode {
	case config.ShardPessimistic:
		// re-init sharding group
		err = s.sgk.Init()
		if err != nil {
			return err
		}

		err = s.initShardingGroups()
		if err != nil {
			return err
		}
	case config.ShardOptimistic:
		err = s.initOptimisticShardDDL()
		if err != nil {
			return err
		}
	}

	// update l.cfg
	s.cfg.BAList = cfg.BAList
	s.cfg.RouteRules = cfg.RouteRules
	s.cfg.FilterRules = cfg.FilterRules
	s.cfg.ColumnMappingRules = cfg.ColumnMappingRules
	s.cfg.Timezone = cfg.Timezone

	// update timezone
	s.setTimezone()

	return nil
}

// assume that reset master before switching to new master, and only the new master would write
// it's a weak function to try best to fix gtid set while switching master/slave
func (s *Syncer) retrySyncGTIDs() error {
	// NOTE: our (per-table based) checkpoint does not support GTID yet, implement it if needed
	// TODO: support GTID
	s.tctx.L().Warn("our (per-table based) checkpoint does not support GTID yet")
	return nil
}

// checkpointID returns ID which used for checkpoint table
func (s *Syncer) checkpointID() string {
	if len(s.cfg.SourceID) > 0 {
		return s.cfg.SourceID
	}
	return strconv.FormatUint(uint64(s.cfg.ServerID), 10)
}

// UpdateFromConfig updates config for `From`
func (s *Syncer) UpdateFromConfig(cfg *config.SubTaskConfig) error {
	s.Lock()
	defer s.Unlock()
	s.fromDB.BaseDB.Close()

	s.cfg.From = cfg.From

	var err error
	s.cfg.From.RawDBCfg = config.DefaultRawDBConfig().SetReadTimeout(maxDMLConnectionTimeout)
	s.fromDB, err = createUpStreamConn(s.cfg.From)
	if err != nil {
		s.tctx.L().Error("fail to create baseConn connection", log.ShortError(err))
		return err
	}

	err = s.setSyncCfg()
	if err != nil {
		return err
	}

	if s.streamerController != nil {
		s.streamerController.UpdateSyncCfg(s.syncCfg, s.fromDB)
	}
	return nil
}

// appendExecErrors appends syncer execErrors with new value
func (s *Syncer) appendExecErrors(errCtx *ExecErrorContext) {
	s.execErrors.Lock()
	defer s.execErrors.Unlock()
	s.execErrors.errors = append(s.execErrors.errors, errCtx)
}

// resetExecErrors resets syncer execErrors
func (s *Syncer) resetExecErrors() {
	s.execErrors.Lock()
	defer s.execErrors.Unlock()
	s.execErrors.errors = make([]*ExecErrorContext, 0)
}

func (s *Syncer) setTimezone() {
	var loc *time.Location

	if s.cfg.Timezone != "" {
		loc, _ = time.LoadLocation(s.cfg.Timezone)
	}
	if loc == nil {
		loc = time.Now().Location()
		s.tctx.L().Warn("use system default time location")
	}
	s.tctx.L().Info("use timezone", log.WrapStringerField("location", loc))
	s.timezone = loc
}

func (s *Syncer) setSyncCfg() error {
	var tlsConfig *tls.Config
	var err error
	if s.cfg.From.Security != nil {
		tlsConfig, err = toolutils.ToTLSConfig(s.cfg.From.Security.SSLCA, s.cfg.From.Security.SSLCert, s.cfg.From.Security.SSLKey)
		if err != nil {
			return terror.ErrConnInvalidTLSConfig.Delegate(err)
		}
		if tlsConfig != nil {
			tlsConfig.InsecureSkipVerify = true
		}
	}

	syncCfg := replication.BinlogSyncerConfig{
		ServerID:                uint32(s.cfg.ServerID),
		Flavor:                  s.cfg.Flavor,
		Host:                    s.cfg.From.Host,
		Port:                    uint16(s.cfg.From.Port),
		User:                    s.cfg.From.User,
		Password:                s.cfg.From.Password,
		TimestampStringLocation: s.timezone,
		TLSConfig:               tlsConfig,
	}
	// when retry count > 1, go-mysql will retry sync from the previous GTID set in GTID mode,
	// which may get duplicate binlog event after retry success. so just set retry count = 1, and task
	// will exit when meet error, and then auto resume by DM itself.
	common.SetDefaultReplicationCfg(&syncCfg, 1)
	s.syncCfg = syncCfg
	return nil
}

// ShardDDLOperation returns the current pending to handle shard DDL lock operation.
func (s *Syncer) ShardDDLOperation() *pessimism.Operation {
	return s.pessimist.PendingOperation()
}

func (s *Syncer) setErrLocation(startLocation, endLocation *binlog.Location) {
	s.errLocation.Lock()
	defer s.errLocation.Unlock()

	cloneStartLocation := startLocation.ClonePtr()
	cloneEndLocation := endLocation.ClonePtr()

	if s.errLocation.startLocation == nil || cloneStartLocation == nil {
		s.errLocation.startLocation = cloneStartLocation
	} else if binlog.CompareLocation(*cloneStartLocation, *s.errLocation.startLocation, s.cfg.EnableGTID) < 0 {
		s.errLocation.startLocation = cloneStartLocation
	}

	if s.errLocation.endLocation == nil || cloneEndLocation == nil {
		s.errLocation.endLocation = cloneEndLocation
	} else if binlog.CompareLocation(*cloneEndLocation, *s.errLocation.endLocation, s.cfg.EnableGTID) < 0 {
		s.errLocation.endLocation = cloneEndLocation
	}
}

func (s *Syncer) getErrLocation() *binlog.Location {
	s.errLocation.Lock()
	defer s.errLocation.Unlock()
	return s.errLocation.startLocation
}

func (s *Syncer) handleEventError(err error, startLocation, endLocation *binlog.Location) error {
	if err == nil {
		return nil
	}

	s.setErrLocation(startLocation, endLocation)
	return terror.Annotatef(err, "startLocation: [%s], endLocation: [%s]", startLocation, endLocation)
}

// getEvent gets an event from streamerController or errOperatorHolder
func (s *Syncer) getEvent(tctx *tcontext.Context, startLocation *binlog.Location) (*replication.BinlogEvent, error) {
	// next event is a replace event
	if s.isReplacingErr {
		s.tctx.L().Info(fmt.Sprintf("try to get replace event"), zap.Stringer("location", startLocation))
		return s.errOperatorHolder.GetEvent(startLocation)
	}

	return s.streamerController.GetEvent(tctx)
}<|MERGE_RESOLUTION|>--- conflicted
+++ resolved
@@ -937,9 +937,6 @@
 			s.execError.Set(err)
 			if !utils.IsContextCanceledError(err) {
 				err = s.handleEventError(err, &sqlJob.startLocation, &sqlJob.currentLocation)
-<<<<<<< HEAD
-			}
-=======
 				s.runFatalChan <- unit.NewProcessError(err)
 			}
 			s.appendExecErrors(&ExecErrorContext{
@@ -947,7 +944,6 @@
 				location: sqlJob.currentLocation.Clone(),
 				jobs:     fmt.Sprintf("%v", sqlJob.ddls),
 			})
->>>>>>> bdf8b5b0
 			s.jobWg.Done()
 			continue
 		}
@@ -1902,18 +1898,8 @@
 		// return nil here to avoid duplicate error message
 		err = s.execError.Get()
 		if err != nil {
-<<<<<<< HEAD
-			if terr, ok := err.(*terror.Error); ok {
-				// don't mix scope since ErrSyncerUnitHandleDDLFailed is ScopeInternal
-				if terr.Scope() == terror.ScopeDownstream {
-					return terr
-				}
-			}
-			return terror.ErrSyncerUnitHandleDDLFailed.Delegate(err, ev.Query)
-=======
 			s.tctx.L().Error("error detected when executing SQL job", log.ShortError(err))
 			return nil
->>>>>>> bdf8b5b0
 		}
 
 		s.tctx.L().Info("finish to handle ddls in normal mode", zap.String("event", "query"), zap.Strings("ddls", needHandleDDLs), zap.ByteString("raw statement", ev.Query), log.WrapStringerField("location", ec.currentLocation))
@@ -2096,18 +2082,8 @@
 
 	err = s.execError.Get()
 	if err != nil {
-<<<<<<< HEAD
-		if terr, ok := err.(*terror.Error); ok {
-			// don't mix scope since ErrSyncerUnitHandleDDLFailed is ScopeInternal
-			if terr.Scope() == terror.ScopeDownstream {
-				return terr
-			}
-		}
-		return terror.ErrSyncerUnitHandleDDLFailed.Delegate(err, ev.Query)
-=======
 		s.tctx.L().Error("error detected when executing SQL job", log.ShortError(err))
 		return nil
->>>>>>> bdf8b5b0
 	}
 
 	if len(onlineDDLTableNames) > 0 {
