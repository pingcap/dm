--- conflicted
+++ resolved
@@ -507,12 +507,8 @@
 				return
 			}
 			cancel() // cancel s.Run
-<<<<<<< HEAD
 			syncerExitWithErrorCounter.WithLabelValues(s.cfg.Name, s.cfg.SourceID).Inc()
-=======
-			syncerExitWithErrorCounter.WithLabelValues(s.cfg.Name).Inc()
 			errsMu.Lock()
->>>>>>> 4f36c144
 			errs = append(errs, err)
 			errsMu.Unlock()
 		}
@@ -536,19 +532,14 @@
 	wg.Wait()           // wait for receive all fatal from s.runFatalChan
 
 	if err != nil {
-<<<<<<< HEAD
-		syncerExitWithErrorCounter.WithLabelValues(s.cfg.Name, s.cfg.SourceID).Inc()
-		errs = append(errs, unit.NewProcessError(err))
-=======
 		if utils.IsContextCanceledError(err) {
 			s.tctx.L().Info("filter out error caused by user cancel")
 		} else {
-			syncerExitWithErrorCounter.WithLabelValues(s.cfg.Name).Inc()
+			syncerExitWithErrorCounter.WithLabelValues(s.cfg.Name, s.cfg.SourceID).Inc()
 			errsMu.Lock()
 			errs = append(errs, unit.NewProcessError(err))
 			errsMu.Unlock()
 		}
->>>>>>> 4f36c144
 	}
 
 	isCanceled := false
