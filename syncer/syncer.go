// Copyright 2019 PingCAP, Inc.
//
// Licensed under the Apache License, Version 2.0 (the "License");
// you may not use this file except in compliance with the License.
// You may obtain a copy of the License at
//
//     http://www.apache.org/licenses/LICENSE-2.0
//
// Unless required by applicable law or agreed to in writing, software
// distributed under the License is distributed on an "AS IS" BASIS,
// See the License for the specific language governing permissions and
// limitations under the License.

package syncer

import (
	"bytes"
	"context"
	"crypto/tls"
	"fmt"
	"os"
	"path"
	"reflect"
	"strconv"
	"strings"
	"sync"
	"time"

	"github.com/go-mysql-org/go-mysql/mysql"
	"github.com/go-mysql-org/go-mysql/replication"
	"github.com/pingcap/errors"
	"github.com/pingcap/failpoint"
	"github.com/pingcap/parser"
	"github.com/pingcap/parser/ast"
	"github.com/pingcap/parser/format"
	"github.com/pingcap/parser/model"
	bf "github.com/pingcap/tidb-tools/pkg/binlog-filter"
	cm "github.com/pingcap/tidb-tools/pkg/column-mapping"
	"github.com/pingcap/tidb-tools/pkg/dbutil"
	"github.com/pingcap/tidb-tools/pkg/filter"
	router "github.com/pingcap/tidb-tools/pkg/table-router"
	toolutils "github.com/pingcap/tidb-tools/pkg/utils"
	"go.etcd.io/etcd/clientv3"
	"go.uber.org/atomic"
	"go.uber.org/zap"

	"github.com/pingcap/dm/dm/config"
	common2 "github.com/pingcap/dm/dm/ctl/common"
	"github.com/pingcap/dm/dm/pb"
	"github.com/pingcap/dm/dm/unit"
	"github.com/pingcap/dm/pkg/binlog"
	"github.com/pingcap/dm/pkg/binlog/common"
	"github.com/pingcap/dm/pkg/binlog/event"
	"github.com/pingcap/dm/pkg/binlog/reader"
	"github.com/pingcap/dm/pkg/conn"
	tcontext "github.com/pingcap/dm/pkg/context"
	fr "github.com/pingcap/dm/pkg/func-rollback"
	"github.com/pingcap/dm/pkg/gtid"
	"github.com/pingcap/dm/pkg/ha"
	"github.com/pingcap/dm/pkg/log"
	parserpkg "github.com/pingcap/dm/pkg/parser"
	"github.com/pingcap/dm/pkg/schema"
	"github.com/pingcap/dm/pkg/shardddl/pessimism"
	"github.com/pingcap/dm/pkg/streamer"
	"github.com/pingcap/dm/pkg/terror"
	"github.com/pingcap/dm/pkg/utils"
	operator "github.com/pingcap/dm/syncer/err-operator"
	sm "github.com/pingcap/dm/syncer/safe-mode"
	"github.com/pingcap/dm/syncer/shardddl"
)

var (
	maxRetryCount = 100

	retryTimeout = 3 * time.Second
	waitTime     = 10 * time.Millisecond
	statusTime   = 30 * time.Second

	// MaxDDLConnectionTimeoutMinute also used by SubTask.ExecuteDDL.
	MaxDDLConnectionTimeoutMinute = 5

	maxDMLConnectionTimeout = "5m"
	maxDDLConnectionTimeout = fmt.Sprintf("%dm", MaxDDLConnectionTimeoutMinute)

	maxDMLConnectionDuration, _ = time.ParseDuration(maxDMLConnectionTimeout)

	adminQueueName     = "admin queue"
	defaultBucketCount = 8
)

// BinlogType represents binlog sync type.
type BinlogType uint8

// binlog sync type.
const (
	RemoteBinlog BinlogType = iota + 1
	LocalBinlog
)

// Syncer can sync your MySQL data to another MySQL database.
type Syncer struct {
	sync.RWMutex

	tctx *tcontext.Context

	cfg     *config.SubTaskConfig
	syncCfg replication.BinlogSyncerConfig

	sgk       *ShardingGroupKeeper // keeper to keep all sharding (sub) group in this syncer
	pessimist *shardddl.Pessimist  // shard DDL pessimist
	optimist  *shardddl.Optimist   // shard DDL optimist
	cli       *clientv3.Client

	binlogType         BinlogType
	streamerController *StreamerController
	enableRelay        bool

	wg    sync.WaitGroup
	jobWg sync.WaitGroup

	schemaTracker *schema.Tracker

	fromDB *UpStreamConn

	toDB      *conn.BaseDB
	toDBConns []*DBConn
	ddlDB     *conn.BaseDB
	ddlDBConn *DBConn

	jobs               []chan *job
	jobsClosed         atomic.Bool
	jobsChanLock       sync.Mutex
	queueBucketMapping []string

	c *causality

	tableRouter   *router.Table
	binlogFilter  *bf.BinlogEvent
	columnMapping *cm.Mapping
	baList        *filter.Filter

	closed atomic.Bool

	start    time.Time
	lastTime struct {
		sync.RWMutex
		t time.Time
	}

	timezone *time.Location

	binlogSizeCount     atomic.Int64
	lastBinlogSizeCount atomic.Int64

	lastCount atomic.Int64
	count     atomic.Int64
	totalTps  atomic.Int64
	tps       atomic.Int64

	done chan struct{}

	checkpoint CheckPoint
	onlineDDL  OnlinePlugin

	// record process error rather than log.Fatal
	runFatalChan chan *pb.ProcessError
	// record whether error occurred when execute SQLs
	execError atomic.Error

	heartbeat *Heartbeat

	readerHub *streamer.ReaderHub
	// when user starts a new task with GTID and no binlog file name, we can't know active relay log at init time
	// at this case, we update active relay log when receive fake rotate event
	recordedActiveRelayLog bool

	errOperatorHolder *operator.Holder

	isReplacingErr bool // true if we are in replace events by handle-error

	currentLocationMu struct {
		sync.RWMutex
		currentLocation binlog.Location // use to calc remain binlog size
	}

	errLocation struct {
		sync.RWMutex
		startLocation *binlog.Location
		endLocation   *binlog.Location
		isQueryEvent  bool
	}

	addJobFunc func(*job) error
}

// NewSyncer creates a new Syncer.
func NewSyncer(cfg *config.SubTaskConfig, etcdClient *clientv3.Client) *Syncer {
	logger := log.With(zap.String("task", cfg.Name), zap.String("unit", "binlog replication"))
	syncer := &Syncer{
		pessimist: shardddl.NewPessimist(&logger, etcdClient, cfg.Name, cfg.SourceID),
		optimist:  shardddl.NewOptimist(&logger, etcdClient, cfg.Name, cfg.SourceID),
	}
	syncer.cfg = cfg
	syncer.tctx = tcontext.Background().WithLogger(logger)
	syncer.jobsClosed.Store(true) // not open yet
	syncer.closed.Store(false)
	syncer.lastBinlogSizeCount.Store(0)
	syncer.binlogSizeCount.Store(0)
	syncer.lastCount.Store(0)
	syncer.count.Store(0)
	syncer.c = newCausality()
	syncer.done = nil
	syncer.setTimezone()
	syncer.addJobFunc = syncer.addJob
	syncer.enableRelay = cfg.UseRelay
	syncer.cli = etcdClient

	syncer.checkpoint = NewRemoteCheckPoint(syncer.tctx, cfg, syncer.checkpointID())

	syncer.binlogType = toBinlogType(cfg.UseRelay)
	syncer.errOperatorHolder = operator.NewHolder(&logger)
	syncer.readerHub = streamer.GetReaderHub()

	if cfg.ShardMode == config.ShardPessimistic {
		// only need to sync DDL in sharding mode
		syncer.sgk = NewShardingGroupKeeper(syncer.tctx, cfg)
	}
	syncer.recordedActiveRelayLog = false

	return syncer
}

func (s *Syncer) newJobChans(count int) {
	s.closeJobChans()
	s.jobs = make([]chan *job, 0, count)
	for i := 0; i < count; i++ {
		s.jobs = append(s.jobs, make(chan *job, s.cfg.QueueSize))
	}
	s.jobsClosed.Store(false)
}

func (s *Syncer) closeJobChans() {
	s.jobsChanLock.Lock()
	defer s.jobsChanLock.Unlock()
	if s.jobsClosed.Load() {
		return
	}
	for _, ch := range s.jobs {
		close(ch)
	}
	s.jobsClosed.Store(true)
}

// Type implements Unit.Type.
func (s *Syncer) Type() pb.UnitType {
	return pb.UnitType_Sync
}

// Init initializes syncer for a sync task, but not start Process.
// if fail, it should not call s.Close.
// some check may move to checker later.
func (s *Syncer) Init(ctx context.Context) (err error) {
	rollbackHolder := fr.NewRollbackHolder("syncer")
	defer func() {
		if err != nil {
			rollbackHolder.RollbackReverseOrder()
		}
	}()

	tctx := s.tctx.WithContext(ctx)

	err = s.setSyncCfg()
	if err != nil {
		return err
	}

	err = s.createDBs(ctx)
	if err != nil {
		return err
	}
	rollbackHolder.Add(fr.FuncRollback{Name: "close-DBs", Fn: s.closeDBs})

	s.schemaTracker, err = schema.NewTracker(ctx, s.cfg.Name, s.cfg.To.Session, s.ddlDBConn.baseConn)
	if err != nil {
		return terror.ErrSchemaTrackerInit.Delegate(err)
	}

	s.streamerController = NewStreamerController(s.syncCfg, s.cfg.EnableGTID, s.fromDB, s.binlogType, s.cfg.RelayDir, s.timezone)

	s.baList, err = filter.New(s.cfg.CaseSensitive, s.cfg.BAList)
	if err != nil {
		return terror.ErrSyncerUnitGenBAList.Delegate(err)
	}

	s.binlogFilter, err = bf.NewBinlogEvent(s.cfg.CaseSensitive, s.cfg.FilterRules)
	if err != nil {
		return terror.ErrSyncerUnitGenBinlogEventFilter.Delegate(err)
	}

	if len(s.cfg.ColumnMappingRules) > 0 {
		s.columnMapping, err = cm.NewMapping(s.cfg.CaseSensitive, s.cfg.ColumnMappingRules)
		if err != nil {
			return terror.ErrSyncerUnitGenColumnMapping.Delegate(err)
		}
	}

	if s.cfg.OnlineDDLScheme != "" {
		fn, ok := OnlineDDLSchemes[s.cfg.OnlineDDLScheme]
		if !ok {
			return terror.ErrSyncerUnitOnlineDDLSchemeNotSupport.Generate(s.cfg.OnlineDDLScheme)
		}
		s.onlineDDL, err = fn(tctx, s.cfg)
		if err != nil {
			return err
		}
		rollbackHolder.Add(fr.FuncRollback{Name: "close-onlineDDL", Fn: s.closeOnlineDDL})
	}

	err = s.genRouter()
	if err != nil {
		return err
	}

	switch s.cfg.ShardMode {
	case config.ShardPessimistic:
		err = s.sgk.Init()
		if err != nil {
			return err
		}

		err = s.initShardingGroups(ctx)
		if err != nil {
			return err
		}
		rollbackHolder.Add(fr.FuncRollback{Name: "close-sharding-group-keeper", Fn: s.sgk.Close})
	case config.ShardOptimistic:
		err = s.initOptimisticShardDDL(ctx)
		if err != nil {
			return err
		}
	}

	err = s.checkpoint.Init(tctx)
	if err != nil {
		return err
	}
	rollbackHolder.Add(fr.FuncRollback{Name: "close-checkpoint", Fn: s.checkpoint.Close})

	err = s.checkpoint.Load(tctx)
	if err != nil {
		return err
	}
	if s.cfg.EnableHeartbeat {
		s.heartbeat, err = GetHeartbeat(&HeartbeatConfig{
			serverID:       s.cfg.ServerID,
			primaryCfg:     s.cfg.From,
			updateInterval: int64(s.cfg.HeartbeatUpdateInterval),
			reportInterval: int64(s.cfg.HeartbeatReportInterval),
		})
		if err != nil {
			return err
		}
		err = s.heartbeat.AddTask(s.cfg.Name)
		if err != nil {
			return err
		}
		rollbackHolder.Add(fr.FuncRollback{Name: "remove-heartbeat", Fn: s.removeHeartbeat})
	}

	// when Init syncer, set active relay log info
	err = s.setInitActiveRelayLog(ctx)
	if err != nil {
		return err
	}
	rollbackHolder.Add(fr.FuncRollback{Name: "remove-active-realylog", Fn: s.removeActiveRelayLog})

	s.reset()
	return nil
}

// initShardingGroups initializes sharding groups according to source MySQL, filter rules and router rules
// NOTE: now we don't support modify router rules after task has started.
func (s *Syncer) initShardingGroups(ctx context.Context) error {
	// fetch tables from source and filter them
	sourceTables, err := s.fromDB.fetchAllDoTables(ctx, s.baList)
	if err != nil {
		return err
	}

	// convert according to router rules
	// target-schema -> target-table -> source-IDs
	mapper := make(map[string]map[string][]string, len(sourceTables))
	for schema, tables := range sourceTables {
		for _, table := range tables {
			targetSchema, targetTable := s.renameShardingSchema(schema, table)
			mSchema, ok := mapper[targetSchema]
			if !ok {
				mapper[targetSchema] = make(map[string][]string, len(tables))
				mSchema = mapper[targetSchema]
			}
			_, ok = mSchema[targetTable]
			if !ok {
				mSchema[targetTable] = make([]string, 0, len(tables))
			}
			ID, _ := GenTableID(schema, table)
			mSchema[targetTable] = append(mSchema[targetTable], ID)
		}
	}

	loadMeta, err2 := s.sgk.LoadShardMeta(s.cfg.Flavor, s.cfg.EnableGTID)
	if err2 != nil {
		return err2
	}

	// add sharding group
	for targetSchema, mSchema := range mapper {
		for targetTable, sourceIDs := range mSchema {
			tableID, _ := GenTableID(targetSchema, targetTable)
			_, _, _, _, err := s.sgk.AddGroup(targetSchema, targetTable, sourceIDs, loadMeta[tableID], false)
			if err != nil {
				return err
			}
		}
	}

	shardGroup := s.sgk.Groups()
	s.tctx.L().Debug("initial sharding groups", zap.Int("shard group length", len(shardGroup)), zap.Reflect("shard group", shardGroup))

	return nil
}

// IsFreshTask implements Unit.IsFreshTask.
func (s *Syncer) IsFreshTask(ctx context.Context) (bool, error) {
	globalPoint := s.checkpoint.GlobalPoint()
	tablePoint := s.checkpoint.TablePoint()
	// doesn't have neither GTID nor binlog pos
	return binlog.IsFreshPosition(globalPoint, s.cfg.Flavor, s.cfg.EnableGTID) && len(tablePoint) == 0, nil
}

func (s *Syncer) reset() {
	if s.streamerController != nil {
		s.streamerController.Close(s.tctx)
	}
	// create new job chans
	s.newJobChans(s.cfg.WorkerCount + 1)

	s.execError.Store(nil)
	s.setErrLocation(nil, nil, false)
	s.isReplacingErr = false

	switch s.cfg.ShardMode {
	case config.ShardPessimistic:
		// every time start to re-sync from resume, we reset status to make it like a fresh syncing
		s.sgk.ResetGroups()
		s.pessimist.Reset()
	case config.ShardOptimistic:
		s.optimist.Reset()
	}
}

func (s *Syncer) resetDBs(tctx *tcontext.Context) error {
	var err error

	for i := 0; i < len(s.toDBConns); i++ {
		err = s.toDBConns[i].resetConn(tctx)
		if err != nil {
			return terror.WithScope(err, terror.ScopeDownstream)
		}
	}

	if s.onlineDDL != nil {
		err = s.onlineDDL.ResetConn(tctx)
		if err != nil {
			return terror.WithScope(err, terror.ScopeDownstream)
		}
	}

	if s.sgk != nil {
		err = s.sgk.dbConn.resetConn(tctx)
		if err != nil {
			return terror.WithScope(err, terror.ScopeDownstream)
		}
	}

	err = s.ddlDBConn.resetConn(tctx)
	if err != nil {
		return terror.WithScope(err, terror.ScopeDownstream)
	}

	err = s.checkpoint.ResetConn(tctx)
	if err != nil {
		return terror.WithScope(err, terror.ScopeDownstream)
	}

	return nil
}

// Process implements the dm.Unit interface.
func (s *Syncer) Process(ctx context.Context, pr chan pb.ProcessResult) {
	syncerExitWithErrorCounter.WithLabelValues(s.cfg.Name, s.cfg.SourceID).Add(0)

	newCtx, cancel := context.WithCancel(ctx)
	defer cancel()

	// create new done chan
	// use lock of Syncer to avoid Close while Process
	s.Lock()
	if s.isClosed() {
		s.Unlock()
		return
	}
	s.done = make(chan struct{})
	s.Unlock()

	runFatalChan := make(chan *pb.ProcessError, s.cfg.WorkerCount+1)
	s.runFatalChan = runFatalChan
	var (
		errs   = make([]*pb.ProcessError, 0, 2)
		errsMu sync.Mutex
	)

	var wg sync.WaitGroup
	wg.Add(1)
	go func() {
		defer wg.Done()
		for {
			err, ok := <-runFatalChan
			if !ok {
				return
			}
			cancel() // cancel s.Run
			syncerExitWithErrorCounter.WithLabelValues(s.cfg.Name, s.cfg.SourceID).Inc()
			errsMu.Lock()
			errs = append(errs, err)
			errsMu.Unlock()
		}
	}()

	wg.Add(1)
	go func() {
		defer wg.Done()
		<-newCtx.Done() // ctx or newCtx
	}()

	err := s.Run(newCtx)
	if err != nil {
		// returned error rather than sent to runFatalChan
		// cancel goroutines created in s.Run
		cancel()
	}
	s.closeJobChans()   // Run returned, all jobs sent, we can close s.jobs
	s.wg.Wait()         // wait for sync goroutine to return
	close(runFatalChan) // Run returned, all potential fatal sent to s.runFatalChan
	wg.Wait()           // wait for receive all fatal from s.runFatalChan

	if err != nil {
		if utils.IsContextCanceledError(err) {
			s.tctx.L().Info("filter out error caused by user cancel")
		} else {
			syncerExitWithErrorCounter.WithLabelValues(s.cfg.Name, s.cfg.SourceID).Inc()
			errsMu.Lock()
			errs = append(errs, unit.NewProcessError(err))
			errsMu.Unlock()
		}
	}

	isCanceled := false
	select {
	case <-ctx.Done():
		isCanceled = true
	default:
	}

	if len(errs) != 0 {
		// pause because of error occurred
		s.Pause()
	}

	// try to rollback checkpoints, if they already flushed, no effect
	prePos := s.checkpoint.GlobalPoint()
	s.checkpoint.Rollback(s.schemaTracker)
	currPos := s.checkpoint.GlobalPoint()
	if binlog.CompareLocation(prePos, currPos, s.cfg.EnableGTID) != 0 {
		s.tctx.L().Warn("something wrong with rollback global checkpoint", zap.Stringer("previous position", prePos), zap.Stringer("current position", currPos))
	}

	pr <- pb.ProcessResult{
		IsCanceled: isCanceled,
		Errors:     errs,
	}
}

func (s *Syncer) getMasterStatus(ctx context.Context) (mysql.Position, gtid.Set, error) {
	return s.fromDB.getMasterStatus(ctx, s.cfg.Flavor)
}

func (s *Syncer) getTable(tctx *tcontext.Context, origSchema, origTable, renamedSchema, renamedTable string) (*model.TableInfo, error) {
	ti, err := s.schemaTracker.GetTable(origSchema, origTable)
	if err == nil {
		return ti, nil
	}
	if !schema.IsTableNotExists(err) {
		return nil, terror.ErrSchemaTrackerCannotGetTable.Delegate(err, origSchema, origTable)
	}

	if err = s.schemaTracker.CreateSchemaIfNotExists(origSchema); err != nil {
		return nil, terror.ErrSchemaTrackerCannotCreateSchema.Delegate(err, origSchema)
	}

	// if table already exists in checkpoint, create it in schema tracker
	if ti = s.checkpoint.GetFlushedTableInfo(origSchema, origTable); ti != nil {
		if err = s.schemaTracker.CreateTableIfNotExists(origSchema, origTable, ti); err != nil {
			return nil, terror.ErrSchemaTrackerCannotCreateTable.Delegate(err, origSchema, origTable)
		}
		tctx.L().Debug("lazy init table info in schema tracker", zap.String("schema", origSchema), zap.String("table", origTable))
		return ti, nil
	}

	// in optimistic shard mode, we should try to get the init schema (the one before modified by other tables) first.
	if s.cfg.ShardMode == config.ShardOptimistic {
		ti, err = s.trackInitTableInfoOptimistic(origSchema, origTable, renamedSchema, renamedTable)
		if err != nil {
			return nil, err
		}
	}

	// if the table does not exist (IsTableNotExists(err)), continue to fetch the table from downstream and create it.
	if ti == nil {
		err = s.trackTableInfoFromDownstream(tctx, origSchema, origTable, renamedSchema, renamedTable)
		if err != nil {
			return nil, err
		}
	}

	ti, err = s.schemaTracker.GetTable(origSchema, origTable)
	if err != nil {
		return nil, terror.ErrSchemaTrackerCannotGetTable.Delegate(err, origSchema, origTable)
	}
	return ti, nil
}

// trackTableInfoFromDownstream tries to track the table info from the downstream. It will not overwrite existing table.
func (s *Syncer) trackTableInfoFromDownstream(tctx *tcontext.Context, origSchema, origTable, renamedSchema, renamedTable string) error {
	// TODO: Switch to use the HTTP interface to retrieve the TableInfo directly if HTTP port is available
	// use parser for downstream.
	parser2, err := utils.GetParserForConn(tctx.Ctx, s.ddlDBConn.baseConn.DBConn)
	if err != nil {
		return terror.ErrSchemaTrackerCannotParseDownstreamTable.Delegate(err, renamedSchema, renamedTable, origSchema, origTable)
	}

	rows, err := s.ddlDBConn.querySQL(tctx, "SHOW CREATE TABLE "+dbutil.TableName(renamedSchema, renamedTable))
	if err != nil {
		return terror.ErrSchemaTrackerCannotFetchDownstreamTable.Delegate(err, renamedSchema, renamedTable, origSchema, origTable)
	}
	defer rows.Close()

	for rows.Next() {
		var tableName, createSQL string
		if err = rows.Scan(&tableName, &createSQL); err != nil {
			return terror.WithScope(terror.DBErrorAdapt(err, terror.ErrDBDriverError), terror.ScopeDownstream)
		}

		// rename the table back to original.
		var createNode ast.StmtNode
		createNode, err = parser2.ParseOneStmt(createSQL, "", "")
		if err != nil {
			return terror.ErrSchemaTrackerCannotParseDownstreamTable.Delegate(err, renamedSchema, renamedTable, origSchema, origTable)
		}
		createStmt := createNode.(*ast.CreateTableStmt)
		createStmt.IfNotExists = true
		createStmt.Table.Schema = model.NewCIStr(origSchema)
		createStmt.Table.Name = model.NewCIStr(origTable)

		var newCreateSQLBuilder strings.Builder
		restoreCtx := format.NewRestoreCtx(format.DefaultRestoreFlags, &newCreateSQLBuilder)
		if err = createStmt.Restore(restoreCtx); err != nil {
			return terror.ErrSchemaTrackerCannotParseDownstreamTable.Delegate(err, renamedSchema, renamedTable, origSchema, origTable)
		}
		newCreateSQL := newCreateSQLBuilder.String()
		tctx.L().Debug("reverse-synchronized table schema",
			zap.String("origSchema", origSchema),
			zap.String("origTable", origTable),
			zap.String("renamedSchema", renamedSchema),
			zap.String("renamedTable", renamedTable),
			zap.String("sql", newCreateSQL),
		)
		if err = s.schemaTracker.Exec(tctx.Ctx, origSchema, newCreateSQL); err != nil {
			return terror.ErrSchemaTrackerCannotCreateTable.Delegate(err, origSchema, origTable)
		}
	}

	if err = rows.Err(); err != nil {
		return terror.WithScope(terror.DBErrorAdapt(err, terror.ErrDBDriverError), terror.ScopeDownstream)
	}
	return nil
}

func (s *Syncer) addCount(isFinished bool, queueBucket string, tp opType, n int64) {
	m := addedJobsTotal
	if isFinished {
		s.count.Add(n)
		m = finishedJobsTotal
	}

	switch tp {
	case insert:
		m.WithLabelValues("insert", s.cfg.Name, queueBucket, s.cfg.SourceID).Add(float64(n))
	case update:
		m.WithLabelValues("update", s.cfg.Name, queueBucket, s.cfg.SourceID).Add(float64(n))
	case del:
		m.WithLabelValues("del", s.cfg.Name, queueBucket, s.cfg.SourceID).Add(float64(n))
	case ddl:
		m.WithLabelValues("ddl", s.cfg.Name, queueBucket, s.cfg.SourceID).Add(float64(n))
	case xid:
		// ignore xid jobs
	case flush:
		m.WithLabelValues("flush", s.cfg.Name, queueBucket, s.cfg.SourceID).Add(float64(n))
	case skip:
		// ignore skip jobs
	default:
		s.tctx.L().Warn("unknown job operation type", zap.Stringer("type", tp))
	}
}

func (s *Syncer) checkWait(job *job) bool {
	if job.tp == ddl {
		return true
	}

	if s.checkpoint.CheckGlobalPoint() {
		return true
	}

	return false
}

func (s *Syncer) saveTablePoint(db, table string, location binlog.Location) {
	ti, err := s.schemaTracker.GetTable(db, table)
	if err != nil && table != "" {
		s.tctx.L().DPanic("table info missing from schema tracker",
			zap.String("schema", db),
			zap.String("table", table),
			zap.Stringer("location", location),
			zap.Error(err))
	}
	s.checkpoint.SaveTablePoint(db, table, location, ti)
}

func (s *Syncer) addJob(job *job) error {
	var queueBucket int
	switch job.tp {
	case xid:
		s.saveGlobalPoint(job.location)
		return nil
	case flush:
		addedJobsTotal.WithLabelValues("flush", s.cfg.Name, adminQueueName, s.cfg.SourceID).Inc()
		// ugly code addJob and sync, refine it later
		s.jobWg.Add(s.cfg.WorkerCount)
		for i := 0; i < s.cfg.WorkerCount; i++ {
			startTime := time.Now()
			s.jobs[i] <- job
			// flush for every DML queue
			addJobDurationHistogram.WithLabelValues("flush", s.cfg.Name, s.queueBucketMapping[i], s.cfg.SourceID).Observe(time.Since(startTime).Seconds())
		}
		s.jobWg.Wait()
		finishedJobsTotal.WithLabelValues("flush", s.cfg.Name, adminQueueName, s.cfg.SourceID).Inc()
		return s.flushCheckPoints()
	case ddl:
		s.jobWg.Wait()
		addedJobsTotal.WithLabelValues("ddl", s.cfg.Name, adminQueueName, s.cfg.SourceID).Inc()
		s.jobWg.Add(1)
		queueBucket = s.cfg.WorkerCount
		startTime := time.Now()
		s.jobs[queueBucket] <- job
		addJobDurationHistogram.WithLabelValues("ddl", s.cfg.Name, adminQueueName, s.cfg.SourceID).Observe(time.Since(startTime).Seconds())
	case insert, update, del:
		s.jobWg.Add(1)
		queueBucket = int(utils.GenHashKey(job.key)) % s.cfg.WorkerCount
		s.addCount(false, s.queueBucketMapping[queueBucket], job.tp, 1)
		startTime := time.Now()
		s.tctx.L().Debug("queue for key", zap.Int("queue", queueBucket), zap.String("key", job.key))
		s.jobs[queueBucket] <- job
		addJobDurationHistogram.WithLabelValues(job.tp.String(), s.cfg.Name, s.queueBucketMapping[queueBucket], s.cfg.SourceID).Observe(time.Since(startTime).Seconds())
	}

	// nolint:ifshort
	wait := s.checkWait(job)
	if wait {
		s.jobWg.Wait()
		s.c.reset()
	}

	if s.execError.Load() != nil {
		// nolint:nilerr
		return nil
	}

	switch job.tp {
	case ddl:
		failpoint.Inject("ExitAfterDDLBeforeFlush", func() {
			s.tctx.L().Warn("exit triggered", zap.String("failpoint", "ExitAfterDDLBeforeFlush"))
			utils.OsExit(1)
		})
		// interrupted after executed DDL and before save checkpoint.
		failpoint.Inject("FlushCheckpointStage", func(val failpoint.Value) {
			err := handleFlushCheckpointStage(3, val.(int), "before save checkpoint")
			if err != nil {
				failpoint.Return(err)
			}
		})
		// only save checkpoint for DDL and XID (see above)
		s.saveGlobalPoint(job.location)
		for sourceSchema, tbs := range job.sourceTbl {
			if len(sourceSchema) == 0 {
				continue
			}
			for _, sourceTable := range tbs {
				s.saveTablePoint(sourceSchema, sourceTable, job.location)
			}
		}
		// reset sharding group after checkpoint saved
		s.resetShardingGroup(job.targetSchema, job.targetTable)
	case insert, update, del:
		// save job's current pos for DML events
		for sourceSchema, tbs := range job.sourceTbl {
			if len(sourceSchema) == 0 {
				continue
			}
			for _, sourceTable := range tbs {
				s.saveTablePoint(sourceSchema, sourceTable, job.currentLocation)
			}
		}
	}

	if wait {
		// interrupted after save checkpoint and before flush checkpoint.
		failpoint.Inject("FlushCheckpointStage", func(val failpoint.Value) {
			err := handleFlushCheckpointStage(4, val.(int), "before flush checkpoint")
			if err != nil {
				failpoint.Return(err)
			}
		})
		return s.flushCheckPoints()
	}

	return nil
}

func (s *Syncer) saveGlobalPoint(globalLocation binlog.Location) {
	if s.cfg.ShardMode == config.ShardPessimistic {
		// NOTE: for the optimistic mode, because we don't handle conflicts automatically (or no re-direct supported),
		// so it is not need to adjust global checkpoint now, and after re-direct supported this should be updated.
		globalLocation = s.sgk.AdjustGlobalLocation(globalLocation)
	}
	s.checkpoint.SaveGlobalPoint(globalLocation)
}

func (s *Syncer) resetShardingGroup(schema, table string) {
	if s.cfg.ShardMode == config.ShardPessimistic {
		// for DDL sharding group, reset group after checkpoint saved
		group := s.sgk.Group(schema, table)
		if group != nil {
			group.Reset()
		}
	}
}

// flushCheckPoints flushes previous saved checkpoint in memory to persistent storage, like TiDB
// we flush checkpoints in four cases:
//   1. DDL executed
//   2. at intervals (and job executed)
//   3. pausing / stopping the sync (driven by `s.flushJobs`)
//   4. IsFreshTask return true
// but when error occurred, we can not flush checkpoint, otherwise data may lost
// and except rejecting to flush the checkpoint, we also need to rollback the checkpoint saved before
//   this should be handled when `s.Run` returned
//
// we may need to refactor the concurrency model to make the work-flow more clearer later.
func (s *Syncer) flushCheckPoints() error {
	err := s.execError.Load()
	// TODO: for now, if any error occurred (including user canceled), checkpoint won't be updated. But if we have put
	// optimistic shard info, DM-master may resolved the optimistic lock and let other worker execute DDL. So after this
	// worker resume, it can not execute the DML/DDL in old binlog because of downstream table structure mismatching.
	// We should find a way to (compensating) implement a transaction containing interaction with both etcd and SQL.
	if err != nil {
		s.tctx.L().Warn("error detected when executing SQL job, skip flush checkpoint",
			zap.Stringer("checkpoint", s.checkpoint),
			zap.Error(err))
		return nil
	}

	var (
		exceptTableIDs map[string]bool
		exceptTables   [][]string
		shardMetaSQLs  []string
		shardMetaArgs  [][]interface{}
	)
	if s.cfg.ShardMode == config.ShardPessimistic {
		// flush all checkpoints except tables which are unresolved for sharding DDL for the pessimistic mode.
		// NOTE: for the optimistic mode, because we don't handle conflicts automatically (or no re-direct supported),
		// so we can simply flush checkpoint for all tables now, and after re-direct supported this should be updated.
		exceptTableIDs, exceptTables = s.sgk.UnresolvedTables()
		s.tctx.L().Info("flush checkpoints except for these tables", zap.Reflect("tables", exceptTables))

		shardMetaSQLs, shardMetaArgs = s.sgk.PrepareFlushSQLs(exceptTableIDs)
		s.tctx.L().Info("prepare flush sqls", zap.Strings("shard meta sqls", shardMetaSQLs), zap.Reflect("shard meta arguments", shardMetaArgs))
	}

	err = s.checkpoint.FlushPointsExcept(s.tctx, exceptTables, shardMetaSQLs, shardMetaArgs)
	if err != nil {
		return terror.Annotatef(err, "flush checkpoint %s", s.checkpoint)
	}
	s.tctx.L().Info("flushed checkpoint", zap.Stringer("checkpoint", s.checkpoint))

	// update current active relay log after checkpoint flushed
	err = s.updateActiveRelayLog(s.checkpoint.GlobalPoint().Position)
	if err != nil {
		return err
	}
	return nil
}

// DDL synced one by one, so we only need to process one DDL at a time.
func (s *Syncer) syncDDL(tctx *tcontext.Context, queueBucket string, db *DBConn, ddlJobChan chan *job) {
	defer s.wg.Done()

	var err error
	for {
		sqlJob, ok := <-ddlJobChan
		if !ok {
			return
		}

		var (
			ignore           = false
			shardPessimistOp *pessimism.Operation
		)
		switch s.cfg.ShardMode {
		case config.ShardPessimistic:
			shardPessimistOp = s.pessimist.PendingOperation()
			if shardPessimistOp != nil && !shardPessimistOp.Exec {
				ignore = true
				tctx.L().Info("ignore shard DDLs in pessimistic shard mode", zap.Strings("ddls", sqlJob.ddls))
			}
		case config.ShardOptimistic:
			if len(sqlJob.ddls) == 0 {
				ignore = true
				tctx.L().Info("ignore shard DDLs in optimistic mode", zap.Stringer("info", s.optimist.PendingInfo()))
			}
		}

		failpoint.Inject("ExecDDLError", func() {
			s.tctx.L().Warn("execute ddl error", zap.Strings("DDL", sqlJob.ddls), zap.String("failpoint", "ExecDDLError"))
			err = errors.Errorf("execute ddl %v error", sqlJob.ddls)
			failpoint.Goto("bypass")
		})

		if !ignore {
			var affected int
			affected, err = db.executeSQLWithIgnore(tctx, ignoreDDLError, sqlJob.ddls)
			if err != nil {
				err = s.handleSpecialDDLError(tctx, err, sqlJob.ddls, affected, db)
				err = terror.WithScope(err, terror.ScopeDownstream)
			}
		}
		failpoint.Label("bypass")
		// If downstream has error (which may cause by tracker is more compatible than downstream), we should stop handling
		// this job, set `s.execError` to let caller of `addJob` discover error
		if err != nil {
			s.execError.Store(err)
			if !utils.IsContextCanceledError(err) {
				err = s.handleEventError(err, sqlJob.startLocation, sqlJob.currentLocation, true, sqlJob.originSQL)
				s.runFatalChan <- unit.NewProcessError(err)
			}
			s.jobWg.Done()
			continue
		}

		switch s.cfg.ShardMode {
		case config.ShardPessimistic:
			// for sharding DDL syncing, send result back
			shardInfo := s.pessimist.PendingInfo()
			switch {
			case shardInfo == nil:
				// no need to do the shard DDL handle for `CREATE DATABASE/TABLE` now.
				tctx.L().Warn("skip shard DDL handle in pessimistic shard mode", zap.Strings("ddl", sqlJob.ddls))
			case shardPessimistOp == nil:
				err = terror.ErrWorkerDDLLockOpNotFound.Generate(shardInfo)
			default:
				err = s.pessimist.DoneOperationDeleteInfo(*shardPessimistOp, *shardInfo)
			}
		case config.ShardOptimistic:
			shardInfo := s.optimist.PendingInfo()
			switch {
			case shardInfo == nil:
				// no need to do the shard DDL handle for `DROP DATABASE/TABLE` now.
				// but for `CREATE DATABASE` and `ALTER DATABASE` we execute it to the downstream directly without `shardInfo`.
				if ignore { // actually ignored.
					tctx.L().Warn("skip shard DDL handle in optimistic shard mode", zap.Strings("ddl", sqlJob.ddls))
				}
			case s.optimist.PendingOperation() == nil:
				err = terror.ErrWorkerDDLLockOpNotFound.Generate(shardInfo)
			default:
				err = s.optimist.DoneOperation(*(s.optimist.PendingOperation()))
			}
		}
		if err != nil {
			s.execError.Store(err)
			if !utils.IsContextCanceledError(err) {
				err = s.handleEventError(err, sqlJob.startLocation, sqlJob.currentLocation, true, sqlJob.originSQL)
				s.runFatalChan <- unit.NewProcessError(err)
			}
			s.jobWg.Done()
			continue
		}
		s.jobWg.Done()
		s.addCount(true, queueBucket, sqlJob.tp, int64(len(sqlJob.ddls)))
	}
}

func (s *Syncer) sync(tctx *tcontext.Context, queueBucket string, db *DBConn, jobChan chan *job) {
	defer s.wg.Done()

	idx := 0
	count := s.cfg.Batch
	jobs := make([]*job, 0, count)
	tpCnt := make(map[opType]int64)

	clearF := func() {
		for i := 0; i < idx; i++ {
			s.jobWg.Done()
		}

		idx = 0
		jobs = jobs[0:0]
		for tpName, v := range tpCnt {
			s.addCount(true, queueBucket, tpName, v)
			tpCnt[tpName] = 0
		}
	}

	fatalF := func(affected int, err error) {
		s.execError.Store(err)
		if !utils.IsContextCanceledError(err) {
			err = s.handleEventError(err, jobs[affected].startLocation, jobs[affected].currentLocation, false, "")
			s.runFatalChan <- unit.NewProcessError(err)
		}
		clearF()
	}

	executeSQLs := func() (int, error) {
		if len(jobs) == 0 {
			return 0, nil
		}

		select {
		case <-tctx.Ctx.Done():
			// do not execute queries anymore, because they should be failed with a done context.
			// and avoid some errors like:
			//  - `driver: bad connection` for `BEGIN`
			//  - `sql: connection is already closed` for `BEGIN`
			tctx.L().Info("skip some remaining DML jobs in the job chan because the context is done", zap.Int("count", len(jobs)))
			return 0, tctx.Ctx.Err() // return the error to trigger `fatalF`.
		default:
		}

		queries := make([]string, 0, len(jobs))
		args := make([][]interface{}, 0, len(jobs))
		for _, j := range jobs {
			queries = append(queries, j.sql)
			args = append(args, j.args)
		}
		failpoint.Inject("WaitUserCancel", func(v failpoint.Value) {
			t := v.(int)
			time.Sleep(time.Duration(t) * time.Second)
		})
		return db.executeSQL(tctx, queries, args...)
	}

	var err error
	var affect int
	for {
		select {
		case sqlJob, ok := <-jobChan:
			queueSizeGauge.WithLabelValues(s.cfg.Name, queueBucket, s.cfg.SourceID).Set(float64(len(jobChan)))
			if !ok {
				return
			}
			idx++

			if sqlJob.tp != flush && len(sqlJob.sql) > 0 {
				jobs = append(jobs, sqlJob)
				tpCnt[sqlJob.tp]++
			}

			if idx >= count || sqlJob.tp == flush {
				affect, err = executeSQLs()
				if err != nil {
					fatalF(affect, err)
					continue
				}
				clearF()
			}

		case <-time.After(waitTime):
			if len(jobs) > 0 {
				affect, err = executeSQLs()
				if err != nil {
					fatalF(affect, err)
					continue
				}
				clearF()
			}
		}
	}
}

// Run starts running for sync, we should guarantee it can rerun when paused.
func (s *Syncer) Run(ctx context.Context) (err error) {
	tctx := s.tctx.WithContext(ctx)

	defer func() {
		if s.done != nil {
			close(s.done)
		}
	}()

	// some initialization that can't be put in Syncer.Init
	fresh, err := s.IsFreshTask(ctx)
	if err != nil {
		return err
	} else if fresh {
		// for fresh task, we try to load checkpoints from meta (file or config item)
		err = s.checkpoint.LoadMeta()
		if err != nil {
			return err
		}
	}

	var (
		flushCheckpoint bool
		cleanDumpFile   = s.cfg.CleanDumpFile
	)
	flushCheckpoint, err = s.adjustGlobalPointGTID(tctx)
	if err != nil {
		return err
	}
<<<<<<< HEAD
	if needFlushCheckpoint || (fresh && s.cfg.Mode == config.ModeAll) {
		if err = s.flushCheckPoints(); err != nil {
			tctx.L().Warn("fail to flush checkpoints when starting task", zap.Error(err))
		} else if fresh && s.cfg.Mode == config.ModeAll {
			if err = s.delLoadTask(); err != nil {
				tctx.L().Warn("error when del load task in etcd", zap.Error(err))
			}

			if s.cfg.CleanDumpFile {
				tctx.L().Info("try to remove loaded files")
				metadataFile := path.Join(s.cfg.Dir, "metadata")
				if err = os.Remove(metadataFile); err != nil {
					tctx.L().Warn("error when remove loaded dump file", zap.String("data file", metadataFile), zap.Error(err))
				}
				if err = os.Remove(s.cfg.Dir); err != nil {
					tctx.L().Warn("error when remove loaded dump folder", zap.String("data folder", s.cfg.Dir), zap.Error(err))
				}
			}
=======
	if s.cfg.Mode == config.ModeAll {
		flushCheckpoint = true
		err = s.loadTableStructureFromDump(ctx)
		if err != nil {
			tctx.L().Warn("error happened when load table structure from dump files", zap.Error(err))
			cleanDumpFile = false
		}
	}

	if flushCheckpoint {
		if err = s.flushCheckPoints(); err != nil {
			tctx.L().Warn("fail to flush checkpoints when starting task", zap.Error(err))
>>>>>>> e120956c
		}
	}
	if cleanDumpFile {
		tctx.L().Info("try to remove all dump files")
		if err = os.RemoveAll(s.cfg.Dir); err != nil {
			tctx.L().Warn("error when remove loaded dump folder", zap.String("data folder", s.cfg.Dir), zap.Error(err))
		}
	}

	failpoint.Inject("AdjustGTIDExit", func() {
		tctx.L().Warn("exit triggered", zap.String("failpoint", "AdjustGTIDExit"))
		s.streamerController.Close(tctx)
		utils.OsExit(1)
	})

	// startLocation is the start location for current received event
	// currentLocation is the end location for current received event (End_log_pos in `show binlog events` for mysql)
	// lastLocation is the end location for last received (ROTATE / QUERY / XID) event
	// we use startLocation to replace and skip binlog event of specified position
	// we use currentLocation and update table checkpoint in sharding ddl
	// we use lastLocation to update global checkpoint and table checkpoint
	var (
		currentLocation = s.checkpoint.GlobalPoint() // also init to global checkpoint
		startLocation   = s.checkpoint.GlobalPoint()
		lastLocation    = s.checkpoint.GlobalPoint()
	)
	tctx.L().Info("replicate binlog from checkpoint", zap.Stringer("checkpoint", lastLocation))

	if s.streamerController.IsClosed() {
		err = s.streamerController.Start(tctx, lastLocation)
		if err != nil {
			return terror.Annotate(err, "fail to restart streamer controller")
		}
	}

	s.queueBucketMapping = make([]string, 0, s.cfg.WorkerCount+1)
	for i := 0; i < s.cfg.WorkerCount; i++ {
		s.wg.Add(1)
		name := queueBucketName(i)
		s.queueBucketMapping = append(s.queueBucketMapping, name)
		go func(i int, n string) {
			ctx2, cancel := context.WithCancel(ctx)
			ctctx := s.tctx.WithContext(ctx2)
			s.sync(ctctx, n, s.toDBConns[i], s.jobs[i])
			cancel()
		}(i, name)
	}

	s.queueBucketMapping = append(s.queueBucketMapping, adminQueueName)
	s.wg.Add(1)
	go func() {
		ctx2, cancel := context.WithCancel(ctx)
		ctctx := s.tctx.WithContext(ctx2)
		s.syncDDL(ctctx, adminQueueName, s.ddlDBConn, s.jobs[s.cfg.WorkerCount])
		cancel()
	}()

	s.wg.Add(1)
	go func() {
		ctx2, cancel := context.WithCancel(ctx)
		s.printStatus(ctx2)
		cancel()
	}()

	defer func() {
		if err1 := recover(); err1 != nil {
			tctx.L().Error("panic log", zap.Reflect("error message", err1), zap.Stack("statck"))
			err = terror.ErrSyncerUnitPanic.Generate(err1)
		}

		s.jobWg.Wait()
		if err2 := s.flushCheckPoints(); err2 != nil {
			tctx.L().Warn("fail to flush check points when exit task", zap.Error(err2))
		}
	}()

	s.start = time.Now()
	s.lastTime.Lock()
	s.lastTime.t = s.start
	s.lastTime.Unlock()

	tryReSync := true

	// safeMode makes syncer reentrant.
	// we make each operator reentrant to make syncer reentrant.
	// `replace` and `delete` are naturally reentrant.
	// use `delete`+`replace` to represent `update` can make `update`  reentrant.
	// but there are no ways to make `update` idempotent,
	// if we start syncer at an early position, database must bear a period of inconsistent state,
	// it's eventual consistency.
	safeMode := sm.NewSafeMode()
	s.enableSafeModeInitializationPhase(tctx, safeMode)

	// syncing progress with sharding DDL group
	// 1. use the global streamer to sync regular binlog events
	// 2. sharding DDL synced for some sharding groups
	//    * record first pos, last pos, target schema, target table as re-sync info
	// 3. use the re-sync info recorded in step.2 to create a new streamer
	// 4. use the new streamer re-syncing for this sharding group
	// 5. in sharding group's re-syncing
	//    * ignore other tables' binlog events
	//    * compare last pos with current binlog's pos to determine whether re-sync completed
	// 6. use the global streamer to continue the syncing
	var (
		shardingReSyncCh        = make(chan *ShardingReSync, 10)
		shardingReSync          *ShardingReSync
		savedGlobalLastLocation binlog.Location
		traceSource             = fmt.Sprintf("%s.syncer.%s", s.cfg.SourceID, s.cfg.Name)
	)

	closeShardingResync := func() error {
		if shardingReSync == nil {
			return nil
		}

		// if remaining DDLs in sequence, redirect global stream to the next sharding DDL position
		if !shardingReSync.allResolved {
			nextLocation, err2 := s.sgk.ActiveDDLFirstLocation(shardingReSync.targetSchema, shardingReSync.targetTable)
			if err2 != nil {
				return err2
			}

			currentLocation = nextLocation
			lastLocation = nextLocation
		} else {
			currentLocation = savedGlobalLastLocation
			lastLocation = savedGlobalLastLocation // restore global last pos
		}
		// if suffix>0, we are replacing error
		s.isReplacingErr = (currentLocation.Suffix != 0)

		err3 := s.streamerController.RedirectStreamer(tctx, currentLocation)
		if err3 != nil {
			return err3
		}

		shardingReSync = nil
		return nil
	}

	for {
		s.currentLocationMu.Lock()
		s.currentLocationMu.currentLocation = currentLocation
		s.currentLocationMu.Unlock()

		// fetch from sharding resync channel if needed, and redirect global
		// stream to current binlog position recorded by ShardingReSync
		if shardingReSync == nil && len(shardingReSyncCh) > 0 {
			// some sharding groups need to re-syncing
			shardingReSync = <-shardingReSyncCh
			savedGlobalLastLocation = lastLocation // save global last location
			lastLocation = shardingReSync.currLocation

			currentLocation = shardingReSync.currLocation
			// if suffix>0, we are replacing error
			s.isReplacingErr = currentLocation.Suffix != 0
			err = s.streamerController.RedirectStreamer(tctx, shardingReSync.currLocation)
			if err != nil {
				return err
			}

			failpoint.Inject("ReSyncExit", func() {
				tctx.L().Warn("exit triggered", zap.String("failpoint", "ReSyncExit"))
				utils.OsExit(1)
			})
		}

		var e *replication.BinlogEvent

		startTime := time.Now()
		e, err = s.getEvent(tctx, currentLocation)

		switch {
		case err == context.Canceled:
			tctx.L().Info("binlog replication main routine quit(context canceled)!", zap.Stringer("last location", lastLocation))
			return nil
		case err == context.DeadlineExceeded:
			tctx.L().Info("deadline exceeded when fetching binlog event")
			continue
		case isDuplicateServerIDError(err):
			// if the server id is already used, need to use a new server id
			tctx.L().Info("server id is already used by another slave, will change to a new server id and get event again")
			err1 := s.streamerController.UpdateServerIDAndResetReplication(tctx, lastLocation)
			if err1 != nil {
				return err1
			}
			continue
		}

		if err != nil {
			tctx.L().Error("fail to fetch binlog", log.ShortError(err))

			if isConnectionRefusedError(err) {
				return err
			}

			if s.streamerController.CanRetry() {
				err = s.streamerController.ResetReplicationSyncer(tctx, lastLocation)
				if err != nil {
					return err
				}
				continue
			}

			// try to re-sync in gtid mode
			if tryReSync && s.cfg.EnableGTID && utils.IsErrBinlogPurged(err) && s.cfg.AutoFixGTID {
				time.Sleep(retryTimeout)
				err = s.reSyncBinlog(*tctx, lastLocation)
				if err != nil {
					return err
				}
				tryReSync = false
				continue
			}

			return terror.ErrSyncerGetEvent.Generate(err)
		}

		// time duration for reading an event from relay log or upstream master.
		binlogReadDurationHistogram.WithLabelValues(s.cfg.Name, s.cfg.SourceID).Observe(time.Since(startTime).Seconds())
		startTime = time.Now() // reset start time for the next metric.

		// get binlog event, reset tryReSync, so we can re-sync binlog while syncer meets errors next time
		tryReSync = true
		binlogPosGauge.WithLabelValues("syncer", s.cfg.Name, s.cfg.SourceID).Set(float64(e.Header.LogPos))
		index, err := binlog.GetFilenameIndex(lastLocation.Position.Name)
		if err != nil {
			tctx.L().Warn("fail to get index number of binlog file, may because only specify GTID and hasn't saved according binlog position", log.ShortError(err))
		} else {
			binlogFileGauge.WithLabelValues("syncer", s.cfg.Name, s.cfg.SourceID).Set(float64(index))
		}
		s.binlogSizeCount.Add(int64(e.Header.EventSize))
		binlogEventSizeHistogram.WithLabelValues(s.cfg.Name, s.cfg.SourceID).Observe(float64(e.Header.EventSize))

		failpoint.Inject("ProcessBinlogSlowDown", nil)

		tctx.L().Debug("receive binlog event", zap.Reflect("header", e.Header))

		// TODO: support all event
		// we calculate startLocation and endLocation(currentLocation) for Query event here
		// set startLocation empty for other events to avoid misuse
		startLocation = binlog.Location{}
		if _, ok := e.Event.(*replication.QueryEvent); ok {
			startLocation = binlog.InitLocation(
				mysql.Position{
					Name: lastLocation.Position.Name,
					Pos:  e.Header.LogPos - e.Header.EventSize,
				},
				lastLocation.GetGTID(),
			)
			startLocation.Suffix = currentLocation.Suffix

			endSuffix := startLocation.Suffix
			if s.isReplacingErr {
				endSuffix++
			}
			currentLocation = binlog.InitLocation(
				mysql.Position{
					Name: lastLocation.Position.Name,
					Pos:  e.Header.LogPos,
				},
				lastLocation.GetGTID(),
			)
			currentLocation.Suffix = endSuffix

			if ev, ok := e.Event.(*replication.QueryEvent); ok {
				err = currentLocation.SetGTID(ev.GSet)
				if err != nil {
					return terror.Annotatef(err, "fail to record GTID %v", ev.GSet)
				}
			}

			if !s.isReplacingErr {
				apply, op := s.errOperatorHolder.MatchAndApply(startLocation, currentLocation)
				if apply {
					if op == pb.ErrorOp_Replace {
						s.isReplacingErr = true
						// revert currentLocation to startLocation
						currentLocation = startLocation
					}
					// skip the event
					continue
				}
			}
			// set endLocation.Suffix=0 of last replace event
			// also redirect stream to next event
			if currentLocation.Suffix > 0 && e.Header.EventSize > 0 {
				currentLocation.Suffix = 0
				s.isReplacingErr = false
				err = s.streamerController.RedirectStreamer(tctx, currentLocation)
				if err != nil {
					return err
				}
			}
		}

		// check pass SafeModeExitLoc and try disable safe mode, but not in sharding or replacing error
		safeModeExitLoc := s.checkpoint.SafeModeExitPoint()
		if safeModeExitLoc != nil && !s.isReplacingErr && shardingReSync == nil {
			if binlog.CompareLocation(currentLocation, *safeModeExitLoc, s.cfg.EnableGTID) >= 0 {
				s.checkpoint.SaveSafeModeExitPoint(nil)
				err = safeMode.Add(tctx, -1)
				if err != nil {
					return err
				}
			}
		}

		ec := eventContext{
			tctx:                tctx,
			header:              e.Header,
			startLocation:       &startLocation,
			currentLocation:     &currentLocation,
			lastLocation:        &lastLocation,
			shardingReSync:      shardingReSync,
			closeShardingResync: closeShardingResync,
			traceSource:         traceSource,
			safeMode:            safeMode,
			tryReSync:           tryReSync,
			startTime:           startTime,
			shardingReSyncCh:    &shardingReSyncCh,
		}

		var originSQL string // show origin sql when error, only ddl now
		var err2 error
		switch ev := e.Event.(type) {
		case *replication.RotateEvent:
			err2 = s.handleRotateEvent(ev, ec)
		case *replication.RowsEvent:
			err2 = s.handleRowsEvent(ev, ec)
		case *replication.QueryEvent:
			originSQL = strings.TrimSpace(string(ev.Query))
			err2 = s.handleQueryEvent(ev, ec, originSQL)
		case *replication.XIDEvent:
			if shardingReSync != nil {
				shardingReSync.currLocation.Position.Pos = e.Header.LogPos
				shardingReSync.currLocation.Suffix = currentLocation.Suffix
				err = shardingReSync.currLocation.SetGTID(ev.GSet)
				if err != nil {
					return terror.Annotatef(err, "fail to record GTID %v", ev.GSet)
				}

				// only need compare binlog position?
				lastLocation = shardingReSync.currLocation
				if binlog.CompareLocation(shardingReSync.currLocation, shardingReSync.latestLocation, s.cfg.EnableGTID) >= 0 {
					tctx.L().Info("re-replicate shard group was completed", zap.String("event", "XID"), zap.Stringer("re-shard", shardingReSync))
					err = closeShardingResync()
					if err != nil {
						return terror.Annotatef(err, "shard group current location %s", shardingReSync.currLocation)
					}
					continue
				}
			}

			currentLocation.Position.Pos = e.Header.LogPos
			err = currentLocation.SetGTID(ev.GSet)
			if err != nil {
				return terror.Annotatef(err, "fail to record GTID %v", ev.GSet)
			}

			tctx.L().Debug("", zap.String("event", "XID"), zap.Stringer("last location", lastLocation), log.WrapStringerField("location", currentLocation))
			lastLocation.Position.Pos = e.Header.LogPos // update lastPos
			err = lastLocation.SetGTID(ev.GSet)
			if err != nil {
				return terror.Annotatef(err, "fail to record GTID %v", ev.GSet)
			}

			job := newXIDJob(currentLocation, startLocation, currentLocation)
			err2 = s.addJobFunc(job)
		case *replication.GenericEvent:
			if e.Header.EventType == replication.HEARTBEAT_EVENT {
				// flush checkpoint even if there are no real binlog events
				if s.checkpoint.CheckGlobalPoint() {
					tctx.L().Info("meet heartbeat event and then flush jobs")
					err2 = s.flushJobs()
				}
			}
		}
		if err2 != nil {
			if err := s.handleEventError(err2, startLocation, currentLocation, e.Header.EventType == replication.QUERY_EVENT, originSQL); err != nil {
				return err
			}
		}
	}
}

type eventContext struct {
	tctx                *tcontext.Context
	header              *replication.EventHeader
	startLocation       *binlog.Location
	currentLocation     *binlog.Location
	lastLocation        *binlog.Location
	shardingReSync      *ShardingReSync
	closeShardingResync func() error
	traceSource         string
	safeMode            *sm.SafeMode
	tryReSync           bool
	startTime           time.Time
	shardingReSyncCh    *chan *ShardingReSync
}

// TODO: Further split into smaller functions and group common arguments into a context struct.
func (s *Syncer) handleRotateEvent(ev *replication.RotateEvent, ec eventContext) error {
	if ec.header.Timestamp == 0 || ec.header.LogPos == 0 { // fake rotate event
		if string(ev.NextLogName) <= ec.lastLocation.Position.Name {
			return nil // not rotate to the next binlog file, ignore it
		}
		if !s.recordedActiveRelayLog {
			if err := s.updateActiveRelayLog(mysql.Position{
				Name: string(ev.NextLogName),
				Pos:  uint32(ev.Position),
			}); err != nil {
				ec.tctx.L().Warn("failed to update active relay log, will try to update when flush checkpoint",
					zap.ByteString("NextLogName", ev.NextLogName),
					zap.Uint64("Position", ev.Position),
					zap.Error(err))
			} else {
				s.recordedActiveRelayLog = true
			}
		}
	}

	*ec.currentLocation = binlog.InitLocation(
		mysql.Position{
			Name: string(ev.NextLogName),
			Pos:  uint32(ev.Position),
		},
		ec.currentLocation.GetGTID(),
	)

	if binlog.CompareLocation(*ec.currentLocation, *ec.lastLocation, s.cfg.EnableGTID) >= 0 {
		*ec.lastLocation = *ec.currentLocation
	}

	if ec.shardingReSync != nil {
		if binlog.CompareLocation(*ec.currentLocation, ec.shardingReSync.currLocation, s.cfg.EnableGTID) > 0 {
			ec.shardingReSync.currLocation = *ec.currentLocation
		}

		if binlog.CompareLocation(ec.shardingReSync.currLocation, ec.shardingReSync.latestLocation, s.cfg.EnableGTID) >= 0 {
			ec.tctx.L().Info("re-replicate shard group was completed", zap.String("event", "rotate"), zap.Stringer("re-shard", ec.shardingReSync))
			err := ec.closeShardingResync()
			if err != nil {
				return err
			}
		} else {
			ec.tctx.L().Debug("re-replicate shard group", zap.String("event", "rotate"), log.WrapStringerField("location", ec.currentLocation), zap.Reflect("re-shard", ec.shardingReSync))
		}
		return nil
	}

	ec.tctx.L().Info("", zap.String("event", "rotate"), log.WrapStringerField("location", ec.currentLocation))
	return nil
}

func (s *Syncer) handleRowsEvent(ev *replication.RowsEvent, ec eventContext) error {
	originSchema, originTable := string(ev.Table.Schema), string(ev.Table.Table)
	schemaName, tableName := s.renameShardingSchema(originSchema, originTable)

	*ec.currentLocation = binlog.InitLocation(
		mysql.Position{
			Name: ec.lastLocation.Position.Name,
			Pos:  ec.header.LogPos,
		},
		ec.lastLocation.GetGTID(),
	)

	if ec.shardingReSync != nil {
		ec.shardingReSync.currLocation = *ec.currentLocation
		if binlog.CompareLocation(ec.shardingReSync.currLocation, ec.shardingReSync.latestLocation, s.cfg.EnableGTID) >= 0 {
			ec.tctx.L().Info("re-replicate shard group was completed", zap.String("event", "row"), zap.Stringer("re-shard", ec.shardingReSync))
			return ec.closeShardingResync()
		}
		if ec.shardingReSync.targetSchema != schemaName || ec.shardingReSync.targetTable != tableName {
			// in re-syncing, ignore non current sharding group's events
			ec.tctx.L().Debug("skip event in re-replicating shard group", zap.String("event", "row"), zap.Reflect("re-shard", ec.shardingReSync))
			return nil
		}
	}

	// DML position before table checkpoint, ignore it
	if !s.checkpoint.IsNewerTablePoint(originSchema, originTable, *ec.currentLocation, s.cfg.EnableGTID) {
		ec.tctx.L().Debug("ignore obsolete event that is old than table checkpoint", zap.String("event", "row"), log.WrapStringerField("location", ec.currentLocation), zap.String("origin schema", originSchema), zap.String("origin table", originTable))
		return nil
	}

	ec.tctx.L().Debug("", zap.String("event", "row"), zap.String("origin schema", originSchema), zap.String("origin table", originTable), zap.String("target schema", schemaName), zap.String("target table", tableName), log.WrapStringerField("location", ec.currentLocation), zap.Reflect("raw event data", ev.Rows))

	if s.cfg.EnableHeartbeat {
		s.heartbeat.TryUpdateTaskTS(s.cfg.Name, originSchema, originTable, ev.Rows)
	}

	ignore, err := s.skipDMLEvent(originSchema, originTable, ec.header.EventType)
	if err != nil {
		return err
	}
	if ignore {
		skipBinlogDurationHistogram.WithLabelValues("rows", s.cfg.Name, s.cfg.SourceID).Observe(time.Since(ec.startTime).Seconds())
		// for RowsEvent, we should record lastLocation rather than currentLocation
		return s.recordSkipSQLsLocation(*ec.lastLocation)
	}

	if s.cfg.ShardMode == config.ShardPessimistic {
		source, _ := GenTableID(originSchema, originTable)
		if s.sgk.InSyncing(schemaName, tableName, source, *ec.currentLocation) {
			// if in unsync stage and not before active DDL, ignore it
			// if in sharding re-sync stage and not before active DDL (the next DDL to be synced), ignore it
			ec.tctx.L().Debug("replicate sharding DDL, ignore Rows event", zap.String("event", "row"), zap.String("source", source), log.WrapStringerField("location", ec.currentLocation))
			return nil
		}
	}

	// TODO(csuzhangxc): check performance of `getTable` from schema tracker.
	ti, err := s.getTable(ec.tctx, originSchema, originTable, schemaName, tableName)
	if err != nil {
		return terror.WithScope(err, terror.ScopeDownstream)
	}
	rows, err := s.mappingDML(originSchema, originTable, ti, ev.Rows)
	if err != nil {
		return err
	}
	prunedColumns, prunedRows, err := pruneGeneratedColumnDML(ti, rows)
	if err != nil {
		return err
	}

	var (
		applied bool
		sqls    []string
		keys    [][]string
		args    [][]interface{}
		jobType opType
	)

	param := &genDMLParam{
		schema:            schemaName,
		table:             tableName,
		data:              prunedRows,
		originalData:      rows,
		columns:           prunedColumns,
		originalTableInfo: ti,
	}

	switch ec.header.EventType {
	case replication.WRITE_ROWS_EVENTv0, replication.WRITE_ROWS_EVENTv1, replication.WRITE_ROWS_EVENTv2:
		if !applied {
			param.safeMode = ec.safeMode.Enable()
			sqls, keys, args, err = genInsertSQLs(param)
			if err != nil {
				return terror.Annotatef(err, "gen insert sqls failed, schema: %s, table: %s", schemaName, tableName)
			}
		}
		binlogEvent.WithLabelValues("write_rows", s.cfg.Name, s.cfg.SourceID).Observe(time.Since(ec.startTime).Seconds())
		jobType = insert

	case replication.UPDATE_ROWS_EVENTv0, replication.UPDATE_ROWS_EVENTv1, replication.UPDATE_ROWS_EVENTv2:
		if !applied {
			param.safeMode = ec.safeMode.Enable()
			sqls, keys, args, err = genUpdateSQLs(param)
			if err != nil {
				return terror.Annotatef(err, "gen update sqls failed, schema: %s, table: %s", schemaName, tableName)
			}
		}
		binlogEvent.WithLabelValues("update_rows", s.cfg.Name, s.cfg.SourceID).Observe(time.Since(ec.startTime).Seconds())
		jobType = update

	case replication.DELETE_ROWS_EVENTv0, replication.DELETE_ROWS_EVENTv1, replication.DELETE_ROWS_EVENTv2:
		if !applied {
			sqls, keys, args, err = genDeleteSQLs(param)
			if err != nil {
				return terror.Annotatef(err, "gen delete sqls failed, schema: %s, table: %s", schemaName, tableName)
			}
		}
		binlogEvent.WithLabelValues("delete_rows", s.cfg.Name, s.cfg.SourceID).Observe(time.Since(ec.startTime).Seconds())
		jobType = del

	default:
		ec.tctx.L().Debug("ignoring unrecognized event", zap.String("event", "row"), zap.Stringer("type", ec.header.EventType))
		return nil
	}

	startTime := time.Now()
	for i := range sqls {
		var arg []interface{}
		var key []string
		if args != nil {
			arg = args[i]
		}
		if keys != nil {
			key = keys[i]
		}
		err = s.commitJob(jobType, originSchema, originTable, schemaName, tableName, sqls[i], arg, key, *ec.lastLocation, *ec.startLocation, *ec.currentLocation)
		if err != nil {
			return err
		}
	}
	dispatchBinlogDurationHistogram.WithLabelValues(jobType.String(), s.cfg.Name, s.cfg.SourceID).Observe(time.Since(startTime).Seconds())
	return nil
}

func (s *Syncer) handleQueryEvent(ev *replication.QueryEvent, ec eventContext, originSQL string) error {
	if originSQL == "BEGIN" {
		return nil
	}

	usedSchema := string(ev.Schema)
	parser2, err := event.GetParserForStatusVars(ev.StatusVars)
	if err != nil {
		log.L().Warn("found error when get sql_mode from binlog status_vars", zap.Error(err))
	}

	parseResult, err := s.parseDDLSQL(originSQL, parser2, usedSchema)
	if err != nil {
		ec.tctx.L().Error("fail to parse statement", zap.String("event", "query"), zap.String("statement", originSQL), zap.String("schema", usedSchema), zap.Stringer("last location", ec.lastLocation), log.WrapStringerField("location", ec.currentLocation), log.ShortError(err))
		return err
	}

	if parseResult.ignore {
		skipBinlogDurationHistogram.WithLabelValues("query", s.cfg.Name, s.cfg.SourceID).Observe(time.Since(ec.startTime).Seconds())
		ec.tctx.L().Warn("skip event", zap.String("event", "query"), zap.String("statement", originSQL), zap.String("schema", usedSchema))
		*ec.lastLocation = *ec.currentLocation // before record skip location, update lastLocation

		// we try to insert an empty SQL to s.onlineDDL, because ignoring it will cause a "not found" error
		if s.onlineDDL == nil {
			return s.recordSkipSQLsLocation(*ec.lastLocation)
		}

		stmts, err2 := parserpkg.Parse(parser2, originSQL, "", "")
		if err2 != nil {
			ec.tctx.L().Info("failed to parse a filtered SQL for online DDL", zap.String("SQL", originSQL))
		}
		// if err2 != nil, stmts should be nil so below for-loop is skipped
		for _, stmt := range stmts {
			if _, ok := stmt.(ast.DDLNode); ok {
				tableNames, err3 := parserpkg.FetchDDLTableNames(usedSchema, stmt)
				if err3 != nil {
					continue
				}
				// nolint:errcheck
				s.onlineDDL.Apply(ec.tctx, tableNames, "", stmt)
			}
		}
		return s.recordSkipSQLsLocation(*ec.lastLocation)
	}
	if !parseResult.isDDL {
		// skipped sql maybe not a DDL
		return nil
	}

	if ec.shardingReSync != nil {
		ec.shardingReSync.currLocation = *ec.currentLocation
		if binlog.CompareLocation(ec.shardingReSync.currLocation, ec.shardingReSync.latestLocation, s.cfg.EnableGTID) >= 0 {
			ec.tctx.L().Info("re-replicate shard group was completed", zap.String("event", "query"), zap.String("statement", originSQL), zap.Stringer("re-shard", ec.shardingReSync))
			err2 := ec.closeShardingResync()
			if err2 != nil {
				return err2
			}
		} else {
			// in re-syncing, we can simply skip all DDLs,
			// as they have been added to sharding DDL sequence
			// only update lastPos when the query is a real DDL
			*ec.lastLocation = ec.shardingReSync.currLocation
			ec.tctx.L().Debug("skip event in re-replicating sharding group", zap.String("event", "query"), zap.String("statement", originSQL), zap.Reflect("re-shard", ec.shardingReSync))
		}
		return nil
	}

	ec.tctx.L().Info("", zap.String("event", "query"), zap.String("statement", originSQL), zap.String("schema", usedSchema), zap.Stringer("last location", ec.lastLocation), log.WrapStringerField("location", ec.currentLocation))
	*ec.lastLocation = *ec.currentLocation // update lastLocation, because we have checked `isDDL`

	var (
		sqls                []string
		onlineDDLTableNames map[string]*filter.Table
	)

	// for DDL, we don't apply operator until we try to execute it. so can handle sharding cases
	// We use default parser because inside function where need parser, sqls are came from parserpkg.SplitDDL, which is StringSingleQuotes, KeyWordUppercase and NameBackQuotes
	sqls, onlineDDLTableNames, err = s.resolveDDLSQL(ec.tctx, parser.New(), parseResult.stmt, usedSchema)
	if err != nil {
		ec.tctx.L().Error("fail to resolve statement", zap.String("event", "query"), zap.String("statement", originSQL), zap.String("schema", usedSchema), zap.Stringer("last location", ec.lastLocation), log.WrapStringerField("location", ec.currentLocation), log.ShortError(err))
		return err
	}
	ec.tctx.L().Info("resolve sql", zap.String("event", "query"), zap.String("raw statement", originSQL), zap.Strings("statements", sqls), zap.String("schema", usedSchema), zap.Stringer("last location", ec.lastLocation), zap.Stringer("location", ec.currentLocation))

	if len(onlineDDLTableNames) > 1 {
		return terror.ErrSyncerUnitOnlineDDLOnMultipleTable.Generate(string(ev.Query))
	}

	binlogEvent.WithLabelValues("query", s.cfg.Name, s.cfg.SourceID).Observe(time.Since(ec.startTime).Seconds())

	/*
		we construct a application transaction for ddl. we save checkpoint after we execute all ddls
		Here's a brief discussion for implement:
		* non sharding table: make no difference
		* sharding table - we limit one ddl event only contains operation for same table
		  * drop database / drop table / truncate table: we ignore these operations
		  * create database / create table / create index / drop index / alter table:
			operation is only for same table,  make no difference
		  * rename table
			* online ddl: we would ignore rename ghost table,  make no difference
			* other rename: we don't allow user to execute more than one rename operation in one ddl event, then it would make no difference
	*/
	var (
		ddlInfo        *shardingDDLInfo
		needHandleDDLs = make([]string, 0, len(sqls))
		needTrackDDLs  = make([]trackedDDL, 0, len(sqls))
		sourceTbls     = make(map[string]map[string]struct{}) // db name -> tb name
	)
	for _, sql := range sqls {
		// We use default parser because sqls are came from above *Syncer.resolveDDLSQL, which is StringSingleQuotes, KeyWordUppercase and NameBackQuotes
		sqlDDL, tableNames, stmt, handleErr := s.handleDDL(parser.New(), usedSchema, sql)
		if handleErr != nil {
			return handleErr
		}
		if len(sqlDDL) == 0 {
			skipBinlogDurationHistogram.WithLabelValues("query", s.cfg.Name, s.cfg.SourceID).Observe(time.Since(ec.startTime).Seconds())
			ec.tctx.L().Warn("skip event", zap.String("event", "query"), zap.String("statement", sql), zap.String("schema", usedSchema))
			continue
		}

		// for DDL, we wait it to be executed, so we can check if event is newer in this syncer's main process goroutine
		// ignore obsolete DDL here can avoid to try-sync again for already synced DDLs
		if !s.checkpoint.IsNewerTablePoint(tableNames[0][0].Schema, tableNames[0][0].Name, *ec.currentLocation, false) {
			ec.tctx.L().Info("ignore obsolete DDL", zap.String("event", "query"), zap.String("statement", sql), log.WrapStringerField("location", ec.currentLocation))
			continue
		}

		// pre-filter of sharding
		if s.cfg.ShardMode == config.ShardPessimistic {
			switch stmt.(type) {
			case *ast.DropDatabaseStmt:
				err = s.dropSchemaInSharding(ec.tctx, tableNames[0][0].Schema)
				if err != nil {
					return err
				}
				continue
			case *ast.DropTableStmt:
				sourceID, _ := GenTableID(tableNames[0][0].Schema, tableNames[0][0].Name)
				err = s.sgk.LeaveGroup(tableNames[1][0].Schema, tableNames[1][0].Name, []string{sourceID})
				if err != nil {
					return err
				}
				err = s.checkpoint.DeleteTablePoint(ec.tctx, tableNames[0][0].Schema, tableNames[0][0].Name)
				if err != nil {
					return err
				}
				continue
			case *ast.TruncateTableStmt:
				ec.tctx.L().Info("ignore truncate table statement in shard group", zap.String("event", "query"), zap.String("statement", sqlDDL))
				continue
			}

			// in sharding mode, we only support to do one ddl in one event
			if ddlInfo == nil {
				ddlInfo = &shardingDDLInfo{
					name:       tableNames[0][0].String(),
					tableNames: tableNames,
					stmt:       stmt,
				}
			} else if ddlInfo.name != tableNames[0][0].String() {
				return terror.ErrSyncerUnitDDLOnMultipleTable.Generate(string(ev.Query))
			}
		} else if s.cfg.ShardMode == config.ShardOptimistic {
			switch stmt.(type) {
			case *ast.TruncateTableStmt:
				ec.tctx.L().Info("ignore truncate table statement in shard group", zap.String("event", "query"), zap.String("statement", sqlDDL))
				continue
			case *ast.RenameTableStmt:
				return terror.ErrSyncerUnsupportedStmt.Generate("RENAME TABLE", config.ShardOptimistic)
			}
		}

		needHandleDDLs = append(needHandleDDLs, sqlDDL)
		needTrackDDLs = append(needTrackDDLs, trackedDDL{rawSQL: sql, stmt: stmt, tableNames: tableNames})
		// TODO: current table checkpoints will be deleted in track ddls, but created and updated in flush checkpoints,
		//       we should use a better mechanism to combine these operations
		recordSourceTbls(sourceTbls, stmt, tableNames[0][0])
	}

	ec.tctx.L().Info("prepare to handle ddls", zap.String("event", "query"), zap.Strings("ddls", needHandleDDLs), zap.ByteString("raw statement", ev.Query), log.WrapStringerField("location", ec.currentLocation))
	if len(needHandleDDLs) == 0 {
		ec.tctx.L().Info("skip event, need handled ddls is empty", zap.String("event", "query"), zap.ByteString("raw statement", ev.Query), log.WrapStringerField("location", ec.currentLocation))
		return s.recordSkipSQLsLocation(*ec.lastLocation)
	}

	// interrupted before flush old checkpoint.
	failpoint.Inject("FlushCheckpointStage", func(val failpoint.Value) {
		err = handleFlushCheckpointStage(0, val.(int), "before flush old checkpoint")
		if err != nil {
			failpoint.Return(err)
		}
	})

	// flush previous DMLs and checkpoint if needing to handle the DDL.
	// NOTE: do this flush before operations on shard groups which may lead to skip a table caused by `UnresolvedTables`.
	if err = s.flushJobs(); err != nil {
		return err
	}

	if s.cfg.ShardMode == "" {
		ec.tctx.L().Info("start to handle ddls in normal mode", zap.String("event", "query"), zap.Strings("ddls", needHandleDDLs), zap.ByteString("raw statement", ev.Query), log.WrapStringerField("location", ec.currentLocation))

		// interrupted after flush old checkpoint and before track DDL.
		failpoint.Inject("FlushCheckpointStage", func(val failpoint.Value) {
			err = handleFlushCheckpointStage(1, val.(int), "before track DDL")
			if err != nil {
				failpoint.Return(err)
			}
		})

		// run trackDDL before add ddl job to make sure checkpoint can be flushed
		for _, td := range needTrackDDLs {
			if err = s.trackDDL(usedSchema, td.rawSQL, td.tableNames, td.stmt, &ec); err != nil {
				return err
			}
		}

		// interrupted after track DDL and before execute DDL.
		failpoint.Inject("FlushCheckpointStage", func(val failpoint.Value) {
			err = handleFlushCheckpointStage(2, val.(int), "before execute DDL")
			if err != nil {
				failpoint.Return(err)
			}
		})

		job := newDDLJob(nil, needHandleDDLs, *ec.lastLocation, *ec.startLocation, *ec.currentLocation, sourceTbls, originSQL)
		err = s.addJobFunc(job)
		if err != nil {
			return err
		}

		// when add ddl job, will execute ddl and then flush checkpoint.
		// if execute ddl failed, the execError will be set to that error.
		// return nil here to avoid duplicate error message
		err = s.execError.Load()
		if err != nil {
			ec.tctx.L().Error("error detected when executing SQL job", log.ShortError(err))
			// nolint:nilerr
			return nil
		}

		ec.tctx.L().Info("finish to handle ddls in normal mode", zap.String("event", "query"), zap.Strings("ddls", needHandleDDLs), zap.ByteString("raw statement", ev.Query), log.WrapStringerField("location", ec.currentLocation))

		for _, table := range onlineDDLTableNames {
			ec.tctx.L().Info("finish online ddl and clear online ddl metadata in normal mode", zap.String("event", "query"), zap.Strings("ddls", needHandleDDLs), zap.ByteString("raw statement", ev.Query), zap.String("schema", table.Schema), zap.String("table", table.Name))
			err = s.onlineDDL.Finish(ec.tctx, table.Schema, table.Name)
			if err != nil {
				return terror.Annotatef(err, "finish online ddl on %s.%s", table.Schema, table.Name)
			}
		}

		return nil
	}

	// handle shard DDL in optimistic mode.
	if s.cfg.ShardMode == config.ShardOptimistic {
		return s.handleQueryEventOptimistic(ev, ec, needHandleDDLs, needTrackDDLs, onlineDDLTableNames, originSQL)
	}

	// handle sharding ddl
	var (
		needShardingHandle bool
		group              *ShardingGroup
		synced             bool
		active             bool
		remain             int
		source             string
	)
	// for sharding DDL, the firstPos should be the `Pos` of the binlog, not the `End_log_pos`
	// so when restarting before sharding DDLs synced, this binlog can be re-sync again to trigger the TrySync
	startLocation := ec.startLocation

	source, _ = GenTableID(ddlInfo.tableNames[0][0].Schema, ddlInfo.tableNames[0][0].Name)

	var annotate string
	switch ddlInfo.stmt.(type) {
	case *ast.CreateDatabaseStmt:
		// for CREATE DATABASE, we do nothing. when CREATE TABLE under this DATABASE, sharding groups will be added
	case *ast.CreateTableStmt:
		// for CREATE TABLE, we add it to group
		needShardingHandle, group, synced, remain, err = s.sgk.AddGroup(ddlInfo.tableNames[1][0].Schema, ddlInfo.tableNames[1][0].Name, []string{source}, nil, true)
		if err != nil {
			return err
		}
		annotate = "add table to shard group"
	default:
		needShardingHandle, group, synced, active, remain, err = s.sgk.TrySync(ddlInfo.tableNames[1][0].Schema, ddlInfo.tableNames[1][0].Name, source, *startLocation, *ec.currentLocation, needHandleDDLs)
		if err != nil {
			return err
		}
		annotate = "try to sync table in shard group"
		// meets DDL that will not be processed in sequence sharding
		if !active {
			ec.tctx.L().Info("skip in-activeDDL", zap.String("event", "query"), zap.String("source", source), zap.Strings("ddls", needHandleDDLs), zap.ByteString("raw statement", ev.Query), zap.Bool("in-sharding", needShardingHandle), zap.Stringer("start location", startLocation), zap.Bool("is-synced", synced), zap.Int("unsynced", remain))
			return nil
		}
	}

	ec.tctx.L().Info(annotate, zap.String("event", "query"), zap.String("source", source), zap.Strings("ddls", needHandleDDLs), zap.ByteString("raw statement", ev.Query), zap.Bool("in-sharding", needShardingHandle), zap.Stringer("start location", startLocation), zap.Bool("is-synced", synced), zap.Int("unsynced", remain))

	// interrupted after flush old checkpoint and before track DDL.
	failpoint.Inject("FlushCheckpointStage", func(val failpoint.Value) {
		err = handleFlushCheckpointStage(1, val.(int), "before track DDL")
		if err != nil {
			failpoint.Return(err)
		}
	})

	for _, td := range needTrackDDLs {
		if err = s.trackDDL(usedSchema, td.rawSQL, td.tableNames, td.stmt, &ec); err != nil {
			return err
		}
	}

	if needShardingHandle {
		target, _ := GenTableID(ddlInfo.tableNames[1][0].Schema, ddlInfo.tableNames[1][0].Name)
		unsyncedTableGauge.WithLabelValues(s.cfg.Name, target, s.cfg.SourceID).Set(float64(remain))
		err = ec.safeMode.IncrForTable(ec.tctx, ddlInfo.tableNames[1][0].Schema, ddlInfo.tableNames[1][0].Name) // try enable safe-mode when starting syncing for sharding group
		if err != nil {
			return err
		}

		// save checkpoint in memory, don't worry, if error occurred, we can rollback it
		// for non-last sharding DDL's table, this checkpoint will be used to skip binlog event when re-syncing
		// NOTE: when last sharding DDL executed, all this checkpoints will be flushed in the same txn
		ec.tctx.L().Info("save table checkpoint for source", zap.String("event", "query"), zap.String("source", source), zap.Stringer("start location", startLocation), log.WrapStringerField("end location", ec.currentLocation))
		s.saveTablePoint(ddlInfo.tableNames[0][0].Schema, ddlInfo.tableNames[0][0].Name, *ec.currentLocation)
		if !synced {
			ec.tctx.L().Info("source shard group is not synced", zap.String("event", "query"), zap.String("source", source), zap.Stringer("start location", startLocation), log.WrapStringerField("end location", ec.currentLocation))
			return nil
		}

		ec.tctx.L().Info("source shard group is synced", zap.String("event", "query"), zap.String("source", source), zap.Stringer("start location", startLocation), log.WrapStringerField("end location", ec.currentLocation))
		err = ec.safeMode.DescForTable(ec.tctx, ddlInfo.tableNames[1][0].Schema, ddlInfo.tableNames[1][0].Name) // try disable safe-mode after sharding group synced
		if err != nil {
			return err
		}
		// maybe multi-groups' sharding DDL synced in this for-loop (one query-event, multi tables)
		if cap(*ec.shardingReSyncCh) < len(sqls) {
			*ec.shardingReSyncCh = make(chan *ShardingReSync, len(sqls))
		}
		firstEndLocation := group.FirstEndPosUnresolved()
		if firstEndLocation == nil {
			return terror.ErrSyncerUnitFirstEndPosNotFound.Generate(source)
		}

		allResolved, err2 := s.sgk.ResolveShardingDDL(ddlInfo.tableNames[1][0].Schema, ddlInfo.tableNames[1][0].Name)
		if err2 != nil {
			return err2
		}
		*ec.shardingReSyncCh <- &ShardingReSync{
			currLocation:   *firstEndLocation,
			latestLocation: *ec.currentLocation,
			targetSchema:   ddlInfo.tableNames[1][0].Schema,
			targetTable:    ddlInfo.tableNames[1][0].Name,
			allResolved:    allResolved,
		}

		// Don't send new DDLInfo to dm-master until all local sql jobs finished
		// since jobWg is flushed by flushJobs before, we don't wait here any more

		// NOTE: if we need singleton Syncer (without dm-master) to support sharding DDL sync
		// we should add another config item to differ, and do not save DDLInfo, and not wait for ddlExecInfo

		// construct & send shard DDL info into etcd, DM-master will handle it.
		shardInfo := s.pessimist.ConstructInfo(ddlInfo.tableNames[1][0].Schema, ddlInfo.tableNames[1][0].Name, needHandleDDLs)
		rev, err2 := s.pessimist.PutInfo(ec.tctx.Ctx, shardInfo)
		if err2 != nil {
			return err2
		}
		shardLockResolving.WithLabelValues(s.cfg.Name, s.cfg.SourceID).Set(1) // block and wait DDL lock to be synced
		ec.tctx.L().Info("putted shard DDL info", zap.Stringer("info", shardInfo), zap.Int64("revision", rev))

		shardOp, err2 := s.pessimist.GetOperation(ec.tctx.Ctx, shardInfo, rev+1)
		shardLockResolving.WithLabelValues(s.cfg.Name, s.cfg.SourceID).Set(0)
		if err2 != nil {
			return err2
		}

		if shardOp.Exec {
			failpoint.Inject("ShardSyncedExecutionExit", func() {
				ec.tctx.L().Warn("exit triggered", zap.String("failpoint", "ShardSyncedExecutionExit"))
				//nolint:errcheck
				s.flushCheckPoints()
				utils.OsExit(1)
			})
			failpoint.Inject("SequenceShardSyncedExecutionExit", func() {
				group := s.sgk.Group(ddlInfo.tableNames[1][0].Schema, ddlInfo.tableNames[1][0].Name)
				if group != nil {
					// exit in the first round sequence sharding DDL only
					if group.meta.ActiveIdx() == 1 {
						ec.tctx.L().Warn("exit triggered", zap.String("failpoint", "SequenceShardSyncedExecutionExit"))
						//nolint:errcheck
						s.flushCheckPoints()
						utils.OsExit(1)
					}
				}
			})

			ec.tctx.L().Info("execute DDL job", zap.String("event", "query"), zap.String("source", source), zap.ByteString("raw statement", ev.Query), zap.Stringer("start location", startLocation), log.WrapStringerField("end location", ec.currentLocation), zap.Stringer("operation", shardOp))
		} else {
			ec.tctx.L().Info("ignore DDL job", zap.String("event", "query"), zap.String("source", source), zap.ByteString("raw statement", ev.Query), zap.Stringer("start location", startLocation), log.WrapStringerField("end location", ec.currentLocation), zap.Stringer("operation", shardOp))
		}
	}

	ec.tctx.L().Info("start to handle ddls in shard mode", zap.String("event", "query"), zap.Strings("ddls", needHandleDDLs), zap.ByteString("raw statement", ev.Query), zap.Stringer("start location", startLocation), log.WrapStringerField("end location", ec.currentLocation))

	// interrupted after track DDL and before execute DDL.
	failpoint.Inject("FlushCheckpointStage", func(val failpoint.Value) {
		err = handleFlushCheckpointStage(2, val.(int), "before execute DDL")
		if err != nil {
			failpoint.Return(err)
		}
	})

	job := newDDLJob(ddlInfo, needHandleDDLs, *ec.lastLocation, *ec.startLocation, *ec.currentLocation, nil, originSQL)
	err = s.addJobFunc(job)
	if err != nil {
		return err
	}

	err = s.execError.Load()
	if err != nil {
		ec.tctx.L().Error("error detected when executing SQL job", log.ShortError(err))
		// nolint:nilerr
		return nil
	}

	if len(onlineDDLTableNames) > 0 {
		err = s.clearOnlineDDL(ec.tctx, ddlInfo.tableNames[1][0].Schema, ddlInfo.tableNames[1][0].Name)
		if err != nil {
			return err
		}
	}

	ec.tctx.L().Info("finish to handle ddls in shard mode", zap.String("event", "query"), zap.Strings("ddls", needHandleDDLs), zap.ByteString("raw statement", ev.Query), zap.Stringer("start location", startLocation), log.WrapStringerField("end location", ec.currentLocation))
	return nil
}

// input `sql` should be a single DDL, which came from parserpkg.SplitDDL
// tableNames[0] is source (upstream) tableNames, tableNames[1] is target (downstream) tableNames.
func (s *Syncer) trackDDL(usedSchema string, sql string, tableNames [][]*filter.Table, stmt ast.StmtNode, ec *eventContext) error {
	srcTables, targetTables := tableNames[0], tableNames[1]
	srcTable := srcTables[0]

	// Make sure the needed tables are all loaded into the schema tracker.
	var (
		shouldExecDDLOnSchemaTracker bool
		shouldSchemaExist            bool
		shouldTableExistNum          int // tableNames[:shouldTableExistNum] should exist
		shouldRefTableExistNum       int // tableNames[1:shouldTableExistNum] should exist, since first one is "caller table"
	)

	switch node := stmt.(type) {
	case *ast.CreateDatabaseStmt:
		shouldExecDDLOnSchemaTracker = true
	case *ast.AlterDatabaseStmt:
		shouldExecDDLOnSchemaTracker = true
		shouldSchemaExist = true
	case *ast.DropDatabaseStmt:
		shouldExecDDLOnSchemaTracker = true
		if s.cfg.ShardMode == "" {
			if err := s.checkpoint.DeleteSchemaPoint(ec.tctx, srcTable.Schema); err != nil {
				return err
			}
		}
	case *ast.RecoverTableStmt:
		shouldExecDDLOnSchemaTracker = true
		shouldSchemaExist = true
	case *ast.CreateTableStmt, *ast.CreateViewStmt:
		shouldExecDDLOnSchemaTracker = true
		shouldSchemaExist = true
		// for CREATE TABLE LIKE/AS, the reference tables should exist
		shouldRefTableExistNum = len(srcTables)
	case *ast.DropTableStmt:
		shouldExecDDLOnSchemaTracker = true
		if err := s.checkpoint.DeleteTablePoint(ec.tctx, srcTable.Schema, srcTable.Name); err != nil {
			return err
		}
	case *ast.RenameTableStmt, *ast.CreateIndexStmt, *ast.DropIndexStmt, *ast.RepairTableStmt:
		shouldExecDDLOnSchemaTracker = true
		shouldSchemaExist = true
		shouldTableExistNum = 1
	case *ast.AlterTableStmt:
		shouldSchemaExist = true
		// for DDL that adds FK, since TiDB doesn't fully support it yet, we simply ignore execution of this DDL.
		switch {
		case len(node.Specs) == 1 && node.Specs[0].Constraint != nil && node.Specs[0].Constraint.Tp == ast.ConstraintForeignKey:
			shouldTableExistNum = 1
			shouldExecDDLOnSchemaTracker = false
		case node.Specs[0].Tp == ast.AlterTableRenameTable:
			shouldTableExistNum = 1
			shouldExecDDLOnSchemaTracker = true
		default:
			shouldTableExistNum = len(srcTables)
			shouldExecDDLOnSchemaTracker = true
		}
	case *ast.LockTablesStmt, *ast.UnlockTablesStmt, *ast.CleanupTableLockStmt, *ast.TruncateTableStmt:
		break
	default:
		ec.tctx.L().DPanic("unhandled DDL type cannot be tracked", zap.Stringer("type", reflect.TypeOf(stmt)))
	}

	if shouldSchemaExist {
		if err := s.schemaTracker.CreateSchemaIfNotExists(srcTable.Schema); err != nil {
			return terror.ErrSchemaTrackerCannotCreateSchema.Delegate(err, srcTable.Schema)
		}
	}
	for i := 0; i < shouldTableExistNum; i++ {
		if _, err := s.getTable(ec.tctx, srcTables[i].Schema, srcTables[i].Name, targetTables[i].Schema, targetTables[i].Name); err != nil {
			return err
		}
	}
	// skip getTable before in above loop
	// nolint:ifshort
	start := 1
	if shouldTableExistNum > start {
		start = shouldTableExistNum
	}
	for i := start; i < shouldRefTableExistNum; i++ {
		if err := s.schemaTracker.CreateSchemaIfNotExists(srcTables[i].Schema); err != nil {
			return terror.ErrSchemaTrackerCannotCreateSchema.Delegate(err, srcTables[i].Schema)
		}
		if _, err := s.getTable(ec.tctx, srcTables[i].Schema, srcTables[i].Name, targetTables[i].Schema, targetTables[i].Name); err != nil {
			return err
		}
	}

	if shouldExecDDLOnSchemaTracker {
		if err := s.schemaTracker.Exec(ec.tctx.Ctx, usedSchema, sql); err != nil {
			ec.tctx.L().Error("cannot track DDL", zap.String("schema", usedSchema), zap.String("statement", sql), log.WrapStringerField("location", ec.currentLocation), log.ShortError(err))
			return terror.ErrSchemaTrackerCannotExecDDL.Delegate(err, sql)
		}
	}

	return nil
}

func (s *Syncer) commitJob(tp opType, sourceSchema, sourceTable, targetSchema, targetTable, sql string, args []interface{}, keys []string, location, startLocation, cmdLocation binlog.Location) error {
	startTime := time.Now()
	key, err := s.resolveCasuality(keys)
	if err != nil {
		return terror.ErrSyncerUnitResolveCasualityFail.Generate(err)
	}
	s.tctx.L().Debug("key for keys", zap.String("key", key), zap.Strings("keys", keys))
	conflictDetectDurationHistogram.WithLabelValues(s.cfg.Name, s.cfg.SourceID).Observe(time.Since(startTime).Seconds())

	job := newJob(tp, sourceSchema, sourceTable, targetSchema, targetTable, sql, args, key, location, startLocation, cmdLocation)
	return s.addJobFunc(job)
}

func (s *Syncer) resolveCasuality(keys []string) (string, error) {
	if s.cfg.DisableCausality {
		if len(keys) > 0 {
			return keys[0], nil
		}
		return "", nil
	}

	if s.c.detectConflict(keys) {
		s.tctx.L().Debug("meet causality key, will generate a flush job and wait all sqls executed", zap.Strings("keys", keys))
		if err := s.flushJobs(); err != nil {
			return "", err
		}
		s.c.reset()
	}
	if err := s.c.add(keys); err != nil {
		return "", err
	}
	var key string
	if len(keys) > 0 {
		key = keys[0]
	}
	return s.c.get(key), nil
}

func (s *Syncer) genRouter() error {
	s.tableRouter, _ = router.NewTableRouter(s.cfg.CaseSensitive, []*router.TableRule{})
	for _, rule := range s.cfg.RouteRules {
		err := s.tableRouter.AddRule(rule)
		if err != nil {
			return terror.ErrSyncerUnitGenTableRouter.Delegate(err)
		}
	}
	return nil
}

func (s *Syncer) loadTableStructureFromDump(ctx context.Context) error {
	logger := s.tctx.L()

	files, err := utils.CollectDirFiles(s.cfg.Dir)
	if err != nil {
		logger.Warn("fail to get dump files", zap.Error(err))
		return err
	}
	var dbs, tables []string
	var tableFiles [][2]string // [db, filename]
	for f := range files {
		if db, ok := utils.GetDBFromDumpFilename(f); ok {
			dbs = append(dbs, db)
			continue
		}
		if db, table, ok := utils.GetTableFromDumpFilename(f); ok {
			tables = append(tables, dbutil.TableName(db, table))
			tableFiles = append(tableFiles, [2]string{db, f})
			continue
		}
	}
	logger.Info("fetch table structure form dump files",
		zap.Strings("database", dbs),
		zap.Any("tables", tables))
	for _, db := range dbs {
		if err = s.schemaTracker.CreateSchemaIfNotExists(db); err != nil {
			return err
		}
	}

	var firstErr error
	setFirstErr := func(err error) {
		if firstErr == nil {
			firstErr = err
		}
	}

	for _, dbAndFile := range tableFiles {
		db, file := dbAndFile[0], dbAndFile[1]
		filepath := path.Join(s.cfg.Dir, file)
		content, err2 := common2.GetFileContent(filepath)
		if err2 != nil {
			logger.Warn("fail to read file for creating table in schema tracker",
				zap.String("db", db),
				zap.String("file", filepath),
				zap.Error(err))
			setFirstErr(err2)
			continue
		}
		stmts := bytes.Split(content, []byte(";"))
		for _, stmt := range stmts {
			stmt = bytes.TrimSpace(stmt)
			if len(stmt) == 0 || bytes.HasPrefix(stmt, []byte("/*")) {
				continue
			}
			err = s.schemaTracker.Exec(ctx, db, string(stmt))
			if err != nil {
				logger.Warn("fail to create table for dump files",
					zap.Any("file", filepath),
					zap.ByteString("statement", stmt),
					zap.Error(err))
				setFirstErr(err)
			}
		}
	}
	return firstErr
}

func (s *Syncer) printStatus(ctx context.Context) {
	defer s.wg.Done()

	failpoint.Inject("PrintStatusCheckSeconds", func(val failpoint.Value) {
		if seconds, ok := val.(int); ok {
			statusTime = time.Duration(seconds) * time.Second
			s.tctx.L().Info("set printStatusInterval", zap.Int("value", seconds), zap.String("failpoint", "PrintStatusCheckSeconds"))
		}
	})

	timer := time.NewTicker(statusTime)
	defer timer.Stop()

	var (
		err                 error
		latestMasterPos     mysql.Position
		latestmasterGTIDSet gtid.Set
	)

	for {
		select {
		case <-ctx.Done():
			s.tctx.L().Info("print status routine exits", log.ShortError(ctx.Err()))
			return
		case <-timer.C:
			now := time.Now()
			s.lastTime.RLock()
			seconds := now.Unix() - s.lastTime.t.Unix()
			s.lastTime.RUnlock()
			totalSeconds := now.Unix() - s.start.Unix()
			last := s.lastCount.Load()
			total := s.count.Load()

			totalBinlogSize := s.binlogSizeCount.Load()
			lastBinlogSize := s.lastBinlogSizeCount.Load()

			tps, totalTps := int64(0), int64(0)
			if seconds > 0 {
				tps = (total - last) / seconds
				totalTps = total / totalSeconds

				s.currentLocationMu.RLock()
				currentLocation := s.currentLocationMu.currentLocation
				s.currentLocationMu.RUnlock()

				remainingSize, err2 := s.fromDB.countBinaryLogsSize(currentLocation.Position)
				if err2 != nil {
					// log the error, but still handle the rest operation
					s.tctx.L().Error("fail to estimate unreplicated binlog size", zap.Error(err2))
				} else {
					bytesPerSec := (totalBinlogSize - lastBinlogSize) / seconds
					if bytesPerSec > 0 {
						remainingSeconds := remainingSize / bytesPerSec
						s.tctx.L().Info("binlog replication progress",
							zap.Int64("total binlog size", totalBinlogSize),
							zap.Int64("last binlog size", lastBinlogSize),
							zap.Int64("cost time", seconds),
							zap.Int64("bytes/Second", bytesPerSec),
							zap.Int64("unsynced binlog size", remainingSize),
							zap.Int64("estimate time to catch up", remainingSeconds))
						remainingTimeGauge.WithLabelValues(s.cfg.Name, s.cfg.SourceID).Set(float64(remainingSeconds))
					}
				}
			}

			ctx2, cancel2 := context.WithTimeout(ctx, utils.DefaultDBTimeout)
			latestMasterPos, latestmasterGTIDSet, err = s.getMasterStatus(ctx2)
			cancel2()
			if err != nil {
				s.tctx.L().Error("fail to get master status", log.ShortError(err))
			} else {
				binlogPosGauge.WithLabelValues("master", s.cfg.Name, s.cfg.SourceID).Set(float64(latestMasterPos.Pos))
				index, err := binlog.GetFilenameIndex(latestMasterPos.Name)
				if err != nil {
					s.tctx.L().Error("fail to parse binlog file", log.ShortError(err))
				} else {
					binlogFileGauge.WithLabelValues("master", s.cfg.Name, s.cfg.SourceID).Set(float64(index))
				}
			}

			s.tctx.L().Info("binlog replication status",
				zap.Int64("total_events", total),
				zap.Int64("total_tps", totalTps),
				zap.Int64("tps", tps),
				zap.Stringer("master_position", latestMasterPos),
				log.WrapStringerField("master_gtid", latestmasterGTIDSet),
				zap.Stringer("checkpoint", s.checkpoint))

			s.lastCount.Store(total)
			s.lastBinlogSizeCount.Store(totalBinlogSize)
			s.lastTime.Lock()
			s.lastTime.t = time.Now()
			s.lastTime.Unlock()
			s.totalTps.Store(totalTps)
			s.tps.Store(tps)
		}
	}
}

func (s *Syncer) createDBs(ctx context.Context) error {
	var err error
	dbCfg := s.cfg.From
	dbCfg.RawDBCfg = config.DefaultRawDBConfig().SetReadTimeout(maxDMLConnectionTimeout)
	s.fromDB, err = createUpStreamConn(dbCfg)
	if err != nil {
		return err
	}

	hasSQLMode := false
	// get sql_mode from upstream db
	if s.cfg.To.Session == nil {
		s.cfg.To.Session = make(map[string]string)
	} else {
		for k := range s.cfg.To.Session {
			if strings.ToLower(k) == "sql_mode" {
				hasSQLMode = true
				break
			}
		}
	}
	if !hasSQLMode {
		sqlMode, err2 := utils.GetGlobalVariable(ctx, s.fromDB.BaseDB.DB, "sql_mode")
		if err2 != nil {
			s.tctx.L().Warn("cannot get sql_mode from upstream database", log.ShortError(err2))
		} else {
			s.cfg.To.Session["sql_mode"] = sqlMode
		}
	}

	dbCfg = s.cfg.To
	dbCfg.RawDBCfg = config.DefaultRawDBConfig().
		SetReadTimeout(maxDMLConnectionTimeout).
		SetMaxIdleConns(s.cfg.WorkerCount)

	s.toDB, s.toDBConns, err = createConns(s.tctx, s.cfg, dbCfg, s.cfg.WorkerCount)
	if err != nil {
		closeUpstreamConn(s.tctx, s.fromDB) // release resources acquired before return with error
		return err
	}
	// baseConn for ddl
	dbCfg = s.cfg.To
	dbCfg.RawDBCfg = config.DefaultRawDBConfig().SetReadTimeout(maxDDLConnectionTimeout)

	var ddlDBConns []*DBConn
	s.ddlDB, ddlDBConns, err = createConns(s.tctx, s.cfg, dbCfg, 1)
	if err != nil {
		closeUpstreamConn(s.tctx, s.fromDB)
		closeBaseDB(s.tctx, s.toDB)
		return err
	}
	s.ddlDBConn = ddlDBConns[0]
	printServerVersion(s.tctx, s.fromDB.BaseDB, "upstream")
	printServerVersion(s.tctx, s.toDB, "downstream")

	return nil
}

// closeBaseDB closes all opened DBs, rollback for createConns.
func (s *Syncer) closeDBs() {
	closeUpstreamConn(s.tctx, s.fromDB)
	closeBaseDB(s.tctx, s.toDB)
	closeBaseDB(s.tctx, s.ddlDB)
}

// record skip ddl/dml sqls' position
// make newJob's sql argument empty to distinguish normal sql and skips sql.
func (s *Syncer) recordSkipSQLsLocation(location binlog.Location) error {
	job := newSkipJob(location)
	return s.addJobFunc(job)
}

func (s *Syncer) flushJobs() error {
	s.tctx.L().Info("flush all jobs", zap.Stringer("global checkpoint", s.checkpoint))
	job := newFlushJob()
	return s.addJobFunc(job)
}

func (s *Syncer) reSyncBinlog(tctx tcontext.Context, location binlog.Location) error {
	if err := s.retrySyncGTIDs(); err != nil {
		return err
	}
	// close still running sync
	return s.streamerController.ReopenWithRetry(&tctx, location)
}

func (s *Syncer) renameShardingSchema(schema, table string) (string, string) {
	if schema == "" {
		return schema, table
	}
	targetSchema, targetTable, err := s.tableRouter.Route(schema, table)
	if err != nil {
		s.tctx.L().Error("fail to route table", zap.String("schema", schema), zap.String("table", table), zap.Error(err)) // log the error, but still continue
	}
	if targetSchema == "" {
		return schema, table
	}
	if targetTable == "" {
		targetTable = table
	}

	return targetSchema, targetTable
}

func (s *Syncer) isClosed() bool {
	return s.closed.Load()
}

// Close closes syncer.
func (s *Syncer) Close() {
	s.Lock()
	defer s.Unlock()

	if s.isClosed() {
		return
	}

	s.removeHeartbeat()

	s.stopSync()

	s.closeDBs()

	s.checkpoint.Close()

	if err := s.schemaTracker.Close(); err != nil {
		s.tctx.L().Error("fail to close schema tracker", log.ShortError(err))
	}

	if s.sgk != nil {
		s.sgk.Close()
	}

	s.closeOnlineDDL()

	// when closing syncer by `stop-task`, remove active relay log from hub
	s.removeActiveRelayLog()

	s.removeLabelValuesWithTaskInMetrics(s.cfg.Name)

	s.closed.Store(true)
}

// stopSync stops syncing, now it used by Close and Pause
// maybe we can refine the workflow more clear.
func (s *Syncer) stopSync() {
	if s.done != nil {
		<-s.done // wait Run to return
	}
	s.closeJobChans()
	s.wg.Wait() // wait job workers to return

	// before re-write workflow for s.syncer, simply close it
	// when resuming, re-create s.syncer

	if s.streamerController != nil {
		s.streamerController.Close(s.tctx)
	}
}

func (s *Syncer) closeOnlineDDL() {
	if s.onlineDDL != nil {
		s.onlineDDL.Close()
		s.onlineDDL = nil
	}
}

func (s *Syncer) removeHeartbeat() {
	if s.cfg.EnableHeartbeat {
		err := s.heartbeat.RemoveTask(s.cfg.Name)
		if err != nil {
			s.tctx.L().Error("fail to remove task for heartbeat", zap.Error(err))
		}
	}
}

// Pause pauses the process, and it can be resumed later
// should cancel context from external
// TODO: it is not a true-meaning Pause because you can't stop it by calling Pause only.
func (s *Syncer) Pause() {
	if s.isClosed() {
		s.tctx.L().Warn("try to pause, but already closed")
		return
	}

	s.stopSync()
}

// Resume resumes the paused process.
func (s *Syncer) Resume(ctx context.Context, pr chan pb.ProcessResult) {
	if s.isClosed() {
		s.tctx.L().Warn("try to resume, but already closed")
		return
	}

	// continue the processing
	s.reset()
	// reset database conns
	err := s.resetDBs(s.tctx.WithContext(ctx))
	if err != nil {
		pr <- pb.ProcessResult{
			IsCanceled: false,
			Errors: []*pb.ProcessError{
				unit.NewProcessError(err),
			},
		}
		return
	}
	s.Process(ctx, pr)
}

// Update implements Unit.Update
// now, only support to update config for routes, filters, column-mappings, block-allow-list
// now no config diff implemented, so simply re-init use new config.
func (s *Syncer) Update(cfg *config.SubTaskConfig) error {
	if s.cfg.ShardMode == config.ShardPessimistic {
		_, tables := s.sgk.UnresolvedTables()
		if len(tables) > 0 {
			return terror.ErrSyncerUnitUpdateConfigInSharding.Generate(tables)
		}
	}

	var (
		err              error
		oldBaList        *filter.Filter
		oldTableRouter   *router.Table
		oldBinlogFilter  *bf.BinlogEvent
		oldColumnMapping *cm.Mapping
	)

	defer func() {
		if err == nil {
			return
		}
		if oldBaList != nil {
			s.baList = oldBaList
		}
		if oldTableRouter != nil {
			s.tableRouter = oldTableRouter
		}
		if oldBinlogFilter != nil {
			s.binlogFilter = oldBinlogFilter
		}
		if oldColumnMapping != nil {
			s.columnMapping = oldColumnMapping
		}
	}()

	// update block-allow-list
	oldBaList = s.baList
	s.baList, err = filter.New(cfg.CaseSensitive, cfg.BAList)
	if err != nil {
		return terror.ErrSyncerUnitGenBAList.Delegate(err)
	}

	// update route
	oldTableRouter = s.tableRouter
	s.tableRouter, err = router.NewTableRouter(cfg.CaseSensitive, cfg.RouteRules)
	if err != nil {
		return terror.ErrSyncerUnitGenTableRouter.Delegate(err)
	}

	// update binlog filter
	oldBinlogFilter = s.binlogFilter
	s.binlogFilter, err = bf.NewBinlogEvent(cfg.CaseSensitive, cfg.FilterRules)
	if err != nil {
		return terror.ErrSyncerUnitGenBinlogEventFilter.Delegate(err)
	}

	// update column-mappings
	oldColumnMapping = s.columnMapping
	s.columnMapping, err = cm.NewMapping(cfg.CaseSensitive, cfg.ColumnMappingRules)
	if err != nil {
		return terror.ErrSyncerUnitGenColumnMapping.Delegate(err)
	}

	switch s.cfg.ShardMode {
	case config.ShardPessimistic:
		// re-init sharding group
		err = s.sgk.Init()
		if err != nil {
			return err
		}

		err = s.initShardingGroups(context.Background()) // FIXME: fix context when re-implementing `Update`
		if err != nil {
			return err
		}
	case config.ShardOptimistic:
		err = s.initOptimisticShardDDL(context.Background()) // FIXME: fix context when re-implementing `Update`
		if err != nil {
			return err
		}
	}

	// update l.cfg
	s.cfg.BAList = cfg.BAList
	s.cfg.RouteRules = cfg.RouteRules
	s.cfg.FilterRules = cfg.FilterRules
	s.cfg.ColumnMappingRules = cfg.ColumnMappingRules

	// update timezone
	s.setTimezone()

	return nil
}

// assume that reset master before switching to new master, and only the new master would write
// it's a weak function to try best to fix gtid set while switching master/slave.
func (s *Syncer) retrySyncGTIDs() error {
	// NOTE: our (per-table based) checkpoint does not support GTID yet, implement it if needed
	// TODO: support GTID
	s.tctx.L().Warn("our (per-table based) checkpoint does not support GTID yet")
	return nil
}

// checkpointID returns ID which used for checkpoint table.
func (s *Syncer) checkpointID() string {
	if len(s.cfg.SourceID) > 0 {
		return s.cfg.SourceID
	}
	return strconv.FormatUint(uint64(s.cfg.ServerID), 10)
}

// UpdateFromConfig updates config for `From`.
func (s *Syncer) UpdateFromConfig(cfg *config.SubTaskConfig) error {
	s.Lock()
	defer s.Unlock()
	s.fromDB.BaseDB.Close()

	s.cfg.From = cfg.From

	var err error
	s.cfg.From.RawDBCfg = config.DefaultRawDBConfig().SetReadTimeout(maxDMLConnectionTimeout)
	s.fromDB, err = createUpStreamConn(s.cfg.From)
	if err != nil {
		s.tctx.L().Error("fail to create baseConn connection", log.ShortError(err))
		return err
	}

	err = s.setSyncCfg()
	if err != nil {
		return err
	}

	if s.streamerController != nil {
		s.streamerController.UpdateSyncCfg(s.syncCfg, s.fromDB)
	}
	return nil
}

func (s *Syncer) setTimezone() {
	s.tctx.L().Info("use timezone", log.WrapStringerField("location", time.UTC))
	s.timezone = time.UTC
}

func (s *Syncer) setSyncCfg() error {
	var tlsConfig *tls.Config
	var err error
	if s.cfg.From.Security != nil {
		tlsConfig, err = toolutils.ToTLSConfig(s.cfg.From.Security.SSLCA, s.cfg.From.Security.SSLCert, s.cfg.From.Security.SSLKey)
		if err != nil {
			return terror.ErrConnInvalidTLSConfig.Delegate(err)
		}
		if tlsConfig != nil {
			tlsConfig.InsecureSkipVerify = true
		}
	}

	syncCfg := replication.BinlogSyncerConfig{
		ServerID:                s.cfg.ServerID,
		Flavor:                  s.cfg.Flavor,
		Host:                    s.cfg.From.Host,
		Port:                    uint16(s.cfg.From.Port),
		User:                    s.cfg.From.User,
		Password:                s.cfg.From.Password,
		TimestampStringLocation: s.timezone,
		TLSConfig:               tlsConfig,
	}
	// when retry count > 1, go-mysql will retry sync from the previous GTID set in GTID mode,
	// which may get duplicate binlog event after retry success. so just set retry count = 1, and task
	// will exit when meet error, and then auto resume by DM itself.
	common.SetDefaultReplicationCfg(&syncCfg, 1)
	s.syncCfg = syncCfg
	return nil
}

// ShardDDLOperation returns the current pending to handle shard DDL lock operation.
func (s *Syncer) ShardDDLOperation() *pessimism.Operation {
	return s.pessimist.PendingOperation()
}

func (s *Syncer) setErrLocation(startLocation, endLocation *binlog.Location, isQueryEventEvent bool) {
	s.errLocation.Lock()
	defer s.errLocation.Unlock()

	s.errLocation.isQueryEvent = isQueryEventEvent
	if s.errLocation.startLocation == nil || startLocation == nil {
		s.errLocation.startLocation = startLocation
	} else if binlog.CompareLocation(*startLocation, *s.errLocation.startLocation, s.cfg.EnableGTID) < 0 {
		s.errLocation.startLocation = startLocation
	}

	if s.errLocation.endLocation == nil || endLocation == nil {
		s.errLocation.endLocation = endLocation
	} else if binlog.CompareLocation(*endLocation, *s.errLocation.endLocation, s.cfg.EnableGTID) < 0 {
		s.errLocation.endLocation = endLocation
	}
}

func (s *Syncer) getErrLocation() (*binlog.Location, bool) {
	s.errLocation.Lock()
	defer s.errLocation.Unlock()
	return s.errLocation.startLocation, s.errLocation.isQueryEvent
}

func (s *Syncer) handleEventError(err error, startLocation, endLocation binlog.Location, isQueryEvent bool, originSQL string) error {
	if err == nil {
		return nil
	}

	s.setErrLocation(&startLocation, &endLocation, isQueryEvent)
	if len(originSQL) > 0 {
		return terror.Annotatef(err, "startLocation: [%s], endLocation: [%s], origin SQL: [%s]", startLocation, endLocation, originSQL)
	}
	return terror.Annotatef(err, "startLocation: [%s], endLocation: [%s]", startLocation, endLocation)
}

// getEvent gets an event from streamerController or errOperatorHolder.
func (s *Syncer) getEvent(tctx *tcontext.Context, startLocation binlog.Location) (*replication.BinlogEvent, error) {
	// next event is a replace event
	if s.isReplacingErr {
		s.tctx.L().Info("try to get replace event", zap.Stringer("location", startLocation))
		return s.errOperatorHolder.GetEvent(startLocation)
	}

	return s.streamerController.GetEvent(tctx)
}

func (s *Syncer) adjustGlobalPointGTID(tctx *tcontext.Context) (bool, error) {
	location := s.checkpoint.GlobalPoint()
	// situations that don't need to adjust
	// 1. GTID is not enabled
	// 2. location already has GTID position
	// 3. location is totally new, has no position info
	if !s.cfg.EnableGTID || location.GTIDSetStr() != "" || location.Position.Name == "" {
		return false, nil
	}
	// set enableGTID to false for new streamerController
	streamerController := NewStreamerController(s.syncCfg, false, s.fromDB, s.binlogType, s.cfg.RelayDir, s.timezone)

	endPos := binlog.AdjustPosition(location.Position)
	startPos := mysql.Position{
		Name: endPos.Name,
		Pos:  0,
	}
	startLocation := location.Clone()
	startLocation.Position = startPos

	err := streamerController.Start(tctx, startLocation)
	if err != nil {
		return false, err
	}
	defer streamerController.Close(tctx)

	gs, err := reader.GetGTIDsForPosFromStreamer(tctx.Context(), streamerController.streamer, endPos)
	if err != nil {
		s.tctx.L().Warn("fail to get gtids for global location", zap.Stringer("pos", location), zap.Error(err))
		return false, err
	}
	err = location.SetGTID(gs.Origin())
	if err != nil {
		s.tctx.L().Warn("fail to set gtid for global location", zap.Stringer("pos", location),
			zap.String("adjusted_gtid", gs.String()), zap.Error(err))
		return false, err
	}
	s.checkpoint.SaveGlobalPoint(location)
	// redirect streamer for new gtid set location
	err = s.streamerController.RedirectStreamer(tctx, location)
	if err != nil {
		s.tctx.L().Warn("fail to redirect streamer for global location", zap.Stringer("pos", location),
			zap.String("adjusted_gtid", gs.String()), zap.Error(err))
		return false, err
	}
	return true, nil
}

// delLoadTask is called when finish restoring data, to delete load worker in etcd.
func (s *Syncer) delLoadTask() error {
	_, _, err := ha.DelLoadTask(s.cli, s.cfg.Name, s.cfg.SourceID)
	if err != nil {
		return err
	}
	s.tctx.Logger.Info("delete load worker in etcd for all mode", zap.String("task", s.cfg.Name), zap.String("source", s.cfg.SourceID))
	return nil
}<|MERGE_RESOLUTION|>--- conflicted
+++ resolved
@@ -1139,33 +1139,15 @@
 
 	var (
 		flushCheckpoint bool
+		delLoadTask     bool
 		cleanDumpFile   = s.cfg.CleanDumpFile
 	)
 	flushCheckpoint, err = s.adjustGlobalPointGTID(tctx)
 	if err != nil {
 		return err
 	}
-<<<<<<< HEAD
-	if needFlushCheckpoint || (fresh && s.cfg.Mode == config.ModeAll) {
-		if err = s.flushCheckPoints(); err != nil {
-			tctx.L().Warn("fail to flush checkpoints when starting task", zap.Error(err))
-		} else if fresh && s.cfg.Mode == config.ModeAll {
-			if err = s.delLoadTask(); err != nil {
-				tctx.L().Warn("error when del load task in etcd", zap.Error(err))
-			}
-
-			if s.cfg.CleanDumpFile {
-				tctx.L().Info("try to remove loaded files")
-				metadataFile := path.Join(s.cfg.Dir, "metadata")
-				if err = os.Remove(metadataFile); err != nil {
-					tctx.L().Warn("error when remove loaded dump file", zap.String("data file", metadataFile), zap.Error(err))
-				}
-				if err = os.Remove(s.cfg.Dir); err != nil {
-					tctx.L().Warn("error when remove loaded dump folder", zap.String("data folder", s.cfg.Dir), zap.Error(err))
-				}
-			}
-=======
-	if s.cfg.Mode == config.ModeAll {
+	if s.cfg.Mode == config.ModeAll && fresh {
+		delLoadTask = true
 		flushCheckpoint = true
 		err = s.loadTableStructureFromDump(ctx)
 		if err != nil {
@@ -1177,7 +1159,11 @@
 	if flushCheckpoint {
 		if err = s.flushCheckPoints(); err != nil {
 			tctx.L().Warn("fail to flush checkpoints when starting task", zap.Error(err))
->>>>>>> e120956c
+		}
+	}
+	if delLoadTask {
+		if err = s.delLoadTask(); err != nil {
+			tctx.L().Warn("error when del load task in etcd", zap.Error(err))
 		}
 	}
 	if cleanDumpFile {
