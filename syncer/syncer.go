--- conflicted
+++ resolved
@@ -1143,11 +1143,8 @@
 }
 
 // DML synced in batch by one worker.
-<<<<<<< HEAD
-func (s *Syncer) syncDML(tctx *tcontext.Context, queueBucket string, db *DBConn, jobChan chan *job, workerLagKey string) {
-=======
-func (s *Syncer) syncDML(tctx *tcontext.Context, queueBucket string, db *dbconn.DBConn, jobChan chan *job) {
->>>>>>> 61cab358
+func (s *Syncer) syncDML(
+	tctx *tcontext.Context, queueBucket string, db *dbconn.DBConn, jobChan chan *job, workerLagKey string) {
 	defer s.wg.Done()
 
 	idx := 0
