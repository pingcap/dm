--- conflicted
+++ resolved
@@ -1719,13 +1719,9 @@
 		onlineDDLTableNames map[string]*filter.Table
 	)
 
-<<<<<<< HEAD
 	// for DDL, we don't apply operator until we try to execute it.
 	// so can handle sharding cases
 	sqls, onlineDDLTableNames, err = s.resolveDDLSQL(ec.tctx, parser.New(), parseResult.stmt, usedSchema)
-=======
-	sqls, onlineDDLTableNames, err = s.resolveDDLSQL(ec.tctx, ec.parser2, parseResult.stmt, usedSchema)
->>>>>>> f6640736
 	if err != nil {
 		s.tctx.L().Error("fail to resolve statement", zap.String("event", "query"), zap.String("statement", sql), zap.String("schema", usedSchema), zap.Stringer("last location", ec.lastLocation), log.WrapStringerField("location", ec.currentLocation), log.ShortError(err))
 		return err
