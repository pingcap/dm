--- conflicted
+++ resolved
@@ -1583,7 +1583,6 @@
 		*traceID = traceEvent.Base.TraceID
 	}
 
-<<<<<<< HEAD
 	if !s.cfg.IsSharding {
 		log.Infof("[start] execute need handled ddls %v in position %v", needHandleDDLs, currentPos)
 		// try apply SQL operator before addJob. now, one query event only has one DDL job, if updating to multi DDL jobs, refine this.
@@ -1601,13 +1600,6 @@
 			return errors.Trace(err)
 		}
 		log.Infof("[end] execute need handled ddls %v in position %v", needHandleDDLs, currentPos)
-=======
-				if ddlExecItem.req.Exec {
-					failpoint.Inject("ShardSyncedExecutionExit", func() {
-						log.Warn("[failpoint] exit triggered by ShardSyncedExecutionExit")
-						utils.OsExit(1)
-					})
->>>>>>> 9fa6918c
 
 		for _, tbl := range targetTbls {
 			s.clearTables(tbl.Schema, tbl.Name)
