// Copyright 2019 PingCAP, Inc.
//
// Licensed under the Apache License, Version 2.0 (the "License");
// you may not use this file except in compliance with the License.
// You may obtain a copy of the License at
//
//     http://www.apache.org/licenses/LICENSE-2.0
//
// Unless required by applicable law or agreed to in writing, software
// distributed under the License is distributed on an "AS IS" BASIS,
// See the License for the specific language governing permissions and
// limitations under the License.

package syncer

import (
	"bytes"
	"context"
	"crypto/tls"
	"fmt"
	"os"
	"path"
	"reflect"
	"strconv"
	"strings"
	"sync"
	"time"

	"github.com/go-mysql-org/go-mysql/mysql"
	"github.com/go-mysql-org/go-mysql/replication"
	"github.com/pingcap/errors"
	"github.com/pingcap/failpoint"
	"github.com/pingcap/parser"
	"github.com/pingcap/parser/ast"
	"github.com/pingcap/parser/format"
	"github.com/pingcap/parser/model"
	bf "github.com/pingcap/tidb-tools/pkg/binlog-filter"
	cm "github.com/pingcap/tidb-tools/pkg/column-mapping"
	"github.com/pingcap/tidb-tools/pkg/dbutil"
	"github.com/pingcap/tidb-tools/pkg/filter"
	router "github.com/pingcap/tidb-tools/pkg/table-router"
	toolutils "github.com/pingcap/tidb-tools/pkg/utils"
	"go.etcd.io/etcd/clientv3"
	"go.uber.org/atomic"
	"go.uber.org/zap"

	"github.com/pingcap/dm/dm/config"
	common2 "github.com/pingcap/dm/dm/ctl/common"
	"github.com/pingcap/dm/dm/pb"
	"github.com/pingcap/dm/dm/unit"
	"github.com/pingcap/dm/pkg/binlog"
	"github.com/pingcap/dm/pkg/binlog/common"
	"github.com/pingcap/dm/pkg/binlog/event"
	"github.com/pingcap/dm/pkg/binlog/reader"
	"github.com/pingcap/dm/pkg/conn"
	tcontext "github.com/pingcap/dm/pkg/context"
	fr "github.com/pingcap/dm/pkg/func-rollback"
	"github.com/pingcap/dm/pkg/ha"
	"github.com/pingcap/dm/pkg/log"
	parserpkg "github.com/pingcap/dm/pkg/parser"
	"github.com/pingcap/dm/pkg/schema"
	"github.com/pingcap/dm/pkg/shardddl/pessimism"
	"github.com/pingcap/dm/pkg/streamer"
	"github.com/pingcap/dm/pkg/terror"
	"github.com/pingcap/dm/pkg/utils"
	"github.com/pingcap/dm/syncer/dbconn"
	operator "github.com/pingcap/dm/syncer/err-operator"
	"github.com/pingcap/dm/syncer/metrics"
	onlineddl "github.com/pingcap/dm/syncer/online-ddl-tools"
	sm "github.com/pingcap/dm/syncer/safe-mode"
	"github.com/pingcap/dm/syncer/shardddl"
)

var (
	maxRetryCount = 100

	retryTimeout = 3 * time.Second
	waitTime     = 10 * time.Millisecond

	// MaxDDLConnectionTimeoutMinute also used by SubTask.ExecuteDDL.
	MaxDDLConnectionTimeoutMinute = 5

	maxDMLConnectionTimeout = "5m"
	maxDDLConnectionTimeout = fmt.Sprintf("%dm", MaxDDLConnectionTimeoutMinute)

	maxDMLConnectionDuration, _ = time.ParseDuration(maxDMLConnectionTimeout)
	maxDMLExecutionDuration     = 30 * time.Second

	maxPauseOrStopWaitTime = 10 * time.Second

	adminQueueName     = "admin queue"
	defaultBucketCount = 8
)

// BinlogType represents binlog sync type.
type BinlogType uint8

// binlog sync type.
const (
	RemoteBinlog BinlogType = iota + 1
	LocalBinlog

	skipJobIdx = iota
	ddlJobIdx
	workerJobTSArrayInitSize // size = skip + ddl
)

// waitXIDStatus represents the status for waiting XID event when pause/stop task.
type waitXIDStatus int64

const (
	noWait waitXIDStatus = iota
	waiting
	waitComplete
)

// Syncer can sync your MySQL data to another MySQL database.
type Syncer struct {
	sync.RWMutex

	tctx *tcontext.Context

	cfg     *config.SubTaskConfig
	syncCfg replication.BinlogSyncerConfig

	sgk       *ShardingGroupKeeper // keeper to keep all sharding (sub) group in this syncer
	pessimist *shardddl.Pessimist  // shard DDL pessimist
	optimist  *shardddl.Optimist   // shard DDL optimist
	cli       *clientv3.Client

	binlogType         BinlogType
	streamerController *StreamerController
	enableRelay        bool

	wg    sync.WaitGroup
	jobWg sync.WaitGroup

	schemaTracker *schema.Tracker

	fromDB *dbconn.UpStreamConn

	toDB      *conn.BaseDB
	toDBConns []*dbconn.DBConn
	ddlDB     *conn.BaseDB
	ddlDBConn *dbconn.DBConn

	jobs                []chan *job
	jobsClosed          atomic.Bool
	jobsChanLock        sync.Mutex
	queueBucketMapping  []string
	waitXIDJob          atomic.Int64
	isTransactionEnd    bool
	waitTransactionLock sync.Mutex

	c *causality

	tableRouter     *router.Table
	binlogFilter    *bf.BinlogEvent
	columnMapping   *cm.Mapping
	baList          *filter.Filter
	exprFilterGroup *ExprFilterGroup

	closed atomic.Bool

	start    atomic.Time
	lastTime atomic.Time

	// safeMode is used to track if we need to generate dml with safe-mode
	// For each binlog event, we will set the current value into eventContext because
	// the status of this track may change over time.
	safeMode *sm.SafeMode

	timezone *time.Location

	binlogSizeCount     atomic.Int64
	lastBinlogSizeCount atomic.Int64

	lastCount atomic.Int64
	count     atomic.Int64
	totalTps  atomic.Int64
	tps       atomic.Int64

	filteredInsert atomic.Int64
	filteredUpdate atomic.Int64
	filteredDelete atomic.Int64

	done chan struct{}

	checkpoint CheckPoint
	onlineDDL  onlineddl.OnlinePlugin

	// record process error rather than log.Fatal
	runFatalChan chan *pb.ProcessError
	// record whether error occurred when execute SQLs
	execError atomic.Error

	readerHub              *streamer.ReaderHub
	recordedActiveRelayLog bool

	errOperatorHolder *operator.Holder

	isReplacingErr bool // true if we are in replace events by handle-error

	currentLocationMu struct {
		sync.RWMutex
		currentLocation binlog.Location // use to calc remain binlog size
	}

	errLocation struct {
		sync.RWMutex
		startLocation *binlog.Location
		endLocation   *binlog.Location
		isQueryEvent  bool
	}

	addJobFunc func(*job) error

	// `lower_case_table_names` setting of upstream db
	SourceTableNamesFlavor utils.LowerCaseTableNamesFlavor

	tsOffset                  atomic.Int64    // time offset between upstream and syncer, DM's timestamp - MySQL's timestamp
	secondsBehindMaster       atomic.Int64    // current task delay second behind upstream
	workerJobTSArray          []*atomic.Int64 // worker's sync job TS array, note that idx=0 is skip idx and idx=1 is ddl idx,sql worker job idx=(queue id + 2)
	lastCheckpointFlushedTime time.Time
}

// NewSyncer creates a new Syncer.
func NewSyncer(cfg *config.SubTaskConfig, etcdClient *clientv3.Client) *Syncer {
	logger := log.With(zap.String("task", cfg.Name), zap.String("unit", "binlog replication"))
	syncer := &Syncer{
		pessimist: shardddl.NewPessimist(&logger, etcdClient, cfg.Name, cfg.SourceID),
		optimist:  shardddl.NewOptimist(&logger, etcdClient, cfg.Name, cfg.SourceID),
	}
	syncer.cfg = cfg
	syncer.tctx = tcontext.Background().WithLogger(logger)
	syncer.jobsClosed.Store(true) // not open yet
	syncer.waitXIDJob.Store(int64(noWait))
	syncer.isTransactionEnd = true
	syncer.closed.Store(false)
	syncer.lastBinlogSizeCount.Store(0)
	syncer.binlogSizeCount.Store(0)
	syncer.lastCount.Store(0)
	syncer.count.Store(0)
	syncer.c = newCausality()
	syncer.done = nil
	syncer.setTimezone()
	syncer.addJobFunc = syncer.addJob
	syncer.enableRelay = cfg.UseRelay
	syncer.cli = etcdClient

	syncer.checkpoint = NewRemoteCheckPoint(syncer.tctx, cfg, syncer.checkpointID())

	syncer.binlogType = toBinlogType(cfg.UseRelay)
	syncer.errOperatorHolder = operator.NewHolder(&logger)
	syncer.readerHub = streamer.GetReaderHub()

	if cfg.ShardMode == config.ShardPessimistic {
		// only need to sync DDL in sharding mode
		syncer.sgk = NewShardingGroupKeeper(syncer.tctx, cfg)
	}
	syncer.recordedActiveRelayLog = false
	syncer.workerJobTSArray = make([]*atomic.Int64, cfg.WorkerCount+workerJobTSArrayInitSize)
	for i := range syncer.workerJobTSArray {
		syncer.workerJobTSArray[i] = atomic.NewInt64(0)
	}
	syncer.lastCheckpointFlushedTime = time.Time{}
	return syncer
}

func (s *Syncer) newJobChans(count int) {
	s.closeJobChans()
	s.jobs = make([]chan *job, 0, count)
	for i := 0; i < count; i++ {
		s.jobs = append(s.jobs, make(chan *job, s.cfg.QueueSize))
	}
	s.jobsClosed.Store(false)
}

func (s *Syncer) closeJobChans() {
	s.jobsChanLock.Lock()
	defer s.jobsChanLock.Unlock()
	if s.jobsClosed.Load() {
		return
	}
	for _, ch := range s.jobs {
		close(ch)
	}
	s.jobsClosed.Store(true)
}

// Type implements Unit.Type.
func (s *Syncer) Type() pb.UnitType {
	return pb.UnitType_Sync
}

// Init initializes syncer for a sync task, but not start Process.
// if fail, it should not call s.Close.
// some check may move to checker later.
func (s *Syncer) Init(ctx context.Context) (err error) {
	rollbackHolder := fr.NewRollbackHolder("syncer")
	defer func() {
		if err != nil {
			rollbackHolder.RollbackReverseOrder()
		}
	}()

	tctx := s.tctx.WithContext(ctx)

	err = s.setSyncCfg()
	if err != nil {
		return err
	}

	err = s.createDBs(ctx)
	if err != nil {
		return err
	}
	rollbackHolder.Add(fr.FuncRollback{Name: "close-DBs", Fn: s.closeDBs})

	s.schemaTracker, err = schema.NewTracker(ctx, s.cfg.Name, s.cfg.To.Session, s.ddlDBConn.BaseConn)
	if err != nil {
		return terror.ErrSchemaTrackerInit.Delegate(err)
	}

	s.streamerController = NewStreamerController(s.syncCfg, s.cfg.EnableGTID, s.fromDB, s.binlogType, s.cfg.RelayDir, s.timezone)

	s.baList, err = filter.New(s.cfg.CaseSensitive, s.cfg.BAList)
	if err != nil {
		return terror.ErrSyncerUnitGenBAList.Delegate(err)
	}

	s.binlogFilter, err = bf.NewBinlogEvent(s.cfg.CaseSensitive, s.cfg.FilterRules)
	if err != nil {
		return terror.ErrSyncerUnitGenBinlogEventFilter.Delegate(err)
	}

	s.exprFilterGroup = NewExprFilterGroup(s.cfg.ExprFilter)

	if len(s.cfg.ColumnMappingRules) > 0 {
		s.columnMapping, err = cm.NewMapping(s.cfg.CaseSensitive, s.cfg.ColumnMappingRules)
		if err != nil {
			return terror.ErrSyncerUnitGenColumnMapping.Delegate(err)
		}
	}

	if s.cfg.OnlineDDL {
		s.onlineDDL, err = onlineddl.NewRealOnlinePlugin(tctx, s.cfg)
		if err != nil {
			return err
		}
		rollbackHolder.Add(fr.FuncRollback{Name: "close-onlineDDL", Fn: s.closeOnlineDDL})
	}

	err = s.genRouter()
	if err != nil {
		return err
	}

	var schemaMap map[string]string
	var tableMap map[string]map[string]string
	if s.SourceTableNamesFlavor == utils.LCTableNamesSensitive {
		// TODO: we should avoid call this function multi times
		allTables, err1 := utils.FetchAllDoTables(ctx, s.fromDB.BaseDB.DB, s.baList)
		if err1 != nil {
			return err1
		}
		schemaMap, tableMap = buildLowerCaseTableNamesMap(allTables)
	}

	switch s.cfg.ShardMode {
	case config.ShardPessimistic:
		err = s.sgk.Init()
		if err != nil {
			return err
		}
		err = s.initShardingGroups(ctx, true)
		if err != nil {
			return err
		}
		rollbackHolder.Add(fr.FuncRollback{Name: "close-sharding-group-keeper", Fn: s.sgk.Close})
	case config.ShardOptimistic:
		if err = s.initOptimisticShardDDL(ctx); err != nil {
			return err
		}
	}

	err = s.checkpoint.Init(tctx)
	if err != nil {
		return err
	}
	rollbackHolder.Add(fr.FuncRollback{Name: "close-checkpoint", Fn: s.checkpoint.Close})

	err = s.checkpoint.Load(tctx)
	if err != nil {
		return err
	}
	if s.SourceTableNamesFlavor == utils.LCTableNamesSensitive {
		if err = s.checkpoint.CheckAndUpdate(ctx, schemaMap, tableMap); err != nil {
			return err
		}

		if s.onlineDDL != nil {
			if err = s.onlineDDL.CheckAndUpdate(s.tctx, schemaMap, tableMap); err != nil {
				return err
			}
		}
	}

	// when Init syncer, set active relay log info
	err = s.setInitActiveRelayLog(ctx)
	if err != nil {
		return err
	}
	rollbackHolder.Add(fr.FuncRollback{Name: "remove-active-realylog", Fn: s.removeActiveRelayLog})

	s.reset()
	return nil
}

// buildLowerCaseTableNamesMap build a lower case schema map and lower case table map for all tables
// Input: map of schema --> list of tables
// Output: schema names map: lower_case_schema_name --> schema_name
//         tables names map: lower_case_schema_name --> lower_case_table_name --> table_name
// Note: the result will skip the schemas and tables that their lower_case_name are the same.
func buildLowerCaseTableNamesMap(tables map[string][]string) (map[string]string, map[string]map[string]string) {
	schemaMap := make(map[string]string)
	tablesMap := make(map[string]map[string]string)
	lowerCaseSchemaSet := make(map[string]string)
	for schema, tableNames := range tables {
		lcSchema := strings.ToLower(schema)
		// track if there are multiple schema names with the same lower case name.
		// just skip this kind of schemas.
		if rawSchema, ok := lowerCaseSchemaSet[lcSchema]; ok {
			delete(schemaMap, lcSchema)
			delete(tablesMap, lcSchema)
			log.L().Warn("skip check schema with same lower case value",
				zap.Strings("schemas", []string{schema, rawSchema}))
			continue
		}
		lowerCaseSchemaSet[lcSchema] = schema

		if lcSchema != schema {
			schemaMap[lcSchema] = schema
		}
		tblsMap := make(map[string]string)
		lowerCaseTableSet := make(map[string]string)
		for _, tb := range tableNames {
			lcTbl := strings.ToLower(tb)
			if rawTbl, ok := lowerCaseTableSet[lcTbl]; ok {
				delete(tblsMap, lcTbl)
				log.L().Warn("skip check tables with same lower case value", zap.String("schema", schema),
					zap.Strings("table", []string{tb, rawTbl}))
				continue
			}
			if lcTbl != tb {
				tblsMap[lcTbl] = tb
			}
		}
		if len(tblsMap) > 0 {
			tablesMap[lcSchema] = tblsMap
		}
	}
	return schemaMap, tablesMap
}

// initShardingGroups initializes sharding groups according to source MySQL, filter rules and router rules
// NOTE: now we don't support modify router rules after task has started.
func (s *Syncer) initShardingGroups(ctx context.Context, needCheck bool) error {
	// fetch tables from source and filter them
	sourceTables, err := s.fromDB.FetchAllDoTables(ctx, s.baList)
	if err != nil {
		return err
	}

	// convert according to router rules
	// target-ID -> source-IDs
	mapper := make(map[string][]string, len(sourceTables))
	for schema, tables := range sourceTables {
		for _, table := range tables {
			sourceTable := &filter.Table{Schema: schema, Name: table}
			targetTable := s.renameShardingSchema(sourceTable)
			targetID := utils.GenTableID(targetTable)
			sourceID := utils.GenTableID(sourceTable)
			_, ok := mapper[targetID]
			if !ok {
				mapper[targetID] = make([]string, 0, len(tables))
			}
			mapper[targetID] = append(mapper[targetID], sourceID)
		}
	}

	loadMeta, err2 := s.sgk.LoadShardMeta(s.cfg.Flavor, s.cfg.EnableGTID)
	if err2 != nil {
		return err2
	}
	if needCheck && s.SourceTableNamesFlavor == utils.LCTableNamesSensitive {
		// try fix persistent data before init
		schemaMap, tableMap := buildLowerCaseTableNamesMap(sourceTables)
		if err2 = s.sgk.CheckAndFix(loadMeta, schemaMap, tableMap); err2 != nil {
			return err2
		}
	}

	// add sharding group
	for targetID, sourceIDs := range mapper {
		targetTable := utils.UnpackTableID(targetID)
		_, _, _, _, err := s.sgk.AddGroup(targetTable, sourceIDs, loadMeta[targetID], false)
		if err != nil {
			return err
		}
	}

	shardGroup := s.sgk.Groups()
	s.tctx.L().Debug("initial sharding groups", zap.Int("shard group length", len(shardGroup)), zap.Reflect("shard group", shardGroup))

	return nil
}

// IsFreshTask implements Unit.IsFreshTask.
func (s *Syncer) IsFreshTask(ctx context.Context) (bool, error) {
	globalPoint := s.checkpoint.GlobalPoint()
	tablePoint := s.checkpoint.TablePoint()
	// doesn't have neither GTID nor binlog pos
	return binlog.IsFreshPosition(globalPoint, s.cfg.Flavor, s.cfg.EnableGTID) && len(tablePoint) == 0, nil
}

func (s *Syncer) reset() {
	if s.streamerController != nil {
		s.streamerController.Close(s.tctx)
	}
	// create new job chans
	s.newJobChans(s.cfg.WorkerCount + 1)

	s.execError.Store(nil)
	s.setErrLocation(nil, nil, false)
	s.isReplacingErr = false
	s.waitXIDJob.Store(int64(noWait))
	s.isTransactionEnd = true

	switch s.cfg.ShardMode {
	case config.ShardPessimistic:
		// every time start to re-sync from resume, we reset status to make it like a fresh syncing
		s.sgk.ResetGroups()
		s.pessimist.Reset()
	case config.ShardOptimistic:
		s.optimist.Reset()
	}
}

func (s *Syncer) resetDBs(tctx *tcontext.Context) error {
	var err error

	for i := 0; i < len(s.toDBConns); i++ {
		err = s.toDBConns[i].ResetConn(tctx)
		if err != nil {
			return terror.WithScope(err, terror.ScopeDownstream)
		}
	}

	if s.onlineDDL != nil {
		err = s.onlineDDL.ResetConn(tctx)
		if err != nil {
			return terror.WithScope(err, terror.ScopeDownstream)
		}
	}

	if s.sgk != nil {
		err = s.sgk.dbConn.ResetConn(tctx)
		if err != nil {
			return terror.WithScope(err, terror.ScopeDownstream)
		}
	}

	err = s.ddlDBConn.ResetConn(tctx)
	if err != nil {
		return terror.WithScope(err, terror.ScopeDownstream)
	}

	err = s.checkpoint.ResetConn(tctx)
	if err != nil {
		return terror.WithScope(err, terror.ScopeDownstream)
	}

	return nil
}

// Process implements the dm.Unit interface.
func (s *Syncer) Process(ctx context.Context, pr chan pb.ProcessResult) {
	metrics.SyncerExitWithErrorCounter.WithLabelValues(s.cfg.Name, s.cfg.SourceID).Add(0)

	newCtx, cancel := context.WithCancel(ctx)
	defer cancel()

	// create new done chan
	// use lock of Syncer to avoid Close while Process
	s.Lock()
	if s.isClosed() {
		s.Unlock()
		return
	}
	s.done = make(chan struct{})
	s.Unlock()

	runFatalChan := make(chan *pb.ProcessError, s.cfg.WorkerCount+1)
	s.runFatalChan = runFatalChan
	var (
		errs   = make([]*pb.ProcessError, 0, 2)
		errsMu sync.Mutex
	)

	var wg sync.WaitGroup
	wg.Add(1)
	go func() {
		defer wg.Done()
		for {
			err, ok := <-runFatalChan
			if !ok {
				return
			}
			cancel() // cancel s.Run
			metrics.SyncerExitWithErrorCounter.WithLabelValues(s.cfg.Name, s.cfg.SourceID).Inc()
			errsMu.Lock()
			errs = append(errs, err)
			errsMu.Unlock()
		}
	}()

	wg.Add(1)
	go func() {
		defer wg.Done()
		<-newCtx.Done() // ctx or newCtx
	}()

	err := s.Run(newCtx)
	if err != nil {
		// returned error rather than sent to runFatalChan
		// cancel goroutines created in s.Run
		cancel()
	}
	s.closeJobChans()   // Run returned, all jobs sent, we can close s.jobs
	s.wg.Wait()         // wait for sync goroutine to return
	close(runFatalChan) // Run returned, all potential fatal sent to s.runFatalChan
	wg.Wait()           // wait for receive all fatal from s.runFatalChan

	if err != nil {
		if utils.IsContextCanceledError(err) {
			s.tctx.L().Info("filter out error caused by user cancel", log.ShortError(err))
		} else {
			metrics.SyncerExitWithErrorCounter.WithLabelValues(s.cfg.Name, s.cfg.SourceID).Inc()
			errsMu.Lock()
			errs = append(errs, unit.NewProcessError(err))
			errsMu.Unlock()
		}
	}

	isCanceled := false
	select {
	case <-ctx.Done():
		isCanceled = true
	default:
	}

	// try to rollback checkpoints, if they already flushed, no effect
	prePos := s.checkpoint.GlobalPoint()
	s.checkpoint.Rollback(s.schemaTracker)
	currPos := s.checkpoint.GlobalPoint()
	if binlog.CompareLocation(prePos, currPos, s.cfg.EnableGTID) != 0 {
		s.tctx.L().Warn("something wrong with rollback global checkpoint", zap.Stringer("previous position", prePos), zap.Stringer("current position", currPos))
	}

	pr <- pb.ProcessResult{
		IsCanceled: isCanceled,
		Errors:     errs,
	}
}

func (s *Syncer) getTableInfo(tctx *tcontext.Context, origTable, targetTable *filter.Table) (*model.TableInfo, error) {
	ti, err := s.schemaTracker.GetTableInfo(origTable)
	if err == nil {
		return ti, nil
	}
	if !schema.IsTableNotExists(err) {
		return nil, terror.ErrSchemaTrackerCannotGetTable.Delegate(err, origTable)
	}

	if err = s.schemaTracker.CreateSchemaIfNotExists(origTable.Schema); err != nil {
		return nil, terror.ErrSchemaTrackerCannotCreateSchema.Delegate(err, origTable.Schema)
	}

	// if table already exists in checkpoint, create it in schema tracker
	if ti = s.checkpoint.GetFlushedTableInfo(origTable); ti != nil {
		if err = s.schemaTracker.CreateTableIfNotExists(origTable, ti); err != nil {
			return nil, terror.ErrSchemaTrackerCannotCreateTable.Delegate(err, origTable)
		}
		tctx.L().Debug("lazy init table info in schema tracker", zap.Stringer("table", origTable))
		return ti, nil
	}

	// in optimistic shard mode, we should try to get the init schema (the one before modified by other tables) first.
	if s.cfg.ShardMode == config.ShardOptimistic {
		ti, err = s.trackInitTableInfoOptimistic(origTable, targetTable)
		if err != nil {
			return nil, err
		}
	}

	// if the table does not exist (IsTableNotExists(err)), continue to fetch the table from downstream and create it.
	if ti == nil {
		err = s.trackTableInfoFromDownstream(tctx, origTable, targetTable)
		if err != nil {
			return nil, err
		}
	}

	ti, err = s.schemaTracker.GetTableInfo(origTable)
	if err != nil {
		return nil, terror.ErrSchemaTrackerCannotGetTable.Delegate(err, origTable)
	}
	return ti, nil
}

// trackTableInfoFromDownstream tries to track the table info from the downstream. It will not overwrite existing table.
func (s *Syncer) trackTableInfoFromDownstream(tctx *tcontext.Context, origTable, targetTable *filter.Table) error {
	// TODO: Switch to use the HTTP interface to retrieve the TableInfo directly if HTTP port is available
	// use parser for downstream.
	parser2, err := utils.GetParserForConn(tctx.Ctx, s.ddlDBConn.BaseConn.DBConn)
	if err != nil {
		return terror.ErrSchemaTrackerCannotParseDownstreamTable.Delegate(err, targetTable, origTable)
	}

	rows, err := s.ddlDBConn.QuerySQL(tctx, "SHOW CREATE TABLE "+targetTable.String())
	if err != nil {
		return terror.ErrSchemaTrackerCannotFetchDownstreamTable.Delegate(err, targetTable, origTable)
	}
	defer rows.Close()

	for rows.Next() {
		var tableName, createSQL string
		if err = rows.Scan(&tableName, &createSQL); err != nil {
			return terror.WithScope(terror.DBErrorAdapt(err, terror.ErrDBDriverError), terror.ScopeDownstream)
		}

		// rename the table back to original.
		var createNode ast.StmtNode
		createNode, err = parser2.ParseOneStmt(createSQL, "", "")
		if err != nil {
			return terror.ErrSchemaTrackerCannotParseDownstreamTable.Delegate(err, targetTable, origTable)
		}
		createStmt := createNode.(*ast.CreateTableStmt)
		createStmt.IfNotExists = true
		createStmt.Table.Schema = model.NewCIStr(origTable.Schema)
		createStmt.Table.Name = model.NewCIStr(origTable.Name)

		// schema tracker sets non-clustered index, so can't handle auto_random.
		if v, _ := s.schemaTracker.GetSystemVar(schema.TiDBClusteredIndex); v == "OFF" {
			for _, col := range createStmt.Cols {
				for i, opt := range col.Options {
					if opt.Tp == ast.ColumnOptionAutoRandom {
						// col.Options is unordered
						col.Options[i] = col.Options[len(col.Options)-1]
						col.Options = col.Options[:len(col.Options)-1]
						break
					}
				}
			}
		}

		var newCreateSQLBuilder strings.Builder
		restoreCtx := format.NewRestoreCtx(format.DefaultRestoreFlags, &newCreateSQLBuilder)
		if err = createStmt.Restore(restoreCtx); err != nil {
			return terror.ErrSchemaTrackerCannotParseDownstreamTable.Delegate(err, targetTable, origTable)
		}
		newCreateSQL := newCreateSQLBuilder.String()
		tctx.L().Debug("reverse-synchronized table schema",
			zap.Stringer("origTable", origTable),
			zap.Stringer("targetTable", targetTable),
			zap.String("sql", newCreateSQL),
		)
		if err = s.schemaTracker.Exec(tctx.Ctx, origTable.Schema, newCreateSQL); err != nil {
			return terror.ErrSchemaTrackerCannotCreateTable.Delegate(err, origTable)
		}
	}

	if err = rows.Err(); err != nil {
		return terror.WithScope(terror.DBErrorAdapt(err, terror.ErrDBDriverError), terror.ScopeDownstream)
	}
	return nil
}

func (s *Syncer) addCount(isFinished bool, queueBucket string, tp opType, n int64, targetTable *filter.Table) {
	m := metrics.AddedJobsTotal
	if isFinished {
		s.count.Add(n)
		m = metrics.FinishedJobsTotal
	}
	switch tp {
	case insert, update, del, ddl, flush:
		m.WithLabelValues(tp.String(), s.cfg.Name, queueBucket, s.cfg.SourceID, s.cfg.WorkerName, targetTable.Schema, targetTable.Name).Add(float64(n))
	case skip, xid:
		// ignore skip/xid jobs
	default:
		s.tctx.L().Warn("unknown job operation type", zap.Stringer("type", tp))
	}
}

func (s *Syncer) calcReplicationLag(headerTS int64) int64 {
	return time.Now().Unix() - s.tsOffset.Load() - headerTS
}

// updateReplicationJobTS store job TS, it is called after every batch dml job / one skip job / one ddl job is added and committed.
func (s *Syncer) updateReplicationJobTS(job *job, jobIdx int) {
	// when job is nil mean no job in this bucket, need do reset this bucket job ts to 0
	if job == nil {
		s.workerJobTSArray[jobIdx].Store(0)
	} else {
		s.workerJobTSArray[jobIdx].Store(int64(job.eventHeader.Timestamp))
	}
}

func (s *Syncer) updateReplicationLagMetric() {
	var lag int64
	var minTS int64

	for idx := range s.workerJobTSArray {
		if ts := s.workerJobTSArray[idx].Load(); ts != int64(0) {
			if minTS == int64(0) || ts < minTS {
				minTS = ts
			}
		}
	}
	if minTS != int64(0) {
		lag = s.calcReplicationLag(minTS)
	}
	metrics.ReplicationLagHistogram.WithLabelValues(s.cfg.Name, s.cfg.SourceID, s.cfg.WorkerName).Observe(float64(lag))
	metrics.ReplicationLagGauge.WithLabelValues(s.cfg.Name, s.cfg.SourceID, s.cfg.WorkerName).Set(float64(lag))
	s.secondsBehindMaster.Store(lag)

	failpoint.Inject("ShowLagInLog", func(v failpoint.Value) {
		minLag := v.(int)
		if int(lag) >= minLag {
			s.tctx.L().Info("ShowLagInLog", zap.Int64("lag", lag))
		}
	})

	// reset skip job TS in case of skip job TS is never updated
	if minTS == s.workerJobTSArray[skipJobIdx].Load() {
		s.workerJobTSArray[skipJobIdx].Store(0)
	}
}

func (s *Syncer) checkWait(job *job) bool {
	if job.tp == ddl {
		return true
	}

	if s.checkpoint.CheckGlobalPoint() {
		return true
	}

	return false
}

func (s *Syncer) saveTablePoint(table *filter.Table, location binlog.Location) {
	ti, err := s.schemaTracker.GetTableInfo(table)
	if err != nil && table.Name != "" {
		s.tctx.L().DPanic("table info missing from schema tracker",
			zap.Stringer("table", table),
			zap.Stringer("location", location),
			zap.Error(err))
	}
	s.checkpoint.SaveTablePoint(table, location, ti)
}

// only used in tests.
var (
	lastLocation    binlog.Location
	lastLocationNum int
	waitJobsDone    bool
	failExecuteSQL  bool
	failOnce        atomic.Bool
)

func (s *Syncer) addJob(job *job) error {
	s.waitTransactionLock.Lock()
	defer s.waitTransactionLock.Unlock()

	failpoint.Inject("countJobFromOneEvent", func() {
		if job.currentLocation.Position.Compare(lastLocation.Position) == 0 {
			lastLocationNum++
		} else {
			lastLocation = job.currentLocation
			lastLocationNum = 1
		}
		// trigger a flush after see one job
		if lastLocationNum == 1 {
			waitJobsDone = true
			s.tctx.L().Info("meet the first job of an event", zap.Any("binlog position", lastLocation))
		}
		// mock a execution error after see two jobs.
		if lastLocationNum == 2 {
			failExecuteSQL = true
			s.tctx.L().Info("meet the second job of an event", zap.Any("binlog position", lastLocation))
		}
	})
	failpoint.Inject("countJobFromOneGTID", func() {
		if binlog.CompareLocation(job.currentLocation, lastLocation, true) == 0 {
			lastLocationNum++
		} else {
			lastLocation = job.currentLocation
			lastLocationNum = 1
		}
		// trigger a flush after see one job
		if lastLocationNum == 1 {
			waitJobsDone = true
			s.tctx.L().Info("meet the first job of a GTID", zap.Any("binlog position", lastLocation))
		}
		// mock a execution error after see two jobs.
		if lastLocationNum == 2 {
			failExecuteSQL = true
			s.tctx.L().Info("meet the second job of a GTID", zap.Any("binlog position", lastLocation))
		}
	})

	failpoint.Inject("checkCheckpointInMiddleOfTransaction", func() {
		if waitXIDStatus(s.waitXIDJob.Load()) == waiting {
			s.tctx.L().Info("not receive xid job yet", zap.Any("next job", job))
		}
	})

	if waitXIDStatus(s.waitXIDJob.Load()) == waitComplete {
		s.tctx.L().Info("All jobs is completed before syncer close, the coming job will be reject", zap.Any("job", job))
		return nil
	}
	var queueBucket int
	switch job.tp {
	case xid:
		s.waitXIDJob.CAS(int64(waiting), int64(waitComplete))
		s.saveGlobalPoint(job.location)
		s.isTransactionEnd = true
		return nil
	case skip:
		s.updateReplicationJobTS(job, skipJobIdx)
	case flush:
		s.addCount(false, adminQueueName, job.tp, 1, job.targetTable)
		// ugly code addJob and sync, refine it later
		s.jobWg.Add(s.cfg.WorkerCount)
		for i := 0; i < s.cfg.WorkerCount; i++ {
			startTime := time.Now()
			s.jobs[i] <- job
			// flush for every DML queue
			metrics.AddJobDurationHistogram.WithLabelValues("flush", s.cfg.Name, s.queueBucketMapping[i], s.cfg.SourceID).Observe(time.Since(startTime).Seconds())
		}
		s.jobWg.Wait()
		s.addCount(true, adminQueueName, job.tp, 1, job.targetTable)
		return s.flushCheckPoints()
	case ddl:
		s.jobWg.Wait()
		s.addCount(false, adminQueueName, job.tp, 1, job.targetTable)
		s.updateReplicationJobTS(job, ddlJobIdx)
		s.jobWg.Add(1)
		queueBucket = s.cfg.WorkerCount
		startTime := time.Now()
		s.jobs[queueBucket] <- job
		metrics.AddJobDurationHistogram.WithLabelValues("ddl", s.cfg.Name, adminQueueName, s.cfg.SourceID).Observe(time.Since(startTime).Seconds())
	case insert, update, del:
		s.jobWg.Add(1)
		queueBucket = int(utils.GenHashKey(job.key)) % s.cfg.WorkerCount
		s.addCount(false, s.queueBucketMapping[queueBucket], job.tp, 1, job.targetTable)
		startTime := time.Now()
		s.tctx.L().Debug("queue for key", zap.Int("queue", queueBucket), zap.String("key", job.key))
		s.jobs[queueBucket] <- job
		s.isTransactionEnd = false
		failpoint.Inject("checkCheckpointInMiddleOfTransaction", func() {
			s.tctx.L().Info("receive dml job", zap.Any("dml job", job))
			time.Sleep(100 * time.Millisecond)
		})
		metrics.AddJobDurationHistogram.WithLabelValues(job.tp.String(), s.cfg.Name, s.queueBucketMapping[queueBucket], s.cfg.SourceID).Observe(time.Since(startTime).Seconds())
	}

	// nolint:ifshort
	wait := s.checkWait(job)
	failpoint.Inject("flushFirstJob", func() {
		if waitJobsDone {
			s.tctx.L().Info("trigger flushFirstJob")
			waitJobsDone = false
			wait = true
		}
	})
	if wait {
		s.jobWg.Wait()
		s.c.reset()
	}

	if s.execError.Load() != nil {
		// nolint:nilerr
		return nil
	}

	switch job.tp {
	case ddl:
		failpoint.Inject("ExitAfterDDLBeforeFlush", func() {
			s.tctx.L().Warn("exit triggered", zap.String("failpoint", "ExitAfterDDLBeforeFlush"))
			utils.OsExit(1)
		})
		// interrupted after executed DDL and before save checkpoint.
		failpoint.Inject("FlushCheckpointStage", func(val failpoint.Value) {
			err := handleFlushCheckpointStage(3, val.(int), "before save checkpoint")
			if err != nil {
				failpoint.Return(err)
			}
		})
		// only save checkpoint for DDL and XID (see above)
		s.saveGlobalPoint(job.location)
		for sourceSchema, tbs := range job.sourceTbls {
			if len(sourceSchema) == 0 {
				continue
			}
			for _, sourceTable := range tbs {
				s.saveTablePoint(sourceTable, job.location)
			}
		}
		// reset sharding group after checkpoint saved
		s.resetShardingGroup(job.targetTable)
	case insert, update, del:
		// save job's current pos for DML events
		for sourceSchema, tbs := range job.sourceTbls {
			if len(sourceSchema) == 0 {
				continue
			}
			for _, sourceTable := range tbs {
				s.saveTablePoint(sourceTable, job.currentLocation)
			}
		}
	}

	if wait {
		// interrupted after save checkpoint and before flush checkpoint.
		failpoint.Inject("FlushCheckpointStage", func(val failpoint.Value) {
			err := handleFlushCheckpointStage(4, val.(int), "before flush checkpoint")
			if err != nil {
				failpoint.Return(err)
			}
		})
		return s.flushCheckPoints()
	}

	return nil
}

func (s *Syncer) saveGlobalPoint(globalLocation binlog.Location) {
	if s.cfg.ShardMode == config.ShardPessimistic {
		// NOTE: for the optimistic mode, because we don't handle conflicts automatically (or no re-direct supported),
		// so it is not need to adjust global checkpoint now, and after re-direct supported this should be updated.
		globalLocation = s.sgk.AdjustGlobalLocation(globalLocation)
	}
	s.checkpoint.SaveGlobalPoint(globalLocation)
}

func (s *Syncer) resetShardingGroup(table *filter.Table) {
	if s.cfg.ShardMode == config.ShardPessimistic {
		// for DDL sharding group, reset group after checkpoint saved
		group := s.sgk.Group(table)
		if group != nil {
			group.Reset()
		}
	}
}

// flushCheckPoints flushes previous saved checkpoint in memory to persistent storage, like TiDB
// we flush checkpoints in four cases:
//   1. DDL executed
//   2. at intervals (and job executed)
//   3. pausing / stopping the sync (driven by `s.flushJobs`)
//   4. IsFreshTask return true
// but when error occurred, we can not flush checkpoint, otherwise data may lost
// and except rejecting to flush the checkpoint, we also need to rollback the checkpoint saved before
//   this should be handled when `s.Run` returned
//
// we may need to refactor the concurrency model to make the work-flow more clearer later.
func (s *Syncer) flushCheckPoints() error {
	err := s.execError.Load()
	// TODO: for now, if any error occurred (including user canceled), checkpoint won't be updated. But if we have put
	// optimistic shard info, DM-master may resolved the optimistic lock and let other worker execute DDL. So after this
	// worker resume, it can not execute the DML/DDL in old binlog because of downstream table structure mismatching.
	// We should find a way to (compensating) implement a transaction containing interaction with both etcd and SQL.
	if err != nil && (terror.ErrDBExecuteFailed.Equal(err) || terror.ErrDBUnExpect.Equal(err)) {
		s.tctx.L().Warn("error detected when executing SQL job, skip flush checkpoint",
			zap.Stringer("checkpoint", s.checkpoint),
			zap.Error(err))
		return nil
	}

	var (
		exceptTableIDs map[string]bool
		exceptTables   []*filter.Table
		shardMetaSQLs  []string
		shardMetaArgs  [][]interface{}
	)
	if s.cfg.ShardMode == config.ShardPessimistic {
		// flush all checkpoints except tables which are unresolved for sharding DDL for the pessimistic mode.
		// NOTE: for the optimistic mode, because we don't handle conflicts automatically (or no re-direct supported),
		// so we can simply flush checkpoint for all tables now, and after re-direct supported this should be updated.
		exceptTableIDs, exceptTables = s.sgk.UnresolvedTables()
		s.tctx.L().Info("flush checkpoints except for these tables", zap.Reflect("tables", exceptTables))

		shardMetaSQLs, shardMetaArgs = s.sgk.PrepareFlushSQLs(exceptTableIDs)
		s.tctx.L().Info("prepare flush sqls", zap.Strings("shard meta sqls", shardMetaSQLs), zap.Reflect("shard meta arguments", shardMetaArgs))
	}

	err = s.checkpoint.FlushPointsExcept(s.tctx, exceptTables, shardMetaSQLs, shardMetaArgs)
	if err != nil {
		return terror.Annotatef(err, "flush checkpoint %s", s.checkpoint)
	}
	s.tctx.L().Info("flushed checkpoint", zap.Stringer("checkpoint", s.checkpoint))

	// update current active relay log after checkpoint flushed
	err = s.updateActiveRelayLog(s.checkpoint.GlobalPoint().Position)
	if err != nil {
		return err
	}

	now := time.Now()
	if !s.lastCheckpointFlushedTime.IsZero() {
		duration := now.Sub(s.lastCheckpointFlushedTime).Seconds()
		metrics.FlushCheckPointsTimeInterval.WithLabelValues(s.cfg.WorkerName, s.cfg.Name, s.cfg.SourceID).Observe(duration)
	}
	s.lastCheckpointFlushedTime = now

	s.tctx.L().Info("after last flushing checkpoint, DM has ignored row changes by expression filter",
		zap.Int64("number of filtered insert", s.filteredInsert.Load()),
		zap.Int64("number of filtered update", s.filteredUpdate.Load()),
		zap.Int64("number of filtered delete", s.filteredDelete.Load()))

	s.filteredInsert.Store(0)
	s.filteredUpdate.Store(0)
	s.filteredDelete.Store(0)

	return nil
}

// DDL synced one by one, so we only need to process one DDL at a time.
func (s *Syncer) syncDDL(tctx *tcontext.Context, queueBucket string, db *dbconn.DBConn, ddlJobChan chan *job) {
	defer s.wg.Done()

	var err error
	for {
		ddlJob, ok := <-ddlJobChan
		if !ok {
			return
		}

		failpoint.Inject("BlockDDLJob", func(v failpoint.Value) {
			t := v.(int) // sleep time
			s.tctx.L().Info("BlockDDLJob", zap.Any("job", ddlJob), zap.Int("sleep time", t))
			time.Sleep(time.Second * time.Duration(t))
		})

		var (
			ignore           = false
			shardPessimistOp *pessimism.Operation
		)
		switch s.cfg.ShardMode {
		case config.ShardPessimistic:
			shardPessimistOp = s.pessimist.PendingOperation()
			if shardPessimistOp != nil && !shardPessimistOp.Exec {
				ignore = true
				tctx.L().Info("ignore shard DDLs in pessimistic shard mode", zap.Strings("ddls", ddlJob.ddls))
			}
		case config.ShardOptimistic:
			if len(ddlJob.ddls) == 0 {
				ignore = true
				tctx.L().Info("ignore shard DDLs in optimistic mode", zap.Stringer("info", s.optimist.PendingInfo()))
			}
		}

		failpoint.Inject("ExecDDLError", func() {
			s.tctx.L().Warn("execute ddl error", zap.Strings("DDL", ddlJob.ddls), zap.String("failpoint", "ExecDDLError"))
			err = terror.ErrDBUnExpect.Delegate(errors.Errorf("execute ddl %v error", ddlJob.ddls))
			failpoint.Goto("bypass")
		})

		if !ignore {
			var affected int
			affected, err = db.ExecuteSQLWithIgnore(tctx, ignoreDDLError, ddlJob.ddls)
			if err != nil {
				err = s.handleSpecialDDLError(tctx, err, ddlJob.ddls, affected, db)
				err = terror.WithScope(err, terror.ScopeDownstream)
			}
		}
		failpoint.Label("bypass")
		failpoint.Inject("SafeModeExit", func(val failpoint.Value) {
			if intVal, ok := val.(int); ok && (intVal == 2 || intVal == 3) {
				s.tctx.L().Warn("mock safe mode error", zap.Strings("DDL", ddlJob.ddls), zap.String("failpoint", "SafeModeExit"))
				if intVal == 2 {
					err = terror.ErrWorkerDDLLockInfoNotFound.Generatef("DDL info not found")
				} else {
					err = terror.ErrDBExecuteFailed.Delegate(errors.Errorf("execute ddl %v error", ddlJob.ddls))
				}
			}
		})
		// If downstream has error (which may cause by tracker is more compatible than downstream), we should stop handling
		// this job, set `s.execError` to let caller of `addJob` discover error
		if err != nil {
			s.execError.Store(err)
			if !utils.IsContextCanceledError(err) {
				err = s.handleEventError(err, ddlJob.startLocation, ddlJob.currentLocation, true, ddlJob.originSQL)
				s.runFatalChan <- unit.NewProcessError(err)
			}
			s.jobWg.Done()
			continue
		}

		switch s.cfg.ShardMode {
		case config.ShardPessimistic:
			// for sharding DDL syncing, send result back
			shardInfo := s.pessimist.PendingInfo()
			switch {
			case shardInfo == nil:
				// no need to do the shard DDL handle for `CREATE DATABASE/TABLE` now.
				tctx.L().Warn("skip shard DDL handle in pessimistic shard mode", zap.Strings("ddl", ddlJob.ddls))
			case shardPessimistOp == nil:
				err = terror.ErrWorkerDDLLockOpNotFound.Generate(shardInfo)
			default:
				err = s.pessimist.DoneOperationDeleteInfo(*shardPessimistOp, *shardInfo)
			}
		case config.ShardOptimistic:
			shardInfo := s.optimist.PendingInfo()
			switch {
			case shardInfo == nil:
				// no need to do the shard DDL handle for `DROP DATABASE/TABLE` now.
				// but for `CREATE DATABASE` and `ALTER DATABASE` we execute it to the downstream directly without `shardInfo`.
				if ignore { // actually ignored.
					tctx.L().Warn("skip shard DDL handle in optimistic shard mode", zap.Strings("ddl", ddlJob.ddls))
				}
			case s.optimist.PendingOperation() == nil:
				err = terror.ErrWorkerDDLLockOpNotFound.Generate(shardInfo)
			default:
				err = s.optimist.DoneOperation(*(s.optimist.PendingOperation()))
			}
		}
		if err != nil {
			if s.execError.Load() == nil {
				s.execError.Store(err)
			}
			if !utils.IsContextCanceledError(err) {
				err = s.handleEventError(err, ddlJob.startLocation, ddlJob.currentLocation, true, ddlJob.originSQL)
				s.runFatalChan <- unit.NewProcessError(err)
			}
			s.jobWg.Done()
			continue
		}
		s.jobWg.Done()
		s.addCount(true, queueBucket, ddlJob.tp, int64(len(ddlJob.ddls)), ddlJob.targetTable)
		// reset job TS when this ddl is finished.
		s.updateReplicationJobTS(nil, ddlJobIdx)
	}
}

// DML synced in batch by one worker.
func (s *Syncer) syncDML(
	tctx *tcontext.Context, queueBucket string, db *dbconn.DBConn, jobChan chan *job, workerJobIdx int) {
	defer s.wg.Done()

	idx := 0
	count := s.cfg.Batch
	jobs := make([]*job, 0, count)
	// db_schema->db_table->opType
	tpCnt := make(map[string]map[string]map[opType]int64)
	queueID := fmt.Sprint(dmlWorkerJobIdxToQueueID(workerJobIdx))

	// clearF is used to reset job queue.
	clearF := func() {
		for i := 0; i < idx; i++ {
			s.jobWg.Done()
		}
		idx = 0
		jobs = jobs[0:0]
		// clear tpCnt map
		tpCnt = make(map[string]map[string]map[opType]int64)
	}

	// successF is used to calculate lag metric and q/tps.
	successF := func() {
		if len(jobs) > 0 {
			// NOTE: we can use the first job of job queue to calculate lag because when this job committed,
			// every event before this job's event in this queue has already commit.
			// and we can use this job to maintain the oldest binlog event ts among all workers.
			j := jobs[0]
			switch j.tp {
			case ddl:
				metrics.BinlogEventCost.WithLabelValues(metrics.BinlogEventCostStageDDLExec, s.cfg.Name, s.cfg.WorkerName, s.cfg.SourceID).Observe(time.Since(j.jobAddTime).Seconds())
			case insert, update, del:
				metrics.BinlogEventCost.WithLabelValues(metrics.BinlogEventCostStageDMLExec, s.cfg.Name, s.cfg.WorkerName, s.cfg.SourceID).Observe(time.Since(j.jobAddTime).Seconds())
				// metric only increases by 1 because dm batches sql jobs in a single transaction.
				metrics.FinishedTransactionTotal.WithLabelValues(s.cfg.Name, s.cfg.WorkerName, s.cfg.SourceID).Inc()
			}
		}
		// calculate qps
		for dbSchema, tableM := range tpCnt {
			for dbTable, tpM := range tableM {
				for tpName, cnt := range tpM {
					s.addCount(true, queueBucket, tpName, cnt, &filter.Table{Schema: dbSchema, Name: dbTable})
				}
			}
		}
		// reset job TS when this batch is finished.
		s.updateReplicationJobTS(nil, workerJobIdx)
		metrics.ReplicationTransactionBatch.WithLabelValues(s.cfg.WorkerName, s.cfg.Name, s.cfg.SourceID, queueBucket).Observe(float64(len(jobs)))
	}

	fatalF := func(affected int, err error) {
		s.execError.Store(err)
		if !utils.IsContextCanceledError(err) {
			err = s.handleEventError(err, jobs[affected].startLocation, jobs[affected].currentLocation, false, "")
			s.runFatalChan <- unit.NewProcessError(err)
		}
		clearF()
	}

	executeSQLs := func() (int, error) {
		if len(jobs) == 0 {
			return 0, nil
		}
		failpoint.Inject("BlockExecuteSQLs", func(v failpoint.Value) {
			t := v.(int) // sleep time
			s.tctx.L().Info("BlockExecuteSQLs", zap.Any("job", jobs[0]), zap.Int("sleep time", t))
			time.Sleep(time.Second * time.Duration(t))
		})

		failpoint.Inject("failSecondJob", func() {
			if failExecuteSQL && failOnce.CAS(false, true) {
				s.tctx.L().Info("trigger failSecondJob")
				failpoint.Return(0, terror.ErrDBExecuteFailed.Delegate(errors.New("failSecondJob"), "mock"))
			}
		})

		queries := make([]string, 0, len(jobs))
		args := make([][]interface{}, 0, len(jobs))
		for _, j := range jobs {
			queries = append(queries, j.sql)
			args = append(args, j.args)
		}
		failpoint.Inject("WaitUserCancel", func(v failpoint.Value) {
			t := v.(int)
			time.Sleep(time.Duration(t) * time.Second)
		})
		// use background context to execute sqls as much as possible
		ctctx, cancel := tctx.WithTimeout(maxDMLExecutionDuration)
		defer cancel()
		affect, err := db.ExecuteSQL(ctctx, queries, args...)
		failpoint.Inject("SafeModeExit", func(val failpoint.Value) {
			if intVal, ok := val.(int); ok && intVal == 4 && len(jobs) > 0 {
				s.tctx.L().Warn("fail to exec DML", zap.String("failpoint", "SafeModeExit"))
				affect, err = 0, terror.ErrDBExecuteFailed.Delegate(errors.New("SafeModeExit"), "mock")
			}
		})
		return affect, err
	}

	var err error
	var affect int
	tickerInterval := waitTime
	failpoint.Inject("changeTickerInterval", func(val failpoint.Value) {
		t := val.(int)
		tickerInterval = time.Duration(t) * time.Second
		tctx.L().Info("changeTickerInterval", zap.Int("current ticker interval second", t))
	})
	timer := time.NewTimer(tickerInterval)
	defer timer.Stop()

	for {
		// resets the time interval for each loop to prevent a certain amount of time being spent on the previous ticker
		// execution to `executeSQLs` resulting in the next ticker not waiting for the full waitTime.
		if !timer.Stop() {
			select {
			case <-timer.C:
			default:
			}
		}
		timer.Reset(tickerInterval)
		failpoint.Inject("noJobInQueueLog", func() {
			tctx.L().Debug("timer Reset",
				zap.Int("workerJobIdx", workerJobIdx),
				zap.Duration("tickerInterval", tickerInterval),
				zap.Int64("current ts", time.Now().Unix()))
		})

		select {
		case sqlJob, ok := <-jobChan:
			metrics.QueueSizeGauge.WithLabelValues(s.cfg.Name, queueID, s.cfg.SourceID).Set(float64(len(jobChan)))
			if !ok {
				if len(jobs) > 0 {
					tctx.L().Warn("have unexecuted jobs when close job chan!", zap.Any("rest job", jobs))
				}
				return
			}
			idx++
			if sqlJob.tp != flush && len(sqlJob.sql) > 0 {
				if len(jobs) == 0 {
					// set job TS when received first job of this batch.
					s.updateReplicationJobTS(sqlJob, workerJobIdx)
				}
				jobs = append(jobs, sqlJob)
				schemaName, tableName := sqlJob.targetTable.Schema, sqlJob.targetTable.Name
				if _, ok := tpCnt[schemaName]; !ok {
					tpCnt[schemaName] = make(map[string]map[opType]int64)
				}
				if _, ok := tpCnt[schemaName][tableName]; !ok {
					tpCnt[schemaName][tableName] = make(map[opType]int64)
				}
				tpCnt[schemaName][tableName][sqlJob.tp]++
			}

			if idx >= count || sqlJob.tp == flush {
				affect, err = executeSQLs()
				if err != nil {
					fatalF(affect, err)
					continue
				}
				successF()
				clearF()
			}
		case <-timer.C:
			if len(jobs) > 0 {
				failpoint.Inject("syncDMLTicker", func() {
					tctx.L().Info("job queue not full, executeSQLs by ticker")
				})
				affect, err = executeSQLs()
				if err != nil {
					fatalF(affect, err)
					continue
				}
				successF()
				clearF()
			} else {
				failpoint.Inject("noJobInQueueLog", func() {
					tctx.L().Debug("no job in queue, update lag to zero", zap.Int(
						"workerJobIdx", workerJobIdx), zap.Int64("current ts", time.Now().Unix()))
				})
				// reset job TS when there is no job in the queue
				s.updateReplicationJobTS(nil, workerJobIdx)
			}
		}
	}
}

// Run starts running for sync, we should guarantee it can rerun when paused.
func (s *Syncer) Run(ctx context.Context) (err error) {
	runCtx, runCancel := context.WithCancel(context.Background())
	defer runCancel()
	tctx := s.tctx.WithContext(runCtx)

	defer func() {
		if s.done != nil {
			close(s.done)
		}
	}()

	go func() {
		<-ctx.Done()
		select {
		case <-runCtx.Done():
		default:
			tctx.L().Info("received subtask's done")

			s.waitTransactionLock.Lock()
			if s.isTransactionEnd {
				s.waitXIDJob.Store(int64(waitComplete))
				s.jobWg.Wait()
				tctx.L().Info("the last job is transaction end, done directly")
				runCancel()
				s.waitTransactionLock.Unlock()
				return
			}
			s.waitXIDJob.Store(int64(waiting))
			s.waitTransactionLock.Unlock()

			select {
			case <-runCtx.Done():
				tctx.L().Info("received syncer's done")
			case <-time.After(maxPauseOrStopWaitTime):
				tctx.L().Info("wait transaction end timeout")
				s.jobWg.Wait()
				runCancel()
			}
		}
	}()

	// some initialization that can't be put in Syncer.Init
	fresh, err := s.IsFreshTask(runCtx)
	if err != nil {
		return err
	} else if fresh {
		// for fresh task, we try to load checkpoints from meta (file or config item)
		err = s.checkpoint.LoadMeta()
		if err != nil {
			return err
		}
	}

	var (
		flushCheckpoint bool
		delLoadTask     bool
		cleanDumpFile   = s.cfg.CleanDumpFile
	)
	flushCheckpoint, err = s.adjustGlobalPointGTID(tctx)
	if err != nil {
		return err
	}
	if s.cfg.Mode == config.ModeAll && fresh {
		delLoadTask = true
		flushCheckpoint = true
		// TODO: loadTableStructureFromDump in future
	} else {
		cleanDumpFile = false
	}

	if flushCheckpoint {
		if err = s.flushCheckPoints(); err != nil {
			tctx.L().Warn("fail to flush checkpoints when starting task", zap.Error(err))
			return err
		}
	}
	if delLoadTask {
		if err = s.delLoadTask(); err != nil {
			tctx.L().Warn("error when del load task in etcd", zap.Error(err))
		}
	}
	if cleanDumpFile {
		tctx.L().Info("try to remove all dump files")
		if err = os.RemoveAll(s.cfg.Dir); err != nil {
			tctx.L().Warn("error when remove loaded dump folder", zap.String("data folder", s.cfg.Dir), zap.Error(err))
		}
	}

	failpoint.Inject("AdjustGTIDExit", func() {
		tctx.L().Warn("exit triggered", zap.String("failpoint", "AdjustGTIDExit"))
		s.streamerController.Close(tctx)
		utils.OsExit(1)
	})

	updateTSOffset := func() error {
		t1 := time.Now()
		ts, tsErr := s.fromDB.GetServerUnixTS(runCtx)
		rtt := time.Since(t1).Seconds()
		if tsErr == nil {
			s.tsOffset.Store(time.Now().Unix() - ts - int64(rtt/2))
		}
		return tsErr
	}
	// before sync run, we get the tsoffset from upstream first
	if utErr := updateTSOffset(); utErr != nil {
		return utErr
	}
	// start background task to get/update current ts offset between dm and upstream
	s.wg.Add(1)
	go func() {
		defer s.wg.Done()
		// temporarily hard code there. if this metrics works well add this to config file.
		updateTicker := time.NewTicker(time.Minute * 10)
		defer updateTicker.Stop()
		for {
			select {
			case <-updateTicker.C:
				if utErr := updateTSOffset(); utErr != nil {
					s.tctx.L().Error("get server unix ts err", zap.Error(utErr))
				}
			case <-runCtx.Done():
				return
			}
		}
	}()

	// startLocation is the start location for current received event
	// currentLocation is the end location for current received event (End_log_pos in `show binlog events` for mysql)
	// lastLocation is the end location for last received (ROTATE / QUERY / XID) event
	// we use startLocation to replace and skip binlog event of specified position
	// we use currentLocation and update table checkpoint in sharding ddl
	// we use lastLocation to update global checkpoint and table checkpoint
	var (
		currentLocation = s.checkpoint.GlobalPoint() // also init to global checkpoint
		startLocation   = s.checkpoint.GlobalPoint()
		lastLocation    = s.checkpoint.GlobalPoint()
	)
	tctx.L().Info("replicate binlog from checkpoint", zap.Stringer("checkpoint", lastLocation))

	if s.streamerController.IsClosed() {
		err = s.streamerController.Start(tctx, lastLocation)
		if err != nil {
			return terror.Annotate(err, "fail to restart streamer controller")
		}
	}

	s.queueBucketMapping = make([]string, 0, s.cfg.WorkerCount+1)
	for i := 0; i < s.cfg.WorkerCount; i++ {
		s.wg.Add(1)
		name := queueBucketName(i)
		s.queueBucketMapping = append(s.queueBucketMapping, name)
		go func(i int, name string) {
			s.syncDML(tctx, name, s.toDBConns[i], s.jobs[i], dmlWorkerJobIdx(i))
		}(i, name)
	}

	s.queueBucketMapping = append(s.queueBucketMapping, adminQueueName)
	s.wg.Add(1)
	go func() {
		s.syncDDL(tctx, adminQueueName, s.ddlDBConn, s.jobs[s.cfg.WorkerCount])
	}()

	s.wg.Add(1)
	go func() {
		defer s.wg.Done()
		updateLagTicker := time.NewTicker(time.Millisecond * 100)
		defer updateLagTicker.Stop()
		for {
			select {
			case <-updateLagTicker.C:
				s.updateReplicationLagMetric()
			case <-runCtx.Done():
				return
			}
		}
	}()

	// syncing progress with sharding DDL group
	// 1. use the global streamer to sync regular binlog events
	// 2. sharding DDL synced for some sharding groups
	//    * record first pos, last pos, target schema, target table as re-sync info
	// 3. use the re-sync info recorded in step.2 to create a new streamer
	// 4. use the new streamer re-syncing for this sharding group
	// 5. in sharding group's re-syncing
	//    * ignore other tables' binlog events
	//    * compare last pos with current binlog's pos to determine whether re-sync completed
	// 6. use the global streamer to continue the syncing
	var (
		shardingReSyncCh        = make(chan *ShardingReSync, 10)
		shardingReSync          *ShardingReSync
		savedGlobalLastLocation binlog.Location
		traceSource             = fmt.Sprintf("%s.syncer.%s", s.cfg.SourceID, s.cfg.Name)
	)

	defer func() {
		if err1 := recover(); err1 != nil {
			failpoint.Inject("ExitAfterSaveOnlineDDL", func() {
				tctx.L().Info("force panic")
				panic("ExitAfterSaveOnlineDDL")
			})
			tctx.L().Error("panic log", zap.Reflect("error message", err1), zap.Stack("stack"))
			err = terror.ErrSyncerUnitPanic.Generate(err1)
		}

		s.jobWg.Wait()
		var (
			err2            error
			exitSafeModeLoc binlog.Location
		)
		if binlog.CompareLocation(currentLocation, savedGlobalLastLocation, s.cfg.EnableGTID) > 0 {
			exitSafeModeLoc = currentLocation.Clone()
		} else {
			exitSafeModeLoc = savedGlobalLastLocation.Clone()
		}
		s.checkpoint.SaveSafeModeExitPoint(&exitSafeModeLoc)
		if err2 = s.execError.Load(); err2 != nil && (terror.ErrDBExecuteFailed.Equal(err2) || terror.ErrDBUnExpect.Equal(err2)) {
			err2 = s.checkpoint.FlushSafeModeExitPoint(s.tctx)
		} else {
			err2 = s.flushCheckPoints()
		}
		if err2 != nil {
			tctx.L().Warn("failed to flush checkpoints when exit task", zap.Error(err2))
		} else {
			tctx.L().Info("flush checkpoints when exit task")
		}
	}()

	now := time.Now()
	s.start.Store(now)
	s.lastTime.Store(now)

	tryReSync := true

	// safeMode makes syncer reentrant.
	// we make each operator reentrant to make syncer reentrant.
	// `replace` and `delete` are naturally reentrant.
	// use `delete`+`replace` to represent `update` can make `update`  reentrant.
	// but there are no ways to make `update` idempotent,
	// if we start syncer at an early position, database must bear a period of inconsistent state,
	// it's eventual consistency.
	s.safeMode = sm.NewSafeMode()
	s.enableSafeModeInitializationPhase(tctx)

	closeShardingResync := func() error {
		if shardingReSync == nil {
			return nil
		}

		// if remaining DDLs in sequence, redirect global stream to the next sharding DDL position
		if !shardingReSync.allResolved {
			nextLocation, err2 := s.sgk.ActiveDDLFirstLocation(shardingReSync.targetTable)
			if err2 != nil {
				return err2
			}

			currentLocation = nextLocation
			lastLocation = nextLocation
		} else {
			currentLocation = savedGlobalLastLocation
			lastLocation = savedGlobalLastLocation // restore global last pos
		}
		// if suffix>0, we are replacing error
		s.isReplacingErr = currentLocation.Suffix != 0

		err3 := s.streamerController.RedirectStreamer(tctx, currentLocation)
		if err3 != nil {
			return err3
		}

		shardingReSync = nil
		return nil
	}

	maybeSkipNRowsEvent := func(n int) error {
		if s.cfg.EnableGTID && n > 0 {
			for i := 0; i < n; {
				e, err1 := s.getEvent(tctx, currentLocation)
				if err1 != nil {
					return err
				}
				if _, ok := e.Event.(*replication.RowsEvent); ok {
					i++
				}
			}
			log.L().Info("discard event already consumed", zap.Int("count", n),
				zap.Any("cur_loc", currentLocation))
		}
		return nil
	}

	// eventIndex is the rows event index in this transaction, it's used to avoiding read duplicate event in gtid mode
	eventIndex := 0
	// the relay log file may be truncated(not end with an RotateEvent), in this situation, we may read some rows events
	// and then read from the gtid again, so we force enter safe-mode for one more transaction to avoid failure due to
	// conflict
	for {
		if s.execError.Load() != nil {
			return nil
		}
		s.currentLocationMu.Lock()
		s.currentLocationMu.currentLocation = currentLocation
		s.currentLocationMu.Unlock()

		// fetch from sharding resync channel if needed, and redirect global
		// stream to current binlog position recorded by ShardingReSync
		if shardingReSync == nil && len(shardingReSyncCh) > 0 {
			// some sharding groups need to re-syncing
			shardingReSync = <-shardingReSyncCh
			savedGlobalLastLocation = lastLocation // save global last location
			lastLocation = shardingReSync.currLocation

			currentLocation = shardingReSync.currLocation
			// if suffix>0, we are replacing error
			s.isReplacingErr = currentLocation.Suffix != 0
			err = s.streamerController.RedirectStreamer(tctx, shardingReSync.currLocation)
			if err != nil {
				return err
			}

			failpoint.Inject("ReSyncExit", func() {
				tctx.L().Warn("exit triggered", zap.String("failpoint", "ReSyncExit"))
				utils.OsExit(1)
			})
		}

		var e *replication.BinlogEvent

		startTime := time.Now()
		e, err = s.getEvent(tctx, currentLocation)

		failpoint.Inject("SafeModeExit", func(val failpoint.Value) {
			if intVal, ok := val.(int); ok && intVal == 1 {
				s.tctx.L().Warn("fail to get event", zap.String("failpoint", "SafeModeExit"))
				err = errors.New("connect: connection refused")
			}
		})
		failpoint.Inject("GetEventErrorInTxn", func(val failpoint.Value) {
			if intVal, ok := val.(int); ok && intVal == eventIndex {
				err = errors.New("failpoint triggered")
				s.tctx.L().Warn("failed to get event", zap.Int("event_index", eventIndex),
					zap.Any("cur_pos", currentLocation), zap.Any("las_pos", lastLocation),
					zap.Any("pos", e.Header.LogPos), log.ShortError(err))
			}
		})
		switch {
		case err == context.Canceled:
			tctx.L().Info("binlog replication main routine quit(context canceled)!", zap.Stringer("last location", lastLocation))
			return nil
		case err == context.DeadlineExceeded:
			tctx.L().Info("deadline exceeded when fetching binlog event")
			continue
		case isDuplicateServerIDError(err):
			// if the server id is already used, need to use a new server id
			tctx.L().Info("server id is already used by another slave, will change to a new server id and get event again")
			err1 := s.streamerController.UpdateServerIDAndResetReplication(tctx, lastLocation)
			if err1 != nil {
				return err1
			}
			continue
		case err == streamer.ErrorMaybeDuplicateEvent:
			tctx.L().Warn("read binlog met a truncated file, need to open safe-mode until the next transaction")
			err = maybeSkipNRowsEvent(eventIndex)
			if err == nil {
				continue
			}
			log.L().Warn("skip duplicate rows event failed", zap.Error(err))
		}

		if err != nil {
			tctx.L().Error("fail to fetch binlog", log.ShortError(err))

			if isConnectionRefusedError(err) {
				return err
			}

			if s.streamerController.CanRetry(err) {
				// GlobalPoint is the last finished GTID
				err = s.streamerController.ResetReplicationSyncer(tctx, s.checkpoint.GlobalPoint())
				if err != nil {
					return err
				}
				log.L().Info("reset replication binlog puller", zap.Any("pos", s.checkpoint.GlobalPoint()))
				if err = maybeSkipNRowsEvent(eventIndex); err != nil {
					return err
				}
				continue
			}

			// try to re-sync in gtid mode
			if tryReSync && s.cfg.EnableGTID && utils.IsErrBinlogPurged(err) && s.cfg.AutoFixGTID {
				time.Sleep(retryTimeout)
				err = s.reSyncBinlog(*tctx, lastLocation)
				if err != nil {
					return err
				}
				tryReSync = false
				continue
			}

			return terror.ErrSyncerGetEvent.Generate(err)
		}

		failpoint.Inject("IgnoreSomeTypeEvent", func(val failpoint.Value) {
			if e.Header.EventType.String() == val.(string) {
				tctx.L().Debug("IgnoreSomeTypeEvent", zap.Reflect("event", e))
				failpoint.Continue()
			}
		})

		// time duration for reading an event from relay log or upstream master.
		metrics.BinlogReadDurationHistogram.WithLabelValues(s.cfg.Name, s.cfg.SourceID).Observe(time.Since(startTime).Seconds())
		startTime = time.Now() // reset start time for the next metric.

		// get binlog event, reset tryReSync, so we can re-sync binlog while syncer meets errors next time
		tryReSync = true
		metrics.BinlogPosGauge.WithLabelValues("syncer", s.cfg.Name, s.cfg.SourceID).Set(float64(e.Header.LogPos))
		index, err := binlog.GetFilenameIndex(lastLocation.Position.Name)
		if err != nil {
			tctx.L().Warn("fail to get index number of binlog file, may because only specify GTID and hasn't saved according binlog position", log.ShortError(err))
		} else {
			metrics.BinlogFileGauge.WithLabelValues("syncer", s.cfg.Name, s.cfg.SourceID).Set(float64(index))
		}
		s.binlogSizeCount.Add(int64(e.Header.EventSize))
		metrics.BinlogEventSizeHistogram.WithLabelValues(s.cfg.Name, s.cfg.WorkerName, s.cfg.SourceID).Observe(float64(e.Header.EventSize))

		failpoint.Inject("ProcessBinlogSlowDown", nil)

		tctx.L().Debug("receive binlog event", zap.Reflect("header", e.Header))

		// TODO: support all event
		// we calculate startLocation and endLocation(currentLocation) for Query event here
		// set startLocation empty for other events to avoid misuse
		startLocation = binlog.Location{}
		if ev, ok := e.Event.(*replication.QueryEvent); ok {
			startLocation = binlog.InitLocation(
				mysql.Position{
					Name: lastLocation.Position.Name,
					Pos:  e.Header.LogPos - e.Header.EventSize,
				},
				lastLocation.GetGTID(),
			)
			startLocation.Suffix = currentLocation.Suffix

			endSuffix := startLocation.Suffix
			if s.isReplacingErr {
				endSuffix++
			}
			currentLocation = binlog.InitLocation(
				mysql.Position{
					Name: lastLocation.Position.Name,
					Pos:  e.Header.LogPos,
				},
				lastLocation.GetGTID(),
			)
			currentLocation.Suffix = endSuffix

			err = currentLocation.SetGTID(ev.GSet)
			if err != nil {
				return terror.Annotatef(err, "fail to record GTID %v", ev.GSet)
			}

			if !s.isReplacingErr {
				apply, op := s.errOperatorHolder.MatchAndApply(startLocation, currentLocation, e.Header.Timestamp)
				if apply {
					if op == pb.ErrorOp_Replace {
						s.isReplacingErr = true
						// revert currentLocation to startLocation
						currentLocation = startLocation
					} else if op == pb.ErrorOp_Skip {
						s.saveGlobalPoint(currentLocation)
						err = s.flushJobs()
						if err != nil {
							tctx.L().Warn("failed to flush jobs when handle-error skip", zap.Error(err))
						} else {
							tctx.L().Info("flush jobs when handle-error skip")
						}
					}
					// skip the current event
					continue
				}
			}
			// set endLocation.Suffix=0 of last replace event
			// also redirect stream to next event
			if currentLocation.Suffix > 0 && e.Header.EventSize > 0 {
				currentLocation.Suffix = 0
				s.isReplacingErr = false
				err = s.streamerController.RedirectStreamer(tctx, currentLocation)
				if err != nil {
					return err
				}
			}
		}

		// check pass SafeModeExitLoc and try disable safe mode, but not in sharding or replacing error
		safeModeExitLoc := s.checkpoint.SafeModeExitPoint()
		if safeModeExitLoc != nil && !s.isReplacingErr && shardingReSync == nil {
			// TODO: for RowsEvent (in fact other than QueryEvent), `currentLocation` is updated in `handleRowsEvent`
			// so here the meaning of `currentLocation` is the location of last event
			if binlog.CompareLocation(currentLocation, *safeModeExitLoc, s.cfg.EnableGTID) > 0 {
				s.checkpoint.SaveSafeModeExitPoint(nil)
				// must flush here to avoid the following situation:
				// 1. quit safe mode
				// 2. push forward and replicate some sqls after safeModeExitPoint to downstream
				// 3. quit because of network error, fail to flush global checkpoint and new safeModeExitPoint to downstream
				// 4. restart again, quit safe mode at safeModeExitPoint, but some sqls after this location have already been replicated to the downstream
				if err = s.checkpoint.FlushSafeModeExitPoint(s.tctx); err != nil {
					return err
				}
				if err = s.safeMode.Add(tctx, -1); err != nil {
					return err
				}
			}
		}

		ec := eventContext{
			tctx:                tctx,
			header:              e.Header,
			startLocation:       &startLocation,
			currentLocation:     &currentLocation,
			lastLocation:        &lastLocation,
			shardingReSync:      shardingReSync,
			closeShardingResync: closeShardingResync,
			traceSource:         traceSource,
			safeMode:            s.safeMode.Enable(),
			tryReSync:           tryReSync,
			startTime:           startTime,
			shardingReSyncCh:    &shardingReSyncCh,
		}

		var originSQL string // show origin sql when error, only ddl now
		var err2 error

		switch ev := e.Event.(type) {
		case *replication.RotateEvent:
			err2 = s.handleRotateEvent(ev, ec)
		case *replication.RowsEvent:
			eventIndex++
			metrics.BinlogEventRowHistogram.WithLabelValues(s.cfg.WorkerName, s.cfg.Name, s.cfg.SourceID).Observe(float64(len(ev.Rows)))
			err2 = s.handleRowsEvent(ev, ec)
		case *replication.QueryEvent:
			originSQL = strings.TrimSpace(string(ev.Query))
			err2 = s.handleQueryEvent(ev, ec, originSQL)
		case *replication.XIDEvent:
			// reset eventIndex and force safeMode flag here.
			eventIndex = 0
			if shardingReSync != nil {
				shardingReSync.currLocation.Position.Pos = e.Header.LogPos
				shardingReSync.currLocation.Suffix = currentLocation.Suffix
				err = shardingReSync.currLocation.SetGTID(ev.GSet)
				if err != nil {
					return terror.Annotatef(err, "fail to record GTID %v", ev.GSet)
				}

				// only need compare binlog position?
				lastLocation = shardingReSync.currLocation
				if binlog.CompareLocation(shardingReSync.currLocation, shardingReSync.latestLocation, s.cfg.EnableGTID) >= 0 {
					tctx.L().Info("re-replicate shard group was completed", zap.String("event", "XID"), zap.Stringer("re-shard", shardingReSync))
					err = closeShardingResync()
					if err != nil {
						return terror.Annotatef(err, "shard group current location %s", shardingReSync.currLocation)
					}
					continue
				}
			}

			currentLocation.Position.Pos = e.Header.LogPos
			err = currentLocation.SetGTID(ev.GSet)
			if err != nil {
				return terror.Annotatef(err, "fail to record GTID %v", ev.GSet)
			}

			tctx.L().Debug("", zap.String("event", "XID"), zap.Stringer("last location", lastLocation), log.WrapStringerField("location", currentLocation))
			lastLocation.Position.Pos = e.Header.LogPos // update lastPos
			err = lastLocation.SetGTID(ev.GSet)
			if err != nil {
				return terror.Annotatef(err, "fail to record GTID %v", ev.GSet)
			}

			job := newXIDJob(currentLocation, startLocation, currentLocation)
			err2 = s.addJobFunc(job)
		case *replication.GenericEvent:
			if e.Header.EventType == replication.HEARTBEAT_EVENT {
				// flush checkpoint even if there are no real binlog events
				if s.checkpoint.CheckGlobalPoint() {
					tctx.L().Info("meet heartbeat event and then flush jobs")
					err2 = s.flushJobs()
				}
			}
		}
		if err2 != nil {
			if err := s.handleEventError(err2, startLocation, currentLocation, e.Header.EventType == replication.QUERY_EVENT, originSQL); err != nil {
				return err
			}
		}
		if waitXIDStatus(s.waitXIDJob.Load()) == waitComplete {
			return nil
		}
	}
}

type eventContext struct {
	tctx                *tcontext.Context
	header              *replication.EventHeader
	startLocation       *binlog.Location
	currentLocation     *binlog.Location
	lastLocation        *binlog.Location
	shardingReSync      *ShardingReSync
	closeShardingResync func() error
	traceSource         string
	// safeMode is the value of syncer.safeMode when process this event
	// syncer.safeMode's value may change on the fly, e.g. after event by pass the safeModeExitPoint
	safeMode         bool
	tryReSync        bool
	startTime        time.Time
	shardingReSyncCh *chan *ShardingReSync
}

// TODO: Further split into smaller functions and group common arguments into a context struct.
func (s *Syncer) handleRotateEvent(ev *replication.RotateEvent, ec eventContext) error {
	failpoint.Inject("MakeFakeRotateEvent", func(val failpoint.Value) {
		ec.header.LogPos = 0
		ev.NextLogName = []byte(val.(string))
		ec.tctx.L().Info("MakeFakeRotateEvent", zap.String("fake file name", string(ev.NextLogName)))
	})

	if utils.IsFakeRotateEvent(ec.header) {
		if fileName := string(ev.NextLogName); mysql.CompareBinlogFileName(fileName, ec.lastLocation.Position.Name) <= 0 {
			// NOTE A fake rotate event is also generated when a master-slave switch occurs upstream, and the binlog filename may be rolled back in this case
			// when the DM is updating based on the GTID, we also update the filename of the lastLocation
			if s.cfg.EnableGTID {
				ec.lastLocation.Position.Name = fileName
			}
			return nil // not rotate to the next binlog file, ignore it
		}
		// when user starts a new task with GTID and no binlog file name, we can't know active relay log at init time
		// at this case, we update active relay log when receive fake rotate event
		if !s.recordedActiveRelayLog {
			if err := s.updateActiveRelayLog(mysql.Position{
				Name: string(ev.NextLogName),
				Pos:  uint32(ev.Position),
			}); err != nil {
				ec.tctx.L().Warn("failed to update active relay log, will try to update when flush checkpoint",
					zap.ByteString("NextLogName", ev.NextLogName),
					zap.Uint64("Position", ev.Position),
					zap.Error(err))
			} else {
				s.recordedActiveRelayLog = true
			}
		}
	}

	*ec.currentLocation = binlog.InitLocation(
		mysql.Position{
			Name: string(ev.NextLogName),
			Pos:  uint32(ev.Position),
		},
		ec.currentLocation.GetGTID(),
	)

	if binlog.CompareLocation(*ec.currentLocation, *ec.lastLocation, s.cfg.EnableGTID) >= 0 {
		*ec.lastLocation = *ec.currentLocation
	}

	if ec.shardingReSync != nil {
		if binlog.CompareLocation(*ec.currentLocation, ec.shardingReSync.currLocation, s.cfg.EnableGTID) > 0 {
			ec.shardingReSync.currLocation = *ec.currentLocation
		}

		if binlog.CompareLocation(ec.shardingReSync.currLocation, ec.shardingReSync.latestLocation, s.cfg.EnableGTID) >= 0 {
			ec.tctx.L().Info("re-replicate shard group was completed", zap.String("event", "rotate"), zap.Stringer("re-shard", ec.shardingReSync))
			err := ec.closeShardingResync()
			if err != nil {
				return err
			}
		} else {
			ec.tctx.L().Debug("re-replicate shard group", zap.String("event", "rotate"), log.WrapStringerField("location", ec.currentLocation), zap.Reflect("re-shard", ec.shardingReSync))
		}
		return nil
	}

	ec.tctx.L().Info("", zap.String("event", "rotate"), log.WrapStringerField("location", ec.currentLocation))
	return nil
}

func (s *Syncer) handleRowsEvent(ev *replication.RowsEvent, ec eventContext) error {
	originTable := &filter.Table{
		Schema: string(ev.Table.Schema),
		Name:   string(ev.Table.Table),
	}
	targetTable := s.renameShardingSchema(originTable)

	*ec.currentLocation = binlog.InitLocation(
		mysql.Position{
			Name: ec.lastLocation.Position.Name,
			Pos:  ec.header.LogPos,
		},
		ec.lastLocation.GetGTID(),
	)

	if ec.shardingReSync != nil {
		ec.shardingReSync.currLocation = *ec.currentLocation
		if binlog.CompareLocation(ec.shardingReSync.currLocation, ec.shardingReSync.latestLocation, s.cfg.EnableGTID) >= 0 {
			ec.tctx.L().Info("re-replicate shard group was completed", zap.String("event", "row"), zap.Stringer("re-shard", ec.shardingReSync))
			return ec.closeShardingResync()
		}
		if ec.shardingReSync.targetTable.String() != targetTable.String() {
			// in re-syncing, ignore non current sharding group's events
			ec.tctx.L().Debug("skip event in re-replicating shard group", zap.String("event", "row"), zap.Reflect("re-shard", ec.shardingReSync))
			return nil
		}
	}

	// For DML position before table checkpoint, ignore it. When the position equals to table checkpoint, this event may
	// be partially replicated to downstream, we rely on safe-mode to handle it.
	if s.checkpoint.IsOlderThanTablePoint(originTable, *ec.currentLocation, false) {
		ec.tctx.L().Debug("ignore obsolete event that is old than table checkpoint",
			zap.String("event", "row"),
			log.WrapStringerField("location", ec.currentLocation),
			zap.Stringer("origin table", originTable))
		return nil
	}

	ec.tctx.L().Debug("",
		zap.String("event", "row"),
		zap.Stringer("origin table", originTable),
		zap.Stringer("target table", targetTable),
		log.WrapStringerField("location", ec.currentLocation),
		zap.Reflect("raw event data", ev.Rows))

<<<<<<< HEAD
	// TODO(ehco) remove heartbeat
	if s.cfg.EnableHeartbeat {
		s.heartbeat.TryUpdateTaskTS(s.cfg.Name, originTable.Schema, originTable.Name, ev.Rows)
	}
	// ENDTODO

	needSkip, err := s.skipRowsEvent(originTable, ec.header.EventType)
=======
	ignore, err := s.skipDMLEvent(originTable, ec.header.EventType)
>>>>>>> 83b20074
	if err != nil {
		return err
	}
	if needSkip {
		metrics.SkipBinlogDurationHistogram.WithLabelValues("rows", s.cfg.Name, s.cfg.SourceID).Observe(time.Since(ec.startTime).Seconds())
		// for RowsEvent, we should record lastLocation rather than currentLocation
		return s.recordSkipSQLsLocation(&ec)
	}

	if s.cfg.ShardMode == config.ShardPessimistic {
		if s.sgk.InSyncing(originTable, targetTable, *ec.currentLocation) {
			// if in unsync stage and not before active DDL, filter it
			// if in sharding re-sync stage and not before active DDL (the next DDL to be synced), filter it
			ec.tctx.L().Debug("replicate sharding DDL, filter Rows event",
				zap.String("event", "row"),
				zap.Stringer("source", originTable),
				log.WrapStringerField("location", ec.currentLocation))
			return nil
		}
	}

	// TODO(csuzhangxc): check performance of `getTable` from schema tracker.
	tableInfo, err := s.getTableInfo(ec.tctx, originTable, targetTable)
	if err != nil {
		return terror.WithScope(err, terror.ScopeDownstream)
	}
	rows, err := s.mappingDML(originTable, tableInfo, ev.Rows)
	if err != nil {
		return err
	}
	if err2 := checkLogColumns(ev.SkippedColumns); err2 != nil {
		return err2
	}

	prunedColumns, prunedRows, err := pruneGeneratedColumnDML(tableInfo, rows)
	if err != nil {
		return err
	}

	var (
		sqls    []string
		keys    [][]string
		args    [][]interface{}
		jobType opType
	)

	param := &genDMLParam{
		tableID:           utils.GenTableID(targetTable),
		data:              prunedRows,
		originalData:      rows,
		columns:           prunedColumns,
		originalTableInfo: tableInfo,
	}

	switch ec.header.EventType {
	case replication.WRITE_ROWS_EVENTv0, replication.WRITE_ROWS_EVENTv1, replication.WRITE_ROWS_EVENTv2:
		exprFilter, err2 := s.exprFilterGroup.GetInsertExprs(originTable, tableInfo)
		if err2 != nil {
			return err2
		}

		param.safeMode = ec.safeMode
		sqls, keys, args, err = s.genInsertSQLs(param, exprFilter)
		if err != nil {
			return terror.Annotatef(err, "gen insert sqls failed, originTable: %v, targetTable: %v", originTable, targetTable)
		}
		metrics.BinlogEventCost.WithLabelValues(metrics.BinlogEventCostStageGenWriteRows, s.cfg.Name, s.cfg.WorkerName, s.cfg.SourceID).Observe(time.Since(ec.startTime).Seconds())
		jobType = insert

	case replication.UPDATE_ROWS_EVENTv0, replication.UPDATE_ROWS_EVENTv1, replication.UPDATE_ROWS_EVENTv2:
		oldExprFilter, newExprFilter, err2 := s.exprFilterGroup.GetUpdateExprs(originTable, tableInfo)
		if err2 != nil {
			return err2
		}

		param.safeMode = ec.safeMode
		sqls, keys, args, err = s.genUpdateSQLs(param, oldExprFilter, newExprFilter)
		if err != nil {
			return terror.Annotatef(err, "gen update sqls failed, originTable: %v, targetTable: %v", originTable, targetTable)
		}
		metrics.BinlogEventCost.WithLabelValues(metrics.BinlogEventCostStageGenUpdateRows, s.cfg.Name, s.cfg.WorkerName, s.cfg.SourceID).Observe(time.Since(ec.startTime).Seconds())
		jobType = update

	case replication.DELETE_ROWS_EVENTv0, replication.DELETE_ROWS_EVENTv1, replication.DELETE_ROWS_EVENTv2:
		exprFilter, err2 := s.exprFilterGroup.GetDeleteExprs(originTable, tableInfo)
		if err2 != nil {
			return err2
		}

		sqls, keys, args, err = s.genDeleteSQLs(param, exprFilter)
		if err != nil {
			return terror.Annotatef(err, "gen delete sqls failed, originTable: %v, targetTable: %v", originTable, targetTable)
		}
		metrics.BinlogEventCost.WithLabelValues(metrics.BinlogEventCostStageGenDeleteRows, s.cfg.Name, s.cfg.WorkerName, s.cfg.SourceID).Observe(time.Since(ec.startTime).Seconds())
		jobType = del

	default:
		ec.tctx.L().Debug("ignoring unrecognized event", zap.String("event", "row"), zap.Stringer("type", ec.header.EventType))
		return nil
	}

	startTime := time.Now()
	for i := range sqls {
		var arg []interface{}
		var key []string
		if args != nil {
			arg = args[i]
		}
		if keys != nil {
			key = keys[i]
		}
		err = s.commitJob(jobType, originTable, targetTable, sqls[i], arg, key, &ec)
		if err != nil {
			return err
		}
	}
	metrics.DispatchBinlogDurationHistogram.WithLabelValues(jobType.String(), s.cfg.Name, s.cfg.SourceID).Observe(time.Since(startTime).Seconds())
	return nil
}

type queryEventContext struct {
	*eventContext

	p         *parser.Parser // used parser
	ddlSchema string         // used schema
	originSQL string         // before split
	// split multi-schema change DDL into multiple one schema change DDL due to TiDB's limitation
	splitedDDLs    []string // after split before online ddl
	appliedDDLs    []string // after onlineDDL apply if onlineDDL != nil and track, before route
	needHandleDDLs []string // after route

	ddlInfo         *shardingDDLInfo
	needTrackDDLs   []trackedDDL
	sourceTbls      map[string]map[string]struct{} // db name -> tb name
	onlineDDLTables map[string]*filter.Table
}

func (qec *queryEventContext) String() string {
	var startLocation, currentLocation, lastLocation string
	if qec.startLocation != nil {
		startLocation = qec.startLocation.String()
	}
	if qec.currentLocation != nil {
		currentLocation = qec.currentLocation.String()
	}
	if qec.lastLocation != nil {
		lastLocation = qec.lastLocation.String()
	}
	var needHandleDDLs, shardingReSync string
	if qec.needHandleDDLs != nil {
		needHandleDDLs = strings.Join(qec.needHandleDDLs, ",")
	}
	if qec.shardingReSync != nil {
		shardingReSync = qec.shardingReSync.String()
	}
	return fmt.Sprintf("{schema: %s, originSQL: %s, startLocation: %s, currentLocation: %s, lastLocation: %s, re-sync: %s, needHandleDDLs: %s}",
		qec.ddlSchema, qec.originSQL, startLocation, currentLocation, lastLocation, shardingReSync, needHandleDDLs)
}

func (s *Syncer) handleQueryEvent(ev *replication.QueryEvent, ec eventContext, originSQL string) (err error) {
	if originSQL == "BEGIN" {
		// GTID event: GTID_NEXT = xxx:11
		// Query event: BEGIN (GTID set = xxx:1-11)
		// Rows event: ... (GTID set = xxx:1-11)  if we update lastLocation below,
		//                                        otherwise that is xxx:1-10 when dealing with table checkpoints
		// Xid event: GTID set = xxx:1-11  this event is related to global checkpoint
		*ec.lastLocation = *ec.currentLocation
		return nil
	}

	qec := &queryEventContext{
		eventContext:    &ec,
		ddlSchema:       string(ev.Schema),
		originSQL:       utils.TrimCtrlChars(originSQL),
		splitedDDLs:     make([]string, 0),
		appliedDDLs:     make([]string, 0),
		sourceTbls:      make(map[string]map[string]struct{}),
		onlineDDLTables: make(map[string]*filter.Table),
	}

	qec.p, err = event.GetParserForStatusVars(ev.StatusVars)
	if err != nil {
		log.L().Warn("found error when get sql_mode from binlog status_vars", zap.Error(err))
	}

	parseResult, err := s.parseDDLSQL(qec.originSQL, qec.p, qec.ddlSchema)
	if err != nil {
		qec.tctx.L().Error("fail to parse statement", zap.String("event", "query"), zap.Stringer("queryEventContext", qec), log.ShortError(err))
		return err
	}

	if parseResult.needSkip {
		metrics.SkipBinlogDurationHistogram.WithLabelValues("query", s.cfg.Name, s.cfg.SourceID).Observe(time.Since(qec.startTime).Seconds())
		qec.tctx.L().Warn("skip event", zap.String("event", "query"), zap.Stringer("queryEventContext", qec))
		*qec.lastLocation = *qec.currentLocation // before record skip location, update lastLocation

		// we try to insert an empty SQL to s.onlineDDL, because user may configure a filter to skip it, but simply
		// ignoring it will cause a "not found" error when DM see RENAME of the ghost table
		if s.onlineDDL == nil {
			return s.recordSkipSQLsLocation(qec.eventContext)
		}

		stmts, err2 := parserpkg.Parse(qec.p, qec.originSQL, "", "")
		if err2 != nil {
			qec.tctx.L().Info("failed to parse a filtered SQL for online DDL", zap.String("SQL", qec.originSQL))
		}
		// if err2 != nil, stmts should be nil so below for-loop is skipped
		for _, stmt := range stmts {
			if _, ok := stmt.(ast.DDLNode); ok {
				tables, err3 := parserpkg.FetchDDLTables(qec.ddlSchema, stmt, s.SourceTableNamesFlavor)
				if err3 != nil {
					continue
				}
				// nolint:errcheck
				s.onlineDDL.Apply(qec.tctx, tables, "", stmt)
			}
		}
		return s.recordSkipSQLsLocation(qec.eventContext)
	}
	if !parseResult.isDDL {
		// skipped sql maybe not a DDL
		return nil
	}

	if qec.shardingReSync != nil {
		qec.shardingReSync.currLocation = *qec.currentLocation
		if binlog.CompareLocation(qec.shardingReSync.currLocation, qec.shardingReSync.latestLocation, s.cfg.EnableGTID) >= 0 {
			qec.tctx.L().Info("re-replicate shard group was completed", zap.String("event", "query"), zap.Stringer("queryEventContext", qec))
			err2 := qec.closeShardingResync()
			if err2 != nil {
				return err2
			}
		} else {
			// in re-syncing, we can simply skip all DDLs,
			// as they have been added to sharding DDL sequence
			// only update lastPos when the query is a real DDL
			*qec.lastLocation = qec.shardingReSync.currLocation
			qec.tctx.L().Debug("skip event in re-replicating sharding group", zap.String("event", "query"), zap.Stringer("queryEventContext", qec))
		}
		return nil
	}

	qec.tctx.L().Info("", zap.String("event", "query"), zap.Stringer("queryEventContext", qec))
	*qec.lastLocation = *qec.currentLocation // update lastLocation, because we have checked `isDDL`

	// TiDB can't handle multi schema change DDL, so we split it here.
	// for DDL, we don't apply operator until we try to execute it. so can handle sharding cases
	// We use default parser because inside function where need parser, sqls are came from parserpkg.SplitDDL, which is StringSingleQuotes, KeyWordUppercase and NameBackQuotes
	// TODO: save stmt, tableName to avoid parse the sql to get them again
	qec.p = parser.New()
	qec.appliedDDLs, qec.onlineDDLTables, err = s.splitAndFilterDDL(*qec.eventContext, qec.p, parseResult.stmt, qec.ddlSchema)
	if err != nil {
		qec.tctx.L().Error("fail to split statement", zap.String("event", "query"), zap.Stringer("queryEventContext", qec), log.ShortError(err))
		return err
	}
	qec.tctx.L().Info("resolve sql", zap.String("event", "query"), zap.Strings("appliedDDLs", qec.appliedDDLs), zap.Stringer("queryEventContext", qec))

	if len(qec.onlineDDLTables) > 1 {
		return terror.ErrSyncerUnitOnlineDDLOnMultipleTable.Generate(string(ev.Query))
	}

	metrics.BinlogEventCost.WithLabelValues(metrics.BinlogEventCostStageGenQuery, s.cfg.Name, s.cfg.WorkerName, s.cfg.SourceID).Observe(time.Since(qec.startTime).Seconds())

	/*
		we construct a application transaction for ddl. we save checkpoint after we execute all ddls
		Here's a brief discussion for implement:
		* non sharding table: make no difference
		* sharding table - we limit one ddl event only contains operation for same table
		  * drop database / drop table / truncate table: we ignore these operations
		  * create database / create table / create index / drop index / alter table:
			operation is only for same table,  make no difference
		  * rename table
			* online ddl: we would ignore rename ghost table,  make no difference
			* other rename: we don't allow user to execute more than one rename operation in one ddl event, then it would make no difference
	*/

	qec.needHandleDDLs = make([]string, 0, len(qec.appliedDDLs))
	qec.needTrackDDLs = make([]trackedDDL, 0, len(qec.appliedDDLs))

	// handle one-schema change DDL
	for _, sql := range qec.appliedDDLs {
		// We use default parser because sqls are came from above *Syncer.splitAndFilterDDL, which is StringSingleQuotes, KeyWordUppercase and NameBackQuotes
		sqlDDL, tables, stmt, handleErr := s.routeDDL(qec.p, qec.ddlSchema, sql)
		if handleErr != nil {
			return handleErr
		}
		if len(sqlDDL) == 0 {
			metrics.SkipBinlogDurationHistogram.WithLabelValues("query", s.cfg.Name, s.cfg.SourceID).Observe(time.Since(qec.startTime).Seconds())
			qec.tctx.L().Warn("skip event", zap.String("event", "query"), zap.String("statement", sql), zap.String("schema", qec.ddlSchema))
			continue
		}

		// DDL is sequentially synchronized in this syncer's main process goroutine
		// filter DDL that is older or same as table checkpoint, to avoid sync again for already synced DDLs
		if s.checkpoint.IsOlderThanTablePoint(tables[0][0], *qec.currentLocation, true) {
			qec.tctx.L().Info("filter obsolete DDL", zap.String("event", "query"), zap.String("statement", sql), log.WrapStringerField("location", qec.currentLocation))
			continue
		}

		// pre-filter of sharding
		if s.cfg.ShardMode == config.ShardPessimistic {
			switch stmt.(type) {
			case *ast.DropDatabaseStmt:
				err = s.dropSchemaInSharding(qec.tctx, tables[0][0].Schema)
				if err != nil {
					return err
				}
				continue
			case *ast.DropTableStmt:
				sourceTableID := utils.GenTableID(tables[0][0])
				err = s.sgk.LeaveGroup(tables[1][0], []string{sourceTableID})
				if err != nil {
					return err
				}
				err = s.checkpoint.DeleteTablePoint(qec.tctx, tables[0][0])
				if err != nil {
					return err
				}
				continue
			case *ast.TruncateTableStmt:
				qec.tctx.L().Info("filter truncate table statement in shard group", zap.String("event", "query"), zap.String("statement", sqlDDL))
				continue
			}

			// in sharding mode, we only support to do one ddl in one event
			if qec.ddlInfo == nil {
				qec.ddlInfo = &shardingDDLInfo{
					name:   tables[0][0].String(),
					tables: tables,
					stmt:   stmt,
				}
			} else if qec.ddlInfo.name != tables[0][0].String() {
				return terror.ErrSyncerUnitDDLOnMultipleTable.Generate(string(ev.Query))
			}
		} else if s.cfg.ShardMode == config.ShardOptimistic {
			switch stmt.(type) {
			case *ast.TruncateTableStmt:
				qec.tctx.L().Info("filter truncate table statement in shard group", zap.String("event", "query"), zap.String("statement", sqlDDL))
				continue
			case *ast.RenameTableStmt:
				return terror.ErrSyncerUnsupportedStmt.Generate("RENAME TABLE", config.ShardOptimistic)
			}
		}

		qec.needHandleDDLs = append(qec.needHandleDDLs, sqlDDL)
		qec.needTrackDDLs = append(qec.needTrackDDLs, trackedDDL{rawSQL: sql, stmt: stmt, tables: tables})
		// TODO: current table checkpoints will be deleted in track ddls, but created and updated in flush checkpoints,
		//       we should use a better mechanism to combine these operations
		if s.cfg.ShardMode == "" {
			recordSourceTbls(qec.sourceTbls, stmt, tables[0][0])
		}
	}

	qec.tctx.L().Info("prepare to handle ddls", zap.String("event", "query"), zap.Stringer("queryEventContext", qec))
	if len(qec.needHandleDDLs) == 0 {
		qec.tctx.L().Info("skip event, need handled ddls is empty", zap.String("event", "query"), zap.Stringer("queryEventContext", qec))
		return s.recordSkipSQLsLocation(qec.eventContext)
	}

	// interrupted before flush old checkpoint.
	failpoint.Inject("FlushCheckpointStage", func(val failpoint.Value) {
		err = handleFlushCheckpointStage(0, val.(int), "before flush old checkpoint")
		if err != nil {
			failpoint.Return(err)
		}
	})

	// flush previous DMLs and checkpoint if needing to handle the DDL.
	// NOTE: do this flush before operations on shard groups which may lead to skip a table caused by `UnresolvedTables`.
	if err = s.flushJobs(); err != nil {
		return err
	}

	switch s.cfg.ShardMode {
	case "":
		return s.handleQueryEventNoSharding(qec)
	case config.ShardOptimistic:
		return s.handleQueryEventOptimistic(qec)
	case config.ShardPessimistic:
		return s.handleQueryEventPessimistic(qec)
	}
	return errors.Errorf("unsupported shard-mode %s, should not happened", s.cfg.ShardMode)
}

func (s *Syncer) handleQueryEventNoSharding(qec *queryEventContext) error {
	qec.tctx.L().Info("start to handle ddls in normal mode", zap.String("event", "query"), zap.Stringer("queryEventContext", qec))

	// interrupted after flush old checkpoint and before track DDL.
	failpoint.Inject("FlushCheckpointStage", func(val failpoint.Value) {
		err := handleFlushCheckpointStage(1, val.(int), "before track DDL")
		if err != nil {
			failpoint.Return(err)
		}
	})

	// run trackDDL before add ddl job to make sure checkpoint can be flushed
	for _, td := range qec.needTrackDDLs {
		if err := s.trackDDL(qec.ddlSchema, td.rawSQL, td.tables, td.stmt, qec.eventContext); err != nil {
			return err
		}
	}

	// interrupted after track DDL and before execute DDL.
	failpoint.Inject("FlushCheckpointStage", func(val failpoint.Value) {
		err := handleFlushCheckpointStage(2, val.(int), "before execute DDL")
		if err != nil {
			failpoint.Return(err)
		}
	})

	job := newDDLJob(qec)
	err := s.addJobFunc(job)
	if err != nil {
		return err
	}

	// when add ddl job, will execute ddl and then flush checkpoint.
	// if execute ddl failed, the execError will be set to that error.
	// return nil here to avoid duplicate error message
	err = s.execError.Load()
	if err != nil {
		qec.tctx.L().Error("error detected when executing SQL job", log.ShortError(err))
		// nolint:nilerr
		return nil
	}

	qec.tctx.L().Info("finish to handle ddls in normal mode", zap.String("event", "query"), zap.Stringer("queryEventContext", qec))

	for _, table := range qec.onlineDDLTables {
		qec.tctx.L().Info("finish online ddl and clear online ddl metadata in normal mode",
			zap.String("event", "query"),
			zap.Strings("ddls", qec.needHandleDDLs),
			zap.String("raw statement", qec.originSQL),
			zap.Stringer("table", table))
		err2 := s.onlineDDL.Finish(qec.tctx, table)
		if err2 != nil {
			return terror.Annotatef(err2, "finish online ddl on %v", table)
		}
	}

	return nil
}

func (s *Syncer) handleQueryEventPessimistic(qec *queryEventContext) error {
	var (
		err                error
		needShardingHandle bool
		group              *ShardingGroup
		synced             bool
		active             bool
		remain             int

		sourceTableID  = utils.GenTableID(qec.ddlInfo.tables[0][0])
		needHandleDDLs = qec.needHandleDDLs
		ddlInfo        = qec.ddlInfo
		// for sharding DDL, the firstPos should be the `Pos` of the binlog, not the `End_log_pos`
		// so when restarting before sharding DDLs synced, this binlog can be re-sync again to trigger the TrySync
		startLocation   = qec.startLocation
		currentLocation = qec.currentLocation
	)

	var annotate string
	switch ddlInfo.stmt.(type) {
	case *ast.CreateDatabaseStmt:
		// for CREATE DATABASE, we do nothing. when CREATE TABLE under this DATABASE, sharding groups will be added
	case *ast.CreateTableStmt:
		// for CREATE TABLE, we add it to group
		needShardingHandle, group, synced, remain, err = s.sgk.AddGroup(ddlInfo.tables[1][0], []string{sourceTableID}, nil, true)
		if err != nil {
			return err
		}
		annotate = "add table to shard group"
	default:
		needShardingHandle, group, synced, active, remain, err = s.sgk.TrySync(ddlInfo.tables[0][0], ddlInfo.tables[1][0], *startLocation, *qec.currentLocation, needHandleDDLs)
		if err != nil {
			return err
		}
		annotate = "try to sync table in shard group"
		// meets DDL that will not be processed in sequence sharding
		if !active {
			qec.tctx.L().Info("skip in-activeDDL",
				zap.String("event", "query"),
				zap.Stringer("queryEventContext", qec),
				zap.String("sourceTableID", sourceTableID),
				zap.Bool("in-sharding", needShardingHandle),
				zap.Bool("is-synced", synced),
				zap.Int("unsynced", remain))
			return nil
		}
	}

	qec.tctx.L().Info(annotate,
		zap.String("event", "query"),
		zap.Stringer("queryEventContext", qec),
		zap.String("sourceTableID", sourceTableID),
		zap.Bool("in-sharding", needShardingHandle),
		zap.Bool("is-synced", synced),
		zap.Int("unsynced", remain))

	// interrupted after flush old checkpoint and before track DDL.
	failpoint.Inject("FlushCheckpointStage", func(val failpoint.Value) {
		err = handleFlushCheckpointStage(1, val.(int), "before track DDL")
		if err != nil {
			failpoint.Return(err)
		}
	})

	for _, td := range qec.needTrackDDLs {
		if err = s.trackDDL(qec.ddlSchema, td.rawSQL, td.tables, td.stmt, qec.eventContext); err != nil {
			return err
		}
	}

	if needShardingHandle {
		metrics.UnsyncedTableGauge.WithLabelValues(s.cfg.Name, ddlInfo.tables[1][0].String(), s.cfg.SourceID).Set(float64(remain))
		err = s.safeMode.IncrForTable(qec.tctx, ddlInfo.tables[1][0]) // try enable safe-mode when starting syncing for sharding group
		if err != nil {
			return err
		}

		// save checkpoint in memory, don't worry, if error occurred, we can rollback it
		// for non-last sharding DDL's table, this checkpoint will be used to skip binlog event when re-syncing
		// NOTE: when last sharding DDL executed, all this checkpoints will be flushed in the same txn
		qec.tctx.L().Info("save table checkpoint for source",
			zap.String("event", "query"),
			zap.String("sourceTableID", sourceTableID),
			zap.Stringer("start location", startLocation),
			log.WrapStringerField("end location", currentLocation))
		s.saveTablePoint(ddlInfo.tables[0][0], *currentLocation)
		if !synced {
			qec.tctx.L().Info("source shard group is not synced",
				zap.String("event", "query"),
				zap.String("sourceTableID", sourceTableID),
				zap.Stringer("start location", startLocation),
				log.WrapStringerField("end location", currentLocation))
			return nil
		}

		qec.tctx.L().Info("source shard group is synced",
			zap.String("event", "query"),
			zap.String("sourceTableID", sourceTableID),
			zap.Stringer("start location", startLocation),
			log.WrapStringerField("end location", currentLocation))
		err = s.safeMode.DescForTable(qec.tctx, ddlInfo.tables[1][0]) // try disable safe-mode after sharding group synced
		if err != nil {
			return err
		}
		// maybe multi-groups' sharding DDL synced in this for-loop (one query-event, multi tables)
		if cap(*qec.shardingReSyncCh) < len(needHandleDDLs) {
			*qec.shardingReSyncCh = make(chan *ShardingReSync, len(needHandleDDLs))
		}
		firstEndLocation := group.FirstEndPosUnresolved()
		if firstEndLocation == nil {
			return terror.ErrSyncerUnitFirstEndPosNotFound.Generate(sourceTableID)
		}

		allResolved, err2 := s.sgk.ResolveShardingDDL(ddlInfo.tables[1][0])
		if err2 != nil {
			return err2
		}
		*qec.shardingReSyncCh <- &ShardingReSync{
			currLocation:   *firstEndLocation,
			latestLocation: *currentLocation,
			targetTable:    ddlInfo.tables[1][0],
			allResolved:    allResolved,
		}

		// Don't send new DDLInfo to dm-master until all local sql jobs finished
		// since jobWg is flushed by flushJobs before, we don't wait here any more

		// NOTE: if we need singleton Syncer (without dm-master) to support sharding DDL sync
		// we should add another config item to differ, and do not save DDLInfo, and not wait for ddlExecInfo

		// construct & send shard DDL info into etcd, DM-master will handle it.
		shardInfo := s.pessimist.ConstructInfo(ddlInfo.tables[1][0].Schema, ddlInfo.tables[1][0].Name, needHandleDDLs)
		rev, err2 := s.pessimist.PutInfo(qec.tctx.Ctx, shardInfo)
		if err2 != nil {
			return err2
		}
		metrics.ShardLockResolving.WithLabelValues(s.cfg.Name, s.cfg.SourceID).Set(1) // block and wait DDL lock to be synced
		qec.tctx.L().Info("putted shard DDL info", zap.Stringer("info", shardInfo), zap.Int64("revision", rev))

		shardOp, err2 := s.pessimist.GetOperation(qec.tctx.Ctx, shardInfo, rev+1)
		metrics.ShardLockResolving.WithLabelValues(s.cfg.Name, s.cfg.SourceID).Set(0)
		if err2 != nil {
			return err2
		}

		if shardOp.Exec {
			failpoint.Inject("ShardSyncedExecutionExit", func() {
				qec.tctx.L().Warn("exit triggered", zap.String("failpoint", "ShardSyncedExecutionExit"))
				//nolint:errcheck
				s.flushCheckPoints()
				utils.OsExit(1)
			})
			failpoint.Inject("SequenceShardSyncedExecutionExit", func() {
				group := s.sgk.Group(ddlInfo.tables[1][0])
				if group != nil {
					// exit in the first round sequence sharding DDL only
					if group.meta.ActiveIdx() == 1 {
						qec.tctx.L().Warn("exit triggered", zap.String("failpoint", "SequenceShardSyncedExecutionExit"))
						//nolint:errcheck
						s.flushCheckPoints()
						utils.OsExit(1)
					}
				}
			})

			qec.tctx.L().Info("execute DDL job",
				zap.String("event", "query"),
				zap.Stringer("queryEventContext", qec),
				zap.String("sourceTableID", sourceTableID),
				zap.Stringer("operation", shardOp))
		} else {
			qec.tctx.L().Info("ignore DDL job",
				zap.String("event", "query"),
				zap.Stringer("queryEventContext", qec),
				zap.String("sourceTableID", sourceTableID),
				zap.Stringer("operation", shardOp))
		}
	}

	qec.tctx.L().Info("start to handle ddls in shard mode", zap.String("event", "query"), zap.Stringer("queryEventContext", qec))

	// interrupted after track DDL and before execute DDL.
	failpoint.Inject("FlushCheckpointStage", func(val failpoint.Value) {
		err = handleFlushCheckpointStage(2, val.(int), "before execute DDL")
		if err != nil {
			failpoint.Return(err)
		}
	})

	job := newDDLJob(qec)
	err = s.addJobFunc(job)
	if err != nil {
		return err
	}

	err = s.execError.Load()
	if err != nil {
		qec.tctx.L().Error("error detected when executing SQL job", log.ShortError(err))
		// nolint:nilerr
		return nil
	}

	if len(qec.onlineDDLTables) > 0 {
		err = s.clearOnlineDDL(qec.tctx, ddlInfo.tables[1][0])
		if err != nil {
			return err
		}
	}

	qec.tctx.L().Info("finish to handle ddls in shard mode", zap.String("event", "query"), zap.Stringer("queryEventContext", qec))
	return nil
}

// input `sql` should be a single DDL, which came from parserpkg.SplitDDL
// tableNames[0] is source (upstream) tableNames, tableNames[1] is target (downstream) tableNames.
func (s *Syncer) trackDDL(usedSchema string, sql string, tableNames [][]*filter.Table, stmt ast.StmtNode, ec *eventContext) error {
	srcTables, targetTables := tableNames[0], tableNames[1]
	srcTable := srcTables[0]

	// Make sure the needed tables are all loaded into the schema tracker.
	var (
		shouldExecDDLOnSchemaTracker bool
		shouldSchemaExist            bool
		shouldTableExistNum          int  // tableNames[:shouldTableExistNum] should exist
		shouldRefTableExistNum       int  // tableNames[1:shouldTableExistNum] should exist, since first one is "caller table"
		tryFetchDownstreamTable      bool // to make sure if not exists will execute correctly
	)

	switch node := stmt.(type) {
	case *ast.CreateDatabaseStmt:
		shouldExecDDLOnSchemaTracker = true
	case *ast.AlterDatabaseStmt:
		shouldExecDDLOnSchemaTracker = true
		shouldSchemaExist = true
	case *ast.DropDatabaseStmt:
		shouldExecDDLOnSchemaTracker = true
		if s.cfg.ShardMode == "" {
			if err := s.checkpoint.DeleteSchemaPoint(ec.tctx, srcTable.Schema); err != nil {
				return err
			}
		}
	case *ast.RecoverTableStmt:
		shouldExecDDLOnSchemaTracker = true
		shouldSchemaExist = true
	case *ast.CreateTableStmt, *ast.CreateViewStmt:
		shouldExecDDLOnSchemaTracker = true
		shouldSchemaExist = true
		// for CREATE TABLE LIKE/AS, the reference tables should exist
		shouldRefTableExistNum = len(srcTables)
		tryFetchDownstreamTable = true
	case *ast.DropTableStmt:
		shouldExecDDLOnSchemaTracker = true
		if err := s.checkpoint.DeleteTablePoint(ec.tctx, srcTable); err != nil {
			return err
		}
	case *ast.RenameTableStmt, *ast.CreateIndexStmt, *ast.DropIndexStmt, *ast.RepairTableStmt:
		shouldExecDDLOnSchemaTracker = true
		shouldSchemaExist = true
		shouldTableExistNum = 1
	case *ast.AlterTableStmt:
		shouldSchemaExist = true
		// for DDL that adds FK, since TiDB doesn't fully support it yet, we simply ignore execution of this DDL.
		switch {
		case len(node.Specs) == 1 && node.Specs[0].Constraint != nil && node.Specs[0].Constraint.Tp == ast.ConstraintForeignKey:
			shouldTableExistNum = 1
			shouldExecDDLOnSchemaTracker = false
		case node.Specs[0].Tp == ast.AlterTableRenameTable:
			shouldTableExistNum = 1
			shouldExecDDLOnSchemaTracker = true
		default:
			shouldTableExistNum = len(srcTables)
			shouldExecDDLOnSchemaTracker = true
		}
	case *ast.LockTablesStmt, *ast.UnlockTablesStmt, *ast.CleanupTableLockStmt, *ast.TruncateTableStmt:
		break
	default:
		ec.tctx.L().DPanic("unhandled DDL type cannot be tracked", zap.Stringer("type", reflect.TypeOf(stmt)))
	}

	if shouldSchemaExist {
		if err := s.schemaTracker.CreateSchemaIfNotExists(srcTable.Schema); err != nil {
			return terror.ErrSchemaTrackerCannotCreateSchema.Delegate(err, srcTable.Schema)
		}
	}
	for i := 0; i < shouldTableExistNum; i++ {
		if _, err := s.getTableInfo(ec.tctx, srcTables[i], targetTables[i]); err != nil {
			return err
		}
	}
	// skip getTable before in above loop
	// nolint:ifshort
	start := 1
	if shouldTableExistNum > start {
		start = shouldTableExistNum
	}
	for i := start; i < shouldRefTableExistNum; i++ {
		if err := s.schemaTracker.CreateSchemaIfNotExists(srcTables[i].Schema); err != nil {
			return terror.ErrSchemaTrackerCannotCreateSchema.Delegate(err, srcTables[i].Schema)
		}
		if _, err := s.getTableInfo(ec.tctx, srcTables[i], targetTables[i]); err != nil {
			return err
		}
	}

	if tryFetchDownstreamTable {
		// ignore table not exists error, just try to fetch table from downstream.
		_, _ = s.getTableInfo(ec.tctx, srcTables[0], targetTables[0])
	}

	if shouldExecDDLOnSchemaTracker {
		if err := s.schemaTracker.Exec(ec.tctx.Ctx, usedSchema, sql); err != nil {
			ec.tctx.L().Error("cannot track DDL", zap.String("schema", usedSchema), zap.String("statement", sql), log.WrapStringerField("location", ec.currentLocation), log.ShortError(err))
			return terror.ErrSchemaTrackerCannotExecDDL.Delegate(err, sql)
		}
		s.exprFilterGroup.ResetExprs(srcTable)
	}

	return nil
}

func (s *Syncer) commitJob(tp opType, sourceTable, targetTable *filter.Table, sql string, args []interface{}, keys []string, ec *eventContext) error {
	startTime := time.Now()
	key, err := s.resolveCasuality(keys)
	if err != nil {
		return terror.ErrSyncerUnitResolveCasualityFail.Generate(err)
	}
	s.tctx.L().Debug("key for keys", zap.String("key", key), zap.Strings("keys", keys))
	metrics.ConflictDetectDurationHistogram.WithLabelValues(s.cfg.Name, s.cfg.SourceID).Observe(time.Since(startTime).Seconds())

	job := newDMLJob(tp, sql, sourceTable, targetTable, args, key, *ec.lastLocation, *ec.startLocation, *ec.currentLocation, ec.header)
	return s.addJobFunc(job)
}

func (s *Syncer) resolveCasuality(keys []string) (string, error) {
	if s.cfg.DisableCausality {
		if len(keys) > 0 {
			return keys[0], nil
		}
		return "", nil
	}

	if s.c.detectConflict(keys) {
		s.tctx.L().Debug("meet causality key, will generate a flush job and wait all sqls executed", zap.Strings("keys", keys))
		if err := s.flushJobs(); err != nil {
			return "", err
		}
		s.c.reset()
	}
	if err := s.c.add(keys); err != nil {
		return "", err
	}
	var key string
	if len(keys) > 0 {
		key = keys[0]
	}
	return s.c.get(key), nil
}

func (s *Syncer) genRouter() error {
	s.tableRouter, _ = router.NewTableRouter(s.cfg.CaseSensitive, []*router.TableRule{})
	for _, rule := range s.cfg.RouteRules {
		err := s.tableRouter.AddRule(rule)
		if err != nil {
			return terror.ErrSyncerUnitGenTableRouter.Delegate(err)
		}
	}
	return nil
}

//nolint:unused
func (s *Syncer) loadTableStructureFromDump(ctx context.Context) error {
	logger := s.tctx.L()

	files, err := utils.CollectDirFiles(s.cfg.Dir)
	if err != nil {
		logger.Warn("fail to get dump files", zap.Error(err))
		return err
	}
	var dbs, tables []string
	var tableFiles [][2]string // [db, filename]
	for f := range files {
		if db, ok := utils.GetDBFromDumpFilename(f); ok {
			dbs = append(dbs, db)
			continue
		}
		if db, table, ok := utils.GetTableFromDumpFilename(f); ok {
			tables = append(tables, dbutil.TableName(db, table))
			tableFiles = append(tableFiles, [2]string{db, f})
			continue
		}
	}
	logger.Info("fetch table structure form dump files",
		zap.Strings("database", dbs),
		zap.Any("tables", tables))
	for _, db := range dbs {
		if err = s.schemaTracker.CreateSchemaIfNotExists(db); err != nil {
			return err
		}
	}

	var firstErr error
	setFirstErr := func(err error) {
		if firstErr == nil {
			firstErr = err
		}
	}

	for _, dbAndFile := range tableFiles {
		db, file := dbAndFile[0], dbAndFile[1]
		filepath := path.Join(s.cfg.Dir, file)
		content, err2 := common2.GetFileContent(filepath)
		if err2 != nil {
			logger.Warn("fail to read file for creating table in schema tracker",
				zap.String("db", db),
				zap.String("file", filepath),
				zap.Error(err))
			setFirstErr(err2)
			continue
		}
		stmts := bytes.Split(content, []byte(";"))
		for _, stmt := range stmts {
			stmt = bytes.TrimSpace(stmt)
			if len(stmt) == 0 || bytes.HasPrefix(stmt, []byte("/*")) {
				continue
			}
			err = s.schemaTracker.Exec(ctx, db, string(stmt))
			if err != nil {
				logger.Warn("fail to create table for dump files",
					zap.Any("file", filepath),
					zap.ByteString("statement", stmt),
					zap.Error(err))
				setFirstErr(err)
			}
		}
	}
	return firstErr
}

func (s *Syncer) createDBs(ctx context.Context) error {
	var err error
	dbCfg := s.cfg.From
	dbCfg.RawDBCfg = config.DefaultRawDBConfig().SetReadTimeout(maxDMLConnectionTimeout)
	s.fromDB, err = dbconn.NewUpStreamConn(dbCfg)
	if err != nil {
		return err
	}
	conn, err := s.fromDB.BaseDB.GetBaseConn(ctx)
	if err != nil {
		return err
	}
	lcFlavor, err := utils.FetchLowerCaseTableNamesSetting(ctx, conn.DBConn)
	if err != nil {
		return err
	}
	s.SourceTableNamesFlavor = lcFlavor

	hasSQLMode := false
	// get sql_mode from upstream db
	if s.cfg.To.Session == nil {
		s.cfg.To.Session = make(map[string]string)
	} else {
		for k := range s.cfg.To.Session {
			if strings.ToLower(k) == "sql_mode" {
				hasSQLMode = true
				break
			}
		}
	}
	if !hasSQLMode {
		sqlMode, err2 := utils.GetGlobalVariable(ctx, s.fromDB.BaseDB.DB, "sql_mode")
		if err2 != nil {
			s.tctx.L().Warn("cannot get sql_mode from upstream database, the sql_mode will be assigned \"IGNORE_SPACE, NO_AUTO_VALUE_ON_ZERO, ALLOW_INVALID_DATES\"", log.ShortError(err2))
		}
		sqlModes, err3 := utils.AdjustSQLModeCompatible(sqlMode)
		if err3 != nil {
			s.tctx.L().Warn("cannot adjust sql_mode compatible, the sql_mode will be assigned  stay the same", log.ShortError(err3))
		}
		s.cfg.To.Session["sql_mode"] = sqlModes
	}

	dbCfg = s.cfg.To
	dbCfg.RawDBCfg = config.DefaultRawDBConfig().
		SetReadTimeout(maxDMLConnectionTimeout).
		SetMaxIdleConns(s.cfg.WorkerCount)

	s.toDB, s.toDBConns, err = dbconn.CreateConns(s.tctx, s.cfg, dbCfg, s.cfg.WorkerCount)
	if err != nil {
		dbconn.CloseUpstreamConn(s.tctx, s.fromDB) // release resources acquired before return with error
		return err
	}
	// baseConn for ddl
	dbCfg = s.cfg.To
	dbCfg.RawDBCfg = config.DefaultRawDBConfig().SetReadTimeout(maxDDLConnectionTimeout)

	var ddlDBConns []*dbconn.DBConn
	s.ddlDB, ddlDBConns, err = dbconn.CreateConns(s.tctx, s.cfg, dbCfg, 1)
	if err != nil {
		dbconn.CloseUpstreamConn(s.tctx, s.fromDB)
		dbconn.CloseBaseDB(s.tctx, s.toDB)
		return err
	}
	s.ddlDBConn = ddlDBConns[0]
	printServerVersion(s.tctx, s.fromDB.BaseDB, "upstream")
	printServerVersion(s.tctx, s.toDB, "downstream")

	return nil
}

// closeBaseDB closes all opened DBs, rollback for createConns.
func (s *Syncer) closeDBs() {
	dbconn.CloseUpstreamConn(s.tctx, s.fromDB)
	dbconn.CloseBaseDB(s.tctx, s.toDB)
	dbconn.CloseBaseDB(s.tctx, s.ddlDB)
}

// record skip ddl/dml sqls' position
// make newJob's sql argument empty to distinguish normal sql and skips sql.
func (s *Syncer) recordSkipSQLsLocation(ec *eventContext) error {
	job := newSkipJob(ec)
	return s.addJobFunc(job)
}

func (s *Syncer) flushJobs() error {
	s.tctx.L().Info("flush all jobs", zap.Stringer("global checkpoint", s.checkpoint))
	job := newFlushJob()
	return s.addJobFunc(job)
}

func (s *Syncer) reSyncBinlog(tctx tcontext.Context, location binlog.Location) error {
	if err := s.retrySyncGTIDs(); err != nil {
		return err
	}
	// close still running sync
	return s.streamerController.ReopenWithRetry(&tctx, location)
}

func (s *Syncer) renameShardingSchema(table *filter.Table) *filter.Table {
	if table.Schema == "" {
		return table
	}
	targetSchema, targetTable, err := s.tableRouter.Route(table.Schema, table.Name)
	if err != nil {
		s.tctx.L().Error("fail to route table", zap.Stringer("table", table), zap.Error(err)) // log the error, but still continue
	}
	if targetSchema == "" {
		return table
	}
	if targetTable == "" {
		targetTable = table.Name
	}

	return &filter.Table{Schema: targetSchema, Name: targetTable}
}

func (s *Syncer) isClosed() bool {
	return s.closed.Load()
}

// Close closes syncer.
func (s *Syncer) Close() {
	s.Lock()
	defer s.Unlock()

	if s.isClosed() {
		return
	}

	s.stopSync()
	s.closeDBs()

	s.checkpoint.Close()

	if err := s.schemaTracker.Close(); err != nil {
		s.tctx.L().Error("fail to close schema tracker", log.ShortError(err))
	}

	if s.sgk != nil {
		s.sgk.Close()
	}

	s.closeOnlineDDL()

	// when closing syncer by `stop-task`, remove active relay log from hub
	s.removeActiveRelayLog()

	metrics.RemoveLabelValuesWithTaskInMetrics(s.cfg.Name)

	s.closed.Store(true)
}

// stopSync stops syncing, now it used by Close and Pause
// maybe we can refine the workflow more clear.
func (s *Syncer) stopSync() {
	if s.done != nil {
		<-s.done // wait Run to return
	}
	s.closeJobChans()
	s.wg.Wait() // wait job workers to return

	// before re-write workflow for s.syncer, simply close it
	// when resuming, re-create s.syncer

	if s.streamerController != nil {
		s.streamerController.Close(s.tctx)
	}
}

func (s *Syncer) closeOnlineDDL() {
	if s.onlineDDL != nil {
		s.onlineDDL.Close()
		s.onlineDDL = nil
	}
}

// Pause implements Unit.Pause.
func (s *Syncer) Pause() {
	if s.isClosed() {
		s.tctx.L().Warn("try to pause, but already closed")
		return
	}
	s.stopSync()
}

// Resume resumes the paused process.
func (s *Syncer) Resume(ctx context.Context, pr chan pb.ProcessResult) {
	if s.isClosed() {
		s.tctx.L().Warn("try to resume, but already closed")
		return
	}

	// continue the processing
	s.reset()
	// reset database conns
	err := s.resetDBs(s.tctx.WithContext(ctx))
	if err != nil {
		pr <- pb.ProcessResult{
			IsCanceled: false,
			Errors: []*pb.ProcessError{
				unit.NewProcessError(err),
			},
		}
		return
	}
	s.Process(ctx, pr)
}

// Update implements Unit.Update
// now, only support to update config for routes, filters, column-mappings, block-allow-list
// now no config diff implemented, so simply re-init use new config.
func (s *Syncer) Update(cfg *config.SubTaskConfig) error {
	if s.cfg.ShardMode == config.ShardPessimistic {
		_, tables := s.sgk.UnresolvedTables()
		if len(tables) > 0 {
			return terror.ErrSyncerUnitUpdateConfigInSharding.Generate(tables)
		}
	}

	var (
		err              error
		oldBaList        *filter.Filter
		oldTableRouter   *router.Table
		oldBinlogFilter  *bf.BinlogEvent
		oldColumnMapping *cm.Mapping
	)

	defer func() {
		if err == nil {
			return
		}
		if oldBaList != nil {
			s.baList = oldBaList
		}
		if oldTableRouter != nil {
			s.tableRouter = oldTableRouter
		}
		if oldBinlogFilter != nil {
			s.binlogFilter = oldBinlogFilter
		}
		if oldColumnMapping != nil {
			s.columnMapping = oldColumnMapping
		}
	}()

	// update block-allow-list
	oldBaList = s.baList
	s.baList, err = filter.New(cfg.CaseSensitive, cfg.BAList)
	if err != nil {
		return terror.ErrSyncerUnitGenBAList.Delegate(err)
	}

	// update route
	oldTableRouter = s.tableRouter
	s.tableRouter, err = router.NewTableRouter(cfg.CaseSensitive, cfg.RouteRules)
	if err != nil {
		return terror.ErrSyncerUnitGenTableRouter.Delegate(err)
	}

	// update binlog filter
	oldBinlogFilter = s.binlogFilter
	s.binlogFilter, err = bf.NewBinlogEvent(cfg.CaseSensitive, cfg.FilterRules)
	if err != nil {
		return terror.ErrSyncerUnitGenBinlogEventFilter.Delegate(err)
	}

	// update column-mappings
	oldColumnMapping = s.columnMapping
	s.columnMapping, err = cm.NewMapping(cfg.CaseSensitive, cfg.ColumnMappingRules)
	if err != nil {
		return terror.ErrSyncerUnitGenColumnMapping.Delegate(err)
	}

	switch s.cfg.ShardMode {
	case config.ShardPessimistic:
		// re-init sharding group
		err = s.sgk.Init()
		if err != nil {
			return err
		}

		err = s.initShardingGroups(context.Background(), false) // FIXME: fix context when re-implementing `Update`
		if err != nil {
			return err
		}
	case config.ShardOptimistic:
		err = s.initOptimisticShardDDL(context.Background()) // FIXME: fix context when re-implementing `Update`
		if err != nil {
			return err
		}
	}

	// update l.cfg
	s.cfg.BAList = cfg.BAList
	s.cfg.RouteRules = cfg.RouteRules
	s.cfg.FilterRules = cfg.FilterRules
	s.cfg.ColumnMappingRules = cfg.ColumnMappingRules

	// update timezone
	s.setTimezone()

	return nil
}

// assume that reset master before switching to new master, and only the new master would write
// it's a weak function to try best to fix gtid set while switching master/slave.
func (s *Syncer) retrySyncGTIDs() error {
	// NOTE: our (per-table based) checkpoint does not support GTID yet, implement it if needed
	// TODO: support GTID
	s.tctx.L().Warn("our (per-table based) checkpoint does not support GTID yet")
	return nil
}

// checkpointID returns ID which used for checkpoint table.
func (s *Syncer) checkpointID() string {
	if len(s.cfg.SourceID) > 0 {
		return s.cfg.SourceID
	}
	return strconv.FormatUint(uint64(s.cfg.ServerID), 10)
}

// UpdateFromConfig updates config for `From`.
func (s *Syncer) UpdateFromConfig(cfg *config.SubTaskConfig) error {
	s.Lock()
	defer s.Unlock()
	s.fromDB.BaseDB.Close()

	s.cfg.From = cfg.From

	var err error
	s.cfg.From.RawDBCfg = config.DefaultRawDBConfig().SetReadTimeout(maxDMLConnectionTimeout)
	s.fromDB, err = dbconn.NewUpStreamConn(s.cfg.From)
	if err != nil {
		s.tctx.L().Error("fail to create baseConn connection", log.ShortError(err))
		return err
	}

	err = s.setSyncCfg()
	if err != nil {
		return err
	}

	if s.streamerController != nil {
		s.streamerController.UpdateSyncCfg(s.syncCfg, s.fromDB)
	}
	return nil
}

func (s *Syncer) setTimezone() {
	s.tctx.L().Info("use timezone", log.WrapStringerField("location", time.UTC))
	s.timezone = time.UTC
}

func (s *Syncer) setSyncCfg() error {
	var tlsConfig *tls.Config
	var err error
	if s.cfg.From.Security != nil {
		if loadErr := s.cfg.From.Security.LoadTLSContent(); loadErr != nil {
			return terror.ErrCtlLoadTLSCfg.Delegate(loadErr)
		}
		tlsConfig, err = toolutils.ToTLSConfigWithVerifyByRawbytes(s.cfg.From.Security.SSLCABytes,
			s.cfg.From.Security.SSLCertBytes, s.cfg.From.Security.SSLKEYBytes, s.cfg.From.Security.CertAllowedCN)
		if err != nil {
			return terror.ErrConnInvalidTLSConfig.Delegate(err)
		}
		if tlsConfig != nil {
			tlsConfig.InsecureSkipVerify = true
		}
	}

	syncCfg := replication.BinlogSyncerConfig{
		ServerID:                s.cfg.ServerID,
		Flavor:                  s.cfg.Flavor,
		Host:                    s.cfg.From.Host,
		Port:                    uint16(s.cfg.From.Port),
		User:                    s.cfg.From.User,
		Password:                s.cfg.From.Password,
		TimestampStringLocation: s.timezone,
		TLSConfig:               tlsConfig,
	}
	// when retry count > 1, go-mysql will retry sync from the previous GTID set in GTID mode,
	// which may get duplicate binlog event after retry success. so just set retry count = 1, and task
	// will exit when meet error, and then auto resume by DM itself.
	common.SetDefaultReplicationCfg(&syncCfg, 1)
	s.syncCfg = syncCfg
	return nil
}

// ShardDDLOperation returns the current pending to handle shard DDL lock operation.
func (s *Syncer) ShardDDLOperation() *pessimism.Operation {
	return s.pessimist.PendingOperation()
}

func (s *Syncer) setErrLocation(startLocation, endLocation *binlog.Location, isQueryEventEvent bool) {
	s.errLocation.Lock()
	defer s.errLocation.Unlock()

	s.errLocation.isQueryEvent = isQueryEventEvent
	if s.errLocation.startLocation == nil || startLocation == nil {
		s.errLocation.startLocation = startLocation
	} else if binlog.CompareLocation(*startLocation, *s.errLocation.startLocation, s.cfg.EnableGTID) < 0 {
		s.errLocation.startLocation = startLocation
	}

	if s.errLocation.endLocation == nil || endLocation == nil {
		s.errLocation.endLocation = endLocation
	} else if binlog.CompareLocation(*endLocation, *s.errLocation.endLocation, s.cfg.EnableGTID) < 0 {
		s.errLocation.endLocation = endLocation
	}
}

func (s *Syncer) getErrLocation() (*binlog.Location, bool) {
	s.errLocation.Lock()
	defer s.errLocation.Unlock()
	return s.errLocation.startLocation, s.errLocation.isQueryEvent
}

func (s *Syncer) handleEventError(err error, startLocation, endLocation binlog.Location, isQueryEvent bool, originSQL string) error {
	if err == nil {
		return nil
	}

	s.setErrLocation(&startLocation, &endLocation, isQueryEvent)
	if len(originSQL) > 0 {
		return terror.Annotatef(err, "startLocation: [%s], endLocation: [%s], origin SQL: [%s]", startLocation, endLocation, originSQL)
	}
	return terror.Annotatef(err, "startLocation: [%s], endLocation: [%s]", startLocation, endLocation)
}

// getEvent gets an event from streamerController or errOperatorHolder.
func (s *Syncer) getEvent(tctx *tcontext.Context, startLocation binlog.Location) (*replication.BinlogEvent, error) {
	// next event is a replace event
	if s.isReplacingErr {
		s.tctx.L().Info("try to get replace event", zap.Stringer("location", startLocation))
		return s.errOperatorHolder.GetEvent(startLocation)
	}

	return s.streamerController.GetEvent(tctx)
}

func (s *Syncer) adjustGlobalPointGTID(tctx *tcontext.Context) (bool, error) {
	location := s.checkpoint.GlobalPoint()
	// situations that don't need to adjust
	// 1. GTID is not enabled
	// 2. location already has GTID position
	// 3. location is totally new, has no position info
	if !s.cfg.EnableGTID || location.GTIDSetStr() != "" || location.Position.Name == "" {
		return false, nil
	}
	// set enableGTID to false for new streamerController
	streamerController := NewStreamerController(s.syncCfg, false, s.fromDB, s.binlogType, s.cfg.RelayDir, s.timezone)

	endPos := binlog.AdjustPosition(location.Position)
	startPos := mysql.Position{
		Name: endPos.Name,
		Pos:  0,
	}
	startLocation := location.Clone()
	startLocation.Position = startPos

	err := streamerController.Start(tctx, startLocation)
	if err != nil {
		return false, err
	}
	defer streamerController.Close(tctx)

	gs, err := reader.GetGTIDsForPosFromStreamer(tctx.Context(), streamerController.streamer, endPos)
	if err != nil {
		s.tctx.L().Warn("fail to get gtids for global location", zap.Stringer("pos", location), zap.Error(err))
		return false, err
	}
	dbConn, err := s.fromDB.BaseDB.GetBaseConn(tctx.Context())
	if err != nil {
		s.tctx.L().Warn("fail to build connection", zap.Stringer("pos", location), zap.Error(err))
		return false, err
	}
	gs, err = utils.AddGSetWithPurged(tctx.Context(), gs, dbConn.DBConn)
	if err != nil {
		s.tctx.L().Warn("fail to merge purged gtidSet", zap.Stringer("pos", location), zap.Error(err))
		return false, err
	}
	err = location.SetGTID(gs.Origin())
	if err != nil {
		s.tctx.L().Warn("fail to set gtid for global location", zap.Stringer("pos", location),
			zap.String("adjusted_gtid", gs.String()), zap.Error(err))
		return false, err
	}
	s.saveGlobalPoint(location)
	// redirect streamer for new gtid set location
	err = s.streamerController.RedirectStreamer(tctx, location)
	if err != nil {
		s.tctx.L().Warn("fail to redirect streamer for global location", zap.Stringer("pos", location),
			zap.String("adjusted_gtid", gs.String()), zap.Error(err))
		return false, err
	}
	return true, nil
}

// delLoadTask is called when finish restoring data, to delete load worker in etcd.
func (s *Syncer) delLoadTask() error {
	_, _, err := ha.DelLoadTask(s.cli, s.cfg.Name, s.cfg.SourceID)
	if err != nil {
		return err
	}
	s.tctx.Logger.Info("delete load worker in etcd for all mode", zap.String("task", s.cfg.Name), zap.String("source", s.cfg.SourceID))
	return nil
}<|MERGE_RESOLUTION|>--- conflicted
+++ resolved
@@ -2174,17 +2174,7 @@
 		log.WrapStringerField("location", ec.currentLocation),
 		zap.Reflect("raw event data", ev.Rows))
 
-<<<<<<< HEAD
-	// TODO(ehco) remove heartbeat
-	if s.cfg.EnableHeartbeat {
-		s.heartbeat.TryUpdateTaskTS(s.cfg.Name, originTable.Schema, originTable.Name, ev.Rows)
-	}
-	// ENDTODO
-
 	needSkip, err := s.skipRowsEvent(originTable, ec.header.EventType)
-=======
-	ignore, err := s.skipDMLEvent(originTable, ec.header.EventType)
->>>>>>> 83b20074
 	if err != nil {
 		return err
 	}
