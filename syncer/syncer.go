--- conflicted
+++ resolved
@@ -799,22 +799,16 @@
 		}
 	}
 
-<<<<<<< HEAD
 	if s.checkpoint.CheckGlobalPoint() {
 		s.flusher.addFlushRequest(NeedUpdate, false)
 	} else if wait {
-		s.flusher.addFlushRequest(NoNeedUpdate, true)
-=======
-	if wait {
-		// interrupted after save checkpoint and before flush checkpoint.
 		failpoint.Inject("FlushCheckpointStage", func(val failpoint.Value) {
 			err := handleFlushCheckpointStage(4, val.(int), "before flush checkpoint")
 			if err != nil {
 				failpoint.Return(err)
 			}
 		})
-		return s.flushCheckPoints()
->>>>>>> 29df7b54
+		s.flusher.addFlushRequest(NoNeedUpdate, true)
 	}
 
 	return nil
@@ -2694,7 +2688,7 @@
 func makeWorkerCheckpointArray(workerCount int, flavor string) []*binlogPoint {
 	workerCheckpoints := make([]*binlogPoint, 0, workerCount)
 	for i := 0; i < workerCount; i++ {
-		workerCheckpoints = append(workerCheckpoints, newBinlogPoint(binlog.NewLocation(flavor), binlog.NewLocation(flavor), nil, nil))
+		workerCheckpoints = append(workerCheckpoints, newBinlogPoint(binlog.NewLocation(flavor), binlog.NewLocation(flavor), nil, nil, false))
 	}
 	return workerCheckpoints
 }