// Copyright 2019 PingCAP, Inc.
//
// Licensed under the Apache License, Version 2.0 (the "License");
// you may not use this file except in compliance with the License.
// You may obtain a copy of the License at
//
//     http://www.apache.org/licenses/LICENSE-2.0
//
// Unless required by applicable law or agreed to in writing, software
// distributed under the License is distributed on an "AS IS" BASIS,
// See the License for the specific language governing permissions and
// limitations under the License.

package syncer

import (
	"bytes"
	"context"
	"crypto/tls"
	"fmt"
	"os"
	"path"
	"reflect"
	"strconv"
	"strings"
	"sync"
	"time"

	"github.com/go-mysql-org/go-mysql/mysql"
	"github.com/go-mysql-org/go-mysql/replication"
	"github.com/pingcap/errors"
	"github.com/pingcap/failpoint"
	"github.com/pingcap/parser"
	"github.com/pingcap/parser/ast"
	"github.com/pingcap/parser/format"
	"github.com/pingcap/parser/model"
	bf "github.com/pingcap/tidb-tools/pkg/binlog-filter"
	cm "github.com/pingcap/tidb-tools/pkg/column-mapping"
	"github.com/pingcap/tidb-tools/pkg/dbutil"
	"github.com/pingcap/tidb-tools/pkg/filter"
	router "github.com/pingcap/tidb-tools/pkg/table-router"
	toolutils "github.com/pingcap/tidb-tools/pkg/utils"
	"go.etcd.io/etcd/clientv3"
	"go.uber.org/atomic"
	"go.uber.org/zap"

	"github.com/pingcap/dm/dm/config"
	common2 "github.com/pingcap/dm/dm/ctl/common"
	"github.com/pingcap/dm/dm/pb"
	"github.com/pingcap/dm/dm/unit"
	"github.com/pingcap/dm/pkg/binlog"
	"github.com/pingcap/dm/pkg/binlog/common"
	"github.com/pingcap/dm/pkg/binlog/event"
	"github.com/pingcap/dm/pkg/binlog/reader"
	"github.com/pingcap/dm/pkg/conn"
	tcontext "github.com/pingcap/dm/pkg/context"
	fr "github.com/pingcap/dm/pkg/func-rollback"
	"github.com/pingcap/dm/pkg/gtid"
	"github.com/pingcap/dm/pkg/ha"
	"github.com/pingcap/dm/pkg/log"
	parserpkg "github.com/pingcap/dm/pkg/parser"
	"github.com/pingcap/dm/pkg/schema"
	"github.com/pingcap/dm/pkg/shardddl/pessimism"
	"github.com/pingcap/dm/pkg/streamer"
	"github.com/pingcap/dm/pkg/terror"
	"github.com/pingcap/dm/pkg/utils"
	"github.com/pingcap/dm/syncer/dbconn"
	operator "github.com/pingcap/dm/syncer/err-operator"
	"github.com/pingcap/dm/syncer/metrics"
	onlineddl "github.com/pingcap/dm/syncer/online-ddl-tools"
	sm "github.com/pingcap/dm/syncer/safe-mode"
	"github.com/pingcap/dm/syncer/shardddl"
)

var (
	maxRetryCount = 100

	retryTimeout = 3 * time.Second
	waitTime     = 10 * time.Millisecond
	statusTime   = 30 * time.Second

	// MaxDDLConnectionTimeoutMinute also used by SubTask.ExecuteDDL.
	MaxDDLConnectionTimeoutMinute = 5

	maxDMLConnectionTimeout = "5m"
	maxDDLConnectionTimeout = fmt.Sprintf("%dm", MaxDDLConnectionTimeoutMinute)

	maxDMLConnectionDuration, _ = time.ParseDuration(maxDMLConnectionTimeout)
	maxDMLExecutionDuration     = 30 * time.Second

	maxPauseOrStopWaitTime = 10 * time.Second

	adminQueueName     = "admin queue"
	defaultBucketCount = 8
)

// BinlogType represents binlog sync type.
type BinlogType uint8

// binlog sync type.
const (
	RemoteBinlog BinlogType = iota + 1
	LocalBinlog

	skipJobIdx = iota
	ddlJobIdx
	workerJobTSArrayInitSize // size = skip + ddl
)

// waitXIDStatus represents the status for waiting XID event when pause/stop task.
type waitXIDStatus int64

const (
	noWait waitXIDStatus = iota
	waiting
	waitComplete
)

// Syncer can sync your MySQL data to another MySQL database.
type Syncer struct {
	sync.RWMutex

	tctx *tcontext.Context

	cfg     *config.SubTaskConfig
	syncCfg replication.BinlogSyncerConfig

	sgk       *ShardingGroupKeeper // keeper to keep all sharding (sub) group in this syncer
	pessimist *shardddl.Pessimist  // shard DDL pessimist
	optimist  *shardddl.Optimist   // shard DDL optimist
	cli       *clientv3.Client

	binlogType         BinlogType
	streamerController *StreamerController
	enableRelay        bool

	wg    sync.WaitGroup
	jobWg sync.WaitGroup

	schemaTracker *schema.Tracker

	fromDB *dbconn.UpStreamConn

	toDB      *conn.BaseDB
	toDBConns []*dbconn.DBConn
	ddlDB     *conn.BaseDB
	ddlDBConn *dbconn.DBConn

	jobs                []chan *job
	jobsClosed          atomic.Bool
	jobsChanLock        sync.Mutex
	queueBucketMapping  []string
	waitXIDJob          atomic.Int64
	isTransactionEnd    bool
	waitTransactionLock sync.Mutex

	c *causality

	tableRouter     *router.Table
	binlogFilter    *bf.BinlogEvent
	columnMapping   *cm.Mapping
	baList          *filter.Filter
	exprFilterGroup *ExprFilterGroup

	closed atomic.Bool

	start    time.Time
	lastTime struct {
		sync.RWMutex
		t time.Time
	}
	// safeMode is used to track if we need to generate dml with safe-mode
	// For each binlog event, we will set the current value into eventContext because
	// the status of this track may change over time.
	safeMode *sm.SafeMode

	timezone *time.Location

	binlogSizeCount     atomic.Int64
	lastBinlogSizeCount atomic.Int64

	lastCount atomic.Int64
	count     atomic.Int64
	totalTps  atomic.Int64
	tps       atomic.Int64

	filteredInsert atomic.Int64
	filteredUpdate atomic.Int64
	filteredDelete atomic.Int64

	done chan struct{}

	checkpoint CheckPoint
	onlineDDL  onlineddl.OnlinePlugin

	// record process error rather than log.Fatal
	runFatalChan chan *pb.ProcessError
	// record whether error occurred when execute SQLs
	execError atomic.Error

	heartbeat *Heartbeat

	readerHub              *streamer.ReaderHub
	recordedActiveRelayLog bool

	errOperatorHolder *operator.Holder

	isReplacingErr bool // true if we are in replace events by handle-error

	currentLocationMu struct {
		sync.RWMutex
		currentLocation binlog.Location // use to calc remain binlog size
	}

	errLocation struct {
		sync.RWMutex
		startLocation *binlog.Location
		endLocation   *binlog.Location
		isQueryEvent  bool
	}

	addJobFunc func(*job) error

	// `lower_case_table_names` setting of upstream db
	SourceTableNamesFlavor utils.LowerCaseTableNamesFlavor

	tsOffset                  atomic.Int64    // time offset between upstream and syncer, DM's timestamp - MySQL's timestamp
	secondsBehindMaster       atomic.Int64    // current task delay second behind upstream
	workerJobTSArray          []*atomic.Int64 // worker's sync job TS array, note that idx=0 is skip idx and idx=1 is ddl idx,sql worker job idx=(queue id + 2)
	lastCheckpointFlushedTime time.Time
}

// NewSyncer creates a new Syncer.
func NewSyncer(cfg *config.SubTaskConfig, etcdClient *clientv3.Client) *Syncer {
	logger := log.With(zap.String("task", cfg.Name), zap.String("unit", "binlog replication"))
	syncer := &Syncer{
		pessimist: shardddl.NewPessimist(&logger, etcdClient, cfg.Name, cfg.SourceID),
		optimist:  shardddl.NewOptimist(&logger, etcdClient, cfg.Name, cfg.SourceID),
	}
	syncer.cfg = cfg
	syncer.tctx = tcontext.Background().WithLogger(logger)
	syncer.jobsClosed.Store(true) // not open yet
	syncer.waitXIDJob.Store(int64(noWait))
	syncer.isTransactionEnd = true
	syncer.closed.Store(false)
	syncer.lastBinlogSizeCount.Store(0)
	syncer.binlogSizeCount.Store(0)
	syncer.lastCount.Store(0)
	syncer.count.Store(0)
	syncer.c = newCausality()
	syncer.done = nil
	syncer.setTimezone()
	syncer.addJobFunc = syncer.addJob
	syncer.enableRelay = cfg.UseRelay
	syncer.cli = etcdClient

	syncer.checkpoint = NewRemoteCheckPoint(syncer.tctx, cfg, syncer.checkpointID())

	syncer.binlogType = toBinlogType(cfg.UseRelay)
	syncer.errOperatorHolder = operator.NewHolder(&logger)
	syncer.readerHub = streamer.GetReaderHub()

	if cfg.ShardMode == config.ShardPessimistic {
		// only need to sync DDL in sharding mode
		syncer.sgk = NewShardingGroupKeeper(syncer.tctx, cfg)
	}
	syncer.recordedActiveRelayLog = false
	syncer.workerJobTSArray = make([]*atomic.Int64, cfg.WorkerCount+workerJobTSArrayInitSize)
	for i := range syncer.workerJobTSArray {
		syncer.workerJobTSArray[i] = atomic.NewInt64(0)
	}
	syncer.lastCheckpointFlushedTime = time.Time{}
	return syncer
}

// GetSecondsBehindMaster returns secondsBehindMaster.
func (s *Syncer) GetSecondsBehindMaster() int64 {
	return s.secondsBehindMaster.Load()
}

func (s *Syncer) newJobChans(count int) {
	s.closeJobChans()
	s.jobs = make([]chan *job, 0, count)
	for i := 0; i < count; i++ {
		s.jobs = append(s.jobs, make(chan *job, s.cfg.QueueSize))
	}
	s.jobsClosed.Store(false)
}

func (s *Syncer) closeJobChans() {
	s.jobsChanLock.Lock()
	defer s.jobsChanLock.Unlock()
	if s.jobsClosed.Load() {
		return
	}
	for _, ch := range s.jobs {
		close(ch)
	}
	s.jobsClosed.Store(true)
}

// Type implements Unit.Type.
func (s *Syncer) Type() pb.UnitType {
	return pb.UnitType_Sync
}

// Init initializes syncer for a sync task, but not start Process.
// if fail, it should not call s.Close.
// some check may move to checker later.
func (s *Syncer) Init(ctx context.Context) (err error) {
	rollbackHolder := fr.NewRollbackHolder("syncer")
	defer func() {
		if err != nil {
			rollbackHolder.RollbackReverseOrder()
		}
	}()

	tctx := s.tctx.WithContext(ctx)

	err = s.setSyncCfg()
	if err != nil {
		return err
	}

	err = s.createDBs(ctx)
	if err != nil {
		return err
	}
	rollbackHolder.Add(fr.FuncRollback{Name: "close-DBs", Fn: s.closeDBs})

	s.schemaTracker, err = schema.NewTracker(ctx, s.cfg.Name, s.cfg.To.Session, s.ddlDBConn.BaseConn)
	if err != nil {
		return terror.ErrSchemaTrackerInit.Delegate(err)
	}

	s.streamerController = NewStreamerController(s.syncCfg, s.cfg.EnableGTID, s.fromDB, s.binlogType, s.cfg.RelayDir, s.timezone)

	s.baList, err = filter.New(s.cfg.CaseSensitive, s.cfg.BAList)
	if err != nil {
		return terror.ErrSyncerUnitGenBAList.Delegate(err)
	}

	s.binlogFilter, err = bf.NewBinlogEvent(s.cfg.CaseSensitive, s.cfg.FilterRules)
	if err != nil {
		return terror.ErrSyncerUnitGenBinlogEventFilter.Delegate(err)
	}

	s.exprFilterGroup = NewExprFilterGroup(s.cfg.ExprFilter)

	if len(s.cfg.ColumnMappingRules) > 0 {
		s.columnMapping, err = cm.NewMapping(s.cfg.CaseSensitive, s.cfg.ColumnMappingRules)
		if err != nil {
			return terror.ErrSyncerUnitGenColumnMapping.Delegate(err)
		}
	}

	if s.cfg.OnlineDDL {
		s.onlineDDL, err = onlineddl.NewRealOnlinePlugin(tctx, s.cfg)
		if err != nil {
			return err
		}
		rollbackHolder.Add(fr.FuncRollback{Name: "close-onlineDDL", Fn: s.closeOnlineDDL})
	}

	err = s.genRouter()
	if err != nil {
		return err
	}

	var schemaMap map[string]string
	var tableMap map[string]map[string]string
	if s.SourceTableNamesFlavor == utils.LCTableNamesSensitive {
		// TODO: we should avoid call this function multi times
		allTables, err1 := utils.FetchAllDoTables(ctx, s.fromDB.BaseDB.DB, s.baList)
		if err1 != nil {
			return err1
		}
		schemaMap, tableMap = buildLowerCaseTableNamesMap(allTables)
	}

	switch s.cfg.ShardMode {
	case config.ShardPessimistic:
		err = s.sgk.Init()
		if err != nil {
			return err
		}
		err = s.initShardingGroups(ctx, true)
		if err != nil {
			return err
		}
		rollbackHolder.Add(fr.FuncRollback{Name: "close-sharding-group-keeper", Fn: s.sgk.Close})
	case config.ShardOptimistic:
		if err = s.initOptimisticShardDDL(ctx); err != nil {
			return err
		}
	}

	err = s.checkpoint.Init(tctx)
	if err != nil {
		return err
	}
	rollbackHolder.Add(fr.FuncRollback{Name: "close-checkpoint", Fn: s.checkpoint.Close})

	err = s.checkpoint.Load(tctx)
	if err != nil {
		return err
	}
	if s.SourceTableNamesFlavor == utils.LCTableNamesSensitive {
		if err = s.checkpoint.CheckAndUpdate(ctx, schemaMap, tableMap); err != nil {
			return err
		}

		if s.onlineDDL != nil {
			if err = s.onlineDDL.CheckAndUpdate(s.tctx, schemaMap, tableMap); err != nil {
				return err
			}
		}
	}
	if s.cfg.EnableHeartbeat {
		s.heartbeat, err = GetHeartbeat(&HeartbeatConfig{
			serverID:       s.cfg.ServerID,
			primaryCfg:     s.cfg.From,
			updateInterval: int64(s.cfg.HeartbeatUpdateInterval),
			reportInterval: int64(s.cfg.HeartbeatReportInterval),
		})
		if err != nil {
			return err
		}
		err = s.heartbeat.AddTask(s.cfg.Name)
		if err != nil {
			return err
		}
		rollbackHolder.Add(fr.FuncRollback{Name: "remove-heartbeat", Fn: s.removeHeartbeat})
	}

	// when Init syncer, set active relay log info
	err = s.setInitActiveRelayLog(ctx)
	if err != nil {
		return err
	}
	rollbackHolder.Add(fr.FuncRollback{Name: "remove-active-realylog", Fn: s.removeActiveRelayLog})

	s.reset()
	return nil
}

// buildLowerCaseTableNamesMap build a lower case schema map and lower case table map for all tables
// Input: map of schema --> list of tables
// Output: schema names map: lower_case_schema_name --> schema_name
//         tables names map: lower_case_schema_name --> lower_case_table_name --> table_name
// Note: the result will skip the schemas and tables that their lower_case_name are the same.
func buildLowerCaseTableNamesMap(tables map[string][]string) (map[string]string, map[string]map[string]string) {
	schemaMap := make(map[string]string)
	tablesMap := make(map[string]map[string]string)
	lowerCaseSchemaSet := make(map[string]string)
	for schema, tableNames := range tables {
		lcSchema := strings.ToLower(schema)
		// track if there are multiple schema names with the same lower case name.
		// just skip this kind of schemas.
		if rawSchema, ok := lowerCaseSchemaSet[lcSchema]; ok {
			delete(schemaMap, lcSchema)
			delete(tablesMap, lcSchema)
			log.L().Warn("skip check schema with same lower case value",
				zap.Strings("schemas", []string{schema, rawSchema}))
			continue
		}
		lowerCaseSchemaSet[lcSchema] = schema

		if lcSchema != schema {
			schemaMap[lcSchema] = schema
		}
		tblsMap := make(map[string]string)
		lowerCaseTableSet := make(map[string]string)
		for _, tb := range tableNames {
			lcTbl := strings.ToLower(tb)
			if rawTbl, ok := lowerCaseTableSet[lcTbl]; ok {
				delete(tblsMap, lcTbl)
				log.L().Warn("skip check tables with same lower case value", zap.String("schema", schema),
					zap.Strings("table", []string{tb, rawTbl}))
				continue
			}
			if lcTbl != tb {
				tblsMap[lcTbl] = tb
			}
		}
		if len(tblsMap) > 0 {
			tablesMap[lcSchema] = tblsMap
		}
	}
	return schemaMap, tablesMap
}

// initShardingGroups initializes sharding groups according to source MySQL, filter rules and router rules
// NOTE: now we don't support modify router rules after task has started.
func (s *Syncer) initShardingGroups(ctx context.Context, needCheck bool) error {
	// fetch tables from source and filter them
	sourceTables, err := s.fromDB.FetchAllDoTables(ctx, s.baList)
	if err != nil {
		return err
	}

	// convert according to router rules
	// target-schema -> target-table -> source-IDs
	mapper := make(map[string]map[string][]string, len(sourceTables))
	for schema, tables := range sourceTables {
		for _, table := range tables {
			targetSchema, targetTable := s.renameShardingSchema(schema, table)
			mSchema, ok := mapper[targetSchema]
			if !ok {
				mapper[targetSchema] = make(map[string][]string, len(tables))
				mSchema = mapper[targetSchema]
			}
			_, ok = mSchema[targetTable]
			if !ok {
				mSchema[targetTable] = make([]string, 0, len(tables))
			}
			sourceTableID := utils.GenTableID(&filter.Table{Schema: schema, Name: table})
			mSchema[targetTable] = append(mSchema[targetTable], sourceTableID)
		}
	}

	loadMeta, err2 := s.sgk.LoadShardMeta(s.cfg.Flavor, s.cfg.EnableGTID)
	if err2 != nil {
		return err2
	}
	if needCheck && s.SourceTableNamesFlavor == utils.LCTableNamesSensitive {
		// try fix persistent data before init
		schemaMap, tableMap := buildLowerCaseTableNamesMap(sourceTables)
		if err2 = s.sgk.CheckAndFix(loadMeta, schemaMap, tableMap); err2 != nil {
			return err2
		}
	}

	// add sharding group
	for targetSchemaName, mSchema := range mapper {
		for targetTableName, sourceIDs := range mSchema {
			targetTable := &filter.Table{Schema: targetSchemaName, Name: targetTableName}
			targetTableID := utils.GenTableID(targetTable)
			_, _, _, _, err := s.sgk.AddGroup(targetTable, sourceIDs, loadMeta[targetTableID], false)
			if err != nil {
				return err
			}
		}
	}

	shardGroup := s.sgk.Groups()
	s.tctx.L().Debug("initial sharding groups", zap.Int("shard group length", len(shardGroup)), zap.Reflect("shard group", shardGroup))

	return nil
}

// IsFreshTask implements Unit.IsFreshTask.
func (s *Syncer) IsFreshTask(ctx context.Context) (bool, error) {
	globalPoint := s.checkpoint.GlobalPoint()
	tablePoint := s.checkpoint.TablePoint()
	// doesn't have neither GTID nor binlog pos
	return binlog.IsFreshPosition(globalPoint, s.cfg.Flavor, s.cfg.EnableGTID) && len(tablePoint) == 0, nil
}

func (s *Syncer) reset() {
	if s.streamerController != nil {
		s.streamerController.Close(s.tctx)
	}
	// create new job chans
	s.newJobChans(s.cfg.WorkerCount + 1)

	s.execError.Store(nil)
	s.setErrLocation(nil, nil, false)
	s.isReplacingErr = false
	s.waitXIDJob.Store(int64(noWait))
	s.isTransactionEnd = true

	switch s.cfg.ShardMode {
	case config.ShardPessimistic:
		// every time start to re-sync from resume, we reset status to make it like a fresh syncing
		s.sgk.ResetGroups()
		s.pessimist.Reset()
	case config.ShardOptimistic:
		s.optimist.Reset()
	}
}

func (s *Syncer) resetDBs(tctx *tcontext.Context) error {
	var err error

	for i := 0; i < len(s.toDBConns); i++ {
		err = s.toDBConns[i].ResetConn(tctx)
		if err != nil {
			return terror.WithScope(err, terror.ScopeDownstream)
		}
	}

	if s.onlineDDL != nil {
		err = s.onlineDDL.ResetConn(tctx)
		if err != nil {
			return terror.WithScope(err, terror.ScopeDownstream)
		}
	}

	if s.sgk != nil {
		err = s.sgk.dbConn.ResetConn(tctx)
		if err != nil {
			return terror.WithScope(err, terror.ScopeDownstream)
		}
	}

	err = s.ddlDBConn.ResetConn(tctx)
	if err != nil {
		return terror.WithScope(err, terror.ScopeDownstream)
	}

	err = s.checkpoint.ResetConn(tctx)
	if err != nil {
		return terror.WithScope(err, terror.ScopeDownstream)
	}

	return nil
}

// Process implements the dm.Unit interface.
func (s *Syncer) Process(ctx context.Context, pr chan pb.ProcessResult) {
	metrics.SyncerExitWithErrorCounter.WithLabelValues(s.cfg.Name, s.cfg.SourceID).Add(0)

	newCtx, cancel := context.WithCancel(ctx)
	defer cancel()

	// create new done chan
	// use lock of Syncer to avoid Close while Process
	s.Lock()
	if s.isClosed() {
		s.Unlock()
		return
	}
	s.done = make(chan struct{})
	s.Unlock()

	runFatalChan := make(chan *pb.ProcessError, s.cfg.WorkerCount+1)
	s.runFatalChan = runFatalChan
	var (
		errs   = make([]*pb.ProcessError, 0, 2)
		errsMu sync.Mutex
	)

	var wg sync.WaitGroup
	wg.Add(1)
	go func() {
		defer wg.Done()
		for {
			err, ok := <-runFatalChan
			if !ok {
				return
			}
			cancel() // cancel s.Run
			metrics.SyncerExitWithErrorCounter.WithLabelValues(s.cfg.Name, s.cfg.SourceID).Inc()
			errsMu.Lock()
			errs = append(errs, err)
			errsMu.Unlock()
		}
	}()

	wg.Add(1)
	go func() {
		defer wg.Done()
		<-newCtx.Done() // ctx or newCtx
	}()

	err := s.Run(newCtx)
	if err != nil {
		// returned error rather than sent to runFatalChan
		// cancel goroutines created in s.Run
		cancel()
	}
	s.closeJobChans()   // Run returned, all jobs sent, we can close s.jobs
	s.wg.Wait()         // wait for sync goroutine to return
	close(runFatalChan) // Run returned, all potential fatal sent to s.runFatalChan
	wg.Wait()           // wait for receive all fatal from s.runFatalChan

	if err != nil {
		if utils.IsContextCanceledError(err) {
			s.tctx.L().Info("filter out error caused by user cancel", log.ShortError(err))
		} else {
			metrics.SyncerExitWithErrorCounter.WithLabelValues(s.cfg.Name, s.cfg.SourceID).Inc()
			errsMu.Lock()
			errs = append(errs, unit.NewProcessError(err))
			errsMu.Unlock()
		}
	}

	isCanceled := false
	select {
	case <-ctx.Done():
		isCanceled = true
	default:
	}

	if len(errs) != 0 {
		// pause because of error occurred
		s.Pause()
	}

	// try to rollback checkpoints, if they already flushed, no effect
	prePos := s.checkpoint.GlobalPoint()
	s.checkpoint.Rollback(s.schemaTracker)
	currPos := s.checkpoint.GlobalPoint()
	if binlog.CompareLocation(prePos, currPos, s.cfg.EnableGTID) != 0 {
		s.tctx.L().Warn("something wrong with rollback global checkpoint", zap.Stringer("previous position", prePos), zap.Stringer("current position", currPos))
	}

	pr <- pb.ProcessResult{
		IsCanceled: isCanceled,
		Errors:     errs,
	}
}

func (s *Syncer) getMasterStatus(ctx context.Context) (mysql.Position, gtid.Set, error) {
	return s.fromDB.GetMasterStatus(ctx, s.cfg.Flavor)
}

func (s *Syncer) getTable(tctx *tcontext.Context, origSchema, origTable, renamedSchema, renamedTable string) (*model.TableInfo, error) {
	ti, err := s.schemaTracker.GetTable(origSchema, origTable)
	if err == nil {
		return ti, nil
	}
	if !schema.IsTableNotExists(err) {
		return nil, terror.ErrSchemaTrackerCannotGetTable.Delegate(err, origSchema, origTable)
	}

	if err = s.schemaTracker.CreateSchemaIfNotExists(origSchema); err != nil {
		return nil, terror.ErrSchemaTrackerCannotCreateSchema.Delegate(err, origSchema)
	}

	// if table already exists in checkpoint, create it in schema tracker
	if ti = s.checkpoint.GetFlushedTableInfo(origSchema, origTable); ti != nil {
		if err = s.schemaTracker.CreateTableIfNotExists(origSchema, origTable, ti); err != nil {
			return nil, terror.ErrSchemaTrackerCannotCreateTable.Delegate(err, origSchema, origTable)
		}
		tctx.L().Debug("lazy init table info in schema tracker", zap.String("schema", origSchema), zap.String("table", origTable))
		return ti, nil
	}

	// in optimistic shard mode, we should try to get the init schema (the one before modified by other tables) first.
	if s.cfg.ShardMode == config.ShardOptimistic {
		ti, err = s.trackInitTableInfoOptimistic(origSchema, origTable, renamedSchema, renamedTable)
		if err != nil {
			return nil, err
		}
	}

	// if the table does not exist (IsTableNotExists(err)), continue to fetch the table from downstream and create it.
	if ti == nil {
		err = s.trackTableInfoFromDownstream(tctx, origSchema, origTable, renamedSchema, renamedTable)
		if err != nil {
			return nil, err
		}
	}

	ti, err = s.schemaTracker.GetTable(origSchema, origTable)
	if err != nil {
		return nil, terror.ErrSchemaTrackerCannotGetTable.Delegate(err, origSchema, origTable)
	}
	return ti, nil
}

// trackTableInfoFromDownstream tries to track the table info from the downstream. It will not overwrite existing table.
func (s *Syncer) trackTableInfoFromDownstream(tctx *tcontext.Context, origSchema, origTable, renamedSchema, renamedTable string) error {
	// TODO: Switch to use the HTTP interface to retrieve the TableInfo directly if HTTP port is available
	// use parser for downstream.
	parser2, err := utils.GetParserForConn(tctx.Ctx, s.ddlDBConn.BaseConn.DBConn)
	if err != nil {
		return terror.ErrSchemaTrackerCannotParseDownstreamTable.Delegate(err, renamedSchema, renamedTable, origSchema, origTable)
	}

	rows, err := s.ddlDBConn.QuerySQL(tctx, "SHOW CREATE TABLE "+dbutil.TableName(renamedSchema, renamedTable))
	if err != nil {
		return terror.ErrSchemaTrackerCannotFetchDownstreamTable.Delegate(err, renamedSchema, renamedTable, origSchema, origTable)
	}
	defer rows.Close()

	for rows.Next() {
		var tableName, createSQL string
		if err = rows.Scan(&tableName, &createSQL); err != nil {
			return terror.WithScope(terror.DBErrorAdapt(err, terror.ErrDBDriverError), terror.ScopeDownstream)
		}

		// rename the table back to original.
		var createNode ast.StmtNode
		createNode, err = parser2.ParseOneStmt(createSQL, "", "")
		if err != nil {
			return terror.ErrSchemaTrackerCannotParseDownstreamTable.Delegate(err, renamedSchema, renamedTable, origSchema, origTable)
		}
		createStmt := createNode.(*ast.CreateTableStmt)
		createStmt.IfNotExists = true
		createStmt.Table.Schema = model.NewCIStr(origSchema)
		createStmt.Table.Name = model.NewCIStr(origTable)

		// schema tracker sets non-clustered index, so can't handle auto_random.
		if v, _ := s.schemaTracker.GetSystemVar(schema.TiDBClusteredIndex); v == "OFF" {
			for _, col := range createStmt.Cols {
				for i, opt := range col.Options {
					if opt.Tp == ast.ColumnOptionAutoRandom {
						// col.Options is unordered
						col.Options[i] = col.Options[len(col.Options)-1]
						col.Options = col.Options[:len(col.Options)-1]
						break
					}
				}
			}
		}

		var newCreateSQLBuilder strings.Builder
		restoreCtx := format.NewRestoreCtx(format.DefaultRestoreFlags, &newCreateSQLBuilder)
		if err = createStmt.Restore(restoreCtx); err != nil {
			return terror.ErrSchemaTrackerCannotParseDownstreamTable.Delegate(err, renamedSchema, renamedTable, origSchema, origTable)
		}
		newCreateSQL := newCreateSQLBuilder.String()
		tctx.L().Debug("reverse-synchronized table schema",
			zap.String("origSchema", origSchema),
			zap.String("origTable", origTable),
			zap.String("renamedSchema", renamedSchema),
			zap.String("renamedTable", renamedTable),
			zap.String("sql", newCreateSQL),
		)
		if err = s.schemaTracker.Exec(tctx.Ctx, origSchema, newCreateSQL); err != nil {
			return terror.ErrSchemaTrackerCannotCreateTable.Delegate(err, origSchema, origTable)
		}
	}

	if err = rows.Err(); err != nil {
		return terror.WithScope(terror.DBErrorAdapt(err, terror.ErrDBDriverError), terror.ScopeDownstream)
	}
	return nil
}

func (s *Syncer) addCount(isFinished bool, queueBucket string, tp opType, n int64, targetSchema, targetTable string) {
	m := metrics.AddedJobsTotal
	if isFinished {
		s.count.Add(n)
		m = metrics.FinishedJobsTotal
	}
	switch tp {
	case insert, update, del, ddl, flush:
		m.WithLabelValues(tp.String(), s.cfg.Name, queueBucket, s.cfg.SourceID, s.cfg.WorkerName, targetSchema, targetTable).Add(float64(n))
	case skip, xid:
		// ignore skip/xid jobs
	default:
		s.tctx.L().Warn("unknown job operation type", zap.Stringer("type", tp))
	}
}

func (s *Syncer) calcReplicationLag(headerTS int64) int64 {
	return time.Now().Unix() - s.tsOffset.Load() - headerTS
}

// updateReplicationJobTS store job TS, it is called after every batch dml job / one skip job / one ddl job is added and committed.
func (s *Syncer) updateReplicationJobTS(job *job, jobIdx int) {
	// when job is nil mean no job in this bucket, need do reset this bucket job ts to 0
	if job == nil {
		s.workerJobTSArray[jobIdx].Store(0)
	} else {
		s.workerJobTSArray[jobIdx].Store(int64(job.eventHeader.Timestamp))
	}
}

func (s *Syncer) updateReplicationLagMetric() {
	var lag int64
	var minTS int64

	for idx := range s.workerJobTSArray {
		if ts := s.workerJobTSArray[idx].Load(); ts != int64(0) {
			if minTS == int64(0) || ts < minTS {
				minTS = ts
			}
		}
	}
	if minTS != int64(0) {
		lag = s.calcReplicationLag(minTS)
	}
	metrics.ReplicationLagHistogram.WithLabelValues(s.cfg.Name, s.cfg.SourceID, s.cfg.WorkerName).Observe(float64(lag))
	metrics.ReplicationLagGauge.WithLabelValues(s.cfg.Name, s.cfg.SourceID, s.cfg.WorkerName).Set(float64(lag))
	s.secondsBehindMaster.Store(lag)

	failpoint.Inject("ShowLagInLog", func(v failpoint.Value) {
		minLag := v.(int)
		if int(lag) >= minLag {
			s.tctx.L().Info("ShowLagInLog", zap.Int64("lag", lag))
		}
	})

	// reset skip job TS in case of skip job TS is never updated
	if minTS == s.workerJobTSArray[skipJobIdx].Load() {
		s.workerJobTSArray[skipJobIdx].Store(0)
	}
}

func (s *Syncer) checkWait(job *job) bool {
	if job.tp == ddl {
		return true
	}

	if s.checkpoint.CheckGlobalPoint() {
		return true
	}

	return false
}

func (s *Syncer) saveTablePoint(db, table string, location binlog.Location) {
	ti, err := s.schemaTracker.GetTable(db, table)
	if err != nil && table != "" {
		s.tctx.L().DPanic("table info missing from schema tracker",
			zap.String("schema", db),
			zap.String("table", table),
			zap.Stringer("location", location),
			zap.Error(err))
	}
	s.checkpoint.SaveTablePoint(db, table, location, ti)
}

// only used in tests.
var (
	lastLocation    binlog.Location
	lastLocationNum int
	waitJobsDone    bool
	failExecuteSQL  bool
	failOnce        atomic.Bool
)

func (s *Syncer) addJob(job *job) error {
	s.waitTransactionLock.Lock()
	defer s.waitTransactionLock.Unlock()

	failpoint.Inject("countJobFromOneEvent", func() {
		if job.currentLocation.Position.Compare(lastLocation.Position) == 0 {
			lastLocationNum++
		} else {
			lastLocation = job.currentLocation
			lastLocationNum = 1
		}
		// trigger a flush after see one job
		if lastLocationNum == 1 {
			waitJobsDone = true
			s.tctx.L().Info("meet the first job of an event", zap.Any("binlog position", lastLocation))
		}
		// mock a execution error after see two jobs.
		if lastLocationNum == 2 {
			failExecuteSQL = true
			s.tctx.L().Info("meet the second job of an event", zap.Any("binlog position", lastLocation))
		}
	})
	failpoint.Inject("countJobFromOneGTID", func() {
		if binlog.CompareLocation(job.currentLocation, lastLocation, true) == 0 {
			lastLocationNum++
		} else {
			lastLocation = job.currentLocation
			lastLocationNum = 1
		}
		// trigger a flush after see one job
		if lastLocationNum == 1 {
			waitJobsDone = true
			s.tctx.L().Info("meet the first job of a GTID", zap.Any("binlog position", lastLocation))
		}
		// mock a execution error after see two jobs.
		if lastLocationNum == 2 {
			failExecuteSQL = true
			s.tctx.L().Info("meet the second job of a GTID", zap.Any("binlog position", lastLocation))
		}
	})

	failpoint.Inject("checkCheckpointInMiddleOfTransaction", func() {
		if waitXIDStatus(s.waitXIDJob.Load()) == waiting {
			s.tctx.L().Info("not receive xid job yet", zap.Any("next job", job))
		}
	})

	if waitXIDStatus(s.waitXIDJob.Load()) == waitComplete {
		s.tctx.L().Info("All jobs is completed before syncer close, the coming job will be reject", zap.Any("job", job))
		return nil
	}
	var queueBucket int
	switch job.tp {
	case xid:
		s.waitXIDJob.CAS(int64(waiting), int64(waitComplete))
		s.saveGlobalPoint(job.location)
		s.isTransactionEnd = true
		return nil
	case skip:
		s.updateReplicationJobTS(job, skipJobIdx)
	case flush:
		s.addCount(false, adminQueueName, job.tp, 1, job.targetSchema, job.targetTable)
		// ugly code addJob and sync, refine it later
		s.jobWg.Add(s.cfg.WorkerCount)
		for i := 0; i < s.cfg.WorkerCount; i++ {
			startTime := time.Now()
			s.jobs[i] <- job
			// flush for every DML queue
			metrics.AddJobDurationHistogram.WithLabelValues("flush", s.cfg.Name, s.queueBucketMapping[i], s.cfg.SourceID).Observe(time.Since(startTime).Seconds())
		}
		s.jobWg.Wait()
		s.addCount(true, adminQueueName, job.tp, 1, job.targetSchema, job.targetTable)
		return s.flushCheckPoints()
	case ddl:
		s.jobWg.Wait()
		s.addCount(false, adminQueueName, job.tp, 1, job.targetSchema, job.targetTable)
		s.updateReplicationJobTS(job, ddlJobIdx)
		s.jobWg.Add(1)
		queueBucket = s.cfg.WorkerCount
		startTime := time.Now()
		s.jobs[queueBucket] <- job
		metrics.AddJobDurationHistogram.WithLabelValues("ddl", s.cfg.Name, adminQueueName, s.cfg.SourceID).Observe(time.Since(startTime).Seconds())
	case insert, update, del:
		s.jobWg.Add(1)
		queueBucket = int(utils.GenHashKey(job.key)) % s.cfg.WorkerCount
		s.addCount(false, s.queueBucketMapping[queueBucket], job.tp, 1, job.targetSchema, job.targetTable)
		startTime := time.Now()
		s.tctx.L().Debug("queue for key", zap.Int("queue", queueBucket), zap.String("key", job.key))
		s.jobs[queueBucket] <- job
		s.isTransactionEnd = false
		failpoint.Inject("checkCheckpointInMiddleOfTransaction", func() {
			s.tctx.L().Info("receive dml job", zap.Any("dml job", job))
			time.Sleep(100 * time.Millisecond)
		})
		metrics.AddJobDurationHistogram.WithLabelValues(job.tp.String(), s.cfg.Name, s.queueBucketMapping[queueBucket], s.cfg.SourceID).Observe(time.Since(startTime).Seconds())
	}

	// nolint:ifshort
	wait := s.checkWait(job)
	failpoint.Inject("flushFirstJob", func() {
		if waitJobsDone {
			s.tctx.L().Info("trigger flushFirstJob")
			waitJobsDone = false
			wait = true
		}
	})
	if wait {
		s.jobWg.Wait()
		s.c.reset()
	}

	if s.execError.Load() != nil {
		// nolint:nilerr
		return nil
	}

	switch job.tp {
	case ddl:
		failpoint.Inject("ExitAfterDDLBeforeFlush", func() {
			s.tctx.L().Warn("exit triggered", zap.String("failpoint", "ExitAfterDDLBeforeFlush"))
			utils.OsExit(1)
		})
		// interrupted after executed DDL and before save checkpoint.
		failpoint.Inject("FlushCheckpointStage", func(val failpoint.Value) {
			err := handleFlushCheckpointStage(3, val.(int), "before save checkpoint")
			if err != nil {
				failpoint.Return(err)
			}
		})
		// only save checkpoint for DDL and XID (see above)
		s.saveGlobalPoint(job.location)
		for sourceSchema, tbs := range job.sourceTbl {
			if len(sourceSchema) == 0 {
				continue
			}
			for _, sourceTable := range tbs {
				s.saveTablePoint(sourceSchema, sourceTable, job.location)
			}
		}
		// reset sharding group after checkpoint saved
		s.resetShardingGroup(job.targetSchema, job.targetTable)
	case insert, update, del:
		// save job's current pos for DML events
		for sourceSchema, tbs := range job.sourceTbl {
			if len(sourceSchema) == 0 {
				continue
			}
			for _, sourceTable := range tbs {
				s.saveTablePoint(sourceSchema, sourceTable, job.currentLocation)
			}
		}
	}

	if wait {
		// interrupted after save checkpoint and before flush checkpoint.
		failpoint.Inject("FlushCheckpointStage", func(val failpoint.Value) {
			err := handleFlushCheckpointStage(4, val.(int), "before flush checkpoint")
			if err != nil {
				failpoint.Return(err)
			}
		})
		return s.flushCheckPoints()
	}

	return nil
}

func (s *Syncer) saveGlobalPoint(globalLocation binlog.Location) {
	if s.cfg.ShardMode == config.ShardPessimistic {
		// NOTE: for the optimistic mode, because we don't handle conflicts automatically (or no re-direct supported),
		// so it is not need to adjust global checkpoint now, and after re-direct supported this should be updated.
		globalLocation = s.sgk.AdjustGlobalLocation(globalLocation)
	}
	s.checkpoint.SaveGlobalPoint(globalLocation)
}

func (s *Syncer) resetShardingGroup(schema, table string) {
	if s.cfg.ShardMode == config.ShardPessimistic {
		// for DDL sharding group, reset group after checkpoint saved
		group := s.sgk.Group(&filter.Table{Schema: schema, Name: table})
		if group != nil {
			group.Reset()
		}
	}
}

// flushCheckPoints flushes previous saved checkpoint in memory to persistent storage, like TiDB
// we flush checkpoints in four cases:
//   1. DDL executed
//   2. at intervals (and job executed)
//   3. pausing / stopping the sync (driven by `s.flushJobs`)
//   4. IsFreshTask return true
// but when error occurred, we can not flush checkpoint, otherwise data may lost
// and except rejecting to flush the checkpoint, we also need to rollback the checkpoint saved before
//   this should be handled when `s.Run` returned
//
// we may need to refactor the concurrency model to make the work-flow more clearer later.
func (s *Syncer) flushCheckPoints() error {
	err := s.execError.Load()
	// TODO: for now, if any error occurred (including user canceled), checkpoint won't be updated. But if we have put
	// optimistic shard info, DM-master may resolved the optimistic lock and let other worker execute DDL. So after this
	// worker resume, it can not execute the DML/DDL in old binlog because of downstream table structure mismatching.
	// We should find a way to (compensating) implement a transaction containing interaction with both etcd and SQL.
	if err != nil && (terror.ErrDBExecuteFailed.Equal(err) || terror.ErrDBUnExpect.Equal(err)) {
		s.tctx.L().Warn("error detected when executing SQL job, skip flush checkpoint",
			zap.Stringer("checkpoint", s.checkpoint),
			zap.Error(err))
		return nil
	}

	var (
		exceptTableIDs map[string]bool
		exceptTables   []*filter.Table
		shardMetaSQLs  []string
		shardMetaArgs  [][]interface{}
	)
	if s.cfg.ShardMode == config.ShardPessimistic {
		// flush all checkpoints except tables which are unresolved for sharding DDL for the pessimistic mode.
		// NOTE: for the optimistic mode, because we don't handle conflicts automatically (or no re-direct supported),
		// so we can simply flush checkpoint for all tables now, and after re-direct supported this should be updated.
		exceptTableIDs, exceptTables = s.sgk.UnresolvedTables()
		s.tctx.L().Info("flush checkpoints except for these tables", zap.Reflect("tables", exceptTables))

		shardMetaSQLs, shardMetaArgs = s.sgk.PrepareFlushSQLs(exceptTableIDs)
		s.tctx.L().Info("prepare flush sqls", zap.Strings("shard meta sqls", shardMetaSQLs), zap.Reflect("shard meta arguments", shardMetaArgs))
	}

	err = s.checkpoint.FlushPointsExcept(s.tctx, exceptTables, shardMetaSQLs, shardMetaArgs)
	if err != nil {
		return terror.Annotatef(err, "flush checkpoint %s", s.checkpoint)
	}
	s.tctx.L().Info("flushed checkpoint", zap.Stringer("checkpoint", s.checkpoint))

	// update current active relay log after checkpoint flushed
	err = s.updateActiveRelayLog(s.checkpoint.GlobalPoint().Position)
	if err != nil {
		return err
	}

	now := time.Now()
	if !s.lastCheckpointFlushedTime.IsZero() {
		duration := now.Sub(s.lastCheckpointFlushedTime).Seconds()
		metrics.FlushCheckPointsTimeInterval.WithLabelValues(s.cfg.WorkerName, s.cfg.Name, s.cfg.SourceID).Observe(duration)
	}
	s.lastCheckpointFlushedTime = now

	s.tctx.L().Info("after last flushing checkpoint, DM has ignored row changes by expression filter",
		zap.Int64("number of filtered insert", s.filteredInsert.Load()),
		zap.Int64("number of filtered update", s.filteredUpdate.Load()),
		zap.Int64("number of filtered delete", s.filteredDelete.Load()))

	s.filteredInsert.Store(0)
	s.filteredUpdate.Store(0)
	s.filteredDelete.Store(0)

	return nil
}

// DDL synced one by one, so we only need to process one DDL at a time.
func (s *Syncer) syncDDL(tctx *tcontext.Context, queueBucket string, db *dbconn.DBConn, ddlJobChan chan *job) {
	defer s.wg.Done()

	var err error
	for {
		ddlJob, ok := <-ddlJobChan
		if !ok {
			return
		}

		failpoint.Inject("BlockDDLJob", func(v failpoint.Value) {
			t := v.(int) // sleep time
			s.tctx.L().Info("BlockDDLJob", zap.Any("job", ddlJob), zap.Int("sleep time", t))
			time.Sleep(time.Second * time.Duration(t))
		})

		var (
			ignore           = false
			shardPessimistOp *pessimism.Operation
		)
		switch s.cfg.ShardMode {
		case config.ShardPessimistic:
			shardPessimistOp = s.pessimist.PendingOperation()
			if shardPessimistOp != nil && !shardPessimistOp.Exec {
				ignore = true
				tctx.L().Info("ignore shard DDLs in pessimistic shard mode", zap.Strings("ddls", ddlJob.ddls))
			}
		case config.ShardOptimistic:
			if len(ddlJob.ddls) == 0 {
				ignore = true
				tctx.L().Info("ignore shard DDLs in optimistic mode", zap.Stringer("info", s.optimist.PendingInfo()))
			}
		}

		failpoint.Inject("ExecDDLError", func() {
			s.tctx.L().Warn("execute ddl error", zap.Strings("DDL", ddlJob.ddls), zap.String("failpoint", "ExecDDLError"))
			err = terror.ErrDBUnExpect.Delegate(errors.Errorf("execute ddl %v error", ddlJob.ddls))
			failpoint.Goto("bypass")
		})

		if !ignore {
			var affected int
			affected, err = db.ExecuteSQLWithIgnore(tctx, ignoreDDLError, ddlJob.ddls)
			if err != nil {
				err = s.handleSpecialDDLError(tctx, err, ddlJob.ddls, affected, db)
				err = terror.WithScope(err, terror.ScopeDownstream)
			}
		}
		failpoint.Label("bypass")
		failpoint.Inject("SafeModeExit", func(val failpoint.Value) {
			if intVal, ok := val.(int); ok && (intVal == 2 || intVal == 3) {
				s.tctx.L().Warn("mock safe mode error", zap.Strings("DDL", ddlJob.ddls), zap.String("failpoint", "SafeModeExit"))
				if intVal == 2 {
					err = terror.ErrWorkerDDLLockInfoNotFound.Generatef("DDL info not found")
				} else {
					err = terror.ErrDBExecuteFailed.Delegate(errors.Errorf("execute ddl %v error", ddlJob.ddls))
				}
			}
		})
		// If downstream has error (which may cause by tracker is more compatible than downstream), we should stop handling
		// this job, set `s.execError` to let caller of `addJob` discover error
		if err != nil {
			s.execError.Store(err)
			if !utils.IsContextCanceledError(err) {
				err = s.handleEventError(err, ddlJob.startLocation, ddlJob.currentLocation, true, ddlJob.originSQL)
				s.runFatalChan <- unit.NewProcessError(err)
			}
			s.jobWg.Done()
			continue
		}

		switch s.cfg.ShardMode {
		case config.ShardPessimistic:
			// for sharding DDL syncing, send result back
			shardInfo := s.pessimist.PendingInfo()
			switch {
			case shardInfo == nil:
				// no need to do the shard DDL handle for `CREATE DATABASE/TABLE` now.
				tctx.L().Warn("skip shard DDL handle in pessimistic shard mode", zap.Strings("ddl", ddlJob.ddls))
			case shardPessimistOp == nil:
				err = terror.ErrWorkerDDLLockOpNotFound.Generate(shardInfo)
			default:
				err = s.pessimist.DoneOperationDeleteInfo(*shardPessimistOp, *shardInfo)
			}
		case config.ShardOptimistic:
			shardInfo := s.optimist.PendingInfo()
			switch {
			case shardInfo == nil:
				// no need to do the shard DDL handle for `DROP DATABASE/TABLE` now.
				// but for `CREATE DATABASE` and `ALTER DATABASE` we execute it to the downstream directly without `shardInfo`.
				if ignore { // actually ignored.
					tctx.L().Warn("skip shard DDL handle in optimistic shard mode", zap.Strings("ddl", ddlJob.ddls))
				}
			case s.optimist.PendingOperation() == nil:
				err = terror.ErrWorkerDDLLockOpNotFound.Generate(shardInfo)
			default:
				err = s.optimist.DoneOperation(*(s.optimist.PendingOperation()))
			}
		}
		if err != nil {
			if s.execError.Load() == nil {
				s.execError.Store(err)
			}
			if !utils.IsContextCanceledError(err) {
				err = s.handleEventError(err, ddlJob.startLocation, ddlJob.currentLocation, true, ddlJob.originSQL)
				s.runFatalChan <- unit.NewProcessError(err)
			}
			s.jobWg.Done()
			continue
		}
		s.jobWg.Done()
		s.addCount(true, queueBucket, ddlJob.tp, int64(len(ddlJob.ddls)), ddlJob.targetSchema, ddlJob.targetTable)
		// reset job TS when this ddl is finished.
		s.updateReplicationJobTS(nil, ddlJobIdx)
	}
}

// DML synced in batch by one worker.
func (s *Syncer) syncDML(
	tctx *tcontext.Context, queueBucket string, db *dbconn.DBConn, jobChan chan *job, workerJobIdx int) {
	defer s.wg.Done()

	idx := 0
	count := s.cfg.Batch
	jobs := make([]*job, 0, count)
	// db_schema->db_table->opType
	tpCnt := make(map[string]map[string]map[opType]int64)
	queueID := fmt.Sprint(dmlWorkerJobIdxToQueueID(workerJobIdx))

	// clearF is used to reset job queue.
	clearF := func() {
		for i := 0; i < idx; i++ {
			s.jobWg.Done()
		}
		idx = 0
		jobs = jobs[0:0]
		// clear tpCnt map
		tpCnt = make(map[string]map[string]map[opType]int64)
	}

	// successF is used to calculate lag metric and q/tps.
	successF := func() {
		if len(jobs) > 0 {
			// NOTE: we can use the first job of job queue to calculate lag because when this job committed,
			// every event before this job's event in this queue has already commit.
			// and we can use this job to maintain the oldest binlog event ts among all workers.
			j := jobs[0]
			switch j.tp {
			case ddl:
				metrics.BinlogEventCost.WithLabelValues(metrics.BinlogEventCostStageDDLExec, s.cfg.Name, s.cfg.WorkerName, s.cfg.SourceID).Observe(time.Since(j.jobAddTime).Seconds())
			case insert, update, del:
				metrics.BinlogEventCost.WithLabelValues(metrics.BinlogEventCostStageDMLExec, s.cfg.Name, s.cfg.WorkerName, s.cfg.SourceID).Observe(time.Since(j.jobAddTime).Seconds())
				// metric only increases by 1 because dm batches sql jobs in a single transaction.
				metrics.FinishedTransactionTotal.WithLabelValues(s.cfg.Name, s.cfg.WorkerName, s.cfg.SourceID).Inc()
			}
		}
		// calculate qps
		for dbSchema, tableM := range tpCnt {
			for dbTable, tpM := range tableM {
				for tpName, cnt := range tpM {
					s.addCount(true, queueBucket, tpName, cnt, dbSchema, dbTable)
				}
			}
		}
		// reset job TS when this batch is finished.
		s.updateReplicationJobTS(nil, workerJobIdx)
		metrics.ReplicationTransactionBatch.WithLabelValues(s.cfg.WorkerName, s.cfg.Name, s.cfg.SourceID, queueBucket).Observe(float64(len(jobs)))
	}

	fatalF := func(affected int, err error) {
		s.execError.Store(err)
		if !utils.IsContextCanceledError(err) {
			err = s.handleEventError(err, jobs[affected].startLocation, jobs[affected].currentLocation, false, "")
			s.runFatalChan <- unit.NewProcessError(err)
		}
		clearF()
	}

	executeSQLs := func() (int, error) {
		if len(jobs) == 0 {
			return 0, nil
		}
		failpoint.Inject("BlockExecuteSQLs", func(v failpoint.Value) {
			t := v.(int) // sleep time
			s.tctx.L().Info("BlockExecuteSQLs", zap.Any("job", jobs[0]), zap.Int("sleep time", t))
			time.Sleep(time.Second * time.Duration(t))
		})

		failpoint.Inject("failSecondJob", func() {
			if failExecuteSQL && failOnce.CAS(false, true) {
				s.tctx.L().Info("trigger failSecondJob")
				failpoint.Return(0, terror.ErrDBExecuteFailed.Delegate(errors.New("failSecondJob"), "mock"))
			}
		})

		queries := make([]string, 0, len(jobs))
		args := make([][]interface{}, 0, len(jobs))
		for _, j := range jobs {
			queries = append(queries, j.sql)
			args = append(args, j.args)
		}
		failpoint.Inject("WaitUserCancel", func(v failpoint.Value) {
			t := v.(int)
			time.Sleep(time.Duration(t) * time.Second)
		})
		// use background context to execute sqls as much as possible
		ctctx, cancel := tctx.WithTimeout(maxDMLExecutionDuration)
		defer cancel()
		affect, err := db.ExecuteSQL(ctctx, queries, args...)
		failpoint.Inject("SafeModeExit", func(val failpoint.Value) {
			if intVal, ok := val.(int); ok && intVal == 4 && len(jobs) > 0 {
				s.tctx.L().Warn("fail to exec DML", zap.String("failpoint", "SafeModeExit"))
				affect, err = 0, terror.ErrDBExecuteFailed.Delegate(errors.New("SafeModeExit"), "mock")
			}
		})
		return affect, err
	}

	var err error
	var affect int
	tickerInterval := waitTime
	failpoint.Inject("changeTickerInterval", func(val failpoint.Value) {
		t := val.(int)
		tickerInterval = time.Duration(t) * time.Second
		tctx.L().Info("changeTickerInterval", zap.Int("current ticker interval second", t))
	})
	timer := time.NewTimer(tickerInterval)
	defer timer.Stop()

	for {
		// resets the time interval for each loop to prevent a certain amount of time being spent on the previous ticker
		// execution to `executeSQLs` resulting in the next ticker not waiting for the full waitTime.
		if !timer.Stop() {
			select {
			case <-timer.C:
			default:
			}
		}
		timer.Reset(tickerInterval)
		failpoint.Inject("noJobInQueueLog", func() {
			tctx.L().Debug("timer Reset",
				zap.Int("workerJobIdx", workerJobIdx),
				zap.Duration("tickerInterval", tickerInterval),
				zap.Int64("current ts", time.Now().Unix()))
		})

		select {
		case sqlJob, ok := <-jobChan:
			metrics.QueueSizeGauge.WithLabelValues(s.cfg.Name, queueID, s.cfg.SourceID).Set(float64(len(jobChan)))
			if !ok {
				if len(jobs) > 0 {
					tctx.L().Warn("have unexecuted jobs when close job chan!", zap.Any("rest job", jobs))
				}
				return
			}
			idx++
			if sqlJob.tp != flush && len(sqlJob.sql) > 0 {
				if len(jobs) == 0 {
					// set job TS when received first job of this batch.
					s.updateReplicationJobTS(sqlJob, workerJobIdx)
				}
				jobs = append(jobs, sqlJob)
				if _, ok := tpCnt[sqlJob.targetSchema]; !ok {
					tpCnt[sqlJob.targetSchema] = make(map[string]map[opType]int64)
				}
				if _, ok := tpCnt[sqlJob.targetSchema][sqlJob.targetTable]; !ok {
					tpCnt[sqlJob.targetSchema][sqlJob.targetTable] = make(map[opType]int64)
				}
				tpCnt[sqlJob.targetSchema][sqlJob.targetTable][sqlJob.tp]++
			}

			if idx >= count || sqlJob.tp == flush {
				affect, err = executeSQLs()
				if err != nil {
					fatalF(affect, err)
					continue
				}
				successF()
				clearF()
			}
		case <-timer.C:
			if len(jobs) > 0 {
				failpoint.Inject("syncDMLTicker", func() {
					tctx.L().Info("job queue not full, executeSQLs by ticker")
				})
				affect, err = executeSQLs()
				if err != nil {
					fatalF(affect, err)
					continue
				}
				successF()
				clearF()
			} else {
				failpoint.Inject("noJobInQueueLog", func() {
					tctx.L().Debug("no job in queue, update lag to zero", zap.Int(
						"workerJobIdx", workerJobIdx), zap.Int64("current ts", time.Now().Unix()))
				})
				// reset job TS when there is no job in the queue
				s.updateReplicationJobTS(nil, workerJobIdx)
			}
		}
	}
}

// Run starts running for sync, we should guarantee it can rerun when paused.
func (s *Syncer) Run(ctx context.Context) (err error) {
	runCtx, runCancel := context.WithCancel(context.Background())
	defer runCancel()
	tctx := s.tctx.WithContext(runCtx)

	defer func() {
		if s.done != nil {
			close(s.done)
		}
	}()

	go func() {
		<-ctx.Done()
		select {
		case <-runCtx.Done():
		default:
			tctx.L().Info("received subtask's done")

			s.waitTransactionLock.Lock()
			if s.isTransactionEnd {
				s.waitXIDJob.Store(int64(waitComplete))
				s.jobWg.Wait()
				tctx.L().Info("the last job is transaction end, done directly")
				runCancel()
				s.waitTransactionLock.Unlock()
				return
			}
			s.waitXIDJob.Store(int64(waiting))
			s.waitTransactionLock.Unlock()

			select {
			case <-runCtx.Done():
				tctx.L().Info("received syncer's done")
			case <-time.After(maxPauseOrStopWaitTime):
				tctx.L().Info("wait transaction end timeout")
				s.jobWg.Wait()
				runCancel()
			}
		}
	}()

	// some initialization that can't be put in Syncer.Init
	fresh, err := s.IsFreshTask(runCtx)
	if err != nil {
		return err
	} else if fresh {
		// for fresh task, we try to load checkpoints from meta (file or config item)
		err = s.checkpoint.LoadMeta()
		if err != nil {
			return err
		}
	}

	var (
		flushCheckpoint bool
		delLoadTask     bool
		cleanDumpFile   = s.cfg.CleanDumpFile
	)
	flushCheckpoint, err = s.adjustGlobalPointGTID(tctx)
	if err != nil {
		return err
	}
	if s.cfg.Mode == config.ModeAll && fresh {
		delLoadTask = true
		flushCheckpoint = true
		// TODO: loadTableStructureFromDump in future
	} else {
		cleanDumpFile = false
	}

	if flushCheckpoint {
		if err = s.flushCheckPoints(); err != nil {
			tctx.L().Warn("fail to flush checkpoints when starting task", zap.Error(err))
			return err
		}
	}
	if delLoadTask {
		if err = s.delLoadTask(); err != nil {
			tctx.L().Warn("error when del load task in etcd", zap.Error(err))
		}
	}
	if cleanDumpFile {
		tctx.L().Info("try to remove all dump files")
		if err = os.RemoveAll(s.cfg.Dir); err != nil {
			tctx.L().Warn("error when remove loaded dump folder", zap.String("data folder", s.cfg.Dir), zap.Error(err))
		}
	}

	failpoint.Inject("AdjustGTIDExit", func() {
		tctx.L().Warn("exit triggered", zap.String("failpoint", "AdjustGTIDExit"))
		s.streamerController.Close(tctx)
		utils.OsExit(1)
	})

	updateTSOffset := func() error {
		t1 := time.Now()
		ts, tsErr := s.fromDB.GetServerUnixTS(runCtx)
		rtt := time.Since(t1).Seconds()
		if tsErr == nil {
			s.tsOffset.Store(time.Now().Unix() - ts - int64(rtt/2))
		}
		return tsErr
	}
	// before sync run, we get the tsoffset from upstream first
	if utErr := updateTSOffset(); utErr != nil {
		return utErr
	}
	// start background task to get/update current ts offset between dm and upstream
	s.wg.Add(1)
	go func() {
		defer s.wg.Done()
		// temporarily hard code there. if this metrics works well add this to config file.
		updateTicker := time.NewTicker(time.Minute * 10)
		defer updateTicker.Stop()
		for {
			select {
			case <-updateTicker.C:
				if utErr := updateTSOffset(); utErr != nil {
					s.tctx.L().Error("get server unix ts err", zap.Error(utErr))
				}
			case <-runCtx.Done():
				return
			}
		}
	}()

	// startLocation is the start location for current received event
	// currentLocation is the end location for current received event (End_log_pos in `show binlog events` for mysql)
	// lastLocation is the end location for last received (ROTATE / QUERY / XID) event
	// we use startLocation to replace and skip binlog event of specified position
	// we use currentLocation and update table checkpoint in sharding ddl
	// we use lastLocation to update global checkpoint and table checkpoint
	var (
		currentLocation = s.checkpoint.GlobalPoint() // also init to global checkpoint
		startLocation   = s.checkpoint.GlobalPoint()
		lastLocation    = s.checkpoint.GlobalPoint()
	)
	tctx.L().Info("replicate binlog from checkpoint", zap.Stringer("checkpoint", lastLocation))

	if s.streamerController.IsClosed() {
		err = s.streamerController.Start(tctx, lastLocation)
		if err != nil {
			return terror.Annotate(err, "fail to restart streamer controller")
		}
	}

	s.queueBucketMapping = make([]string, 0, s.cfg.WorkerCount+1)
	for i := 0; i < s.cfg.WorkerCount; i++ {
		s.wg.Add(1)
		name := queueBucketName(i)
		s.queueBucketMapping = append(s.queueBucketMapping, name)
		go func(i int, name string) {
			s.syncDML(tctx, name, s.toDBConns[i], s.jobs[i], dmlWorkerJobIdx(i))
		}(i, name)
	}

	s.queueBucketMapping = append(s.queueBucketMapping, adminQueueName)
	s.wg.Add(1)
	go func() {
		s.syncDDL(tctx, adminQueueName, s.ddlDBConn, s.jobs[s.cfg.WorkerCount])
	}()

	s.wg.Add(1)
	go func() {
		s.printStatus(runCtx)
	}()

	s.wg.Add(1)
	go func() {
		defer s.wg.Done()
		updateLagTicker := time.NewTicker(time.Millisecond * 100)
		defer updateLagTicker.Stop()
		for {
			select {
			case <-updateLagTicker.C:
				s.updateReplicationLagMetric()
			case <-runCtx.Done():
				return
			}
		}
	}()

	// syncing progress with sharding DDL group
	// 1. use the global streamer to sync regular binlog events
	// 2. sharding DDL synced for some sharding groups
	//    * record first pos, last pos, target schema, target table as re-sync info
	// 3. use the re-sync info recorded in step.2 to create a new streamer
	// 4. use the new streamer re-syncing for this sharding group
	// 5. in sharding group's re-syncing
	//    * ignore other tables' binlog events
	//    * compare last pos with current binlog's pos to determine whether re-sync completed
	// 6. use the global streamer to continue the syncing
	var (
		shardingReSyncCh        = make(chan *ShardingReSync, 10)
		shardingReSync          *ShardingReSync
		savedGlobalLastLocation binlog.Location
		traceSource             = fmt.Sprintf("%s.syncer.%s", s.cfg.SourceID, s.cfg.Name)
	)

	defer func() {
		if err1 := recover(); err1 != nil {
			failpoint.Inject("ExitAfterSaveOnlineDDL", func() {
				tctx.L().Info("force panic")
				panic("ExitAfterSaveOnlineDDL")
			})
			tctx.L().Error("panic log", zap.Reflect("error message", err1), zap.Stack("stack"))
			err = terror.ErrSyncerUnitPanic.Generate(err1)
		}

		s.jobWg.Wait()
		var (
			err2            error
			exitSafeModeLoc binlog.Location
		)
		if binlog.CompareLocation(currentLocation, savedGlobalLastLocation, s.cfg.EnableGTID) > 0 {
			exitSafeModeLoc = currentLocation.Clone()
		} else {
			exitSafeModeLoc = savedGlobalLastLocation.Clone()
		}
		s.checkpoint.SaveSafeModeExitPoint(&exitSafeModeLoc)
		if err2 = s.execError.Load(); err2 != nil && (terror.ErrDBExecuteFailed.Equal(err2) || terror.ErrDBUnExpect.Equal(err2)) {
			err2 = s.checkpoint.FlushSafeModeExitPoint(s.tctx)
		} else {
			err2 = s.flushCheckPoints()
		}
		if err2 != nil {
			tctx.L().Warn("failed to flush checkpoints when exit task", zap.Error(err2))
		} else {
			tctx.L().Info("flush checkpoints when exit task")
		}
	}()

	s.start = time.Now()
	s.lastTime.Lock()
	s.lastTime.t = s.start
	s.lastTime.Unlock()

	tryReSync := true

	// safeMode makes syncer reentrant.
	// we make each operator reentrant to make syncer reentrant.
	// `replace` and `delete` are naturally reentrant.
	// use `delete`+`replace` to represent `update` can make `update`  reentrant.
	// but there are no ways to make `update` idempotent,
	// if we start syncer at an early position, database must bear a period of inconsistent state,
	// it's eventual consistency.
	s.safeMode = sm.NewSafeMode()
	s.enableSafeModeInitializationPhase(tctx)

	closeShardingResync := func() error {
		if shardingReSync == nil {
			return nil
		}

		// if remaining DDLs in sequence, redirect global stream to the next sharding DDL position
		if !shardingReSync.allResolved {
			nextLocation, err2 := s.sgk.ActiveDDLFirstLocation(shardingReSync.targetTable)
			if err2 != nil {
				return err2
			}

			currentLocation = nextLocation
			lastLocation = nextLocation
		} else {
			currentLocation = savedGlobalLastLocation
			lastLocation = savedGlobalLastLocation // restore global last pos
		}
		// if suffix>0, we are replacing error
		s.isReplacingErr = currentLocation.Suffix != 0

		err3 := s.streamerController.RedirectStreamer(tctx, currentLocation)
		if err3 != nil {
			return err3
		}

		shardingReSync = nil
		return nil
	}

	for {
		if s.execError.Load() != nil {
			return nil
		}
		s.currentLocationMu.Lock()
		s.currentLocationMu.currentLocation = currentLocation
		s.currentLocationMu.Unlock()

		// fetch from sharding resync channel if needed, and redirect global
		// stream to current binlog position recorded by ShardingReSync
		if shardingReSync == nil && len(shardingReSyncCh) > 0 {
			// some sharding groups need to re-syncing
			shardingReSync = <-shardingReSyncCh
			savedGlobalLastLocation = lastLocation // save global last location
			lastLocation = shardingReSync.currLocation

			currentLocation = shardingReSync.currLocation
			// if suffix>0, we are replacing error
			s.isReplacingErr = currentLocation.Suffix != 0
			err = s.streamerController.RedirectStreamer(tctx, shardingReSync.currLocation)
			if err != nil {
				return err
			}

			failpoint.Inject("ReSyncExit", func() {
				tctx.L().Warn("exit triggered", zap.String("failpoint", "ReSyncExit"))
				utils.OsExit(1)
			})
		}

		var e *replication.BinlogEvent

		startTime := time.Now()
		e, err = s.getEvent(tctx, currentLocation)

		failpoint.Inject("SafeModeExit", func(val failpoint.Value) {
			if intVal, ok := val.(int); ok && intVal == 1 {
				s.tctx.L().Warn("fail to get event", zap.String("failpoint", "SafeModeExit"))
				err = errors.New("connect: connection refused")
			}
		})
		switch {
		case err == context.Canceled:
			tctx.L().Info("binlog replication main routine quit(context canceled)!", zap.Stringer("last location", lastLocation))
			return nil
		case err == context.DeadlineExceeded:
			tctx.L().Info("deadline exceeded when fetching binlog event")
			continue
		case isDuplicateServerIDError(err):
			// if the server id is already used, need to use a new server id
			tctx.L().Info("server id is already used by another slave, will change to a new server id and get event again")
			err1 := s.streamerController.UpdateServerIDAndResetReplication(tctx, lastLocation)
			if err1 != nil {
				return err1
			}
			continue
		}

		if err != nil {
			tctx.L().Error("fail to fetch binlog", log.ShortError(err))

			if isConnectionRefusedError(err) {
				return err
			}

			if s.streamerController.CanRetry(err) {
				err = s.streamerController.ResetReplicationSyncer(tctx, lastLocation)
				if err != nil {
					return err
				}
				log.L().Info("reset replication binlog puller")
				continue
			}

			// try to re-sync in gtid mode
			if tryReSync && s.cfg.EnableGTID && utils.IsErrBinlogPurged(err) && s.cfg.AutoFixGTID {
				time.Sleep(retryTimeout)
				err = s.reSyncBinlog(*tctx, lastLocation)
				if err != nil {
					return err
				}
				tryReSync = false
				continue
			}

			return terror.ErrSyncerGetEvent.Generate(err)
		}

		failpoint.Inject("IgnoreSomeTypeEvent", func(val failpoint.Value) {
			if e.Header.EventType.String() == val.(string) {
				tctx.L().Debug("IgnoreSomeTypeEvent", zap.Reflect("event", e))
				failpoint.Continue()
			}
		})

		// time duration for reading an event from relay log or upstream master.
		metrics.BinlogReadDurationHistogram.WithLabelValues(s.cfg.Name, s.cfg.SourceID).Observe(time.Since(startTime).Seconds())
		startTime = time.Now() // reset start time for the next metric.

		// get binlog event, reset tryReSync, so we can re-sync binlog while syncer meets errors next time
		tryReSync = true
		metrics.BinlogPosGauge.WithLabelValues("syncer", s.cfg.Name, s.cfg.SourceID).Set(float64(e.Header.LogPos))
		index, err := binlog.GetFilenameIndex(lastLocation.Position.Name)
		if err != nil {
			tctx.L().Warn("fail to get index number of binlog file, may because only specify GTID and hasn't saved according binlog position", log.ShortError(err))
		} else {
			metrics.BinlogFileGauge.WithLabelValues("syncer", s.cfg.Name, s.cfg.SourceID).Set(float64(index))
		}
		s.binlogSizeCount.Add(int64(e.Header.EventSize))
		metrics.BinlogEventSizeHistogram.WithLabelValues(s.cfg.Name, s.cfg.WorkerName, s.cfg.SourceID).Observe(float64(e.Header.EventSize))

		failpoint.Inject("ProcessBinlogSlowDown", nil)

		tctx.L().Debug("receive binlog event", zap.Reflect("header", e.Header))

		// TODO: support all event
		// we calculate startLocation and endLocation(currentLocation) for Query event here
		// set startLocation empty for other events to avoid misuse
		startLocation = binlog.Location{}
		if ev, ok := e.Event.(*replication.QueryEvent); ok {
			startLocation = binlog.InitLocation(
				mysql.Position{
					Name: lastLocation.Position.Name,
					Pos:  e.Header.LogPos - e.Header.EventSize,
				},
				lastLocation.GetGTID(),
			)
			startLocation.Suffix = currentLocation.Suffix

			endSuffix := startLocation.Suffix
			if s.isReplacingErr {
				endSuffix++
			}
			currentLocation = binlog.InitLocation(
				mysql.Position{
					Name: lastLocation.Position.Name,
					Pos:  e.Header.LogPos,
				},
				lastLocation.GetGTID(),
			)
			currentLocation.Suffix = endSuffix

			err = currentLocation.SetGTID(ev.GSet)
			if err != nil {
				return terror.Annotatef(err, "fail to record GTID %v", ev.GSet)
			}

			if !s.isReplacingErr {
				apply, op := s.errOperatorHolder.MatchAndApply(startLocation, currentLocation, e.Header.Timestamp)
				if apply {
					if op == pb.ErrorOp_Replace {
						s.isReplacingErr = true
						// revert currentLocation to startLocation
						currentLocation = startLocation
					} else if op == pb.ErrorOp_Skip {
						s.saveGlobalPoint(currentLocation)
						err = s.flushJobs()
						if err != nil {
							tctx.L().Warn("failed to flush jobs when handle-error skip", zap.Error(err))
						} else {
							tctx.L().Info("flush jobs when handle-error skip")
						}
					}
					// skip the current event
					continue
				}
			}
			// set endLocation.Suffix=0 of last replace event
			// also redirect stream to next event
			if currentLocation.Suffix > 0 && e.Header.EventSize > 0 {
				currentLocation.Suffix = 0
				s.isReplacingErr = false
				err = s.streamerController.RedirectStreamer(tctx, currentLocation)
				if err != nil {
					return err
				}
			}
		}

		// check pass SafeModeExitLoc and try disable safe mode, but not in sharding or replacing error
		safeModeExitLoc := s.checkpoint.SafeModeExitPoint()
		if safeModeExitLoc != nil && !s.isReplacingErr && shardingReSync == nil {
			// TODO: for RowsEvent (in fact other than QueryEvent), `currentLocation` is updated in `handleRowsEvent`
			// so here the meaning of `currentLocation` is the location of last event
			if binlog.CompareLocation(currentLocation, *safeModeExitLoc, s.cfg.EnableGTID) > 0 {
				s.checkpoint.SaveSafeModeExitPoint(nil)
				// must flush here to avoid the following situation:
				// 1. quit safe mode
				// 2. push forward and replicate some sqls after safeModeExitPoint to downstream
				// 3. quit because of network error, fail to flush global checkpoint and new safeModeExitPoint to downstream
				// 4. restart again, quit safe mode at safeModeExitPoint, but some sqls after this location have already been replicated to the downstream
				if err = s.checkpoint.FlushSafeModeExitPoint(s.tctx); err != nil {
					return err
				}
				if err = s.safeMode.Add(tctx, -1); err != nil {
					return err
				}
			}
		}

		ec := eventContext{
			tctx:                tctx,
			header:              e.Header,
			startLocation:       &startLocation,
			currentLocation:     &currentLocation,
			lastLocation:        &lastLocation,
			shardingReSync:      shardingReSync,
			closeShardingResync: closeShardingResync,
			traceSource:         traceSource,
			safeMode:            s.safeMode.Enable(),
			tryReSync:           tryReSync,
			startTime:           startTime,
			shardingReSyncCh:    &shardingReSyncCh,
		}

		var originSQL string // show origin sql when error, only ddl now
		var err2 error

		switch ev := e.Event.(type) {
		case *replication.RotateEvent:
			err2 = s.handleRotateEvent(ev, ec)
		case *replication.RowsEvent:
			metrics.BinlogEventRowHistogram.WithLabelValues(s.cfg.WorkerName, s.cfg.Name, s.cfg.SourceID).Observe(float64(len(ev.Rows)))
			err2 = s.handleRowsEvent(ev, ec)
		case *replication.QueryEvent:
			originSQL = strings.TrimSpace(string(ev.Query))
			err2 = s.handleQueryEvent(ev, ec, originSQL)
		case *replication.XIDEvent:
			if shardingReSync != nil {
				shardingReSync.currLocation.Position.Pos = e.Header.LogPos
				shardingReSync.currLocation.Suffix = currentLocation.Suffix
				err = shardingReSync.currLocation.SetGTID(ev.GSet)
				if err != nil {
					return terror.Annotatef(err, "fail to record GTID %v", ev.GSet)
				}

				// only need compare binlog position?
				lastLocation = shardingReSync.currLocation
				if binlog.CompareLocation(shardingReSync.currLocation, shardingReSync.latestLocation, s.cfg.EnableGTID) >= 0 {
					tctx.L().Info("re-replicate shard group was completed", zap.String("event", "XID"), zap.Stringer("re-shard", shardingReSync))
					err = closeShardingResync()
					if err != nil {
						return terror.Annotatef(err, "shard group current location %s", shardingReSync.currLocation)
					}
					continue
				}
			}

			currentLocation.Position.Pos = e.Header.LogPos
			err = currentLocation.SetGTID(ev.GSet)
			if err != nil {
				return terror.Annotatef(err, "fail to record GTID %v", ev.GSet)
			}

			tctx.L().Debug("", zap.String("event", "XID"), zap.Stringer("last location", lastLocation), log.WrapStringerField("location", currentLocation))
			lastLocation.Position.Pos = e.Header.LogPos // update lastPos
			err = lastLocation.SetGTID(ev.GSet)
			if err != nil {
				return terror.Annotatef(err, "fail to record GTID %v", ev.GSet)
			}

			job := newXIDJob(currentLocation, startLocation, currentLocation)
			err2 = s.addJobFunc(job)
		case *replication.GenericEvent:
			if e.Header.EventType == replication.HEARTBEAT_EVENT {
				// flush checkpoint even if there are no real binlog events
				if s.checkpoint.CheckGlobalPoint() {
					tctx.L().Info("meet heartbeat event and then flush jobs")
					err2 = s.flushJobs()
				}
			}
		}
		if err2 != nil {
			if err := s.handleEventError(err2, startLocation, currentLocation, e.Header.EventType == replication.QUERY_EVENT, originSQL); err != nil {
				return err
			}
		}
		if waitXIDStatus(s.waitXIDJob.Load()) == waitComplete {
			return nil
		}
	}
}

type eventContext struct {
	tctx                *tcontext.Context
	header              *replication.EventHeader
	startLocation       *binlog.Location
	currentLocation     *binlog.Location
	lastLocation        *binlog.Location
	shardingReSync      *ShardingReSync
	closeShardingResync func() error
	traceSource         string
	// safeMode is the value of syncer.safeMode when process this event
	// syncer.safeMode's value may change on the fly, e.g. after event by pass the safeModeExitPoint
	safeMode         bool
	tryReSync        bool
	startTime        time.Time
	shardingReSyncCh *chan *ShardingReSync
}

// TODO: Further split into smaller functions and group common arguments into a context struct.
func (s *Syncer) handleRotateEvent(ev *replication.RotateEvent, ec eventContext) error {
	failpoint.Inject("MakeFakeRotateEvent", func(val failpoint.Value) {
		ec.header.LogPos = 0
		ev.NextLogName = []byte(val.(string))
		ec.tctx.L().Info("MakeFakeRotateEvent", zap.String("fake file name", string(ev.NextLogName)))
	})

	if utils.IsFakeRotateEvent(ec.header) {
		if fileName := string(ev.NextLogName); mysql.CompareBinlogFileName(fileName, ec.lastLocation.Position.Name) <= 0 {
			// NOTE A fake rotate event is also generated when a master-slave switch occurs upstream, and the binlog filename may be rolled back in this case
			// when the DM is updating based on the GTID, we also update the filename of the lastLocation
			if s.cfg.EnableGTID {
				ec.lastLocation.Position.Name = fileName
			}
			return nil // not rotate to the next binlog file, ignore it
		}
		// when user starts a new task with GTID and no binlog file name, we can't know active relay log at init time
		// at this case, we update active relay log when receive fake rotate event
		if !s.recordedActiveRelayLog {
			if err := s.updateActiveRelayLog(mysql.Position{
				Name: string(ev.NextLogName),
				Pos:  uint32(ev.Position),
			}); err != nil {
				ec.tctx.L().Warn("failed to update active relay log, will try to update when flush checkpoint",
					zap.ByteString("NextLogName", ev.NextLogName),
					zap.Uint64("Position", ev.Position),
					zap.Error(err))
			} else {
				s.recordedActiveRelayLog = true
			}
		}
	}

	*ec.currentLocation = binlog.InitLocation(
		mysql.Position{
			Name: string(ev.NextLogName),
			Pos:  uint32(ev.Position),
		},
		ec.currentLocation.GetGTID(),
	)

	if binlog.CompareLocation(*ec.currentLocation, *ec.lastLocation, s.cfg.EnableGTID) >= 0 {
		*ec.lastLocation = *ec.currentLocation
	}

	if ec.shardingReSync != nil {
		if binlog.CompareLocation(*ec.currentLocation, ec.shardingReSync.currLocation, s.cfg.EnableGTID) > 0 {
			ec.shardingReSync.currLocation = *ec.currentLocation
		}

		if binlog.CompareLocation(ec.shardingReSync.currLocation, ec.shardingReSync.latestLocation, s.cfg.EnableGTID) >= 0 {
			ec.tctx.L().Info("re-replicate shard group was completed", zap.String("event", "rotate"), zap.Stringer("re-shard", ec.shardingReSync))
			err := ec.closeShardingResync()
			if err != nil {
				return err
			}
		} else {
			ec.tctx.L().Debug("re-replicate shard group", zap.String("event", "rotate"), log.WrapStringerField("location", ec.currentLocation), zap.Reflect("re-shard", ec.shardingReSync))
		}
		return nil
	}

	ec.tctx.L().Info("", zap.String("event", "rotate"), log.WrapStringerField("location", ec.currentLocation))
	return nil
}

func (s *Syncer) handleRowsEvent(ev *replication.RowsEvent, ec eventContext) error {
	originSchema, originTable := string(ev.Table.Schema), string(ev.Table.Table)
	schemaName, tableName := s.renameShardingSchema(originSchema, originTable)

	*ec.currentLocation = binlog.InitLocation(
		mysql.Position{
			Name: ec.lastLocation.Position.Name,
			Pos:  ec.header.LogPos,
		},
		ec.lastLocation.GetGTID(),
	)

	if ec.shardingReSync != nil {
		ec.shardingReSync.currLocation = *ec.currentLocation
		if binlog.CompareLocation(ec.shardingReSync.currLocation, ec.shardingReSync.latestLocation, s.cfg.EnableGTID) >= 0 {
			ec.tctx.L().Info("re-replicate shard group was completed", zap.String("event", "row"), zap.Stringer("re-shard", ec.shardingReSync))
			return ec.closeShardingResync()
		}
		if ec.shardingReSync.targetTable.String() != (&filter.Table{Schema: schemaName, Name: tableName}).String() {
			// in re-syncing, ignore non current sharding group's events
			ec.tctx.L().Debug("skip event in re-replicating shard group", zap.String("event", "row"), zap.Reflect("re-shard", ec.shardingReSync))
			return nil
		}
	}

	// For DML position before table checkpoint, ignore it. When the position equals to table checkpoint, this event may
	// be partially replicated to downstream, we rely on safe-mode to handle it.
	if s.checkpoint.IsOlderThanTablePoint(originSchema, originTable, *ec.currentLocation, false) {
		ec.tctx.L().Debug("ignore obsolete event that is old than table checkpoint", zap.String("event", "row"), log.WrapStringerField("location", ec.currentLocation), zap.String("origin schema", originSchema), zap.String("origin table", originTable))
		return nil
	}

	ec.tctx.L().Debug("",
		zap.String("event", "row"),
		zap.String("origin schema", originSchema),
		zap.String("origin table", originTable),
		zap.String("target schema", schemaName),
		zap.String("target table", tableName),
		log.WrapStringerField("location", ec.currentLocation),
		zap.Reflect("raw event data", ev.Rows))

	// TODO(ehco) remove heartbeat
	if s.cfg.EnableHeartbeat {
		s.heartbeat.TryUpdateTaskTS(s.cfg.Name, originSchema, originTable, ev.Rows)
	}
	// ENDTODO

	ignore, err := s.filterRowsEvent(&filter.Table{Schema: originSchema, Name: originTable}, ec.header.EventType)
	if err != nil {
		return err
	}
	if ignore {
		metrics.SkipBinlogDurationHistogram.WithLabelValues("rows", s.cfg.Name, s.cfg.SourceID).Observe(time.Since(ec.startTime).Seconds())
		// for RowsEvent, we should record lastLocation rather than currentLocation
		return s.recordSkipSQLsLocation(&ec)
	}

	if s.cfg.ShardMode == config.ShardPessimistic {
		if s.sgk.InSyncing(&filter.Table{Schema: originSchema, Name: originTable}, &filter.Table{Schema: schemaName, Name: tableName}, *ec.currentLocation) {
			// if in unsync stage and not before active DDL, ignore it
			// if in sharding re-sync stage and not before active DDL (the next DDL to be synced), ignore it
			ec.tctx.L().Debug("replicate sharding DDL, ignore Rows event",
				zap.String("event", "row"),
				zap.Stringer("source", &filter.Table{Schema: originSchema, Name: originTable}),
				log.WrapStringerField("location", ec.currentLocation))
			return nil
		}
	}

	// TODO(csuzhangxc): check performance of `getTable` from schema tracker.
	ti, err := s.getTable(ec.tctx, originSchema, originTable, schemaName, tableName)
	if err != nil {
		return terror.WithScope(err, terror.ScopeDownstream)
	}
	rows, err := s.mappingDML(originSchema, originTable, ti, ev.Rows)
	if err != nil {
		return err
	}
	prunedColumns, prunedRows, err := pruneGeneratedColumnDML(ti, rows)
	if err != nil {
		return err
	}

	var (
		sqls    []string
		keys    [][]string
		args    [][]interface{}
		jobType opType
	)

	param := &genDMLParam{
		schema:            schemaName,
		table:             tableName,
		data:              prunedRows,
		originalData:      rows,
		columns:           prunedColumns,
		originalTableInfo: ti,
	}

	switch ec.header.EventType {
	case replication.WRITE_ROWS_EVENTv0, replication.WRITE_ROWS_EVENTv1, replication.WRITE_ROWS_EVENTv2:
		exprFilter, err2 := s.exprFilterGroup.GetInsertExprs(originSchema, originTable, ti)
		if err2 != nil {
			return err2
		}

		param.safeMode = ec.safeMode
		sqls, keys, args, err = s.genInsertSQLs(param, exprFilter)
		if err != nil {
			return terror.Annotatef(err, "gen insert sqls failed, originSchema: %s, originTable: %s, schema: %s, table: %s", originSchema, originTable, schemaName, tableName)
		}
		metrics.BinlogEventCost.WithLabelValues(metrics.BinlogEventCostStageGenWriteRows, s.cfg.Name, s.cfg.WorkerName, s.cfg.SourceID).Observe(time.Since(ec.startTime).Seconds())
		jobType = insert

	case replication.UPDATE_ROWS_EVENTv0, replication.UPDATE_ROWS_EVENTv1, replication.UPDATE_ROWS_EVENTv2:
		oldExprFilter, newExprFilter, err2 := s.exprFilterGroup.GetUpdateExprs(originSchema, originTable, ti)
		if err2 != nil {
			return err2
		}

		param.safeMode = ec.safeMode
		sqls, keys, args, err = s.genUpdateSQLs(param, oldExprFilter, newExprFilter)
		if err != nil {
			return terror.Annotatef(err, "gen update sqls failed, originSchema: %s, originTable: %s, schema: %s, table: %s", originSchema, originTable, schemaName, tableName)
		}
		metrics.BinlogEventCost.WithLabelValues(metrics.BinlogEventCostStageGenUpdateRows, s.cfg.Name, s.cfg.WorkerName, s.cfg.SourceID).Observe(time.Since(ec.startTime).Seconds())
		jobType = update

	case replication.DELETE_ROWS_EVENTv0, replication.DELETE_ROWS_EVENTv1, replication.DELETE_ROWS_EVENTv2:
		exprFilter, err2 := s.exprFilterGroup.GetDeleteExprs(originSchema, originTable, ti)
		if err2 != nil {
			return err2
		}

		sqls, keys, args, err = s.genDeleteSQLs(param, exprFilter)
		if err != nil {
			return terror.Annotatef(err, "gen delete sqls failed, originSchema: %s, originTable: %s, schema: %s, table: %s", originSchema, originTable, schemaName, tableName)
		}
		metrics.BinlogEventCost.WithLabelValues(metrics.BinlogEventCostStageGenDeleteRows, s.cfg.Name, s.cfg.WorkerName, s.cfg.SourceID).Observe(time.Since(ec.startTime).Seconds())
		jobType = del

	default:
		ec.tctx.L().Debug("ignoring unrecognized event", zap.String("event", "row"), zap.Stringer("type", ec.header.EventType))
		return nil
	}

	startTime := time.Now()
	for i := range sqls {
		var arg []interface{}
		var key []string
		if args != nil {
			arg = args[i]
		}
		if keys != nil {
			key = keys[i]
		}
		err = s.commitJob(jobType, originSchema, originTable, schemaName, tableName, sqls[i], arg, key, &ec)
		if err != nil {
			return err
		}
	}
	metrics.DispatchBinlogDurationHistogram.WithLabelValues(jobType.String(), s.cfg.Name, s.cfg.SourceID).Observe(time.Since(startTime).Seconds())
	return nil
}

type queryEventContext struct {
	eventContext

	p         *parser.Parser // 此时使用的 parser
	ddlSchema string         // 该 ddl 所修改的 schema
	originSQL string         // before split
	// split multi-schema change DDL into multiple one schema change DDL due to TiDB's limitation
	splitedDDLs []string // after split before online ddl
	appliedDDLs []string // after onlineDDL apply if onlineDDL != nil and track, before route
	routedDDLs  []string // after route

	ddlInfo             *shardingDDLInfo
	needHandleDDLs      []string
	needTrackDDLs       []trackedDDL
	sourceTbls          map[string]map[string]struct{} // db name -> tb name
	onlineDDLTableNames map[string]*filter.Table
}

func (s *Syncer) handleQueryEvent(ev *replication.QueryEvent, ec eventContext, originSQL string) (err error) {
	if originSQL == "BEGIN" {
		// GTID event: GTID_NEXT = xxx:11
		// Query event: BEGIN (GTID set = xxx:1-11)
		// Rows event: ... (GTID set = xxx:1-11)  if we update lastLocation below,
		//                                        otherwise that is xxx:1-10 when dealing with table checkpoints
		// Xid event: GTID set = xxx:1-11  this event is related to global checkpoint
		*ec.lastLocation = *ec.currentLocation
		return nil
	}
	qec := &queryEventContext{
		eventContext:        ec,
		ddlSchema:           string(ev.Schema),
		originSQL:           utils.TrimCtrlChars(originSQL), // Will TrimCtrlChars affect code?
		splitedDDLs:         make([]string, 0),
		appliedDDLs:         make([]string, 0),
		routedDDLs:          make([]string, 0),
		needHandleDDLs:      make([]string, 0),
		needTrackDDLs:       make([]trackedDDL, 0),
		sourceTbls:          make(map[string]map[string]struct{}),
		onlineDDLTableNames: make(map[string]*filter.Table),
	}

	qec.p, err = event.GetParserForStatusVars(ev.StatusVars)
	if err != nil {
		log.L().Warn("found error when get sql_mode from binlog status_vars", zap.Error(err))
	}

	stmt, err := s.parseDDLSQL(qec)
	if err != nil {
		ec.tctx.L().Error("fail to parse statement",
			zap.String("event", "query"),
			zap.String("statement", qec.originSQL),
			zap.String("schema", qec.ddlSchema),
			zap.Stringer("last location", ec.lastLocation),
			log.WrapStringerField("location", ec.currentLocation),
			log.ShortError(err))
		// return error if parse fail and filter fail
		needSkip, err2 := s.filterSQL(qec.originSQL)
		if err2 != nil {
			return err2
		}
		if !needSkip {
			return err
		}
		// don't return error if parse fail and filter success
		metrics.SkipBinlogDurationHistogram.WithLabelValues("query", s.cfg.Name, s.cfg.SourceID).Observe(time.Since(ec.startTime).Seconds())
		ec.tctx.L().Warn("skip event", zap.String("event", "query"), zap.String("statement", qec.originSQL), zap.String("schema", qec.ddlSchema))
		*ec.lastLocation = *ec.currentLocation // before record skip location, update lastLocation
		// Q&A: If parse fail, ok must be false. Can we delete it?
		// Q&A: Former logic will postpone to filterAndApply
		return s.recordSkipSQLsLocation(&ec)
	}

	if node, ok := stmt.(ast.DMLNode); ok {
		// if DML can be ignored, we do not report an error
		schema, table, err2 := tableNameForDML(node)
		if err2 == nil {
			if len(schema) == 0 {
				schema = qec.ddlSchema
			}
			ignore, err2 := s.filterRowsEvent(&filter.Table{Schema: schema, Name: table}, replication.QUERY_EVENT)
			if err2 == nil && ignore {
				return nil
			}
		}
		return terror.Annotatef(terror.ErrSyncUnitDMLStatementFound.Generate(), "query %s", qec.originSQL)
	}

	if ec.shardingReSync != nil {
		ec.shardingReSync.currLocation = *ec.currentLocation
		if binlog.CompareLocation(ec.shardingReSync.currLocation, ec.shardingReSync.latestLocation, s.cfg.EnableGTID) >= 0 {
			ec.tctx.L().Info("re-replicate shard group was completed",
				zap.String("event", "query"),
				zap.String("statement", qec.originSQL),
				zap.Stringer("re-shard", ec.shardingReSync))
			err2 := ec.closeShardingResync()
			if err2 != nil {
				return err2
			}
		} else {
			// in re-syncing, we can simply skip all DDLs,
			// as they have been added to sharding DDL sequence
			// only update lastPos when the query is a real DDL
			*ec.lastLocation = ec.shardingReSync.currLocation
			ec.tctx.L().Debug("skip event in re-replicating sharding group",
				zap.String("event", "query"),
				zap.String("statement", qec.originSQL),
				zap.Reflect("re-shard", ec.shardingReSync))
		}
		return nil
	}

	ec.tctx.L().Info("",
		zap.String("event", "query"),
		zap.String("statement", qec.originSQL),
		zap.String("schema", qec.ddlSchema),
		zap.Stringer("last location", ec.lastLocation),
		log.WrapStringerField("location", ec.currentLocation))
	*ec.lastLocation = *ec.currentLocation // update lastLocation, because we have checked `isDDL`

	qec.splitedDDLs, err = parserpkg.SplitDDL(stmt, qec.ddlSchema)
	if err != nil {
		return err
	}
	// TiDB can't handle multi schema change DDL, so we split it here.
	// for DDL, we don't apply operator until we try to execute it. so can handle sharding cases
	// We use default parser because inside function where need parser, sqls are came from parserpkg.SplitDDL, which is StringSingleQuotes, KeyWordUppercase and NameBackQuotes
	// TODO: save stmt, tableName to avoid parse the sql to get them again
	qec.p = parser.New()
	err = s.preprocessDDL(qec)
	if err != nil {
		ec.tctx.L().Error("fail to split statement",
			zap.String("event", "query"),
			zap.String("statement", qec.originSQL),
			zap.String("schema", qec.ddlSchema),
			zap.Stringer("last location", ec.lastLocation),
			log.WrapStringerField("location", ec.currentLocation),
			log.ShortError(err))
		return err
	}
	ec.tctx.L().Info("preprocesss: online ddl apply and track sql",
		zap.String("event", "query"),
		zap.String("raw statement", qec.originSQL),
		zap.Strings("statements", qec.appliedDDLs),
		zap.String("schema", qec.ddlSchema),
		zap.Stringer("last location", ec.lastLocation),
		zap.Stringer("location", ec.currentLocation))

	metrics.BinlogEventCost.WithLabelValues(metrics.BinlogEventCostStageGenQuery, s.cfg.Name, s.cfg.WorkerName, s.cfg.SourceID).Observe(time.Since(ec.startTime).Seconds())

	/*
		we construct a application transaction for ddl. we save checkpoint after we execute all ddls
		Here's a brief discussion for implement:
		* non sharding table: make no difference
		* sharding table - we limit one ddl event only contains operation for same table
		  * drop database / drop table / truncate table: we ignore these operations
		  * create database / create table / create index / drop index / alter table:
			operation is only for same table,  make no difference
		  * rename table
			* online ddl: we would ignore rename ghost table,  make no difference
			* other rename: we don't allow user to execute more than one rename operation in one ddl event, then it would make no difference
	*/

	// handle one-schema change DDL
	for _, sql := range qec.appliedDDLs {
		// We use default parser because sqls are came from above *Syncer.splitAndFilterDDL,
		// which is StringSingleQuotes, KeyWordUppercase and NameBackQuotes
		sqlDDL, tableNames, stmt, handleErr := s.routeDDL(qec, sql)
		if handleErr != nil {
			return handleErr
		}
		if len(sqlDDL) == 0 {
			metrics.SkipBinlogDurationHistogram.WithLabelValues("query", s.cfg.Name, s.cfg.SourceID).Observe(time.Since(ec.startTime).Seconds())
			ec.tctx.L().Warn("skip event", zap.String("event", "query"), zap.String("statement", sql), zap.String("schema", qec.ddlSchema))
			continue
		}

		// DDL is sequentially synchronized in this syncer's main process goroutine
		// ignore DDL that is older or same as table checkpoint, to avoid sync again for already synced DDLs
		if s.checkpoint.IsOlderThanTablePoint(tableNames[0][0].Schema, tableNames[0][0].Name, *ec.currentLocation, true) {
			ec.tctx.L().Info("ignore obsolete DDL", zap.String("event", "query"), zap.String("statement", sql), log.WrapStringerField("location", ec.currentLocation))
			continue
		}

		// pre-filter of sharding
		if s.cfg.ShardMode == config.ShardPessimistic {
			switch stmt.(type) {
			case *ast.DropDatabaseStmt:
				err = s.dropSchemaInSharding(ec.tctx, tableNames[0][0].Schema)
				if err != nil {
					return err
				}
				continue
			case *ast.DropTableStmt:
				sourceTableID := utils.GenTableID(tableNames[0][0])
				err = s.sgk.LeaveGroup(tableNames[1][0], []string{sourceTableID})
				if err != nil {
					return err
				}
				err = s.checkpoint.DeleteTablePoint(ec.tctx, tableNames[0][0].Schema, tableNames[0][0].Name)
				if err != nil {
					return err
				}
				continue
			case *ast.TruncateTableStmt:
				ec.tctx.L().Info("ignore truncate table statement in shard group", zap.String("event", "query"), zap.String("statement", sqlDDL))
				continue
			}

			// in sharding mode, we only support to do one ddl in one event
			if qec.ddlInfo == nil {
				qec.ddlInfo = &shardingDDLInfo{
					name:       tableNames[0][0].String(),
					tableNames: tableNames,
					stmt:       stmt,
				}
			} else if qec.ddlInfo.name != tableNames[0][0].String() {
				return terror.ErrSyncerUnitDDLOnMultipleTable.Generate(string(ev.Query))
			}
		} else if s.cfg.ShardMode == config.ShardOptimistic {
			switch stmt.(type) {
			case *ast.TruncateTableStmt:
				ec.tctx.L().Info("ignore truncate table statement in shard group", zap.String("event", "query"), zap.String("statement", sqlDDL))
				continue
			case *ast.RenameTableStmt:
				return terror.ErrSyncerUnsupportedStmt.Generate("RENAME TABLE", config.ShardOptimistic)
			}
		}

		qec.needHandleDDLs = append(qec.needHandleDDLs, sqlDDL)
		qec.needTrackDDLs = append(qec.needTrackDDLs, trackedDDL{rawSQL: sql, stmt: stmt, tableNames: tableNames})
		// TODO: current table checkpoints will be deleted in track ddls, but created and updated in flush checkpoints,
		//       we should use a better mechanism to combine these operations
		recordSourceTbls(qec.sourceTbls, stmt, tableNames[0][0])
	}

	ec.tctx.L().Info("prepare to handle ddls",
		zap.String("event", "query"),
		zap.Strings("ddls", qec.needHandleDDLs),
		zap.ByteString("raw statement", ev.Query),
		log.WrapStringerField("location", ec.currentLocation))
	if len(qec.needHandleDDLs) == 0 {
		ec.tctx.L().Info("skip event, need handled ddls is empty",
			zap.String("event", "query"),
			zap.ByteString("raw statement", ev.Query),
			log.WrapStringerField("location", ec.currentLocation))
		return s.recordSkipSQLsLocation(&ec)
	}

	// interrupted before flush old checkpoint.
	failpoint.Inject("FlushCheckpointStage", func(val failpoint.Value) {
		err = handleFlushCheckpointStage(0, val.(int), "before flush old checkpoint")
		if err != nil {
			failpoint.Return(err)
		}
	})

	// flush previous DMLs and checkpoint if needing to handle the DDL.
	// NOTE: do this flush before operations on shard groups which may lead to skip a table caused by `UnresolvedTables`.
	if err = s.flushJobs(); err != nil {
		return err
	}

	switch s.cfg.ShardMode {
	case "":
		return s.handleQueryEventNoSharding(ev, qec)
	case config.ShardOptimistic:
		return s.handleQueryEventOptimistic(ev, qec)
	case config.ShardPessimistic:
		return s.handleQueryEventPessimistic(ev, qec)
	}
	return errors.Errorf("unsupported shard-mode %s, should not happened", s.cfg.ShardMode)
}

func (s *Syncer) handleQueryEventNoSharding(ev *replication.QueryEvent, qec *queryEventContext) error {
	qec.tctx.L().Info("start to handle ddls in normal mode",
		zap.String("event", "query"),
		zap.Strings("ddls", qec.needHandleDDLs),
		zap.ByteString("raw statement", ev.Query),
		log.WrapStringerField("location", qec.currentLocation))

	// interrupted after flush old checkpoint and before track DDL.
	failpoint.Inject("FlushCheckpointStage", func(val failpoint.Value) {
		err := handleFlushCheckpointStage(1, val.(int), "before track DDL")
		if err != nil {
			failpoint.Return(err)
		}
	})

	usedSchema := string(ev.Schema)

	// run trackDDL before add ddl job to make sure checkpoint can be flushed
	for _, td := range qec.needTrackDDLs {
		if err := s.trackDDL(usedSchema, td.rawSQL, td.tableNames, td.stmt, &qec.eventContext); err != nil {
			return err
		}
	}

	// interrupted after track DDL and before execute DDL.
	failpoint.Inject("FlushCheckpointStage", func(val failpoint.Value) {
		err := handleFlushCheckpointStage(2, val.(int), "before execute DDL")
		if err != nil {
			failpoint.Return(err)
		}
	})

	job := newDDLJob(nil, qec.needHandleDDLs, *qec.lastLocation, *qec.startLocation, *qec.currentLocation, qec.sourceTbls, qec.originSQL, qec.header)
	err := s.addJobFunc(job)
	if err != nil {
		return err
	}

	// when add ddl job, will execute ddl and then flush checkpoint.
	// if execute ddl failed, the execError will be set to that error.
	// return nil here to avoid duplicate error message
	err = s.execError.Load()
	if err != nil {
		qec.tctx.L().Error("error detected when executing SQL job", log.ShortError(err))
		// nolint:nilerr
		return nil
	}

	qec.tctx.L().Info("finish to handle ddls in normal mode",
		zap.String("event", "query"),
		zap.Strings("ddls", qec.needHandleDDLs),
		zap.ByteString("raw statement", ev.Query),
		log.WrapStringerField("location", qec.currentLocation))

	for _, table := range qec.onlineDDLTableNames {
		qec.tctx.L().Info("finish online ddl and clear online ddl metadata in normal mode",
			zap.String("event", "query"),
			zap.Strings("ddls", qec.needHandleDDLs),
			zap.ByteString("raw statement", ev.Query),
			zap.String("schema", table.Schema),
			zap.String("table", table.Name))
		err2 := s.onlineDDL.Finish(qec.tctx, table.Schema, table.Name)
		if err2 != nil {
			return terror.Annotatef(err2, "finish online ddl on %s.%s", table.Schema, table.Name)
		}
	}

	return nil
}

func (s *Syncer) handleQueryEventPessimistic(ev *replication.QueryEvent, qec *queryEventContext) error {
	var (
		err                error
		needShardingHandle bool
		group              *ShardingGroup
		synced             bool
		active             bool
		remain             int
<<<<<<< HEAD
		source             string

		usedSchema          = string(ev.Schema)
		needHandleDDLs      = qec.needHandleDDLs
		needTrackDDLs       = qec.needTrackDDLs
		onlineDDLTableNames = qec.onlineDDLTableNames
		originSQL           = qec.originSQL
		ddlInfo             = qec.ddlInfo
=======
		sourceTableID      = utils.GenTableID(ddlInfo.tableNames[0][0])
		usedSchema         = string(ev.Schema)
>>>>>>> 10272ebb
	)
	// for sharding DDL, the firstPos should be the `Pos` of the binlog, not the `End_log_pos`
	// so when restarting before sharding DDLs synced, this binlog can be re-sync again to trigger the TrySync
	startLocation := qec.startLocation

	var annotate string
	switch ddlInfo.stmt.(type) {
	case *ast.CreateDatabaseStmt:
		// for CREATE DATABASE, we do nothing. when CREATE TABLE under this DATABASE, sharding groups will be added
	case *ast.CreateTableStmt:
		// for CREATE TABLE, we add it to group
		needShardingHandle, group, synced, remain, err = s.sgk.AddGroup(ddlInfo.tableNames[1][0], []string{sourceTableID}, nil, true)
		if err != nil {
			return err
		}
		annotate = "add table to shard group"
	default:
<<<<<<< HEAD
		needShardingHandle, group, synced, active, remain, err = s.sgk.TrySync(ddlInfo.tableNames[1][0].Schema, ddlInfo.tableNames[1][0].Name, source, *startLocation, *qec.currentLocation, needHandleDDLs)
=======
		needShardingHandle, group, synced, active, remain, err = s.sgk.TrySync(ddlInfo.tableNames[0][0], ddlInfo.tableNames[1][0], *startLocation, *ec.currentLocation, needHandleDDLs)
>>>>>>> 10272ebb
		if err != nil {
			return err
		}
		annotate = "try to sync table in shard group"
		// meets DDL that will not be processed in sequence sharding
		if !active {
<<<<<<< HEAD
			qec.tctx.L().Info("skip in-activeDDL",
				zap.String("event", "query"),
				zap.String("source", source),
				zap.Strings("ddls", needHandleDDLs),
				zap.ByteString("raw statement", ev.Query),
				zap.Bool("in-sharding", needShardingHandle),
				zap.Stringer("start location", startLocation),
				zap.Bool("is-synced", synced),
				zap.Int("unsynced", remain))
=======
			ec.tctx.L().Info("skip in-activeDDL", zap.String("event", "query"), zap.String("sourceTableID", sourceTableID), zap.Strings("ddls", needHandleDDLs), zap.ByteString("raw statement", ev.Query), zap.Bool("in-sharding", needShardingHandle), zap.Stringer("start location", startLocation), zap.Bool("is-synced", synced), zap.Int("unsynced", remain))
>>>>>>> 10272ebb
			return nil
		}
	}

<<<<<<< HEAD
	qec.tctx.L().Info(annotate,
		zap.String("event", "query"),
		zap.String("source", source),
		zap.Strings("ddls", needHandleDDLs),
		zap.ByteString("raw statement", ev.Query),
		zap.Bool("in-sharding", needShardingHandle),
		zap.Stringer("start location", startLocation),
		zap.Bool("is-synced", synced),
		zap.Int("unsynced", remain))
=======
	ec.tctx.L().Info(annotate, zap.String("event", "query"), zap.String("sourceTableID", sourceTableID), zap.Strings("ddls", needHandleDDLs), zap.ByteString("raw statement", ev.Query), zap.Bool("in-sharding", needShardingHandle), zap.Stringer("start location", startLocation), zap.Bool("is-synced", synced), zap.Int("unsynced", remain))
>>>>>>> 10272ebb

	// interrupted after flush old checkpoint and before track DDL.
	failpoint.Inject("FlushCheckpointStage", func(val failpoint.Value) {
		err = handleFlushCheckpointStage(1, val.(int), "before track DDL")
		if err != nil {
			failpoint.Return(err)
		}
	})

	for _, td := range needTrackDDLs {
		if err = s.trackDDL(usedSchema, td.rawSQL, td.tableNames, td.stmt, &qec.eventContext); err != nil {
			return err
		}
	}

	if needShardingHandle {
<<<<<<< HEAD
		target, _ := utils.GenTableID(ddlInfo.tableNames[1][0].Schema, ddlInfo.tableNames[1][0].Name)
		metrics.UnsyncedTableGauge.WithLabelValues(s.cfg.Name, target, s.cfg.SourceID).Set(float64(remain))
		err = s.safeMode.IncrForTable(qec.tctx, ddlInfo.tableNames[1][0].Schema, ddlInfo.tableNames[1][0].Name) // try enable safe-mode when starting syncing for sharding group
=======
		metrics.UnsyncedTableGauge.WithLabelValues(s.cfg.Name, ddlInfo.tableNames[1][0].String(), s.cfg.SourceID).Set(float64(remain))
		err = s.safeMode.IncrForTable(ec.tctx, ddlInfo.tableNames[1][0].Schema, ddlInfo.tableNames[1][0].Name) // try enable safe-mode when starting syncing for sharding group
>>>>>>> 10272ebb
		if err != nil {
			return err
		}

		// save checkpoint in memory, don't worry, if error occurred, we can rollback it
		// for non-last sharding DDL's table, this checkpoint will be used to skip binlog event when re-syncing
		// NOTE: when last sharding DDL executed, all this checkpoints will be flushed in the same txn
<<<<<<< HEAD
		qec.tctx.L().Info("save table checkpoint for source",
			zap.String("event", "query"),
			zap.String("source", source),
			zap.Stringer("start location", startLocation),
			log.WrapStringerField("end location", qec.currentLocation))
		s.saveTablePoint(ddlInfo.tableNames[0][0].Schema, ddlInfo.tableNames[0][0].Name, *qec.currentLocation)
		if !synced {
			qec.tctx.L().Info("source shard group is not synced",
				zap.String("event", "query"),
				zap.String("source", source),
				zap.Stringer("start location", startLocation),
				log.WrapStringerField("end location", qec.currentLocation))
			return nil
		}

		qec.tctx.L().Info("source shard group is synced",
			zap.String("event", "query"),
			zap.String("source", source),
			zap.Stringer("start location", startLocation),
			log.WrapStringerField("end location", qec.currentLocation))
		err = s.safeMode.DescForTable(qec.tctx, ddlInfo.tableNames[1][0].Schema, ddlInfo.tableNames[1][0].Name) // try disable safe-mode after sharding group synced
=======
		ec.tctx.L().Info("save table checkpoint for source", zap.String("event", "query"), zap.String("sourceTableID", sourceTableID), zap.Stringer("start location", startLocation), log.WrapStringerField("end location", ec.currentLocation))
		s.saveTablePoint(ddlInfo.tableNames[0][0].Schema, ddlInfo.tableNames[0][0].Name, *ec.currentLocation)
		if !synced {
			ec.tctx.L().Info("source shard group is not synced", zap.String("event", "query"), zap.String("sourceTableID", sourceTableID), zap.Stringer("start location", startLocation), log.WrapStringerField("end location", ec.currentLocation))
			return nil
		}

		ec.tctx.L().Info("source shard group is synced", zap.String("event", "query"), zap.String("sourceTableID", sourceTableID), zap.Stringer("start location", startLocation), log.WrapStringerField("end location", ec.currentLocation))
		err = s.safeMode.DescForTable(ec.tctx, ddlInfo.tableNames[1][0].Schema, ddlInfo.tableNames[1][0].Name) // try disable safe-mode after sharding group synced
>>>>>>> 10272ebb
		if err != nil {
			return err
		}
		// maybe multi-groups' sharding DDL synced in this for-loop (one query-event, multi tables)
		if cap(*qec.shardingReSyncCh) < len(needHandleDDLs) {
			*qec.shardingReSyncCh = make(chan *ShardingReSync, len(needHandleDDLs))
		}
		firstEndLocation := group.FirstEndPosUnresolved()
		if firstEndLocation == nil {
			return terror.ErrSyncerUnitFirstEndPosNotFound.Generate(sourceTableID)
		}

		allResolved, err2 := s.sgk.ResolveShardingDDL(ddlInfo.tableNames[1][0])
		if err2 != nil {
			return err2
		}
		*qec.shardingReSyncCh <- &ShardingReSync{
			currLocation:   *firstEndLocation,
<<<<<<< HEAD
			latestLocation: *qec.currentLocation,
			targetSchema:   ddlInfo.tableNames[1][0].Schema,
			targetTable:    ddlInfo.tableNames[1][0].Name,
=======
			latestLocation: *ec.currentLocation,
			targetTable:    ddlInfo.tableNames[1][0],
>>>>>>> 10272ebb
			allResolved:    allResolved,
		}

		// Don't send new DDLInfo to dm-master until all local sql jobs finished
		// since jobWg is flushed by flushJobs before, we don't wait here any more

		// NOTE: if we need singleton Syncer (without dm-master) to support sharding DDL sync
		// we should add another config item to differ, and do not save DDLInfo, and not wait for ddlExecInfo

		// construct & send shard DDL info into etcd, DM-master will handle it.
		shardInfo := s.pessimist.ConstructInfo(ddlInfo.tableNames[1][0].Schema, ddlInfo.tableNames[1][0].Name, needHandleDDLs)
		rev, err2 := s.pessimist.PutInfo(qec.tctx.Ctx, shardInfo)
		if err2 != nil {
			return err2
		}
		metrics.ShardLockResolving.WithLabelValues(s.cfg.Name, s.cfg.SourceID).Set(1) // block and wait DDL lock to be synced
		qec.tctx.L().Info("putted shard DDL info", zap.Stringer("info", shardInfo), zap.Int64("revision", rev))

		shardOp, err2 := s.pessimist.GetOperation(qec.tctx.Ctx, shardInfo, rev+1)
		metrics.ShardLockResolving.WithLabelValues(s.cfg.Name, s.cfg.SourceID).Set(0)
		if err2 != nil {
			return err2
		}

		if shardOp.Exec {
			failpoint.Inject("ShardSyncedExecutionExit", func() {
				qec.tctx.L().Warn("exit triggered", zap.String("failpoint", "ShardSyncedExecutionExit"))
				//nolint:errcheck
				s.flushCheckPoints()
				utils.OsExit(1)
			})
			failpoint.Inject("SequenceShardSyncedExecutionExit", func() {
				group := s.sgk.Group(ddlInfo.tableNames[1][0])
				if group != nil {
					// exit in the first round sequence sharding DDL only
					if group.meta.ActiveIdx() == 1 {
						qec.tctx.L().Warn("exit triggered", zap.String("failpoint", "SequenceShardSyncedExecutionExit"))
						//nolint:errcheck
						s.flushCheckPoints()
						utils.OsExit(1)
					}
				}
			})

<<<<<<< HEAD
			qec.tctx.L().Info("execute DDL job",
				zap.String("event", "query"),
				zap.String("source", source),
				zap.ByteString("raw statement", ev.Query),
				zap.Stringer("start location", startLocation),
				log.WrapStringerField("end location", qec.currentLocation),
				zap.Stringer("operation", shardOp))
		} else {
			qec.tctx.L().Info("ignore DDL job",
				zap.String("event", "query"),
				zap.String("source", source),
				zap.ByteString("raw statement", ev.Query),
				zap.Stringer("start location", startLocation),
				log.WrapStringerField("end location", qec.currentLocation),
				zap.Stringer("operation", shardOp))
=======
			ec.tctx.L().Info("execute DDL job", zap.String("event", "query"), zap.String("sourceTableID", sourceTableID), zap.ByteString("raw statement", ev.Query), zap.Stringer("start location", startLocation), log.WrapStringerField("end location", ec.currentLocation), zap.Stringer("operation", shardOp))
		} else {
			ec.tctx.L().Info("ignore DDL job", zap.String("event", "query"), zap.String("sourceTableID", sourceTableID), zap.ByteString("raw statement", ev.Query), zap.Stringer("start location", startLocation), log.WrapStringerField("end location", ec.currentLocation), zap.Stringer("operation", shardOp))
>>>>>>> 10272ebb
		}
	}

	qec.tctx.L().Info("start to handle ddls in shard mode",
		zap.String("event", "query"),
		zap.Strings("ddls", needHandleDDLs),
		zap.ByteString("raw statement", ev.Query),
		zap.Stringer("start location", startLocation),
		log.WrapStringerField("end location", qec.currentLocation))

	// interrupted after track DDL and before execute DDL.
	failpoint.Inject("FlushCheckpointStage", func(val failpoint.Value) {
		err = handleFlushCheckpointStage(2, val.(int), "before execute DDL")
		if err != nil {
			failpoint.Return(err)
		}
	})

	job := newDDLJob(ddlInfo, needHandleDDLs, *qec.lastLocation, *qec.startLocation, *qec.currentLocation, nil, originSQL, qec.header)
	err = s.addJobFunc(job)
	if err != nil {
		return err
	}

	err = s.execError.Load()
	if err != nil {
		qec.tctx.L().Error("error detected when executing SQL job", log.ShortError(err))
		// nolint:nilerr
		return nil
	}

	if len(onlineDDLTableNames) > 0 {
<<<<<<< HEAD
		err = s.clearOnlineDDL(qec.tctx, ddlInfo.tableNames[1][0].Schema, ddlInfo.tableNames[1][0].Name)
=======
		err = s.clearOnlineDDL(ec.tctx, ddlInfo.tableNames[1][0])
>>>>>>> 10272ebb
		if err != nil {
			return err
		}
	}

	qec.tctx.L().Info("finish to handle ddls in shard mode",
		zap.String("event", "query"),
		zap.Strings("ddls", needHandleDDLs),
		zap.ByteString("raw statement", ev.Query),
		zap.Stringer("start location", startLocation),
		log.WrapStringerField("end location", qec.currentLocation))
	return nil
}

// input `sql` should be a single DDL, which came from parserpkg.SplitDDL
// tableNames[0] is source (upstream) tableNames, tableNames[1] is target (downstream) tableNames.
func (s *Syncer) trackDDL(usedSchema string, sql string, tableNames [][]*filter.Table, stmt ast.StmtNode, ec *eventContext) error {
	srcTables, targetTables := tableNames[0], tableNames[1]
	srcTable := srcTables[0]

	// Make sure the needed tables are all loaded into the schema tracker.
	var (
		shouldExecDDLOnSchemaTracker bool
		shouldSchemaExist            bool
		shouldTableExistNum          int  // tableNames[:shouldTableExistNum] should exist
		shouldRefTableExistNum       int  // tableNames[1:shouldTableExistNum] should exist, since first one is "caller table"
		tryFetchDownstreamTable      bool // to make sure if not exists will execute correctly
	)

	switch node := stmt.(type) {
	case *ast.CreateDatabaseStmt:
		shouldExecDDLOnSchemaTracker = true
	case *ast.AlterDatabaseStmt:
		shouldExecDDLOnSchemaTracker = true
		shouldSchemaExist = true
	case *ast.DropDatabaseStmt:
		shouldExecDDLOnSchemaTracker = true
		if s.cfg.ShardMode == "" {
			if err := s.checkpoint.DeleteSchemaPoint(ec.tctx, srcTable.Schema); err != nil {
				return err
			}
		}
	case *ast.RecoverTableStmt:
		shouldExecDDLOnSchemaTracker = true
		shouldSchemaExist = true
	case *ast.CreateTableStmt, *ast.CreateViewStmt:
		shouldExecDDLOnSchemaTracker = true
		shouldSchemaExist = true
		// for CREATE TABLE LIKE/AS, the reference tables should exist
		shouldRefTableExistNum = len(srcTables)
		tryFetchDownstreamTable = true
	case *ast.DropTableStmt:
		shouldExecDDLOnSchemaTracker = true
		if err := s.checkpoint.DeleteTablePoint(ec.tctx, srcTable.Schema, srcTable.Name); err != nil {
			return err
		}
	case *ast.RenameTableStmt, *ast.CreateIndexStmt, *ast.DropIndexStmt, *ast.RepairTableStmt:
		shouldExecDDLOnSchemaTracker = true
		shouldSchemaExist = true
		shouldTableExistNum = 1
	case *ast.AlterTableStmt:
		shouldSchemaExist = true
		// for DDL that adds FK, since TiDB doesn't fully support it yet, we simply ignore execution of this DDL.
		switch {
		case len(node.Specs) == 1 && node.Specs[0].Constraint != nil && node.Specs[0].Constraint.Tp == ast.ConstraintForeignKey:
			shouldTableExistNum = 1
			shouldExecDDLOnSchemaTracker = false
		case node.Specs[0].Tp == ast.AlterTableRenameTable:
			shouldTableExistNum = 1
			shouldExecDDLOnSchemaTracker = true
		default:
			shouldTableExistNum = len(srcTables)
			shouldExecDDLOnSchemaTracker = true
		}
	case *ast.LockTablesStmt, *ast.UnlockTablesStmt, *ast.CleanupTableLockStmt, *ast.TruncateTableStmt:
		break
	default:
		ec.tctx.L().DPanic("unhandled DDL type cannot be tracked", zap.Stringer("type", reflect.TypeOf(stmt)))
	}

	if shouldSchemaExist {
		if err := s.schemaTracker.CreateSchemaIfNotExists(srcTable.Schema); err != nil {
			return terror.ErrSchemaTrackerCannotCreateSchema.Delegate(err, srcTable.Schema)
		}
	}
	for i := 0; i < shouldTableExistNum; i++ {
		if _, err := s.getTable(ec.tctx, srcTables[i].Schema, srcTables[i].Name, targetTables[i].Schema, targetTables[i].Name); err != nil {
			return err
		}
	}
	// skip getTable before in above loop
	// nolint:ifshort
	start := 1
	if shouldTableExistNum > start {
		start = shouldTableExistNum
	}
	for i := start; i < shouldRefTableExistNum; i++ {
		if err := s.schemaTracker.CreateSchemaIfNotExists(srcTables[i].Schema); err != nil {
			return terror.ErrSchemaTrackerCannotCreateSchema.Delegate(err, srcTables[i].Schema)
		}
		if _, err := s.getTable(ec.tctx, srcTables[i].Schema, srcTables[i].Name, targetTables[i].Schema, targetTables[i].Name); err != nil {
			return err
		}
	}

	if tryFetchDownstreamTable {
		// ignore table not exists error, just try to fetch table from downstream.
		_, _ = s.getTable(ec.tctx, srcTables[0].Schema, srcTables[0].Name, targetTables[0].Schema, targetTables[0].Name)
	}

	if shouldExecDDLOnSchemaTracker {
		if err := s.schemaTracker.Exec(ec.tctx.Ctx, usedSchema, sql); err != nil {
			ec.tctx.L().Error("cannot track DDL", zap.String("schema", usedSchema), zap.String("statement", sql), log.WrapStringerField("location", ec.currentLocation), log.ShortError(err))
			return terror.ErrSchemaTrackerCannotExecDDL.Delegate(err, sql)
		}
		s.exprFilterGroup.ResetExprs(srcTable.Schema, srcTable.Name)
	}

	return nil
}

func (s *Syncer) commitJob(tp opType, sourceSchema, sourceTable, targetSchema, targetTable, sql string, args []interface{}, keys []string, ec *eventContext) error {
	startTime := time.Now()
	key, err := s.resolveCasuality(keys)
	if err != nil {
		return terror.ErrSyncerUnitResolveCasualityFail.Generate(err)
	}
	s.tctx.L().Debug("key for keys", zap.String("key", key), zap.Strings("keys", keys))
	metrics.ConflictDetectDurationHistogram.WithLabelValues(s.cfg.Name, s.cfg.SourceID).Observe(time.Since(startTime).Seconds())

	job := newDMLJob(tp, sourceSchema, sourceTable, targetSchema, targetTable, sql, args, key, *ec.lastLocation, *ec.startLocation, *ec.currentLocation, ec.header)
	return s.addJobFunc(job)
}

func (s *Syncer) resolveCasuality(keys []string) (string, error) {
	if s.cfg.DisableCausality {
		if len(keys) > 0 {
			return keys[0], nil
		}
		return "", nil
	}

	if s.c.detectConflict(keys) {
		s.tctx.L().Debug("meet causality key, will generate a flush job and wait all sqls executed", zap.Strings("keys", keys))
		if err := s.flushJobs(); err != nil {
			return "", err
		}
		s.c.reset()
	}
	if err := s.c.add(keys); err != nil {
		return "", err
	}
	var key string
	if len(keys) > 0 {
		key = keys[0]
	}
	return s.c.get(key), nil
}

func (s *Syncer) genRouter() error {
	s.tableRouter, _ = router.NewTableRouter(s.cfg.CaseSensitive, []*router.TableRule{})
	for _, rule := range s.cfg.RouteRules {
		err := s.tableRouter.AddRule(rule)
		if err != nil {
			return terror.ErrSyncerUnitGenTableRouter.Delegate(err)
		}
	}
	return nil
}

//nolint:unused
func (s *Syncer) loadTableStructureFromDump(ctx context.Context) error {
	logger := s.tctx.L()

	files, err := utils.CollectDirFiles(s.cfg.Dir)
	if err != nil {
		logger.Warn("fail to get dump files", zap.Error(err))
		return err
	}
	var dbs, tables []string
	var tableFiles [][2]string // [db, filename]
	for f := range files {
		if db, ok := utils.GetDBFromDumpFilename(f); ok {
			dbs = append(dbs, db)
			continue
		}
		if db, table, ok := utils.GetTableFromDumpFilename(f); ok {
			tables = append(tables, dbutil.TableName(db, table))
			tableFiles = append(tableFiles, [2]string{db, f})
			continue
		}
	}
	logger.Info("fetch table structure form dump files",
		zap.Strings("database", dbs),
		zap.Any("tables", tables))
	for _, db := range dbs {
		if err = s.schemaTracker.CreateSchemaIfNotExists(db); err != nil {
			return err
		}
	}

	var firstErr error
	setFirstErr := func(err error) {
		if firstErr == nil {
			firstErr = err
		}
	}

	for _, dbAndFile := range tableFiles {
		db, file := dbAndFile[0], dbAndFile[1]
		filepath := path.Join(s.cfg.Dir, file)
		content, err2 := common2.GetFileContent(filepath)
		if err2 != nil {
			logger.Warn("fail to read file for creating table in schema tracker",
				zap.String("db", db),
				zap.String("file", filepath),
				zap.Error(err))
			setFirstErr(err2)
			continue
		}
		stmts := bytes.Split(content, []byte(";"))
		for _, stmt := range stmts {
			stmt = bytes.TrimSpace(stmt)
			if len(stmt) == 0 || bytes.HasPrefix(stmt, []byte("/*")) {
				continue
			}
			err = s.schemaTracker.Exec(ctx, db, string(stmt))
			if err != nil {
				logger.Warn("fail to create table for dump files",
					zap.Any("file", filepath),
					zap.ByteString("statement", stmt),
					zap.Error(err))
				setFirstErr(err)
			}
		}
	}
	return firstErr
}

func (s *Syncer) printStatus(ctx context.Context) {
	defer s.wg.Done()

	failpoint.Inject("PrintStatusCheckSeconds", func(val failpoint.Value) {
		if seconds, ok := val.(int); ok {
			statusTime = time.Duration(seconds) * time.Second
			s.tctx.L().Info("set printStatusInterval", zap.Int("value", seconds), zap.String("failpoint", "PrintStatusCheckSeconds"))
		}
	})

	timer := time.NewTicker(statusTime)
	defer timer.Stop()

	var (
		err                 error
		latestMasterPos     mysql.Position
		latestmasterGTIDSet gtid.Set
	)

	for {
		select {
		case <-ctx.Done():
			s.tctx.L().Info("print status routine exits", log.ShortError(ctx.Err()))
			return
		case <-timer.C:
			now := time.Now()
			s.lastTime.RLock()
			seconds := now.Unix() - s.lastTime.t.Unix()
			s.lastTime.RUnlock()
			totalSeconds := now.Unix() - s.start.Unix()
			last := s.lastCount.Load()
			total := s.count.Load()

			totalBinlogSize := s.binlogSizeCount.Load()
			lastBinlogSize := s.lastBinlogSizeCount.Load()

			tps, totalTps := int64(0), int64(0)
			if seconds > 0 {
				tps = (total - last) / seconds
				totalTps = total / totalSeconds

				s.currentLocationMu.RLock()
				currentLocation := s.currentLocationMu.currentLocation
				s.currentLocationMu.RUnlock()

				ctx2, cancel2 := context.WithTimeout(ctx, utils.DefaultDBTimeout)
				remainingSize, err2 := s.fromDB.CountBinaryLogsSize(ctx2, currentLocation.Position)
				cancel2()
				if err2 != nil {
					// log the error, but still handle the rest operation
					s.tctx.L().Error("fail to estimate unreplicated binlog size", zap.Error(err2))
				} else {
					bytesPerSec := (totalBinlogSize - lastBinlogSize) / seconds
					if bytesPerSec > 0 {
						remainingSeconds := remainingSize / bytesPerSec
						s.tctx.L().Info("binlog replication progress",
							zap.Int64("total binlog size", totalBinlogSize),
							zap.Int64("last binlog size", lastBinlogSize),
							zap.Int64("cost time", seconds),
							zap.Int64("bytes/Second", bytesPerSec),
							zap.Int64("unsynced binlog size", remainingSize),
							zap.Int64("estimate time to catch up", remainingSeconds))
						metrics.RemainingTimeGauge.WithLabelValues(s.cfg.Name, s.cfg.SourceID, s.cfg.WorkerName).Set(float64(remainingSeconds))
					}
				}
			}

			ctx2, cancel2 := context.WithTimeout(ctx, utils.DefaultDBTimeout)
			latestMasterPos, latestmasterGTIDSet, err = s.getMasterStatus(ctx2)
			cancel2()
			if err != nil {
				s.tctx.L().Error("fail to get master status", log.ShortError(err))
			} else {
				metrics.BinlogPosGauge.WithLabelValues("master", s.cfg.Name, s.cfg.SourceID).Set(float64(latestMasterPos.Pos))
				index, err := binlog.GetFilenameIndex(latestMasterPos.Name)
				if err != nil {
					s.tctx.L().Error("fail to parse binlog file", log.ShortError(err))
				} else {
					metrics.BinlogFileGauge.WithLabelValues("master", s.cfg.Name, s.cfg.SourceID).Set(float64(index))
				}
			}

			s.tctx.L().Info("binlog replication status",
				zap.Int64("total_events", total),
				zap.Int64("total_tps", totalTps),
				zap.Int64("tps", tps),
				zap.Stringer("master_position", latestMasterPos),
				log.WrapStringerField("master_gtid", latestmasterGTIDSet),
				zap.Stringer("checkpoint", s.checkpoint))

			s.lastCount.Store(total)
			s.lastBinlogSizeCount.Store(totalBinlogSize)
			s.lastTime.Lock()
			s.lastTime.t = time.Now()
			s.lastTime.Unlock()
			s.totalTps.Store(totalTps)
			s.tps.Store(tps)
		}
	}
}

func (s *Syncer) createDBs(ctx context.Context) error {
	var err error
	dbCfg := s.cfg.From
	dbCfg.RawDBCfg = config.DefaultRawDBConfig().SetReadTimeout(maxDMLConnectionTimeout)
	s.fromDB, err = dbconn.NewUpStreamConn(dbCfg)
	if err != nil {
		return err
	}
	conn, err := s.fromDB.BaseDB.GetBaseConn(ctx)
	if err != nil {
		return err
	}
	lcFlavor, err := utils.FetchLowerCaseTableNamesSetting(ctx, conn.DBConn)
	if err != nil {
		return err
	}
	s.SourceTableNamesFlavor = lcFlavor

	hasSQLMode := false
	// get sql_mode from upstream db
	if s.cfg.To.Session == nil {
		s.cfg.To.Session = make(map[string]string)
	} else {
		for k := range s.cfg.To.Session {
			if strings.ToLower(k) == "sql_mode" {
				hasSQLMode = true
				break
			}
		}
	}
	if !hasSQLMode {
		sqlMode, err2 := utils.GetGlobalVariable(ctx, s.fromDB.BaseDB.DB, "sql_mode")
		if err2 != nil {
			s.tctx.L().Warn("cannot get sql_mode from upstream database, the sql_mode will be assigned \"IGNORE_SPACE, NO_AUTO_VALUE_ON_ZERO, ALLOW_INVALID_DATES\"", log.ShortError(err2))
		}
		sqlModes, err3 := utils.AdjustSQLModeCompatible(sqlMode)
		if err3 != nil {
			s.tctx.L().Warn("cannot adjust sql_mode compatible, the sql_mode will be assigned  stay the same", log.ShortError(err3))
		}
		s.cfg.To.Session["sql_mode"] = sqlModes
	}

	dbCfg = s.cfg.To
	dbCfg.RawDBCfg = config.DefaultRawDBConfig().
		SetReadTimeout(maxDMLConnectionTimeout).
		SetMaxIdleConns(s.cfg.WorkerCount)

	s.toDB, s.toDBConns, err = dbconn.CreateConns(s.tctx, s.cfg, dbCfg, s.cfg.WorkerCount)
	if err != nil {
		dbconn.CloseUpstreamConn(s.tctx, s.fromDB) // release resources acquired before return with error
		return err
	}
	// baseConn for ddl
	dbCfg = s.cfg.To
	dbCfg.RawDBCfg = config.DefaultRawDBConfig().SetReadTimeout(maxDDLConnectionTimeout)

	var ddlDBConns []*dbconn.DBConn
	s.ddlDB, ddlDBConns, err = dbconn.CreateConns(s.tctx, s.cfg, dbCfg, 1)
	if err != nil {
		dbconn.CloseUpstreamConn(s.tctx, s.fromDB)
		dbconn.CloseBaseDB(s.tctx, s.toDB)
		return err
	}
	s.ddlDBConn = ddlDBConns[0]
	printServerVersion(s.tctx, s.fromDB.BaseDB, "upstream")
	printServerVersion(s.tctx, s.toDB, "downstream")

	return nil
}

// closeBaseDB closes all opened DBs, rollback for createConns.
func (s *Syncer) closeDBs() {
	dbconn.CloseUpstreamConn(s.tctx, s.fromDB)
	dbconn.CloseBaseDB(s.tctx, s.toDB)
	dbconn.CloseBaseDB(s.tctx, s.ddlDB)
}

// record skip ddl/dml sqls' position
// make newJob's sql argument empty to distinguish normal sql and skips sql.
func (s *Syncer) recordSkipSQLsLocation(ec *eventContext) error {
	job := newSkipJob(ec)
	return s.addJobFunc(job)
}

func (s *Syncer) flushJobs() error {
	s.tctx.L().Info("flush all jobs", zap.Stringer("global checkpoint", s.checkpoint))
	job := newFlushJob()
	return s.addJobFunc(job)
}

func (s *Syncer) reSyncBinlog(tctx tcontext.Context, location binlog.Location) error {
	if err := s.retrySyncGTIDs(); err != nil {
		return err
	}
	// close still running sync
	return s.streamerController.ReopenWithRetry(&tctx, location)
}

func (s *Syncer) renameShardingSchema(schema, table string) (string, string) {
	if schema == "" {
		return schema, table
	}
	targetSchema, targetTable, err := s.tableRouter.Route(schema, table)
	if err != nil {
		s.tctx.L().Error("fail to route table", zap.String("schema", schema), zap.String("table", table), zap.Error(err)) // log the error, but still continue
	}
	if targetSchema == "" {
		return schema, table
	}
	if targetTable == "" {
		targetTable = table
	}

	return targetSchema, targetTable
}

func (s *Syncer) isClosed() bool {
	return s.closed.Load()
}

// Close closes syncer.
func (s *Syncer) Close() {
	s.Lock()
	defer s.Unlock()

	if s.isClosed() {
		return
	}

	s.removeHeartbeat()

	s.stopSync()
	s.closeDBs()

	s.checkpoint.Close()

	if err := s.schemaTracker.Close(); err != nil {
		s.tctx.L().Error("fail to close schema tracker", log.ShortError(err))
	}

	if s.sgk != nil {
		s.sgk.Close()
	}

	s.closeOnlineDDL()

	// when closing syncer by `stop-task`, remove active relay log from hub
	s.removeActiveRelayLog()

	metrics.RemoveLabelValuesWithTaskInMetrics(s.cfg.Name)

	s.closed.Store(true)
}

// stopSync stops syncing, now it used by Close and Pause
// maybe we can refine the workflow more clear.
func (s *Syncer) stopSync() {
	if s.done != nil {
		<-s.done // wait Run to return
	}
	s.closeJobChans()
	s.wg.Wait() // wait job workers to return

	// before re-write workflow for s.syncer, simply close it
	// when resuming, re-create s.syncer

	if s.streamerController != nil {
		s.streamerController.Close(s.tctx)
	}
}

func (s *Syncer) closeOnlineDDL() {
	if s.onlineDDL != nil {
		s.onlineDDL.Close()
		s.onlineDDL = nil
	}
}

func (s *Syncer) removeHeartbeat() {
	if s.cfg.EnableHeartbeat {
		err := s.heartbeat.RemoveTask(s.cfg.Name)
		if err != nil {
			s.tctx.L().Error("fail to remove task for heartbeat", zap.Error(err))
		}
	}
}

// Pause pauses the process, and it can be resumed later
// should cancel context from external
// TODO: it is not a true-meaning Pause because you can't stop it by calling Pause only.
func (s *Syncer) Pause() {
	if s.isClosed() {
		s.tctx.L().Warn("try to pause, but already closed")
		return
	}
	s.stopSync()
}

// Resume resumes the paused process.
func (s *Syncer) Resume(ctx context.Context, pr chan pb.ProcessResult) {
	if s.isClosed() {
		s.tctx.L().Warn("try to resume, but already closed")
		return
	}

	// continue the processing
	s.reset()
	// reset database conns
	err := s.resetDBs(s.tctx.WithContext(ctx))
	if err != nil {
		pr <- pb.ProcessResult{
			IsCanceled: false,
			Errors: []*pb.ProcessError{
				unit.NewProcessError(err),
			},
		}
		return
	}
	s.Process(ctx, pr)
}

// Update implements Unit.Update
// now, only support to update config for routes, filters, column-mappings, block-allow-list
// now no config diff implemented, so simply re-init use new config.
func (s *Syncer) Update(cfg *config.SubTaskConfig) error {
	if s.cfg.ShardMode == config.ShardPessimistic {
		_, tables := s.sgk.UnresolvedTables()
		if len(tables) > 0 {
			return terror.ErrSyncerUnitUpdateConfigInSharding.Generate(tables)
		}
	}

	var (
		err              error
		oldBaList        *filter.Filter
		oldTableRouter   *router.Table
		oldBinlogFilter  *bf.BinlogEvent
		oldColumnMapping *cm.Mapping
	)

	defer func() {
		if err == nil {
			return
		}
		if oldBaList != nil {
			s.baList = oldBaList
		}
		if oldTableRouter != nil {
			s.tableRouter = oldTableRouter
		}
		if oldBinlogFilter != nil {
			s.binlogFilter = oldBinlogFilter
		}
		if oldColumnMapping != nil {
			s.columnMapping = oldColumnMapping
		}
	}()

	// update block-allow-list
	oldBaList = s.baList
	s.baList, err = filter.New(cfg.CaseSensitive, cfg.BAList)
	if err != nil {
		return terror.ErrSyncerUnitGenBAList.Delegate(err)
	}

	// update route
	oldTableRouter = s.tableRouter
	s.tableRouter, err = router.NewTableRouter(cfg.CaseSensitive, cfg.RouteRules)
	if err != nil {
		return terror.ErrSyncerUnitGenTableRouter.Delegate(err)
	}

	// update binlog filter
	oldBinlogFilter = s.binlogFilter
	s.binlogFilter, err = bf.NewBinlogEvent(cfg.CaseSensitive, cfg.FilterRules)
	if err != nil {
		return terror.ErrSyncerUnitGenBinlogEventFilter.Delegate(err)
	}

	// update column-mappings
	oldColumnMapping = s.columnMapping
	s.columnMapping, err = cm.NewMapping(cfg.CaseSensitive, cfg.ColumnMappingRules)
	if err != nil {
		return terror.ErrSyncerUnitGenColumnMapping.Delegate(err)
	}

	switch s.cfg.ShardMode {
	case config.ShardPessimistic:
		// re-init sharding group
		err = s.sgk.Init()
		if err != nil {
			return err
		}

		err = s.initShardingGroups(context.Background(), false) // FIXME: fix context when re-implementing `Update`
		if err != nil {
			return err
		}
	case config.ShardOptimistic:
		err = s.initOptimisticShardDDL(context.Background()) // FIXME: fix context when re-implementing `Update`
		if err != nil {
			return err
		}
	}

	// update l.cfg
	s.cfg.BAList = cfg.BAList
	s.cfg.RouteRules = cfg.RouteRules
	s.cfg.FilterRules = cfg.FilterRules
	s.cfg.ColumnMappingRules = cfg.ColumnMappingRules

	// update timezone
	s.setTimezone()

	return nil
}

// assume that reset master before switching to new master, and only the new master would write
// it's a weak function to try best to fix gtid set while switching master/slave.
func (s *Syncer) retrySyncGTIDs() error {
	// NOTE: our (per-table based) checkpoint does not support GTID yet, implement it if needed
	// TODO: support GTID
	s.tctx.L().Warn("our (per-table based) checkpoint does not support GTID yet")
	return nil
}

// checkpointID returns ID which used for checkpoint table.
func (s *Syncer) checkpointID() string {
	if len(s.cfg.SourceID) > 0 {
		return s.cfg.SourceID
	}
	return strconv.FormatUint(uint64(s.cfg.ServerID), 10)
}

// UpdateFromConfig updates config for `From`.
func (s *Syncer) UpdateFromConfig(cfg *config.SubTaskConfig) error {
	s.Lock()
	defer s.Unlock()
	s.fromDB.BaseDB.Close()

	s.cfg.From = cfg.From

	var err error
	s.cfg.From.RawDBCfg = config.DefaultRawDBConfig().SetReadTimeout(maxDMLConnectionTimeout)
	s.fromDB, err = dbconn.NewUpStreamConn(s.cfg.From)
	if err != nil {
		s.tctx.L().Error("fail to create baseConn connection", log.ShortError(err))
		return err
	}

	err = s.setSyncCfg()
	if err != nil {
		return err
	}

	if s.streamerController != nil {
		s.streamerController.UpdateSyncCfg(s.syncCfg, s.fromDB)
	}
	return nil
}

func (s *Syncer) setTimezone() {
	s.tctx.L().Info("use timezone", log.WrapStringerField("location", time.UTC))
	s.timezone = time.UTC
}

func (s *Syncer) setSyncCfg() error {
	var tlsConfig *tls.Config
	var err error
	if s.cfg.From.Security != nil {
		if loadErr := s.cfg.From.Security.LoadTLSContent(); loadErr != nil {
			return terror.ErrCtlLoadTLSCfg.Delegate(loadErr)
		}
		tlsConfig, err = toolutils.ToTLSConfigWithVerifyByRawbytes(s.cfg.From.Security.SSLCABytes,
			s.cfg.From.Security.SSLCertBytes, s.cfg.From.Security.SSLKEYBytes, s.cfg.From.Security.CertAllowedCN)
		if err != nil {
			return terror.ErrConnInvalidTLSConfig.Delegate(err)
		}
		if tlsConfig != nil {
			tlsConfig.InsecureSkipVerify = true
		}
	}

	syncCfg := replication.BinlogSyncerConfig{
		ServerID:                s.cfg.ServerID,
		Flavor:                  s.cfg.Flavor,
		Host:                    s.cfg.From.Host,
		Port:                    uint16(s.cfg.From.Port),
		User:                    s.cfg.From.User,
		Password:                s.cfg.From.Password,
		TimestampStringLocation: s.timezone,
		TLSConfig:               tlsConfig,
	}
	// when retry count > 1, go-mysql will retry sync from the previous GTID set in GTID mode,
	// which may get duplicate binlog event after retry success. so just set retry count = 1, and task
	// will exit when meet error, and then auto resume by DM itself.
	common.SetDefaultReplicationCfg(&syncCfg, 1)
	s.syncCfg = syncCfg
	return nil
}

// ShardDDLOperation returns the current pending to handle shard DDL lock operation.
func (s *Syncer) ShardDDLOperation() *pessimism.Operation {
	return s.pessimist.PendingOperation()
}

func (s *Syncer) setErrLocation(startLocation, endLocation *binlog.Location, isQueryEventEvent bool) {
	s.errLocation.Lock()
	defer s.errLocation.Unlock()

	s.errLocation.isQueryEvent = isQueryEventEvent
	if s.errLocation.startLocation == nil || startLocation == nil {
		s.errLocation.startLocation = startLocation
	} else if binlog.CompareLocation(*startLocation, *s.errLocation.startLocation, s.cfg.EnableGTID) < 0 {
		s.errLocation.startLocation = startLocation
	}

	if s.errLocation.endLocation == nil || endLocation == nil {
		s.errLocation.endLocation = endLocation
	} else if binlog.CompareLocation(*endLocation, *s.errLocation.endLocation, s.cfg.EnableGTID) < 0 {
		s.errLocation.endLocation = endLocation
	}
}

func (s *Syncer) getErrLocation() (*binlog.Location, bool) {
	s.errLocation.Lock()
	defer s.errLocation.Unlock()
	return s.errLocation.startLocation, s.errLocation.isQueryEvent
}

func (s *Syncer) handleEventError(err error, startLocation, endLocation binlog.Location, isQueryEvent bool, originSQL string) error {
	if err == nil {
		return nil
	}

	s.setErrLocation(&startLocation, &endLocation, isQueryEvent)
	if len(originSQL) > 0 {
		return terror.Annotatef(err, "startLocation: [%s], endLocation: [%s], origin SQL: [%s]", startLocation, endLocation, originSQL)
	}
	return terror.Annotatef(err, "startLocation: [%s], endLocation: [%s]", startLocation, endLocation)
}

// getEvent gets an event from streamerController or errOperatorHolder.
func (s *Syncer) getEvent(tctx *tcontext.Context, startLocation binlog.Location) (*replication.BinlogEvent, error) {
	// next event is a replace event
	if s.isReplacingErr {
		s.tctx.L().Info("try to get replace event", zap.Stringer("location", startLocation))
		return s.errOperatorHolder.GetEvent(startLocation)
	}

	return s.streamerController.GetEvent(tctx)
}

func (s *Syncer) adjustGlobalPointGTID(tctx *tcontext.Context) (bool, error) {
	location := s.checkpoint.GlobalPoint()
	// situations that don't need to adjust
	// 1. GTID is not enabled
	// 2. location already has GTID position
	// 3. location is totally new, has no position info
	if !s.cfg.EnableGTID || location.GTIDSetStr() != "" || location.Position.Name == "" {
		return false, nil
	}
	// set enableGTID to false for new streamerController
	streamerController := NewStreamerController(s.syncCfg, false, s.fromDB, s.binlogType, s.cfg.RelayDir, s.timezone)

	endPos := binlog.AdjustPosition(location.Position)
	startPos := mysql.Position{
		Name: endPos.Name,
		Pos:  0,
	}
	startLocation := location.Clone()
	startLocation.Position = startPos

	err := streamerController.Start(tctx, startLocation)
	if err != nil {
		return false, err
	}
	defer streamerController.Close(tctx)

	gs, err := reader.GetGTIDsForPosFromStreamer(tctx.Context(), streamerController.streamer, endPos)
	if err != nil {
		s.tctx.L().Warn("fail to get gtids for global location", zap.Stringer("pos", location), zap.Error(err))
		return false, err
	}
	err = location.SetGTID(gs.Origin())
	if err != nil {
		s.tctx.L().Warn("fail to set gtid for global location", zap.Stringer("pos", location),
			zap.String("adjusted_gtid", gs.String()), zap.Error(err))
		return false, err
	}
	s.saveGlobalPoint(location)
	// redirect streamer for new gtid set location
	err = s.streamerController.RedirectStreamer(tctx, location)
	if err != nil {
		s.tctx.L().Warn("fail to redirect streamer for global location", zap.Stringer("pos", location),
			zap.String("adjusted_gtid", gs.String()), zap.Error(err))
		return false, err
	}
	return true, nil
}

// delLoadTask is called when finish restoring data, to delete load worker in etcd.
func (s *Syncer) delLoadTask() error {
	_, _, err := ha.DelLoadTask(s.cli, s.cfg.Name, s.cfg.SourceID)
	if err != nil {
		return err
	}
	s.tctx.Logger.Info("delete load worker in etcd for all mode", zap.String("task", s.cfg.Name), zap.String("source", s.cfg.SourceID))
	return nil
}<|MERGE_RESOLUTION|>--- conflicted
+++ resolved
@@ -2651,8 +2651,7 @@
 		synced             bool
 		active             bool
 		remain             int
-<<<<<<< HEAD
-		source             string
+		source             = utils.GenTableID(ddlInfo.tableNames[0][0])
 
 		usedSchema          = string(ev.Schema)
 		needHandleDDLs      = qec.needHandleDDLs
@@ -2660,10 +2659,7 @@
 		onlineDDLTableNames = qec.onlineDDLTableNames
 		originSQL           = qec.originSQL
 		ddlInfo             = qec.ddlInfo
-=======
-		sourceTableID      = utils.GenTableID(ddlInfo.tableNames[0][0])
-		usedSchema         = string(ev.Schema)
->>>>>>> 10272ebb
+
 	)
 	// for sharding DDL, the firstPos should be the `Pos` of the binlog, not the `End_log_pos`
 	// so when restarting before sharding DDLs synced, this binlog can be re-sync again to trigger the TrySync
@@ -2681,47 +2677,35 @@
 		}
 		annotate = "add table to shard group"
 	default:
-<<<<<<< HEAD
-		needShardingHandle, group, synced, active, remain, err = s.sgk.TrySync(ddlInfo.tableNames[1][0].Schema, ddlInfo.tableNames[1][0].Name, source, *startLocation, *qec.currentLocation, needHandleDDLs)
-=======
-		needShardingHandle, group, synced, active, remain, err = s.sgk.TrySync(ddlInfo.tableNames[0][0], ddlInfo.tableNames[1][0], *startLocation, *ec.currentLocation, needHandleDDLs)
->>>>>>> 10272ebb
+		needShardingHandle, group, synced, active, remain, err = s.sgk.TrySync(ddlInfo.tableNames[0][0], ddlInfo.tableNames[1][0], *startLocation, *qec.currentLocation, needHandleDDLs)
 		if err != nil {
 			return err
 		}
 		annotate = "try to sync table in shard group"
 		// meets DDL that will not be processed in sequence sharding
 		if !active {
-<<<<<<< HEAD
 			qec.tctx.L().Info("skip in-activeDDL",
 				zap.String("event", "query"),
-				zap.String("source", source),
+				zap.String("sourceTableID", sourceTableID),
 				zap.Strings("ddls", needHandleDDLs),
 				zap.ByteString("raw statement", ev.Query),
 				zap.Bool("in-sharding", needShardingHandle),
 				zap.Stringer("start location", startLocation),
 				zap.Bool("is-synced", synced),
 				zap.Int("unsynced", remain))
-=======
-			ec.tctx.L().Info("skip in-activeDDL", zap.String("event", "query"), zap.String("sourceTableID", sourceTableID), zap.Strings("ddls", needHandleDDLs), zap.ByteString("raw statement", ev.Query), zap.Bool("in-sharding", needShardingHandle), zap.Stringer("start location", startLocation), zap.Bool("is-synced", synced), zap.Int("unsynced", remain))
->>>>>>> 10272ebb
 			return nil
 		}
 	}
 
-<<<<<<< HEAD
 	qec.tctx.L().Info(annotate,
 		zap.String("event", "query"),
-		zap.String("source", source),
+		zap.String("sourceTableID", sourceTableID),
 		zap.Strings("ddls", needHandleDDLs),
 		zap.ByteString("raw statement", ev.Query),
 		zap.Bool("in-sharding", needShardingHandle),
 		zap.Stringer("start location", startLocation),
 		zap.Bool("is-synced", synced),
 		zap.Int("unsynced", remain))
-=======
-	ec.tctx.L().Info(annotate, zap.String("event", "query"), zap.String("sourceTableID", sourceTableID), zap.Strings("ddls", needHandleDDLs), zap.ByteString("raw statement", ev.Query), zap.Bool("in-sharding", needShardingHandle), zap.Stringer("start location", startLocation), zap.Bool("is-synced", synced), zap.Int("unsynced", remain))
->>>>>>> 10272ebb
 
 	// interrupted after flush old checkpoint and before track DDL.
 	failpoint.Inject("FlushCheckpointStage", func(val failpoint.Value) {
@@ -2738,14 +2722,8 @@
 	}
 
 	if needShardingHandle {
-<<<<<<< HEAD
-		target, _ := utils.GenTableID(ddlInfo.tableNames[1][0].Schema, ddlInfo.tableNames[1][0].Name)
-		metrics.UnsyncedTableGauge.WithLabelValues(s.cfg.Name, target, s.cfg.SourceID).Set(float64(remain))
+		metrics.UnsyncedTableGauge.WithLabelValues(s.cfg.Name, ddlInfo.tableNames[1][0].String(), s.cfg.SourceID).Set(float64(remain))
 		err = s.safeMode.IncrForTable(qec.tctx, ddlInfo.tableNames[1][0].Schema, ddlInfo.tableNames[1][0].Name) // try enable safe-mode when starting syncing for sharding group
-=======
-		metrics.UnsyncedTableGauge.WithLabelValues(s.cfg.Name, ddlInfo.tableNames[1][0].String(), s.cfg.SourceID).Set(float64(remain))
-		err = s.safeMode.IncrForTable(ec.tctx, ddlInfo.tableNames[1][0].Schema, ddlInfo.tableNames[1][0].Name) // try enable safe-mode when starting syncing for sharding group
->>>>>>> 10272ebb
 		if err != nil {
 			return err
 		}
@@ -2753,17 +2731,16 @@
 		// save checkpoint in memory, don't worry, if error occurred, we can rollback it
 		// for non-last sharding DDL's table, this checkpoint will be used to skip binlog event when re-syncing
 		// NOTE: when last sharding DDL executed, all this checkpoints will be flushed in the same txn
-<<<<<<< HEAD
 		qec.tctx.L().Info("save table checkpoint for source",
 			zap.String("event", "query"),
-			zap.String("source", source),
+			zap.String("sourceTableID", sourceTableID),
 			zap.Stringer("start location", startLocation),
 			log.WrapStringerField("end location", qec.currentLocation))
 		s.saveTablePoint(ddlInfo.tableNames[0][0].Schema, ddlInfo.tableNames[0][0].Name, *qec.currentLocation)
 		if !synced {
 			qec.tctx.L().Info("source shard group is not synced",
 				zap.String("event", "query"),
-				zap.String("source", source),
+				zap.String("sourceTableID", sourceTableID),
 				zap.Stringer("start location", startLocation),
 				log.WrapStringerField("end location", qec.currentLocation))
 			return nil
@@ -2771,21 +2748,10 @@
 
 		qec.tctx.L().Info("source shard group is synced",
 			zap.String("event", "query"),
-			zap.String("source", source),
+			zap.String("sourceTableID", sourceTableID),
 			zap.Stringer("start location", startLocation),
 			log.WrapStringerField("end location", qec.currentLocation))
 		err = s.safeMode.DescForTable(qec.tctx, ddlInfo.tableNames[1][0].Schema, ddlInfo.tableNames[1][0].Name) // try disable safe-mode after sharding group synced
-=======
-		ec.tctx.L().Info("save table checkpoint for source", zap.String("event", "query"), zap.String("sourceTableID", sourceTableID), zap.Stringer("start location", startLocation), log.WrapStringerField("end location", ec.currentLocation))
-		s.saveTablePoint(ddlInfo.tableNames[0][0].Schema, ddlInfo.tableNames[0][0].Name, *ec.currentLocation)
-		if !synced {
-			ec.tctx.L().Info("source shard group is not synced", zap.String("event", "query"), zap.String("sourceTableID", sourceTableID), zap.Stringer("start location", startLocation), log.WrapStringerField("end location", ec.currentLocation))
-			return nil
-		}
-
-		ec.tctx.L().Info("source shard group is synced", zap.String("event", "query"), zap.String("sourceTableID", sourceTableID), zap.Stringer("start location", startLocation), log.WrapStringerField("end location", ec.currentLocation))
-		err = s.safeMode.DescForTable(ec.tctx, ddlInfo.tableNames[1][0].Schema, ddlInfo.tableNames[1][0].Name) // try disable safe-mode after sharding group synced
->>>>>>> 10272ebb
 		if err != nil {
 			return err
 		}
@@ -2804,14 +2770,8 @@
 		}
 		*qec.shardingReSyncCh <- &ShardingReSync{
 			currLocation:   *firstEndLocation,
-<<<<<<< HEAD
 			latestLocation: *qec.currentLocation,
-			targetSchema:   ddlInfo.tableNames[1][0].Schema,
-			targetTable:    ddlInfo.tableNames[1][0].Name,
-=======
-			latestLocation: *ec.currentLocation,
 			targetTable:    ddlInfo.tableNames[1][0],
->>>>>>> 10272ebb
 			allResolved:    allResolved,
 		}
 
@@ -2856,10 +2816,9 @@
 				}
 			})
 
-<<<<<<< HEAD
 			qec.tctx.L().Info("execute DDL job",
 				zap.String("event", "query"),
-				zap.String("source", source),
+				zap.String("sourceTableID", sourceTableID),
 				zap.ByteString("raw statement", ev.Query),
 				zap.Stringer("start location", startLocation),
 				log.WrapStringerField("end location", qec.currentLocation),
@@ -2867,16 +2826,11 @@
 		} else {
 			qec.tctx.L().Info("ignore DDL job",
 				zap.String("event", "query"),
-				zap.String("source", source),
+				zap.String("sourceTableID", sourceTableID),
 				zap.ByteString("raw statement", ev.Query),
 				zap.Stringer("start location", startLocation),
 				log.WrapStringerField("end location", qec.currentLocation),
 				zap.Stringer("operation", shardOp))
-=======
-			ec.tctx.L().Info("execute DDL job", zap.String("event", "query"), zap.String("sourceTableID", sourceTableID), zap.ByteString("raw statement", ev.Query), zap.Stringer("start location", startLocation), log.WrapStringerField("end location", ec.currentLocation), zap.Stringer("operation", shardOp))
-		} else {
-			ec.tctx.L().Info("ignore DDL job", zap.String("event", "query"), zap.String("sourceTableID", sourceTableID), zap.ByteString("raw statement", ev.Query), zap.Stringer("start location", startLocation), log.WrapStringerField("end location", ec.currentLocation), zap.Stringer("operation", shardOp))
->>>>>>> 10272ebb
 		}
 	}
 
@@ -2909,11 +2863,7 @@
 	}
 
 	if len(onlineDDLTableNames) > 0 {
-<<<<<<< HEAD
-		err = s.clearOnlineDDL(qec.tctx, ddlInfo.tableNames[1][0].Schema, ddlInfo.tableNames[1][0].Name)
-=======
-		err = s.clearOnlineDDL(ec.tctx, ddlInfo.tableNames[1][0])
->>>>>>> 10272ebb
+		err = s.clearOnlineDDL(qec.tctx, ddlInfo.tableNames[1][0])
 		if err != nil {
 			return err
 		}
