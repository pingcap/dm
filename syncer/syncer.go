--- conflicted
+++ resolved
@@ -2627,11 +2627,6 @@
 
 	qec.tctx.L().Info("finish to handle ddls in normal mode", zap.String("event", "query"), zap.Stringer("queryEventContext", qec))
 
-<<<<<<< HEAD
-	for _, table := range onlineDDLTableNames {
-		ec.tctx.L().Info("finish online ddl and clear online ddl metadata in normal mode", zap.String("event", "query"), zap.Strings("ddls", needHandleDDLs), zap.ByteString("raw statement", ev.Query), zap.String("schema", table.Schema), zap.String("table", table.Name))
-		err2 := s.onlineDDL.Finish(ec.tctx, table)
-=======
 	for _, table := range qec.onlineDDLTables {
 		qec.tctx.L().Info("finish online ddl and clear online ddl metadata in normal mode",
 			zap.String("event", "query"),
@@ -2639,8 +2634,7 @@
 			zap.String("raw statement", qec.originSQL),
 			zap.String("schema", table.Schema),
 			zap.String("table", table.Name))
-		err2 := s.onlineDDL.Finish(qec.tctx, table.Schema, table.Name)
->>>>>>> e56da7da
+		err2 := s.onlineDDL.Finish(qec.tctx, table)
 		if err2 != nil {
 			return terror.Annotatef(err2, "finish online ddl on %v", table)
 		}
@@ -2721,11 +2715,7 @@
 
 	if needShardingHandle {
 		metrics.UnsyncedTableGauge.WithLabelValues(s.cfg.Name, ddlInfo.tables[1][0].String(), s.cfg.SourceID).Set(float64(remain))
-<<<<<<< HEAD
-		err = s.safeMode.IncrForTable(ec.tctx, ddlInfo.tables[1][0]) // try enable safe-mode when starting syncing for sharding group
-=======
-		err = s.safeMode.IncrForTable(qec.tctx, ddlInfo.tables[1][0].Schema, ddlInfo.tables[1][0].Name) // try enable safe-mode when starting syncing for sharding group
->>>>>>> e56da7da
+		err = s.safeMode.IncrForTable(qec.tctx, ddlInfo.tables[1][0]) // try enable safe-mode when starting syncing for sharding group
 		if err != nil {
 			return err
 		}
@@ -2748,17 +2738,12 @@
 			return nil
 		}
 
-<<<<<<< HEAD
-		ec.tctx.L().Info("source shard group is synced", zap.String("event", "query"), zap.String("sourceTableID", sourceTableID), zap.Stringer("start location", startLocation), log.WrapStringerField("end location", ec.currentLocation))
-		err = s.safeMode.DescForTable(ec.tctx, ddlInfo.tables[1][0]) // try disable safe-mode after sharding group synced
-=======
 		qec.tctx.L().Info("source shard group is synced",
 			zap.String("event", "query"),
 			zap.String("sourceTableID", sourceTableID),
 			zap.Stringer("start location", startLocation),
 			log.WrapStringerField("end location", currentLocation))
-		err = s.safeMode.DescForTable(qec.tctx, ddlInfo.tables[1][0].Schema, ddlInfo.tables[1][0].Name) // try disable safe-mode after sharding group synced
->>>>>>> e56da7da
+		err = s.safeMode.DescForTable(qec.tctx, ddlInfo.tables[1][0]) // try disable safe-mode after sharding group synced
 		if err != nil {
 			return err
 		}
