// Copyright 2019 PingCAP, Inc.
//
// Licensed under the Apache License, Version 2.0 (the "License");
// you may not use this file except in compliance with the License.
// You may obtain a copy of the License at
//
//     http://www.apache.org/licenses/LICENSE-2.0
//
// Unless required by applicable law or agreed to in writing, software
// distributed under the License is distributed on an "AS IS" BASIS,
// See the License for the specific language governing permissions and
// limitations under the License.

package syncer

import (
	"context"
	"fmt"
	"reflect"
	"strconv"
	"strings"
	"sync"
	"time"

	"github.com/pingcap/failpoint"
	"github.com/pingcap/parser"
	"github.com/pingcap/parser/ast"
	"github.com/pingcap/parser/format"
	"github.com/pingcap/parser/model"
	bf "github.com/pingcap/tidb-tools/pkg/binlog-filter"
	cm "github.com/pingcap/tidb-tools/pkg/column-mapping"
	"github.com/pingcap/tidb-tools/pkg/dbutil"
	"github.com/pingcap/tidb-tools/pkg/filter"
	router "github.com/pingcap/tidb-tools/pkg/table-router"
	"github.com/siddontang/go-mysql/mysql"
	"github.com/siddontang/go-mysql/replication"
	"github.com/siddontang/go/sync2"
	"go.etcd.io/etcd/clientv3"
	"go.uber.org/zap"

	"github.com/pingcap/dm/dm/config"
	"github.com/pingcap/dm/dm/pb"
	"github.com/pingcap/dm/dm/unit"
	"github.com/pingcap/dm/pkg/binlog"
	"github.com/pingcap/dm/pkg/binlog/common"
	"github.com/pingcap/dm/pkg/conn"
	tcontext "github.com/pingcap/dm/pkg/context"
	fr "github.com/pingcap/dm/pkg/func-rollback"
	"github.com/pingcap/dm/pkg/gtid"
	"github.com/pingcap/dm/pkg/log"
	"github.com/pingcap/dm/pkg/schema"
	"github.com/pingcap/dm/pkg/shardddl/optimism"
	"github.com/pingcap/dm/pkg/shardddl/pessimism"
	"github.com/pingcap/dm/pkg/streamer"
	"github.com/pingcap/dm/pkg/terror"
	"github.com/pingcap/dm/pkg/tracing"
	"github.com/pingcap/dm/pkg/utils"
	sm "github.com/pingcap/dm/syncer/safe-mode"
	"github.com/pingcap/dm/syncer/shardddl"
	operator "github.com/pingcap/dm/syncer/sql-operator"
)

var (
	maxRetryCount = 100

	retryTimeout = 3 * time.Second
	waitTime     = 10 * time.Millisecond
	statusTime   = 30 * time.Second

	// MaxDDLConnectionTimeoutMinute also used by SubTask.ExecuteDDL
	MaxDDLConnectionTimeoutMinute = 5

	maxDMLConnectionTimeout = "5m"
	maxDDLConnectionTimeout = fmt.Sprintf("%dm", MaxDDLConnectionTimeoutMinute)

	maxDMLConnectionDuration, _ = time.ParseDuration(maxDMLConnectionTimeout)

	adminQueueName     = "admin queue"
	defaultBucketCount = 8
)

// BinlogType represents binlog sync type
type BinlogType uint8

// binlog sync type
const (
	RemoteBinlog BinlogType = iota + 1
	LocalBinlog
)

// FlushType represents flush checkpoint type
type FlushType uint8

// flush checkpoint type
const (
	// For ddl job the global checkpoint will be updated in addJobFunc, so we needn't update and flush directly
	NoNeedUpdate FlushType = iota + 1
	// If global checkpoint hasn't been updated for more than 30s, or receive a flush job,
	// we send a NeedUpdate request to async flush checkpoint go routine.
	// It will update global checkpoint to minPos of workers and then flush checkpoint
	NeedUpdate
)

const (
	// GetMinPos gets min pos from checkpoints
	GetMinPos int = iota + 1
	// GetMaxPos gets max pos from checkpoints
	GetMaxPos
)

// Syncer can sync your MySQL data to another MySQL database.
type Syncer struct {
	sync.RWMutex

	tctx *tcontext.Context

	cfg     *config.SubTaskConfig
	syncCfg replication.BinlogSyncerConfig

	sgk           *ShardingGroupKeeper          // keeper to keep all sharding (sub) group in this syncer
	pessimist     *shardddl.Pessimist           // shard DDL pessimist
	optimist      *shardddl.Optimist            // shard DDL optimist
	injectEventCh chan *replication.BinlogEvent // extra binlog event chan, used to inject binlog event into the main for loop

	binlogType         BinlogType
	streamerController *StreamerController
	enableRelay        bool

	wg    sync.WaitGroup
	jobWg sync.WaitGroup

	schemaTracker *schema.Tracker

	fromDB *UpStreamConn

	toDB      *conn.BaseDB
	toDBConns []*DBConn
	ddlDB     *conn.BaseDB
	ddlDBConn *DBConn

	jobs               []chan *job
	jobsClosed         sync2.AtomicBool
	jobsChanLock       sync.Mutex
	queueBucketMapping []string

	workerCheckpoints   []*binlogPoint
	flushCheckpointChan chan FlushType

	c *causality

	tableRouter   *router.Table
	binlogFilter  *bf.BinlogEvent
	columnMapping *cm.Mapping
	bwList        *filter.Filter

	closed sync2.AtomicBool

	start    time.Time
	lastTime struct {
		sync.RWMutex
		t time.Time
	}

	timezone *time.Location

	binlogSizeCount     sync2.AtomicInt64
	lastBinlogSizeCount sync2.AtomicInt64

	lastCount sync2.AtomicInt64
	count     sync2.AtomicInt64
	totalTps  sync2.AtomicInt64
	tps       sync2.AtomicInt64

	done chan struct{}

	checkpoint CheckPoint
	onlineDDL  OnlinePlugin

	// record process error rather than log.Fatal
	runFatalChan chan *pb.ProcessError
	// record whether error occurred when execute SQLs
	execErrorDetected sync2.AtomicBool

	execErrors struct {
		sync.Mutex
		errors []*ExecErrorContext
	}

	sqlOperatorHolder *operator.Holder

	heartbeat *Heartbeat

	readerHub *streamer.ReaderHub

	// TODO: re-implement tracer flow for binlog event later.
	tracer *tracing.Tracer

	currentLocationMu struct {
		sync.RWMutex
		currentLocation binlog.Location // use to calc remain binlog size
	}

	addJobFunc func(*job) error
}

// NewSyncer creates a new Syncer.
func NewSyncer(cfg *config.SubTaskConfig, etcdClient *clientv3.Client) *Syncer {
	logger := log.With(zap.String("task", cfg.Name), zap.String("unit", "binlog replication"))
	syncer := &Syncer{
		pessimist: shardddl.NewPessimist(&logger, etcdClient, cfg.Name, cfg.SourceID),
		optimist:  shardddl.NewOptimist(&logger, etcdClient, cfg.Name, cfg.SourceID),
	}
	syncer.cfg = cfg
	syncer.tctx = tcontext.Background().WithLogger(logger)
	syncer.jobsClosed.Set(true) // not open yet
	syncer.closed.Set(false)
	syncer.lastBinlogSizeCount.Set(0)
	syncer.binlogSizeCount.Set(0)
	syncer.lastCount.Set(0)
	syncer.count.Set(0)
	syncer.c = newCausality()
	syncer.done = nil
	syncer.injectEventCh = make(chan *replication.BinlogEvent)
	syncer.tracer = tracing.GetTracer()
	syncer.setTimezone()
	syncer.addJobFunc = syncer.addJob
	syncer.enableRelay = cfg.UseRelay

	syncer.checkpoint = NewRemoteCheckPoint(syncer.tctx, cfg, syncer.checkpointID())

	syncer.setSyncCfg()

	syncer.binlogType = toBinlogType(cfg.UseRelay)
	syncer.sqlOperatorHolder = operator.NewHolder()
	syncer.readerHub = streamer.GetReaderHub()

	if cfg.ShardMode == config.ShardPessimistic {
		// only need to sync DDL in sharding mode
		syncer.sgk = NewShardingGroupKeeper(syncer.tctx, cfg)
	}

	var err error
	syncer.schemaTracker, err = schema.NewTracker()
	if err != nil {
		syncer.tctx.L().DPanic("cannot create schema tracker", zap.Error(err))
	}

	return syncer
}

func (s *Syncer) newJobChans(count int) {
	s.closeJobChans()
	s.jobs = make([]chan *job, 0, count)
	for i := 0; i < count; i++ {
		s.jobs = append(s.jobs, make(chan *job, s.cfg.QueueSize))
	}
	s.jobsClosed.Set(false)
}

func (s *Syncer) closeJobChans() {
	s.jobsChanLock.Lock()
	defer s.jobsChanLock.Unlock()
	if s.jobsClosed.Get() {
		return
	}
	for _, ch := range s.jobs {
		close(ch)
	}
	s.jobsClosed.Set(true)
}

// Type implements Unit.Type
func (s *Syncer) Type() pb.UnitType {
	return pb.UnitType_Sync
}

// Init initializes syncer for a sync task, but not start Process.
// if fail, it should not call s.Close.
// some check may move to checker later.
func (s *Syncer) Init(ctx context.Context) (err error) {
	rollbackHolder := fr.NewRollbackHolder("syncer")
	defer func() {
		if err != nil {
			rollbackHolder.RollbackReverseOrder()
		}
	}()

	tctx := s.tctx.WithContext(ctx)

	err = s.createDBs()
	if err != nil {
		return err
	}
	rollbackHolder.Add(fr.FuncRollback{Name: "close-DBs", Fn: s.closeDBs})

	s.streamerController = NewStreamerController(tctx, s.syncCfg, s.cfg.EnableGTID, s.fromDB, s.binlogType, s.cfg.RelayDir, s.timezone)

	s.bwList, err = filter.New(s.cfg.CaseSensitive, s.cfg.BWList)
	if err != nil {
		return terror.ErrSyncerUnitGenBWList.Delegate(err)
	}

	s.binlogFilter, err = bf.NewBinlogEvent(s.cfg.CaseSensitive, s.cfg.FilterRules)
	if err != nil {
		return terror.ErrSyncerUnitGenBinlogEventFilter.Delegate(err)
	}

	if len(s.cfg.ColumnMappingRules) > 0 {
		s.columnMapping, err = cm.NewMapping(s.cfg.CaseSensitive, s.cfg.ColumnMappingRules)
		if err != nil {
			return terror.ErrSyncerUnitGenColumnMapping.Delegate(err)
		}
	}

	if s.cfg.OnlineDDLScheme != "" {
		fn, ok := OnlineDDLSchemes[s.cfg.OnlineDDLScheme]
		if !ok {
			return terror.ErrSyncerUnitOnlineDDLSchemeNotSupport.Generate(s.cfg.OnlineDDLScheme)
		}
		s.onlineDDL, err = fn(tctx, s.cfg)
		if err != nil {
			return err
		}
		rollbackHolder.Add(fr.FuncRollback{Name: "close-onlineDDL", Fn: s.closeOnlineDDL})
	}

	err = s.genRouter()
	if err != nil {
		return err
	}

	switch s.cfg.ShardMode {
	case config.ShardPessimistic:
		err = s.sgk.Init()
		if err != nil {
			return err
		}

		err = s.initShardingGroups()
		if err != nil {
			return err
		}
		rollbackHolder.Add(fr.FuncRollback{Name: "close-sharding-group-keeper", Fn: s.sgk.Close})
	case config.ShardOptimistic:
		err = s.initOptimisticShardDDL()
		if err != nil {
			return err
		}
	}

	err = s.checkpoint.Init(tctx)
	if err != nil {
		return err
	}
	rollbackHolder.Add(fr.FuncRollback{Name: "close-checkpoint", Fn: s.checkpoint.Close})

	if s.cfg.RemoveMeta {
		err = s.checkpoint.Clear(tctx)
		if err != nil {
			return terror.Annotate(err, "clear checkpoint in syncer")
		}

		if s.onlineDDL != nil {
			err = s.onlineDDL.Clear(tctx)
			if err != nil {
				return terror.Annotate(err, "clear online ddl in syncer")
			}
		}
		s.tctx.L().Info("all previous meta cleared")
	}

	err = s.checkpoint.Load(tctx, s.schemaTracker)
	if err != nil {
		return err
	}
	if s.cfg.EnableHeartbeat {
		s.heartbeat, err = GetHeartbeat(&HeartbeatConfig{
			serverID:       s.cfg.ServerID,
			masterCfg:      s.cfg.From,
			updateInterval: int64(s.cfg.HeartbeatUpdateInterval),
			reportInterval: int64(s.cfg.HeartbeatReportInterval),
		})
		if err != nil {
			return err
		}
		err = s.heartbeat.AddTask(s.cfg.Name)
		if err != nil {
			return err
		}
		rollbackHolder.Add(fr.FuncRollback{Name: "remove-heartbeat", Fn: s.removeHeartbeat})
	}

	// when Init syncer, set active relay log info
	err = s.setInitActiveRelayLog()
	if err != nil {
		return err
	}
	rollbackHolder.Add(fr.FuncRollback{Name: "remove-active-realylog", Fn: s.removeActiveRelayLog})

	s.reset()
	return nil
}

// initShardingGroups initializes sharding groups according to source MySQL, filter rules and router rules
// NOTE: now we don't support modify router rules after task has started
func (s *Syncer) initShardingGroups() error {
	// fetch tables from source and filter them
	sourceTables, err := s.fromDB.fetchAllDoTables(s.bwList)
	if err != nil {
		return err
	}

	// convert according to router rules
	// target-schema -> target-table -> source-IDs
	mapper := make(map[string]map[string][]string, len(sourceTables))
	for schema, tables := range sourceTables {
		for _, table := range tables {
			targetSchema, targetTable := s.renameShardingSchema(schema, table)
			mSchema, ok := mapper[targetSchema]
			if !ok {
				mapper[targetSchema] = make(map[string][]string, len(tables))
				mSchema = mapper[targetSchema]
			}
			_, ok = mSchema[targetTable]
			if !ok {
				mSchema[targetTable] = make([]string, 0, len(tables))
			}
			ID, _ := GenTableID(schema, table)
			mSchema[targetTable] = append(mSchema[targetTable], ID)
		}
	}

	loadMeta, err2 := s.sgk.LoadShardMeta(s.cfg.Flavor)
	if err2 != nil {
		return err2
	}

	// add sharding group
	for targetSchema, mSchema := range mapper {
		for targetTable, sourceIDs := range mSchema {
			tableID, _ := GenTableID(targetSchema, targetTable)
			_, _, _, _, err := s.sgk.AddGroup(targetSchema, targetTable, sourceIDs, loadMeta[tableID], false)
			if err != nil {
				return err
			}
		}
	}

	shardGroup := s.sgk.Groups()
	s.tctx.L().Debug("initial sharding groups", zap.Int("shard group length", len(shardGroup)), zap.Reflect("shard group", shardGroup))

	return nil
}

// IsFreshTask implements Unit.IsFreshTask
func (s *Syncer) IsFreshTask(ctx context.Context) (bool, error) {
	globalPoint := s.checkpoint.GlobalPoint()
	tablePoint := s.checkpoint.TablePoint()
	return binlog.CompareLocation(globalPoint, binlog.NewLocation(s.cfg.Flavor)) <= 0 && len(tablePoint) == 0, nil
}

func (s *Syncer) reset() {
	if s.streamerController != nil {
		s.streamerController.Close(s.tctx)
	}
	// create new job chans
	s.newJobChans(s.cfg.WorkerCount + 1)
	s.workerCheckpoints = makeWorkerCheckpointArray(s.cfg.WorkerCount, s.cfg.Flavor)
	s.flushCheckpointChan = make(chan FlushType, 16)

	s.execErrorDetected.Set(false)
	s.resetExecErrors()

	switch s.cfg.ShardMode {
	case config.ShardPessimistic:
		// every time start to re-sync from resume, we reset status to make it like a fresh syncing
		s.sgk.ResetGroups()
		s.pessimist.Reset()
	case config.ShardOptimistic:
		s.optimist.Reset()
	}
}

func (s *Syncer) resetDBs(tctx *tcontext.Context) error {
	var err error

	for i := 0; i < len(s.toDBConns); i++ {
		err = s.toDBConns[i].resetConn(tctx)
		if err != nil {
			return terror.WithScope(err, terror.ScopeDownstream)
		}
	}

	if s.onlineDDL != nil {
		err = s.onlineDDL.ResetConn(tctx)
		if err != nil {
			return terror.WithScope(err, terror.ScopeDownstream)
		}
	}

	if s.sgk != nil {
		err = s.sgk.dbConn.resetConn(tctx)
		if err != nil {
			return terror.WithScope(err, terror.ScopeDownstream)
		}
	}

	err = s.ddlDBConn.resetConn(tctx)
	if err != nil {
		return terror.WithScope(err, terror.ScopeDownstream)
	}

	err = s.checkpoint.ResetConn(tctx)
	if err != nil {
		return terror.WithScope(err, terror.ScopeDownstream)
	}

	return nil
}

// Process implements the dm.Unit interface.
func (s *Syncer) Process(ctx context.Context, pr chan pb.ProcessResult) {
	syncerExitWithErrorCounter.WithLabelValues(s.cfg.Name).Add(0)

	newCtx, cancel := context.WithCancel(ctx)
	defer cancel()

	// create new done chan
	s.done = make(chan struct{})

	runFatalChan := make(chan *pb.ProcessError, s.cfg.WorkerCount+1)
	s.runFatalChan = runFatalChan
	errs := make([]*pb.ProcessError, 0, 2)

	var wg sync.WaitGroup
	wg.Add(1)
	go func() {
		defer wg.Done()
		for {
			err, ok := <-runFatalChan
			if !ok {
				return
			}
			cancel() // cancel s.Run
			syncerExitWithErrorCounter.WithLabelValues(s.cfg.Name).Inc()
			errs = append(errs, err)
		}
	}()

	wg.Add(1)
	go func() {
		defer wg.Done()
		<-newCtx.Done() // ctx or newCtx
	}()

	wg.Add(1)
	go func() {
		s.runBackgroundJob(newCtx)
		wg.Done()
	}()

	err := s.Run(newCtx)
	if err != nil {
		// returned error rather than sent to runFatalChan
		// cancel goroutines created in s.Run
		cancel()
	}
	s.closeJobChans()   // Run returned, all jobs sent, we can close s.jobs
	s.wg.Wait()         // wait for sync goroutine to return
	close(runFatalChan) // Run returned, all potential fatal sent to s.runFatalChan
	wg.Wait()           // wait for receive all fatal from s.runFatalChan

	if err != nil {
		syncerExitWithErrorCounter.WithLabelValues(s.cfg.Name).Inc()
		errs = append(errs, unit.NewProcessError(err))
	}

	isCanceled := false
	if len(errs) == 0 {
		select {
		case <-ctx.Done():
			isCanceled = true
		default:
		}
	} else {
		// pause because of error occurred
		s.Pause()
	}

	// try to rollback checkpoints, if they already flushed, no effect
	prePos := s.checkpoint.GlobalPoint()
	s.checkpoint.Rollback(s.schemaTracker)
	currPos := s.checkpoint.GlobalPoint()
	if binlog.CompareLocation(prePos, currPos) != 0 {
		s.tctx.L().Warn("something wrong with rollback global checkpoint", zap.Stringer("previous position", prePos), zap.Stringer("current position", currPos))
	}

	pr <- pb.ProcessResult{
		IsCanceled: isCanceled,
		Errors:     errs,
	}
}

func (s *Syncer) getMasterStatus() (mysql.Position, gtid.Set, error) {
	return s.fromDB.getMasterStatus(s.cfg.Flavor)
}

func (s *Syncer) getTable(origSchema, origTable, renamedSchema, renamedTable string, p *parser.Parser) (*model.TableInfo, error) {
	ti, err := s.schemaTracker.GetTable(origSchema, origTable)
	if err == nil {
		return ti, nil
	}
	if !schema.IsTableNotExists(err) {
		return nil, terror.ErrSchemaTrackerCannotGetTable.Delegate(err, origSchema, origTable)
	}

	// if the table does not exist (IsTableNotExists(err)), continue to fetch the table from downstream and create it.

	if err = s.schemaTracker.CreateSchemaIfNotExists(origSchema); err != nil {
		return nil, terror.ErrSchemaTrackerCannotCreateSchema.Delegate(err, origSchema)
	}

	// TODO: Switch to use the HTTP interface to retrieve the TableInfo directly
	// (and get rid of ddlDBConn).
	rows, err := s.ddlDBConn.querySQL(s.tctx, "SHOW CREATE TABLE "+dbutil.TableName(renamedSchema, renamedTable))
	if err != nil {
		return nil, terror.ErrSchemaTrackerCannotFetchDownstreamTable.Delegate(err, renamedSchema, renamedTable, origSchema, origTable)
	}
	defer rows.Close()

	ctx := context.Background()
	for rows.Next() {
		var tableName, createSQL string
		if err = rows.Scan(&tableName, &createSQL); err != nil {
			return nil, terror.WithScope(terror.DBErrorAdapt(err, terror.ErrDBDriverError), terror.ScopeDownstream)
		}

		// rename the table back to original.
		var createNode ast.StmtNode
		createNode, err = p.ParseOneStmt(createSQL, "", "")
		if err != nil {
			return nil, terror.ErrSchemaTrackerCannotParseDownstreamTable.Delegate(err, renamedSchema, renamedTable, origSchema, origTable)
		}
		createStmt := createNode.(*ast.CreateTableStmt)
		createStmt.IfNotExists = true
		createStmt.Table.Schema = model.NewCIStr(origSchema)
		createStmt.Table.Name = model.NewCIStr(origTable)

		var newCreateSQLBuilder strings.Builder
		restoreCtx := format.NewRestoreCtx(format.DefaultRestoreFlags, &newCreateSQLBuilder)
		if err = createStmt.Restore(restoreCtx); err != nil {
			return nil, terror.ErrSchemaTrackerCannotParseDownstreamTable.Delegate(err, renamedSchema, renamedTable, origSchema, origTable)
		}
		newCreateSQL := newCreateSQLBuilder.String()
		s.tctx.L().Debug("reverse-synchronized table schema",
			zap.String("origSchema", origSchema),
			zap.String("origTable", origTable),
			zap.String("renamedSchema", renamedSchema),
			zap.String("renamedTable", renamedTable),
			zap.String("sql", newCreateSQL),
		)
		if err = s.schemaTracker.Exec(ctx, origSchema, newCreateSQL); err != nil {
			return nil, terror.ErrSchemaTrackerCannotCreateTable.Delegate(err, origSchema, origTable)
		}
	}

	if err = rows.Err(); err != nil {
		return nil, terror.WithScope(terror.DBErrorAdapt(err, terror.ErrDBDriverError), terror.ScopeDownstream)
	}

	ti, err = s.schemaTracker.GetTable(origSchema, origTable)
	if err != nil {
		return nil, terror.ErrSchemaTrackerCannotGetTable.Delegate(err, origSchema, origTable)
	}
	return ti, nil
}

func (s *Syncer) addCount(isFinished bool, queueBucket string, tp opType, n int64) {
	m := addedJobsTotal
	if isFinished {
		s.count.Add(n)
		m = finishedJobsTotal
	}

	switch tp {
	case insert:
		m.WithLabelValues("insert", s.cfg.Name, queueBucket).Add(float64(n))
	case update:
		m.WithLabelValues("update", s.cfg.Name, queueBucket).Add(float64(n))
	case del:
		m.WithLabelValues("del", s.cfg.Name, queueBucket).Add(float64(n))
	case ddl:
		m.WithLabelValues("ddl", s.cfg.Name, queueBucket).Add(float64(n))
	case xid:
		// ignore xid jobs
	case flush:
		m.WithLabelValues("flush", s.cfg.Name, queueBucket).Add(float64(n))
	case skip:
		// ignore skip jobs
	default:
		s.tctx.L().Warn("unknown job operation type", zap.Stringer("type", tp))
	}
}

func (s *Syncer) checkWait(job *job) bool {
	if job.tp == ddl {
		return true
	}

	return false
}

func (s *Syncer) saveTablePoint(db, table string, location binlog.Location) {
	ti, err := s.schemaTracker.GetTable(db, table)
	if err != nil {
		s.tctx.L().DPanic("table info missing from schema tracker",
			zap.String("schema", db),
			zap.String("table", table),
			zap.Stringer("location", location),
			zap.Error(err))
	}
	s.checkpoint.SaveTablePoint(db, table, location.Clone(), ti)
}

func (s *Syncer) addJob(job *job) error {
	var queueBucket int
	switch job.tp {
	case xid:
		if s.cfg.ShardMode == config.ShardPessimistic {
			job.location = s.sgk.AdjustGlobalLocation(job.location)
		}
		for i := 0; i < s.cfg.WorkerCount; i++ {
			s.jobs[i] <- job
		}
		return nil
	case flush:
		addedJobsTotal.WithLabelValues("flush", s.cfg.Name, adminQueueName).Inc()
		// ugly code addJob and sync, refine it later
		s.jobWg.Add(s.cfg.WorkerCount)
		for i := 0; i < s.cfg.WorkerCount; i++ {
			startTime := time.Now()
			s.jobs[i] <- job
			// flush for every DML queue
			addJobDurationHistogram.WithLabelValues("flush", s.cfg.Name, s.queueBucketMapping[i]).Observe(time.Since(startTime).Seconds())
		}
		s.jobWg.Wait()
		finishedJobsTotal.WithLabelValues("flush", s.cfg.Name, adminQueueName).Inc()
		select {
		case <-s.done:
		case s.flushCheckpointChan <- NeedUpdate:
		}
		return nil
	case ddl:
		s.jobWg.Wait()
		addedJobsTotal.WithLabelValues("ddl", s.cfg.Name, adminQueueName).Inc()
		s.jobWg.Add(1)
		queueBucket = s.cfg.WorkerCount
		startTime := time.Now()
		s.jobs[queueBucket] <- job
		addJobDurationHistogram.WithLabelValues("ddl", s.cfg.Name, adminQueueName).Observe(time.Since(startTime).Seconds())
	case insert, update, del:
		s.jobWg.Add(1)
		queueBucket = int(utils.GenHashKey(job.key)) % s.cfg.WorkerCount
		s.addCount(false, s.queueBucketMapping[queueBucket], job.tp, 1)
		startTime := time.Now()
		s.tctx.L().Debug("queue for key", zap.Int("queue", queueBucket), zap.String("key", job.key))
		s.jobs[queueBucket] <- job
		addJobDurationHistogram.WithLabelValues(job.tp.String(), s.cfg.Name, s.queueBucketMapping[queueBucket]).Observe(time.Since(startTime).Seconds())
	}

	wait := s.checkWait(job)
	if wait {
		s.jobWg.Wait()
		s.c.reset()
	}

	switch job.tp {
	case ddl:
		// only save checkpoint for DDL and XID (see above)
		s.saveGlobalPoint(job.location)
		if len(job.sourceSchema) > 0 {
			s.saveTablePoint(job.sourceSchema, job.sourceTable, job.location)
		}
		// reset sharding group after checkpoint saved
		s.resetShardingGroup(job.targetSchema, job.targetTable)
	case insert, update, del:
		// save job's current pos for DML events
		if len(job.sourceSchema) > 0 {
			s.saveTablePoint(job.sourceSchema, job.sourceTable, job.currentLocation)
		}
	}

	if s.checkpoint.CheckGlobalPoint() {
		select {
		case <-s.done:
		case s.flushCheckpointChan <- NeedUpdate:
		}
	} else if wait {
		select {
		case <-s.done:
		case s.flushCheckpointChan <- NoNeedUpdate:
		}
	}

	return nil
}

func (s *Syncer) saveGlobalPoint(globalLocation binlog.Location) {
	if s.cfg.ShardMode == config.ShardPessimistic {
		// NOTE: for the optimistic mode, because we don't handle conflicts automatically (or no re-direct supported),
		// so it is not need to adjust global checkpoint now, and after re-direct supported this should be updated.
		globalLocation = s.sgk.AdjustGlobalLocation(globalLocation)
	}
	s.checkpoint.SaveGlobalPoint(globalLocation.Clone())
}

func (s *Syncer) resetShardingGroup(schema, table string) {
	if s.cfg.ShardMode == config.ShardPessimistic {
		// for DDL sharding group, reset group after checkpoint saved
		group := s.sgk.Group(schema, table)
		if group != nil {
			group.Reset()
		}
	}
}

// flushCheckPoints flushes previous saved checkpoint in memory to persistent storage, like TiDB
// we flush checkpoints in three cases:
//   1. DDL executed
//   2. at intervals (and job executed)
//   3. pausing / stopping the sync (driven by `s.flushJobs`)
// but when error occurred, we can not flush checkpoint, otherwise data may lost
// and except rejecting to flush the checkpoint, we also need to rollback the checkpoint saved before
//   this should be handled when `s.Run` returned
//
// we may need to refactor the concurrency model to make the work-flow more clearer later
func (s *Syncer) flushCheckPoints() error {
	if s.execErrorDetected.Get() {
		s.tctx.L().Warn("error detected when executing SQL job, skip flush checkpoint", zap.Stringer("checkpoint", s.checkpoint))
		return nil
	}

	var (
		exceptTableIDs map[string]bool
		exceptTables   [][]string
		shardMetaSQLs  []string
		shardMetaArgs  [][]interface{}
	)
	if s.cfg.ShardMode == config.ShardPessimistic {
		// flush all checkpoints except tables which are unresolved for sharding DDL for the pessimistic mode.
		// NOTE: for the optimistic mode, because we don't handle conflicts automatically (or no re-direct supported),
		// so we can simply flush checkpoint for all tables now, and after re-direct supported this should be updated.
		exceptTableIDs, exceptTables = s.sgk.UnresolvedTables()
		s.tctx.L().Info("flush checkpoints except for these tables", zap.Reflect("tables", exceptTables))

		shardMetaSQLs, shardMetaArgs = s.sgk.PrepareFlushSQLs(exceptTableIDs)
		s.tctx.L().Info("prepare flush sqls", zap.Strings("shard meta sqls", shardMetaSQLs), zap.Reflect("shard meta arguments", shardMetaArgs))
	}

	tctx, cancel := s.tctx.WithContext(context.Background()).WithTimeout(maxDMLConnectionDuration)
	defer cancel()
	err := s.checkpoint.FlushPointsExcept(tctx, exceptTables, shardMetaSQLs, shardMetaArgs)
	if err != nil {
		return terror.Annotatef(err, "flush checkpoint %s", s.checkpoint)
	}
	s.tctx.L().Info("flushed checkpoint", zap.Stringer("checkpoint", s.checkpoint))

	// update current active relay log after checkpoint flushed
	err = s.updateActiveRelayLog(s.checkpoint.GlobalPoint().Position)
	if err != nil {
		return err
	}
	return nil
}

// DDL synced one by one, so we only need to process one DDL at a time
func (s *Syncer) syncDDL(tctx *tcontext.Context, queueBucket string, db *DBConn, ddlJobChan chan *job) {
	defer s.wg.Done()

	var err error
	for {
		sqlJob, ok := <-ddlJobChan
		if !ok {
			return
		}

		var (
			ignore            = false
			shardPessimistOp  *pessimism.Operation
			shardOptimisticOp *optimism.Operation
		)
		switch s.cfg.ShardMode {
		case config.ShardPessimistic:
			shardPessimistOp = s.pessimist.PendingOperation()
			if shardPessimistOp != nil && !shardPessimistOp.Exec {
				ignore = true
				tctx.L().Info("ignore shard DDLs in pessimistic shard mode", zap.Strings("ddls", sqlJob.ddls))
			}
		case config.ShardOptimistic:
			shardOptimisticOp = s.optimist.PendingOperation()
			if shardOptimisticOp != nil && len(shardOptimisticOp.DDLs) == 0 {
				ignore = true
				tctx.L().Info("ignore shard DDLs in optimistic mode", zap.Stringer("info", s.optimist.PendingInfo()))
			}
		}
		if !ignore {
			var affected int
			affected, err = db.executeSQLWithIgnore(tctx, ignoreDDLError, sqlJob.ddls)
			if err != nil {
				err = s.handleSpecialDDLError(tctx, err, sqlJob.ddls, affected, db)
				err = terror.WithScope(err, terror.ScopeDownstream)
			}
		}
		if err != nil {
			s.appendExecErrors(&ExecErrorContext{
				err:      err,
				location: sqlJob.currentLocation.Clone(),
				jobs:     fmt.Sprintf("%v", sqlJob.ddls),
			})
		}

		switch s.cfg.ShardMode {
		case config.ShardPessimistic:
			// for sharding DDL syncing, send result back
			shardInfo := s.pessimist.PendingInfo()
			if shardInfo == nil {
				// no need to do the shard DDL handle for `CREATE DATABASE/TABLE` now.
				s.tctx.L().Warn("skip shard DDL handle in pessimistic shard mode", zap.Strings("ddl", sqlJob.ddls))
			} else if shardPessimistOp == nil {
				// TODO(csuzhangxc): add terror.
				err = fmt.Errorf("missing shard DDL lock operation for shard DDL info (%s)", shardInfo)
			} else {
				err = s.pessimist.DoneOperationDeleteInfo(*shardPessimistOp, *shardInfo)
			}
		case config.ShardOptimistic:
			shardInfo := s.optimist.PendingInfo()
			if shardInfo == nil {
				// no need to do the shard DDL handle for `DROP TABLE` now.
				s.tctx.L().Warn("skip shard DDL handle in optimistic shard mode", zap.Strings("ddl", sqlJob.ddls))
			} else if shardOptimisticOp == nil {
				err = fmt.Errorf("missing shard DDL lock operation for shard DDL info (%s)", shardInfo)
			} else {
				err = s.optimist.DoneOperation(*shardOptimisticOp)
			}
		}
		s.jobWg.Done()
		if err != nil {
			s.execErrorDetected.Set(true)
			if !utils.IsContextCanceledError(err) {
				s.runFatalChan <- unit.NewProcessError(err)
			}
			continue
		}
		s.addCount(true, queueBucket, sqlJob.tp, int64(len(sqlJob.ddls)))
	}
}

func (s *Syncer) sync(tctx *tcontext.Context, queueBucket string, db *DBConn,
	jobChan chan *job, workerCheckpoint *binlogPoint) {
	defer s.wg.Done()

	idx := 0
	count := s.cfg.Batch
	jobs := make([]*job, 0, count)
	tpCnt := make(map[opType]int64)
	lastAddedXidPos := newBinlogPoint(binlog.NewLocation(s.cfg.Flavor), binlog.NewLocation(s.cfg.Flavor), nil, nil)

	clearF := func() {
		for i := 0; i < idx; i++ {
			s.jobWg.Done()
		}

		idx = 0
		jobs = jobs[0:0]
		for tpName, v := range tpCnt {
			s.addCount(true, queueBucket, tpName, v)
			tpCnt[tpName] = 0
		}
	}

	fatalF := func(err error) {
		s.execErrorDetected.Set(true)
		if !utils.IsContextCanceledError(err) {
			s.runFatalChan <- unit.NewProcessError(err)
		}
		clearF()
	}

	executeSQLs := func() error {
		if len(jobs) == 0 {
			workerCheckpoint.save(lastAddedXidPos.MySQLLocation(), nil)
			return nil
		}
		queries := make([]string, 0, len(jobs))
		args := make([][]interface{}, 0, len(jobs))
		for _, j := range jobs {
			queries = append(queries, j.sql)
			args = append(args, j.args)
		}
		affected, err := db.executeSQL(tctx, queries, args...)
		if err != nil {
			errCtx := &ExecErrorContext{err, jobs[affected].currentLocation.Clone(), fmt.Sprintf("%v", jobs)}
			s.appendExecErrors(errCtx)
		} else {
			workerCheckpoint.save(lastAddedXidPos.MySQLLocation(), nil)
		}
		return err
	}

	var err error
	for {
		select {
		case sqlJob, ok := <-jobChan:
			queueSizeGauge.WithLabelValues(s.cfg.Name, queueBucket).Set(float64(len(jobChan)))
			if !ok {
				return
			}
			if sqlJob.tp == xid {
				lastAddedXidPos.save(sqlJob.location.Clone(), nil)
				continue
			}
			idx++

			if sqlJob.tp != flush && len(sqlJob.sql) > 0 {
				jobs = append(jobs, sqlJob)
				tpCnt[sqlJob.tp]++
			}

			if idx >= count || sqlJob.tp == flush {
				err = executeSQLs()
				if err != nil {
					fatalF(err)
					continue
				}
				clearF()
			}

		case <-time.After(waitTime):
			if len(jobs) > 0 {
				err = executeSQLs()
				if err != nil {
					fatalF(err)
					continue
				}
				clearF()
<<<<<<< HEAD
			} else {
				workerCheckpoint.save(lastAddedXidPos.MySQLLocation(), nil)
				time.Sleep(waitTime)
=======
>>>>>>> c1677669
			}
		}
	}
}

func (s *Syncer) updateGlobalCheckpointFromWorkers(typ int) {
	minPos := binlog.NewLocation(s.cfg.Flavor)
	updatePos := minPos.Clone()
	for _, workerCheckpoint := range s.workerCheckpoints {
		pos := workerCheckpoint.MySQLLocation()
		if binlog.CompareLocation(pos, minPos) > 0 {
			shouldUpdate := binlog.CompareLocation(updatePos, minPos) == 0 ||
				(typ == GetMinPos && binlog.CompareLocation(pos, updatePos) < 0) ||
				(typ == GetMaxPos && binlog.CompareLocation(pos, updatePos) > 0)
			if shouldUpdate {
				updatePos = pos
			}
		}
	}
	if binlog.CompareLocation(updatePos, minPos) > 0 {
		s.saveGlobalPoint(updatePos)
	}
}

func (s *Syncer) asyncFlushCheckpoint(ctx context.Context, flushChan chan FlushType) {
	for {
		select {
		case flushType := <-flushChan:
			if flushType == NeedUpdate {
				s.updateGlobalCheckpointFromWorkers(GetMinPos)
			}
			err := s.flushCheckPoints()
			if err != nil {
				if !utils.IsContextCanceledError(err) {
					s.runFatalChan <- unit.NewProcessError(err)
					return
				}
			}
		case <-ctx.Done():
			s.tctx.L().Info("async flush checkpoint routine exits", log.ShortError(ctx.Err()))
			return
		}
	}
}

// Run starts running for sync, we should guarantee it can rerun when paused.
func (s *Syncer) Run(ctx context.Context) (err error) {
	tctx := s.tctx.WithContext(ctx)

	defer func() {
		if s.done != nil {
			close(s.done)
		}
	}()

	parser2, err := s.fromDB.getParser(s.cfg.EnableANSIQuotes)
	if err != nil {
		return err
	}

	fresh, err := s.IsFreshTask(ctx)
	if err != nil {
		return err
	} else if fresh {
		// for fresh task, we try to load checkpoints from meta (file or config item)
		err = s.checkpoint.LoadMeta()
		if err != nil {
			return err
		}
	}

	// currentPos is the pos for current received event (End_log_pos in `show binlog events` for mysql)
	// lastPos is the pos for last received (ROTATE / QUERY / XID) event (End_log_pos in `show binlog events` for mysql)
	// we use currentPos to replace and skip binlog event of specified position and update table checkpoint in sharding ddl
	// we use lastPos to update global checkpoint and table checkpoint
	var (
		currentLocation = s.checkpoint.GlobalPoint() // also init to global checkpoint
		lastLocation    = s.checkpoint.GlobalPoint()
	)
	s.tctx.L().Info("replicate binlog from checkpoint", zap.Stringer("checkpoint", lastLocation))

	if s.streamerController.IsClosed() {
		err = s.streamerController.Start(tctx, lastLocation.Clone())
		if err != nil {
			return terror.Annotate(err, "fail to restart streamer controller")
		}
	}

	s.queueBucketMapping = make([]string, 0, s.cfg.WorkerCount+1)
	for i := 0; i < s.cfg.WorkerCount; i++ {
		s.wg.Add(1)
		name := queueBucketName(i)
		s.queueBucketMapping = append(s.queueBucketMapping, name)
		go func(i int, n string) {
			ctx2, cancel := context.WithCancel(ctx)
			ctctx := s.tctx.WithContext(ctx2)
			s.sync(ctctx, n, s.toDBConns[i], s.jobs[i], s.workerCheckpoints[i])
			cancel()
		}(i, name)
	}

	s.wg.Add(1)
	go func() {
		defer s.wg.Done()
		s.asyncFlushCheckpoint(ctx, s.flushCheckpointChan)
	}()

	s.queueBucketMapping = append(s.queueBucketMapping, adminQueueName)
	s.wg.Add(1)
	go func() {
		ctx2, cancel := context.WithCancel(ctx)
		ctctx := s.tctx.WithContext(ctx2)
		s.syncDDL(ctctx, adminQueueName, s.ddlDBConn, s.jobs[s.cfg.WorkerCount])
		cancel()
	}()

	s.wg.Add(1)
	go func() {
		ctx2, cancel := context.WithCancel(ctx)
		s.printStatus(ctx2)
		cancel()
	}()

	defer func() {
		if err1 := recover(); err1 != nil {
			s.tctx.L().Error("panic log", zap.Reflect("error message", err1), zap.Stack("statck"))
			err = terror.ErrSyncerUnitPanic.Generate(err1)
		}

		s.jobWg.Wait()
		s.updateGlobalCheckpointFromWorkers(GetMaxPos)
		if err2 := s.flushCheckPoints(); err2 != nil {
			s.tctx.L().Warn("fail to flush check points when exit task", zap.Error(err2))
		}
	}()

	s.start = time.Now()
	s.lastTime.Lock()
	s.lastTime.t = s.start
	s.lastTime.Unlock()

	tryReSync := true

	// safeMode makes syncer reentrant.
	// we make each operator reentrant to make syncer reentrant.
	// `replace` and `delete` are naturally reentrant.
	// use `delete`+`replace` to represent `update` can make `update`  reentrant.
	// but there are no ways to make `update` idempotent,
	// if we start syncer at an early position, database must bear a period of inconsistent state,
	// it's eventual consistency.
	safeMode := sm.NewSafeMode()
	s.enableSafeModeInitializationPhase(tctx, safeMode)

	// syncing progress with sharding DDL group
	// 1. use the global streamer to sync regular binlog events
	// 2. sharding DDL synced for some sharding groups
	//    * record first pos, last pos, target schema, target table as re-sync info
	// 3. use the re-sync info recorded in step.2 to create a new streamer
	// 4. use the new streamer re-syncing for this sharding group
	// 5. in sharding group's re-syncing
	//    * ignore other tables' binlog events
	//    * compare last pos with current binlog's pos to determine whether re-sync completed
	// 6. use the global streamer to continue the syncing
	var (
		shardingReSyncCh        = make(chan *ShardingReSync, 10)
		shardingReSync          *ShardingReSync
		savedGlobalLastLocation binlog.Location
		latestOp                opType // latest job operation tp
		traceSource             = fmt.Sprintf("%s.syncer.%s", s.cfg.SourceID, s.cfg.Name)
		traceID                 string
	)

	closeShardingResync := func() error {
		if shardingReSync == nil {
			return nil
		}

		// if remaining DDLs in sequence, redirect global stream to the next sharding DDL position
		if !shardingReSync.allResolved {
			nextLocation, err2 := s.sgk.ActiveDDLFirstLocation(shardingReSync.targetSchema, shardingReSync.targetTable)
			if err2 != nil {
				return err2
			}

			currentLocation = nextLocation.Clone()
			lastLocation = nextLocation.Clone()
		} else {
			currentLocation = savedGlobalLastLocation.Clone()
			lastLocation = savedGlobalLastLocation.Clone() // restore global last pos
		}

		err3 := s.streamerController.RedirectStreamer(s.tctx, currentLocation.Clone())
		if err3 != nil {
			return err3
		}

		shardingReSync = nil
		return nil
	}

	for {
		s.currentLocationMu.Lock()
		s.currentLocationMu.currentLocation = currentLocation.Clone()
		s.currentLocationMu.Unlock()

		// fetch from sharding resync channel if needed, and redirect global
		// stream to current binlog position recorded by ShardingReSync
		if shardingReSync == nil && len(shardingReSyncCh) > 0 {
			// some sharding groups need to re-syncing
			shardingReSync = <-shardingReSyncCh
			savedGlobalLastLocation = lastLocation.Clone() // save global last location
			lastLocation = shardingReSync.currLocation.Clone()

			currentLocation = shardingReSync.currLocation.Clone()
			err = s.streamerController.RedirectStreamer(s.tctx, shardingReSync.currLocation.Clone())
			if err != nil {
				return err
			}

			failpoint.Inject("ReSyncExit", func() {
				s.tctx.L().Warn("exit triggered", zap.String("failpoint", "ReSyncExit"))
				utils.OsExit(1)
			})
		}

		var e *replication.BinlogEvent

		// we only inject sqls  in global streaming to avoid DDL position confusion
		if shardingReSync == nil {
			e = s.tryInject(latestOp, currentLocation.Clone())
			latestOp = null
		}

		startTime := time.Now()
		if e == nil {
			e, err = s.streamerController.GetEvent(tctx)
		}

		if err == context.Canceled {
			s.tctx.L().Info("binlog replication main routine quit(context canceled)!", zap.Stringer("last location", lastLocation))
			return nil
		} else if err == context.DeadlineExceeded {
			s.tctx.L().Info("deadline exceeded when fetching binlog event")
			if s.needResync() {
				s.tctx.L().Info("timeout when fetching binlog event, there must be some problems with replica connection, try to re-connect")
				err = s.streamerController.ReopenWithRetry(tctx, lastLocation.Clone())
				if err != nil {
					return err
				}
			}
			continue
		} else if isDuplicateServerIDError(err) {
			// if the server id is already used, need to use a new server id
			tctx.L().Info("server id is already used by another slave, will change to a new server id and get event again")
			err1 := s.streamerController.UpdateServerIDAndResetReplication(tctx, lastLocation.Clone())
			if err1 != nil {
				return err1
			}
			continue
		}

		if err != nil {
			s.tctx.L().Error("fail to fetch binlog", log.ShortError(err))

			if isConnectionRefusedError(err) {
				return err
			}

			if s.streamerController.CanRetry() {
				err = s.streamerController.ResetReplicationSyncer(s.tctx, lastLocation.Clone())
				if err != nil {
					return err
				}
				continue
			}

			// try to re-sync in gtid mode
			if tryReSync && s.cfg.EnableGTID && isBinlogPurgedError(err) && s.cfg.AutoFixGTID {
				time.Sleep(retryTimeout)
				err = s.reSyncBinlog(*tctx, lastLocation.Clone())
				if err != nil {
					return err
				}
				tryReSync = false
				continue
			}

			return err
		}

		// time duration for reading an event from relay log or upstream master.
		binlogReadDurationHistogram.WithLabelValues(s.cfg.Name).Observe(time.Since(startTime).Seconds())
		startTime = time.Now() // reset start time for the next metric.

		// get binlog event, reset tryReSync, so we can re-sync binlog while syncer meets errors next time
		tryReSync = true
		binlogPosGauge.WithLabelValues("syncer", s.cfg.Name).Set(float64(e.Header.LogPos))
		index, err := binlog.GetFilenameIndex(lastLocation.Position.Name)
		if err != nil {
			s.tctx.L().Error("fail to get index number of binlog file", log.ShortError(err))
		} else {
			binlogFileGauge.WithLabelValues("syncer", s.cfg.Name).Set(float64(index))
		}
		s.binlogSizeCount.Add(int64(e.Header.EventSize))
		binlogEventSizeHistogram.WithLabelValues(s.cfg.Name).Observe(float64(e.Header.EventSize))

		failpoint.Inject("ProcessBinlogSlowDown", nil)

		s.tctx.L().Debug("receive binlog event", zap.Reflect("header", e.Header))
		ec := eventContext{
			tctx:                tctx,
			header:              e.Header,
			currentLocation:     &currentLocation,
			lastLocation:        &lastLocation,
			shardingReSync:      shardingReSync,
			latestOp:            &latestOp,
			closeShardingResync: closeShardingResync,
			traceSource:         traceSource,
			safeMode:            safeMode,
			tryReSync:           tryReSync,
			startTime:           startTime,
			traceID:             &traceID,
			parser2:             parser2,
			shardingReSyncCh:    &shardingReSyncCh,
		}

		switch ev := e.Event.(type) {
		case *replication.RotateEvent:
			err = s.handleRotateEvent(ev, ec)
			if err != nil {
				return terror.Annotatef(err, "current location %s", currentLocation)
			}
		case *replication.RowsEvent:
			err = s.handleRowsEvent(ev, ec)
			if err != nil {
				return terror.Annotatef(err, "current location %s", currentLocation)
			}
		case *replication.QueryEvent:
			err = s.handleQueryEvent(ev, ec)
			if err != nil {
				return terror.Annotatef(err, "current location %s", currentLocation)
			}
		case *replication.XIDEvent:
			if shardingReSync != nil {
				shardingReSync.currLocation.Position.Pos = e.Header.LogPos
				shardingReSync.currLocation.GTIDSet.Set(ev.GSet)

				// only need compare binlog position?
				lastLocation = shardingReSync.currLocation.Clone()
				if binlog.CompareLocation(shardingReSync.currLocation, shardingReSync.latestLocation) >= 0 {
					s.tctx.L().Info("re-replicate shard group was completed", zap.String("event", "XID"), zap.Stringer("re-shard", shardingReSync))
					err = closeShardingResync()
					if err != nil {
						return terror.Annotatef(err, "shard group current location %s", shardingReSync.currLocation)
					}
					continue
				}
			}

			latestOp = xid
			currentLocation.Position.Pos = e.Header.LogPos
			currentLocation.GTIDSet.Set(ev.GSet)
			s.tctx.L().Debug("", zap.String("event", "XID"), zap.Stringer("last location", lastLocation), log.WrapStringerField("location", currentLocation))
			lastLocation.Position.Pos = e.Header.LogPos // update lastPos
			lastLocation.GTIDSet.Set(ev.GSet)

			job := newXIDJob(currentLocation, currentLocation, traceID)
			err = s.addJobFunc(job)
			if err != nil {
				return terror.Annotatef(err, "current location %s", currentLocation)
			}
		case *replication.GenericEvent:
			switch e.Header.EventType {
			case replication.HEARTBEAT_EVENT:
				// flush checkpoint even if there are no real binlog events
				if s.checkpoint.CheckGlobalPoint() {
					s.tctx.L().Info("meet heartbeat event and then flush jobs")
					err = s.flushJobs()
					if err != nil {
						return err
					}
				}
			}
		}
	}
}

type eventContext struct {
	tctx                *tcontext.Context
	header              *replication.EventHeader
	currentLocation     *binlog.Location
	lastLocation        *binlog.Location
	shardingReSync      *ShardingReSync
	latestOp            *opType
	closeShardingResync func() error
	traceSource         string
	safeMode            *sm.SafeMode
	tryReSync           bool
	startTime           time.Time
	traceID             *string
	parser2             *parser.Parser
	shardingReSyncCh    *chan *ShardingReSync
}

// TODO: Further split into smaller functions and group common arguments into
// a context struct.
func (s *Syncer) handleRotateEvent(ev *replication.RotateEvent, ec eventContext) error {
	if ec.header.Timestamp == 0 || ec.header.LogPos == 0 {
		// it is fake rotate event, ignore it
		return nil
	}

	*ec.currentLocation = binlog.Location{
		Position: mysql.Position{
			Name: string(ev.NextLogName),
			Pos:  uint32(ev.Position),
		},
		GTIDSet: ec.currentLocation.GTIDSet,
	}
	if binlog.CompareLocation(*ec.currentLocation, *ec.lastLocation) > 0 {
		*ec.lastLocation = ec.currentLocation.Clone()
	}

	if ec.shardingReSync != nil {
		if binlog.CompareLocation(*ec.currentLocation, ec.shardingReSync.currLocation) > 0 {
			ec.shardingReSync.currLocation = ec.currentLocation.Clone()
		}

		if binlog.CompareLocation(ec.shardingReSync.currLocation, ec.shardingReSync.latestLocation) >= 0 {
			s.tctx.L().Info("re-replicate shard group was completed", zap.String("event", "rotate"), zap.Stringer("re-shard", ec.shardingReSync))
			err := ec.closeShardingResync()
			if err != nil {
				return err
			}
		} else {
			s.tctx.L().Debug("re-replicate shard group", zap.String("event", "rotate"), log.WrapStringerField("location", ec.currentLocation), zap.Reflect("re-shard", ec.shardingReSync))
		}
		return nil
	}
	*ec.latestOp = rotate

	s.tctx.L().Info("", zap.String("event", "rotate"), log.WrapStringerField("location", ec.currentLocation))
	return nil
}

func (s *Syncer) handleRowsEvent(ev *replication.RowsEvent, ec eventContext) error {
	originSchema, originTable := string(ev.Table.Schema), string(ev.Table.Table)
	schemaName, tableName := s.renameShardingSchema(originSchema, originTable)
	*ec.currentLocation = binlog.Location{
		Position: mysql.Position{
			Name: ec.lastLocation.Position.Name,
			Pos:  ec.header.LogPos,
		},
		GTIDSet: ec.lastLocation.GTIDSet.Clone(),
	}

	if ec.shardingReSync != nil {
		ec.shardingReSync.currLocation.Position.Pos = ec.header.LogPos
		if binlog.CompareLocation(ec.shardingReSync.currLocation, ec.shardingReSync.latestLocation) >= 0 {
			s.tctx.L().Info("re-replicate shard group was completed", zap.String("event", "row"), zap.Stringer("re-shard", ec.shardingReSync))
			return ec.closeShardingResync()
		}
		if ec.shardingReSync.targetSchema != schemaName || ec.shardingReSync.targetTable != tableName {
			// in re-syncing, ignore non current sharding group's events
			s.tctx.L().Debug("skip event in re-replicating shard group", zap.String("event", "row"), zap.Reflect("re-shard", ec.shardingReSync))
			return nil
		}
	}

	// DML position before table checkpoint, ignore it
	if !s.checkpoint.IsNewerTablePoint(originSchema, originTable, *ec.currentLocation) {
		s.tctx.L().Debug("ignore obsolete event that is old than table checkpoint", zap.String("event", "row"), log.WrapStringerField("position", ec.currentLocation), zap.String("origin schema", originSchema), zap.String("origin table", originTable))
		return nil
	}

	s.tctx.L().Debug("", zap.String("event", "row"), zap.String("origin schema", originSchema), zap.String("origin table", originTable), zap.String("target schema", schemaName), zap.String("target table", tableName), log.WrapStringerField("location", ec.currentLocation), zap.Reflect("raw event data", ev.Rows))

	if s.cfg.EnableHeartbeat {
		s.heartbeat.TryUpdateTaskTs(s.cfg.Name, originSchema, originTable, ev.Rows)
	}

	ignore, err := s.skipDMLEvent(originSchema, originTable, ec.header.EventType)
	if err != nil {
		return err
	}
	if ignore {
		skipBinlogDurationHistogram.WithLabelValues("rows", s.cfg.Name).Observe(time.Since(ec.startTime).Seconds())
		// for RowsEvent, we should record lastLocation rather than currentLocation
		return s.recordSkipSQLsLocation(*ec.lastLocation)
	}

	if s.cfg.ShardMode == config.ShardPessimistic {
		source, _ := GenTableID(originSchema, originTable)
		if s.sgk.InSyncing(schemaName, tableName, source, *ec.currentLocation) {
			// if in unsync stage and not before active DDL, ignore it
			// if in sharding re-sync stage and not before active DDL (the next DDL to be synced), ignore it
			s.tctx.L().Debug("replicate sharding DDL, ignore Rows event", zap.String("event", "row"), zap.String("source", source), log.WrapStringerField("location", ec.currentLocation))
			return nil
		}
	}

	ti, err := s.getTable(originSchema, originTable, schemaName, tableName, ec.parser2)
	if err != nil {
		return terror.WithScope(err, terror.ScopeDownstream)
	}
	rows, err := s.mappingDML(originSchema, originTable, ti, ev.Rows)
	if err != nil {
		return err
	}
	prunedColumns, prunedRows, err := pruneGeneratedColumnDML(ti, rows)
	if err != nil {
		return err
	}

	var (
		applied bool
		sqls    []string
		keys    [][]string
		args    [][]interface{}
	)

	// for RowsEvent, one event may have multi SQLs and multi keys, (eg. INSERT INTO t1 VALUES (11, 12), (21, 22) )
	// to cover them dispatched to different channels, we still apply operator here
	// ugly, but I have no better solution yet.
	applied, sqls, err = s.tryApplySQLOperator(ec.currentLocation.Clone(), nil) // forbidden sql-pattern for DMLs
	if err != nil {
		return err
	}
	param := &genDMLParam{
		schema:            schemaName,
		table:             tableName,
		data:              prunedRows,
		originalData:      rows,
		columns:           prunedColumns,
		originalTableInfo: ti,
	}

	switch ec.header.EventType {
	case replication.WRITE_ROWS_EVENTv0, replication.WRITE_ROWS_EVENTv1, replication.WRITE_ROWS_EVENTv2:
		if !applied {
			param.safeMode = ec.safeMode.Enable()
			sqls, keys, args, err = genInsertSQLs(param)
			if err != nil {
				return terror.Annotatef(err, "gen insert sqls failed, schema: %s, table: %s", schemaName, tableName)
			}
		}
		binlogEvent.WithLabelValues("write_rows", s.cfg.Name).Observe(time.Since(ec.startTime).Seconds())
		*ec.latestOp = insert

	case replication.UPDATE_ROWS_EVENTv0, replication.UPDATE_ROWS_EVENTv1, replication.UPDATE_ROWS_EVENTv2:
		if !applied {
			param.safeMode = ec.safeMode.Enable()
			sqls, keys, args, err = genUpdateSQLs(param)
			if err != nil {
				return terror.Annotatef(err, "gen update sqls failed, schema: %s, table: %s", schemaName, tableName)
			}
		}
		binlogEvent.WithLabelValues("update_rows", s.cfg.Name).Observe(time.Since(ec.startTime).Seconds())
		*ec.latestOp = update

	case replication.DELETE_ROWS_EVENTv0, replication.DELETE_ROWS_EVENTv1, replication.DELETE_ROWS_EVENTv2:
		if !applied {
			sqls, keys, args, err = genDeleteSQLs(param)
			if err != nil {
				return terror.Annotatef(err, "gen delete sqls failed, schema: %s, table: %s", schemaName, tableName)
			}
		}
		binlogEvent.WithLabelValues("delete_rows", s.cfg.Name).Observe(time.Since(ec.startTime).Seconds())
		*ec.latestOp = del

	default:
		s.tctx.L().Debug("ignoring unrecognized event", zap.String("event", "row"), zap.Stringer("type", ec.header.EventType))
		return nil
	}

	startTime := time.Now()
	for i := range sqls {
		var arg []interface{}
		var key []string
		if args != nil {
			arg = args[i]
		}
		if keys != nil {
			key = keys[i]
		}
		err = s.commitJob(*ec.latestOp, originSchema, originTable, schemaName, tableName, sqls[i], arg, key, true, *ec.lastLocation, *ec.currentLocation, *ec.traceID)
		if err != nil {
			return err
		}
	}
	dispatchBinlogDurationHistogram.WithLabelValues(ec.latestOp.String(), s.cfg.Name).Observe(time.Since(startTime).Seconds())
	return nil
}

func (s *Syncer) handleQueryEvent(ev *replication.QueryEvent, ec eventContext) error {
	*ec.currentLocation = binlog.Location{
		Position: mysql.Position{
			Name: ec.lastLocation.Position.Name,
			Pos:  ec.header.LogPos,
		},
		GTIDSet: ec.lastLocation.GTIDSet.Clone(),
	}
	ec.currentLocation.GTIDSet.Set(ev.GSet)

	sql := strings.TrimSpace(string(ev.Query))
	usedSchema := string(ev.Schema)
	parseResult, err := s.parseDDLSQL(sql, ec.parser2, usedSchema)
	if err != nil {
		s.tctx.L().Error("fail to parse statement", zap.String("event", "query"), zap.String("statement", sql), zap.String("schema", usedSchema), zap.Stringer("last location", ec.lastLocation), log.WrapStringerField("location", ec.currentLocation), log.ShortError(err))
		return err
	}

	if parseResult.ignore {
		skipBinlogDurationHistogram.WithLabelValues("query", s.cfg.Name).Observe(time.Since(ec.startTime).Seconds())
		s.tctx.L().Warn("skip event", zap.String("event", "query"), zap.String("statement", sql), zap.String("schema", usedSchema))
		*ec.lastLocation = ec.currentLocation.Clone() // before record skip location, update lastLocation
		return s.recordSkipSQLsLocation(*ec.lastLocation)
	}
	if !parseResult.isDDL {
		// skipped sql maybe not a DDL (like `BEGIN`)
		return nil
	}

	if ec.shardingReSync != nil {
		ec.shardingReSync.currLocation.Position.Pos = ec.header.LogPos
		ec.shardingReSync.currLocation.GTIDSet.Set(ev.GSet)
		if binlog.CompareLocation(ec.shardingReSync.currLocation, ec.shardingReSync.latestLocation) >= 0 {
			s.tctx.L().Info("re-replicate shard group was completed", zap.String("event", "query"), zap.String("statement", sql), zap.Stringer("re-shard", ec.shardingReSync))
			err2 := ec.closeShardingResync()
			if err2 != nil {
				return err2
			}
		} else {
			// in re-syncing, we can simply skip all DDLs,
			// as they have been added to sharding DDL sequence
			// only update lastPos when the query is a real DDL
			*ec.lastLocation = ec.shardingReSync.currLocation.Clone()
			s.tctx.L().Debug("skip event in re-replicating sharding group", zap.String("event", "query"), zap.String("statement", sql), zap.Reflect("re-shard", ec.shardingReSync))
		}
		return nil
	}

	s.tctx.L().Info("", zap.String("event", "query"), zap.String("statement", sql), zap.String("schema", usedSchema), zap.Stringer("last location", ec.lastLocation), log.WrapStringerField("location", ec.currentLocation))
	lastGTIDSet := ec.lastLocation.GTIDSet.Clone()
	*ec.lastLocation = ec.currentLocation.Clone() // update lastLocation, because we have checked `isDDL`
	*ec.latestOp = ddl

	var (
		sqls                []string
		onlineDDLTableNames map[string]*filter.Table
	)

	// for DDL, we don't apply operator until we try to execute it.
	// so can handle sharding cases
	sqls, onlineDDLTableNames, err = s.resolveDDLSQL(ec.tctx, ec.parser2, parseResult.stmt, usedSchema)
	if err != nil {
		s.tctx.L().Error("fail to resolve statement", zap.String("event", "query"), zap.String("statement", sql), zap.String("schema", usedSchema), zap.Stringer("last location", ec.lastLocation), log.WrapStringerField("location", ec.currentLocation), log.ShortError(err))
		return err
	}
	s.tctx.L().Info("resolve sql", zap.String("event", "query"), zap.String("raw statement", sql), zap.Strings("statements", sqls), zap.String("schema", usedSchema), zap.Stringer("last location", ec.lastLocation), zap.Stringer("location", ec.currentLocation))

	if len(onlineDDLTableNames) > 1 {
		return terror.ErrSyncerUnitOnlineDDLOnMultipleTable.Generate(string(ev.Query))
	}

	binlogEvent.WithLabelValues("query", s.cfg.Name).Observe(time.Since(ec.startTime).Seconds())

	/*
		we construct a application transaction for ddl. we save checkpoint after we execute all ddls
		Here's a brief discussion for implement:
		* non sharding table: make no difference
		* sharding table - we limit one ddl event only contains operation for same table
		  * drop database / drop table / truncate table: we ignore these operations
		  * create database / create table / create index / drop index / alter table:
			operation is only for same table,  make no difference
		  * rename table
			* online ddl: we would ignore rename ghost table,  make no difference
			* other rename: we don't allow user to execute more than one rename operation in one ddl event, then it would make no difference
	*/
	var (
		ddlInfo        *shardingDDLInfo
		needHandleDDLs []string
		needTrackDDLs  []trackedDDL
		sourceTbls     = make(map[string]*filter.Table)
	)
	for _, sql := range sqls {
		sqlDDL, tableNames, stmt, handleErr := s.handleDDL(ec.parser2, usedSchema, sql)
		if handleErr != nil {
			return handleErr
		}
		if len(sqlDDL) == 0 {
			skipBinlogDurationHistogram.WithLabelValues("query", s.cfg.Name).Observe(time.Since(ec.startTime).Seconds())
			s.tctx.L().Warn("skip event", zap.String("event", "query"), zap.String("statement", sql), zap.String("schema", usedSchema))
			continue
		}

		// for DDL, we wait it to be executed, so we can check if event is newer in this syncer's main process goroutine
		// ignore obsolete DDL here can avoid to try-sync again for already synced DDLs
		if !s.checkpoint.IsNewerTablePoint(tableNames[0][0].Schema, tableNames[0][0].Name, *ec.currentLocation) {
			s.tctx.L().Info("ignore obsolete DDL", zap.String("event", "query"), zap.String("statement", sql), log.WrapStringerField("location", ec.currentLocation))
			continue
		}

		if s.cfg.ShardMode == config.ShardPessimistic {
			switch stmt.(type) {
			case *ast.DropDatabaseStmt:
				err = s.dropSchemaInSharding(ec.tctx, tableNames[0][0].Schema)
				if err != nil {
					return err
				}
				continue
			case *ast.DropTableStmt:
				sourceID, _ := GenTableID(tableNames[0][0].Schema, tableNames[0][0].Name)
				err = s.sgk.LeaveGroup(tableNames[1][0].Schema, tableNames[1][0].Name, []string{sourceID})
				if err != nil {
					return err
				}
				err = s.checkpoint.DeleteTablePoint(ec.tctx, tableNames[0][0].Schema, tableNames[0][0].Name)
				if err != nil {
					return err
				}
				continue
			case *ast.TruncateTableStmt:
				s.tctx.L().Info("ignore truncate table statement in shard group", zap.String("event", "query"), zap.String("statement", sqlDDL))
				continue
			}

			// in sharding mode, we only support to do one ddl in one event
			if ddlInfo == nil {
				ddlInfo = &shardingDDLInfo{
					name:       tableNames[0][0].String(),
					tableNames: tableNames,
					stmt:       stmt,
				}
			} else {
				if ddlInfo.name != tableNames[0][0].String() {
					return terror.ErrSyncerUnitDDLOnMultipleTable.Generate(string(ev.Query))
				}
			}
		}

		needHandleDDLs = append(needHandleDDLs, sqlDDL)
		needTrackDDLs = append(needTrackDDLs, trackedDDL{rawSQL: sql, stmt: stmt, tableNames: tableNames})
		sourceTbls[tableNames[0][0].String()] = tableNames[0][0]
	}

	s.tctx.L().Info("prepare to handle ddls", zap.String("event", "query"), zap.Strings("ddls", needHandleDDLs), zap.ByteString("raw statement", ev.Query), log.WrapStringerField("location", ec.currentLocation))
	if len(needHandleDDLs) == 0 {
		s.tctx.L().Info("skip event, need handled ddls is empty", zap.String("event", "query"), zap.ByteString("raw statement", ev.Query), log.WrapStringerField("location", ec.currentLocation))
		return s.recordSkipSQLsLocation(*ec.lastLocation)
	}

	if s.cfg.ShardMode == "" {
		s.tctx.L().Info("start to handle ddls in normal mode", zap.String("event", "query"), zap.Strings("ddls", needHandleDDLs), zap.ByteString("raw statement", ev.Query), log.WrapStringerField("location", ec.currentLocation))
		// try apply SQL operator before addJob. now, one query event only has one DDL job, if updating to multi DDL jobs, refine this.
		applied, appliedSQLs, applyErr := s.tryApplySQLOperator(ec.currentLocation.Clone(), needHandleDDLs)
		if applyErr != nil {
			return terror.Annotatef(applyErr, "try apply SQL operator on binlog-location %s with DDLs %v", ec.currentLocation, needHandleDDLs)
		}
		if applied {
			s.tctx.L().Info("replace ddls to preset ddls by sql operator in normal mode", zap.String("event", "query"), zap.Strings("preset ddls", appliedSQLs), zap.Strings("ddls", needHandleDDLs), zap.ByteString("raw statement", ev.Query), log.WrapStringerField("location", ec.currentLocation))
			needHandleDDLs = appliedSQLs // maybe nil
		}
		// TODO: s.cfg.IsSharding == false => ddlInfo == nil => job.sourceSchema == ""
		//      so the table checkpoint won't be flushed instantly in addJob
		job := newDDLJob(nil, needHandleDDLs, *ec.lastLocation, *ec.currentLocation, *ec.traceID)
		err = s.addJobFunc(job)
		if err != nil {
			return err
		}

		// when add ddl job, will execute ddl and then flush checkpoint.
		// if execute ddl failed, the execErrorDetected will be true.
		if s.execErrorDetected.Get() {
			return terror.ErrSyncerUnitHandleDDLFailed.Generate(ev.Query)
		}

		s.tctx.L().Info("finish to handle ddls in normal mode", zap.String("event", "query"), zap.Strings("ddls", needHandleDDLs), zap.ByteString("raw statement", ev.Query), log.WrapStringerField("location", ec.currentLocation))

		for _, td := range needTrackDDLs {
			if err = s.trackDDL(usedSchema, td.rawSQL, td.tableNames, td.stmt, &ec); err != nil {
				return err
			}
		}
		for _, tbl := range sourceTbls {
			// save checkpoint of each table
			s.saveTablePoint(tbl.Schema, tbl.Name, ec.currentLocation.Clone())
		}

		for _, table := range onlineDDLTableNames {
			s.tctx.L().Info("finish online ddl and clear online ddl metadata in normal mode", zap.String("event", "query"), zap.Strings("ddls", needHandleDDLs), zap.ByteString("raw statement", ev.Query), zap.String("schema", table.Schema), zap.String("table", table.Name))
			err = s.onlineDDL.Finish(ec.tctx, table.Schema, table.Name)
			if err != nil {
				return terror.Annotatef(err, "finish online ddl on %s.%s", table.Schema, table.Name)
			}
		}

		return nil
	}

	// handle shard DDL in optimistic mode.
	if s.cfg.ShardMode == config.ShardOptimistic {
		return s.handleQueryEventOptimistic(ev, ec, needHandleDDLs, needTrackDDLs, onlineDDLTableNames)
	}

	// handle sharding ddl
	var (
		needShardingHandle bool
		group              *ShardingGroup
		synced             bool
		active             bool
		remain             int
		source             string
	)
	// for sharding DDL, the firstPos should be the `Pos` of the binlog, not the `End_log_pos`
	// so when restarting before sharding DDLs synced, this binlog can be re-sync again to trigger the TrySync
	startLocation := binlog.Location{
		Position: mysql.Position{
			Name: ec.currentLocation.Position.Name,
			Pos:  ec.currentLocation.Position.Pos - ec.header.EventSize,
		},
		GTIDSet: lastGTIDSet,
	}

	source, _ = GenTableID(ddlInfo.tableNames[0][0].Schema, ddlInfo.tableNames[0][0].Name)

	var annotate string
	switch ddlInfo.stmt.(type) {
	case *ast.CreateDatabaseStmt:
		// for CREATE DATABASE, we do nothing. when CREATE TABLE under this DATABASE, sharding groups will be added
	case *ast.CreateTableStmt:
		// for CREATE TABLE, we add it to group
		needShardingHandle, group, synced, remain, err = s.sgk.AddGroup(ddlInfo.tableNames[1][0].Schema, ddlInfo.tableNames[1][0].Name, []string{source}, nil, true)
		if err != nil {
			return err
		}
		annotate = "add table to shard group"
	default:
		needShardingHandle, group, synced, active, remain, err = s.sgk.TrySync(ddlInfo.tableNames[1][0].Schema, ddlInfo.tableNames[1][0].Name, source, startLocation.Clone(), ec.currentLocation.Clone(), needHandleDDLs)
		if err != nil {
			return err
		}
		annotate = "try to sync table in shard group"
		// meets DDL that will not be processed in sequence sharding
		if !active {
			s.tctx.L().Info("skip in-activeDDL", zap.String("event", "query"), zap.String("source", source), zap.Strings("ddls", needHandleDDLs), zap.ByteString("raw statement", ev.Query), zap.Bool("in-sharding", needShardingHandle), zap.Stringer("start location", startLocation), zap.Bool("is-synced", synced), zap.Int("unsynced", remain))
			return nil
		}
	}

	s.tctx.L().Info(annotate, zap.String("event", "query"), zap.String("source", source), zap.Strings("ddls", needHandleDDLs), zap.ByteString("raw statement", ev.Query), zap.Bool("in-sharding", needShardingHandle), zap.Stringer("start location", startLocation), zap.Bool("is-synced", synced), zap.Int("unsynced", remain))

	for _, td := range needTrackDDLs {
		if err = s.trackDDL(usedSchema, td.rawSQL, td.tableNames, td.stmt, &ec); err != nil {
			return err
		}
	}

	if needShardingHandle {
		target, _ := GenTableID(ddlInfo.tableNames[1][0].Schema, ddlInfo.tableNames[1][0].Name)
		unsyncedTableGauge.WithLabelValues(s.cfg.Name, target).Set(float64(remain))
		err = ec.safeMode.IncrForTable(s.tctx, ddlInfo.tableNames[1][0].Schema, ddlInfo.tableNames[1][0].Name) // try enable safe-mode when starting syncing for sharding group
		if err != nil {
			return err
		}

		// save checkpoint in memory, don't worry, if error occurred, we can rollback it
		// for non-last sharding DDL's table, this checkpoint will be used to skip binlog event when re-syncing
		// NOTE: when last sharding DDL executed, all this checkpoints will be flushed in the same txn
		s.tctx.L().Info("save table checkpoint for source", zap.String("event", "query"), zap.String("source", source), zap.Stringer("start location", startLocation), log.WrapStringerField("end location", ec.currentLocation))
		s.saveTablePoint(ddlInfo.tableNames[0][0].Schema, ddlInfo.tableNames[0][0].Name, ec.currentLocation.Clone())
		if !synced {
			s.tctx.L().Info("source shard group is not synced", zap.String("event", "query"), zap.String("source", source), zap.Stringer("start location", startLocation), log.WrapStringerField("end location", ec.currentLocation))
			return nil
		}

		s.tctx.L().Info("source shard group is synced", zap.String("event", "query"), zap.String("source", source), zap.Stringer("start location", startLocation), log.WrapStringerField("end location", ec.currentLocation))
		err = ec.safeMode.DescForTable(s.tctx, ddlInfo.tableNames[1][0].Schema, ddlInfo.tableNames[1][0].Name) // try disable safe-mode after sharding group synced
		if err != nil {
			return err
		}
		// maybe multi-groups' sharding DDL synced in this for-loop (one query-event, multi tables)
		if cap(*ec.shardingReSyncCh) < len(sqls) {
			*ec.shardingReSyncCh = make(chan *ShardingReSync, len(sqls))
		}
		firstEndLocation := group.FirstEndPosUnresolved()
		if firstEndLocation == nil {
			return terror.ErrSyncerUnitFirstEndPosNotFound.Generate(source)
		}

		allResolved, err2 := s.sgk.ResolveShardingDDL(ddlInfo.tableNames[1][0].Schema, ddlInfo.tableNames[1][0].Name)
		if err2 != nil {
			return err2
		}
		*ec.shardingReSyncCh <- &ShardingReSync{
			currLocation:   firstEndLocation.Clone(),
			latestLocation: ec.currentLocation.Clone(),
			targetSchema:   ddlInfo.tableNames[1][0].Schema,
			targetTable:    ddlInfo.tableNames[1][0].Name,
			allResolved:    allResolved,
		}

		// Don't send new DDLInfo to dm-master until all local sql jobs finished
		s.jobWg.Wait()

		// NOTE: if we need singleton Syncer (without dm-master) to support sharding DDL sync
		// we should add another config item to differ, and do not save DDLInfo, and not wait for ddlExecInfo

		// construct & send shard DDL info into etcd, DM-master will handle it.
		shardInfo := s.pessimist.ConstructInfo(ddlInfo.tableNames[1][0].Schema, ddlInfo.tableNames[1][0].Name, needHandleDDLs)
		rev, err2 := s.pessimist.PutInfo(shardInfo)
		if err2 != nil {
			return err2
		}
		shardLockResolving.WithLabelValues(s.cfg.Name).Set(1) // block and wait DDL lock to be synced
		s.tctx.L().Info("putted shard DDL info", zap.Stringer("info", shardInfo))

		shardOp, err2 := s.pessimist.GetOperation(ec.tctx.Ctx, shardInfo, rev+1)
		shardLockResolving.WithLabelValues(s.cfg.Name).Set(0)
		if err2 != nil {
			return err2
		}

		if shardOp.Exec {
			failpoint.Inject("ShardSyncedExecutionExit", func() {
				s.tctx.L().Warn("exit triggered", zap.String("failpoint", "ShardSyncedExecutionExit"))
				s.jobWg.Wait()
				s.updateGlobalCheckpointFromWorkers(GetMaxPos)
				s.flushCheckPoints()
				utils.OsExit(1)
			})
			failpoint.Inject("SequenceShardSyncedExecutionExit", func() {
				group := s.sgk.Group(ddlInfo.tableNames[1][0].Schema, ddlInfo.tableNames[1][0].Name)
				if group != nil {
					// exit in the first round sequence sharding DDL only
					if group.meta.ActiveIdx() == 1 {
						s.tctx.L().Warn("exit triggered", zap.String("failpoint", "SequenceShardSyncedExecutionExit"))
						s.jobWg.Wait()
						s.updateGlobalCheckpointFromWorkers(GetMaxPos)
						s.flushCheckPoints()
						utils.OsExit(1)
					}
				}
			})

			s.tctx.L().Info("execute DDL job", zap.String("event", "query"), zap.String("source", source), zap.ByteString("raw statement", ev.Query), zap.Stringer("start location", startLocation), log.WrapStringerField("end location", ec.currentLocation), zap.Stringer("operation", shardOp))
		} else {
			s.tctx.L().Info("ignore DDL job", zap.String("event", "query"), zap.String("source", source), zap.ByteString("raw statement", ev.Query), zap.Stringer("start location", startLocation), log.WrapStringerField("end location", ec.currentLocation), zap.Stringer("operation", shardOp))
		}
	}

	s.tctx.L().Info("start to handle ddls in shard mode", zap.String("event", "query"), zap.Strings("ddls", needHandleDDLs), zap.ByteString("raw statement", ev.Query), zap.Stringer("start location", startLocation), log.WrapStringerField("end location", ec.currentLocation))

	// try apply SQL operator before addJob. now, one query event only has one DDL job, if updating to multi DDL jobs, refine this.
	applied, appliedSQLs, err := s.tryApplySQLOperator(ec.currentLocation.Clone(), needHandleDDLs)
	if err != nil {
		return terror.Annotatef(err, "try apply SQL operator on binlog-location %s with DDLs %v", ec.currentLocation, needHandleDDLs)
	}
	if applied {
		s.tctx.L().Info("replace ddls to preset ddls by sql operator in shard mode", zap.String("event", "query"), zap.Strings("preset ddls", appliedSQLs), zap.Strings("ddls", needHandleDDLs), zap.ByteString("raw statement", ev.Query), zap.Stringer("start location", startLocation), log.WrapStringerField("end location", ec.currentLocation))
		needHandleDDLs = appliedSQLs // maybe nil
	}
	job := newDDLJob(ddlInfo, needHandleDDLs, *ec.lastLocation, *ec.currentLocation, *ec.traceID)
	err = s.addJobFunc(job)
	if err != nil {
		return err
	}

	if s.execErrorDetected.Get() {
		return terror.ErrSyncerUnitHandleDDLFailed.Generate(ev.Query)
	}

	if len(onlineDDLTableNames) > 0 {
		err = s.clearOnlineDDL(ec.tctx, ddlInfo.tableNames[1][0].Schema, ddlInfo.tableNames[1][0].Name)
		if err != nil {
			return err
		}
	}

	s.tctx.L().Info("finish to handle ddls in shard mode", zap.String("event", "query"), zap.Strings("ddls", needHandleDDLs), zap.ByteString("raw statement", ev.Query), zap.Stringer("start location", startLocation), log.WrapStringerField("end location", ec.currentLocation))
	return nil
}

func (s *Syncer) trackDDL(usedSchema string, sql string, tableNames [][]*filter.Table, stmt ast.StmtNode, ec *eventContext) error {
	srcTable := tableNames[0][0]

	// Make sure the tables are all loaded into the schema tracker.
	var shouldExecDDLOnSchemaTracker, shouldSchemaExist, shouldTableExist bool
	switch stmt.(type) {
	case *ast.CreateDatabaseStmt:
		shouldExecDDLOnSchemaTracker = true
	case *ast.AlterDatabaseStmt:
		shouldExecDDLOnSchemaTracker = true
		shouldSchemaExist = true
	case *ast.DropDatabaseStmt:
		shouldExecDDLOnSchemaTracker = true
		shouldSchemaExist = true
		if s.cfg.ShardMode == "" {
			if err := s.checkpoint.DeleteSchemaPoint(ec.tctx, srcTable.Schema); err != nil {
				return err
			}
		}
	case *ast.CreateTableStmt, *ast.CreateViewStmt, *ast.RecoverTableStmt:
		shouldExecDDLOnSchemaTracker = true
		shouldSchemaExist = true
	case *ast.DropTableStmt:
		shouldExecDDLOnSchemaTracker = true
		shouldSchemaExist = true
		shouldTableExist = true
		if err := s.checkpoint.DeleteTablePoint(ec.tctx, srcTable.Schema, srcTable.Name); err != nil {
			return err
		}
	case *ast.RenameTableStmt, *ast.CreateIndexStmt, *ast.DropIndexStmt, *ast.RepairTableStmt, *ast.AlterTableStmt:
		// TODO: RENAME TABLE / ALTER TABLE RENAME should require special treatment.
		shouldExecDDLOnSchemaTracker = true
		shouldSchemaExist = true
		shouldTableExist = true
	case *ast.LockTablesStmt, *ast.UnlockTablesStmt, *ast.CleanupTableLockStmt, *ast.TruncateTableStmt:
		break
	default:
		s.tctx.L().DPanic("unhandled DDL type cannot be tracked", zap.Stringer("type", reflect.TypeOf(stmt)))
	}

	if shouldSchemaExist {
		if err := s.schemaTracker.CreateSchemaIfNotExists(srcTable.Schema); err != nil {
			return terror.ErrSchemaTrackerCannotCreateSchema.Delegate(err, srcTable.Schema)
		}
	}
	if shouldTableExist {
		targetTable := tableNames[1][0]
		if _, err := s.getTable(srcTable.Schema, srcTable.Name, targetTable.Schema, targetTable.Name, ec.parser2); err != nil {
			return err
		}
	}
	if shouldExecDDLOnSchemaTracker {
		if err := s.schemaTracker.Exec(s.tctx.Ctx, usedSchema, sql); err != nil {
			s.tctx.L().Error("cannot track DDL", zap.String("schema", usedSchema), zap.String("statement", sql), log.WrapStringerField("location", ec.currentLocation), log.ShortError(err))
			return terror.ErrSchemaTrackerCannotExecDDL.Delegate(err, sql)
		}
	}

	return nil
}

func (s *Syncer) commitJob(tp opType, sourceSchema, sourceTable, targetSchema, targetTable, sql string, args []interface{}, keys []string, retry bool, location, cmdLocation binlog.Location, traceID string) error {
	startTime := time.Now()
	key, err := s.resolveCasuality(keys)
	if err != nil {
		return terror.ErrSyncerUnitResolveCasualityFail.Generate(err)
	}
	s.tctx.L().Debug("key for keys", zap.String("key", key), zap.Strings("keys", keys))
	conflictDetectDurationHistogram.WithLabelValues(s.cfg.Name).Observe(time.Since(startTime).Seconds())

	job := newJob(tp, sourceSchema, sourceTable, targetSchema, targetTable, sql, args, key, location, cmdLocation, traceID)
	return s.addJobFunc(job)
}

func (s *Syncer) resolveCasuality(keys []string) (string, error) {
	if s.cfg.DisableCausality {
		if len(keys) > 0 {
			return keys[0], nil
		}
		return "", nil
	}

	if s.c.detectConflict(keys) {
		s.tctx.L().Debug("meet causality key, will generate a flush job and wait all sqls executed", zap.Strings("keys", keys))
		if err := s.flushJobs(); err != nil {
			return "", err
		}
		s.c.reset()
	}
	if err := s.c.add(keys); err != nil {
		return "", err
	}
	var key string
	if len(keys) > 0 {
		key = keys[0]
	}
	return s.c.get(key), nil
}

func (s *Syncer) genRouter() error {
	s.tableRouter, _ = router.NewTableRouter(s.cfg.CaseSensitive, []*router.TableRule{})
	for _, rule := range s.cfg.RouteRules {
		err := s.tableRouter.AddRule(rule)
		if err != nil {
			return terror.ErrSyncerUnitGenTableRouter.Delegate(err)
		}
	}
	return nil
}

func (s *Syncer) printStatus(ctx context.Context) {
	defer s.wg.Done()

	failpoint.Inject("PrintStatusCheckSeconds", func(val failpoint.Value) {
		if seconds, ok := val.(int); ok {
			statusTime = time.Duration(seconds) * time.Second
			s.tctx.L().Info("set printStatusInterval", zap.Int("value", seconds), zap.String("failpoint", "PrintStatusCheckSeconds"))
		}
	})

	timer := time.NewTicker(statusTime)
	defer timer.Stop()

	var (
		err                 error
		latestMasterPos     mysql.Position
		latestmasterGTIDSet gtid.Set
	)

	for {
		select {
		case <-ctx.Done():
			s.tctx.L().Info("print status routine exits", log.ShortError(ctx.Err()))
			return
		case <-timer.C:
			now := time.Now()
			s.lastTime.RLock()
			seconds := now.Unix() - s.lastTime.t.Unix()
			s.lastTime.RUnlock()
			totalSeconds := now.Unix() - s.start.Unix()
			last := s.lastCount.Get()
			total := s.count.Get()

			totalBinlogSize := s.binlogSizeCount.Get()
			lastBinlogSize := s.lastBinlogSizeCount.Get()

			tps, totalTps := int64(0), int64(0)
			if seconds > 0 {
				tps = (total - last) / seconds
				totalTps = total / totalSeconds

				s.currentLocationMu.RLock()
				currentLocation := s.currentLocationMu.currentLocation.Clone()
				s.currentLocationMu.RUnlock()

				remainingSize, err2 := s.fromDB.countBinaryLogsSize(currentLocation.Position)
				if err2 != nil {
					// log the error, but still handle the rest operation
					s.tctx.L().Error("fail to estimate unreplicated binlog size", zap.Error(err2))
				} else {
					bytesPerSec := (totalBinlogSize - lastBinlogSize) / seconds
					if bytesPerSec > 0 {
						remainingSeconds := remainingSize / bytesPerSec
						s.tctx.L().Info("binlog replication progress",
							zap.Int64("total binlog size", totalBinlogSize),
							zap.Int64("last binlog size", lastBinlogSize),
							zap.Int64("cost time", seconds),
							zap.Int64("bytes/Second", bytesPerSec),
							zap.Int64("unsynced binlog size", remainingSize),
							zap.Int64("estimate time to catch up", remainingSeconds))
						remainingTimeGauge.WithLabelValues(s.cfg.Name).Set(float64(remainingSeconds))
					}
				}
			}

			latestMasterPos, latestmasterGTIDSet, err = s.getMasterStatus()
			if err != nil {
				s.tctx.L().Error("fail to get master status", log.ShortError(err))
			} else {
				binlogPosGauge.WithLabelValues("master", s.cfg.Name).Set(float64(latestMasterPos.Pos))
				index, err := binlog.GetFilenameIndex(latestMasterPos.Name)
				if err != nil {
					s.tctx.L().Error("fail to parse binlog file", log.ShortError(err))
				} else {
					binlogFileGauge.WithLabelValues("master", s.cfg.Name).Set(float64(index))
				}
			}

			s.tctx.L().Info("binlog replication status",
				zap.Int64("total_events", total),
				zap.Int64("total_tps", totalTps),
				zap.Int64("tps", tps),
				zap.Stringer("master_position", latestMasterPos),
				log.WrapStringerField("master_gtid", latestmasterGTIDSet),
				zap.Stringer("checkpoint", s.checkpoint))

			s.lastCount.Set(total)
			s.lastBinlogSizeCount.Set(totalBinlogSize)
			s.lastTime.Lock()
			s.lastTime.t = time.Now()
			s.lastTime.Unlock()
			s.totalTps.Set(totalTps)
			s.tps.Set(tps)
		}
	}
}

func (s *Syncer) createDBs() error {
	var err error
	dbCfg := s.cfg.From
	dbCfg.RawDBCfg = config.DefaultRawDBConfig().SetReadTimeout(maxDMLConnectionTimeout)
	s.fromDB, err = createUpStreamConn(dbCfg)
	if err != nil {
		return err
	}

	dbCfg = s.cfg.To
	dbCfg.RawDBCfg = config.DefaultRawDBConfig().
		SetReadTimeout(maxDMLConnectionTimeout).
		SetMaxIdleConns(s.cfg.WorkerCount)

	s.toDB, s.toDBConns, err = createConns(s.tctx, s.cfg, dbCfg, s.cfg.WorkerCount)
	if err != nil {
		closeUpstreamConn(s.tctx, s.fromDB) // release resources acquired before return with error
		return err
	}
	// baseConn for ddl
	dbCfg = s.cfg.To
	dbCfg.RawDBCfg = config.DefaultRawDBConfig().SetReadTimeout(maxDDLConnectionTimeout)

	var ddlDBConns []*DBConn
	s.ddlDB, ddlDBConns, err = createConns(s.tctx, s.cfg, dbCfg, 1)
	if err != nil {
		closeUpstreamConn(s.tctx, s.fromDB)
		closeBaseDB(s.tctx, s.toDB)
		return err
	}
	s.ddlDBConn = ddlDBConns[0]

	return nil
}

// closeBaseDB closes all opened DBs, rollback for createConns
func (s *Syncer) closeDBs() {
	closeUpstreamConn(s.tctx, s.fromDB)
	closeBaseDB(s.tctx, s.toDB)
	closeBaseDB(s.tctx, s.ddlDB)
}

// record skip ddl/dml sqls' position
// make newJob's sql argument empty to distinguish normal sql and skips sql
func (s *Syncer) recordSkipSQLsLocation(location binlog.Location) error {
	job := newSkipJob(location)
	return s.addJobFunc(job)
}

func (s *Syncer) flushJobs() error {
	s.tctx.L().Info("flush all jobs", zap.Stringer("global checkpoint", s.checkpoint))
	job := newFlushJob()
	return s.addJobFunc(job)
}

func (s *Syncer) reSyncBinlog(tctx tcontext.Context, location binlog.Location) error {
	err := s.retrySyncGTIDs()
	if err != nil {
		return err
	}
	// close still running sync
	return s.streamerController.ReopenWithRetry(&tctx, location)
}

func (s *Syncer) renameShardingSchema(schema, table string) (string, string) {
	if schema == "" {
		return schema, table
	}
	targetSchema, targetTable, err := s.tableRouter.Route(schema, table)
	if err != nil {
		s.tctx.L().Error("fail to route table", zap.String("schema", schema), zap.String("table", table), zap.Error(err)) // log the error, but still continue
	}
	if targetSchema == "" {
		return schema, table
	}
	if targetTable == "" {
		targetTable = table
	}

	return targetSchema, targetTable
}

func (s *Syncer) isClosed() bool {
	return s.closed.Get()
}

// Close closes syncer.
func (s *Syncer) Close() {
	s.Lock()
	defer s.Unlock()

	if s.isClosed() {
		return
	}

	s.removeHeartbeat()

	s.stopSync()

	s.closeDBs()

	s.checkpoint.Close()

	s.closeOnlineDDL()

	// when closing syncer by `stop-task`, remove active relay log from hub
	s.removeActiveRelayLog()

	s.removeLabelValuesWithTaskInMetrics(s.cfg.Name)

	s.closed.Set(true)
}

// stopSync stops syncing, now it used by Close and Pause
// maybe we can refine the workflow more clear
func (s *Syncer) stopSync() {
	if s.done != nil {
		<-s.done // wait Run to return
	}
	s.closeJobChans()
	s.wg.Wait() // wait job workers to return

	// before re-write workflow for s.syncer, simply close it
	// when resuming, re-create s.syncer

	if s.streamerController != nil {
		s.streamerController.Close(s.tctx)
	}
}

func (s *Syncer) closeOnlineDDL() {
	if s.onlineDDL != nil {
		s.onlineDDL.Close()
		s.onlineDDL = nil
	}
}

func (s *Syncer) removeHeartbeat() {
	if s.cfg.EnableHeartbeat {
		s.heartbeat.RemoveTask(s.cfg.Name)
	}
}

// Pause pauses the process, and it can be resumed later
// should cancel context from external
// TODO: it is not a true-meaning Pause because you can't stop it by calling Pause only.
func (s *Syncer) Pause() {
	if s.isClosed() {
		s.tctx.L().Warn("try to pause, but already closed")
		return
	}
	s.Lock()
	s.stopSync()
	s.Unlock()
}

// Resume resumes the paused process
func (s *Syncer) Resume(ctx context.Context, pr chan pb.ProcessResult) {
	if s.isClosed() {
		s.tctx.L().Warn("try to resume, but already closed")
		return
	}

	// continue the processing
	s.reset()
	// reset database conns
	err := s.resetDBs(s.tctx.WithContext(ctx))
	if err != nil {
		pr <- pb.ProcessResult{
			IsCanceled: false,
			Errors: []*pb.ProcessError{
				unit.NewProcessError(err),
			},
		}
		return
	}
	s.Process(ctx, pr)
}

// Update implements Unit.Update
// now, only support to update config for routes, filters, column-mappings, black-white-list
// now no config diff implemented, so simply re-init use new config
func (s *Syncer) Update(cfg *config.SubTaskConfig) error {
	if s.cfg.ShardMode == config.ShardPessimistic {
		_, tables := s.sgk.UnresolvedTables()
		if len(tables) > 0 {
			return terror.ErrSyncerUnitUpdateConfigInSharding.Generate(tables)
		}
	}

	var (
		err              error
		oldBwList        *filter.Filter
		oldTableRouter   *router.Table
		oldBinlogFilter  *bf.BinlogEvent
		oldColumnMapping *cm.Mapping
	)

	defer func() {
		if err == nil {
			return
		}
		if oldBwList != nil {
			s.bwList = oldBwList
		}
		if oldTableRouter != nil {
			s.tableRouter = oldTableRouter
		}
		if oldBinlogFilter != nil {
			s.binlogFilter = oldBinlogFilter
		}
		if oldColumnMapping != nil {
			s.columnMapping = oldColumnMapping
		}
	}()

	// update black-white-list
	oldBwList = s.bwList
	s.bwList, err = filter.New(cfg.CaseSensitive, cfg.BWList)
	if err != nil {
		return terror.ErrSyncerUnitGenBWList.Delegate(err)
	}

	// update route
	oldTableRouter = s.tableRouter
	s.tableRouter, err = router.NewTableRouter(cfg.CaseSensitive, cfg.RouteRules)
	if err != nil {
		return terror.ErrSyncerUnitGenTableRouter.Delegate(err)
	}

	// update binlog filter
	oldBinlogFilter = s.binlogFilter
	s.binlogFilter, err = bf.NewBinlogEvent(cfg.CaseSensitive, cfg.FilterRules)
	if err != nil {
		return terror.ErrSyncerUnitGenBinlogEventFilter.Delegate(err)
	}

	// update column-mappings
	oldColumnMapping = s.columnMapping
	s.columnMapping, err = cm.NewMapping(cfg.CaseSensitive, cfg.ColumnMappingRules)
	if err != nil {
		return terror.ErrSyncerUnitGenColumnMapping.Delegate(err)
	}

	switch s.cfg.ShardMode {
	case config.ShardPessimistic:
		// re-init sharding group
		err = s.sgk.Init()
		if err != nil {
			return err
		}

		err = s.initShardingGroups()
		if err != nil {
			return err
		}
	case config.ShardOptimistic:
		err = s.initOptimisticShardDDL()
		if err != nil {
			return err
		}
	}

	// update l.cfg
	s.cfg.BWList = cfg.BWList
	s.cfg.RouteRules = cfg.RouteRules
	s.cfg.FilterRules = cfg.FilterRules
	s.cfg.ColumnMappingRules = cfg.ColumnMappingRules
	s.cfg.Timezone = cfg.Timezone

	// update timezone
	s.setTimezone()

	return nil
}

func (s *Syncer) needResync() bool {
	masterPos, _, err := s.getMasterStatus()
	if err != nil {
		s.tctx.L().Error("fail to get master status", log.ShortError(err))
		return false
	}

	// Why 190 ?
	// +------------------+-----+----------------+-----------+-------------+-------------------------------------------------------------------+
	// | Log_name         | Pos | Event_type     | Server_id | End_log_pos | Info                                                              |
	// +------------------+-----+----------------+-----------+-------------+-------------------------------------------------------------------+
	// | mysql-bin.000002 |   4 | Format_desc    |         1 |         123 | Server ver: 5.7.18-log, Binlog ver: 4                             |
	// | mysql-bin.000002 | 123 | Previous_gtids |         1 |         194 | 00020393-1111-1111-1111-111111111111:1-7
	//
	// Currently, syncer doesn't handle Format_desc and Previous_gtids events. When binlog rotate to new file with only two events like above,
	// syncer won't save pos to 194. Actually it save pos 4 to meta file. So We got a experience value of 194 - 4 = 190.
	// If (mpos.Pos - spos.Pos) > 190, we could say that syncer is not up-to-date.
	return utils.CompareBinlogPos(masterPos, s.checkpoint.GlobalPoint().Position, 190) == 1
}

// assume that reset master before switching to new master, and only the new master would write
// it's a weak function to try best to fix gtid set while switching master/slave
func (s *Syncer) retrySyncGTIDs() error {
	// NOTE: our (per-table based) checkpoint does not support GTID yet, implement it if needed
	// TODO: support GTID
	s.tctx.L().Warn("our (per-table based) checkpoint does not support GTID yet")
	return nil
}

// checkpointID returns ID which used for checkpoint table
func (s *Syncer) checkpointID() string {
	if len(s.cfg.SourceID) > 0 {
		return s.cfg.SourceID
	}
	return strconv.FormatUint(uint64(s.cfg.ServerID), 10)
}

// UpdateFromConfig updates config for `From`
func (s *Syncer) UpdateFromConfig(cfg *config.SubTaskConfig) error {
	s.Lock()
	defer s.Unlock()
	s.fromDB.BaseDB.Close()

	s.cfg.From = cfg.From

	var err error
	s.cfg.From.RawDBCfg = config.DefaultRawDBConfig().SetReadTimeout(maxDMLConnectionTimeout)
	s.fromDB, err = createUpStreamConn(s.cfg.From)
	if err != nil {
		s.tctx.L().Error("fail to create baseConn connection", log.ShortError(err))
		return err
	}

	s.setSyncCfg()
	if s.streamerController != nil {
		s.streamerController.UpdateSyncCfg(s.syncCfg, s.fromDB)
	}
	return nil
}

// appendExecErrors appends syncer execErrors with new value
func (s *Syncer) appendExecErrors(errCtx *ExecErrorContext) {
	s.execErrors.Lock()
	defer s.execErrors.Unlock()
	s.execErrors.errors = append(s.execErrors.errors, errCtx)
}

// resetExecErrors resets syncer execErrors
func (s *Syncer) resetExecErrors() {
	s.execErrors.Lock()
	defer s.execErrors.Unlock()
	s.execErrors.errors = make([]*ExecErrorContext, 0)
}

func (s *Syncer) setTimezone() {
	var loc *time.Location

	if s.cfg.Timezone != "" {
		loc, _ = time.LoadLocation(s.cfg.Timezone)
	}
	if loc == nil {
		loc = time.Now().Location()
		s.tctx.L().Warn("use system default time location")
	}
	s.tctx.L().Info("use timezone", log.WrapStringerField("location", loc))
	s.timezone = loc
}

func (s *Syncer) setSyncCfg() {
	syncCfg := replication.BinlogSyncerConfig{
		ServerID:                uint32(s.cfg.ServerID),
		Flavor:                  s.cfg.Flavor,
		Host:                    s.cfg.From.Host,
		Port:                    uint16(s.cfg.From.Port),
		User:                    s.cfg.From.User,
		Password:                s.cfg.From.Password,
		TimestampStringLocation: s.timezone,
	}
	common.SetDefaultReplicationCfg(&syncCfg)
	s.syncCfg = syncCfg
}

// ShardDDLInfo returns the current pending to handle shard DDL info.
func (s *Syncer) ShardDDLInfo() *pessimism.Info {
	return s.pessimist.PendingInfo()
}

// ShardDDLOperation returns the current pending to handle shard DDL lock operation.
func (s *Syncer) ShardDDLOperation() *pessimism.Operation {
	return s.pessimist.PendingOperation()
}

func makeWorkerCheckpointArray(workerCount int, flavor string) []*binlogPoint {
	workerCheckpoints := make([]*binlogPoint, 0, workerCount)
	for i := 0; i < workerCount; i++ {
		workerCheckpoints = append(workerCheckpoints, newBinlogPoint(binlog.NewLocation(flavor), binlog.NewLocation(flavor), nil, nil))
	}
	return workerCheckpoints
}<|MERGE_RESOLUTION|>--- conflicted
+++ resolved
@@ -1043,12 +1043,9 @@
 					continue
 				}
 				clearF()
-<<<<<<< HEAD
 			} else {
 				workerCheckpoint.save(lastAddedXidPos.MySQLLocation(), nil)
 				time.Sleep(waitTime)
-=======
->>>>>>> c1677669
 			}
 		}
 	}
