--- conflicted
+++ resolved
@@ -2904,13 +2904,9 @@
 				currentLocation := s.currentLocationMu.currentLocation
 				s.currentLocationMu.RUnlock()
 
-<<<<<<< HEAD
-				remainingSize, err2 := s.fromDB.CountBinaryLogsSize(currentLocation.Position)
-=======
 				ctx2, cancel2 := context.WithTimeout(ctx, utils.DefaultDBTimeout)
-				remainingSize, err2 := s.fromDB.countBinaryLogsSize(ctx2, currentLocation.Position)
+				remainingSize, err2 := s.fromDB.CountBinaryLogsSize(ctx2, currentLocation.Position)
 				cancel2()
->>>>>>> 91a2d8bc
 				if err2 != nil {
 					// log the error, but still handle the rest operation
 					s.tctx.L().Error("fail to estimate unreplicated binlog size", zap.Error(err2))
