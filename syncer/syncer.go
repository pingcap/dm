// Copyright 2019 PingCAP, Inc.
//
// Licensed under the Apache License, Version 2.0 (the "License");
// you may not use this file except in compliance with the License.
// You may obtain a copy of the License at
//
//     http://www.apache.org/licenses/LICENSE-2.0
//
// Unless required by applicable law or agreed to in writing, software
// distributed under the License is distributed on an "AS IS" BASIS,
// See the License for the specific language governing permissions and
// limitations under the License.

package syncer

import (
	"bytes"
	"context"
	"crypto/tls"
	"fmt"
	"os"
	"path"
	"reflect"
	"strconv"
	"strings"
	"sync"
	"time"

	"github.com/go-mysql-org/go-mysql/mysql"
	"github.com/go-mysql-org/go-mysql/replication"
	"github.com/pingcap/errors"
	"github.com/pingcap/failpoint"
	"github.com/pingcap/parser"
	"github.com/pingcap/parser/ast"
	"github.com/pingcap/parser/format"
	"github.com/pingcap/parser/model"
	bf "github.com/pingcap/tidb-tools/pkg/binlog-filter"
	cm "github.com/pingcap/tidb-tools/pkg/column-mapping"
	"github.com/pingcap/tidb-tools/pkg/dbutil"
	"github.com/pingcap/tidb-tools/pkg/filter"
	router "github.com/pingcap/tidb-tools/pkg/table-router"
	toolutils "github.com/pingcap/tidb-tools/pkg/utils"
	"go.etcd.io/etcd/clientv3"
	"go.uber.org/atomic"
	"go.uber.org/zap"

	"github.com/pingcap/dm/dm/config"
	common2 "github.com/pingcap/dm/dm/ctl/common"
	"github.com/pingcap/dm/dm/pb"
	"github.com/pingcap/dm/dm/unit"
	"github.com/pingcap/dm/pkg/binlog"
	"github.com/pingcap/dm/pkg/binlog/common"
	"github.com/pingcap/dm/pkg/binlog/event"
	"github.com/pingcap/dm/pkg/binlog/reader"
	"github.com/pingcap/dm/pkg/conn"
	tcontext "github.com/pingcap/dm/pkg/context"
	fr "github.com/pingcap/dm/pkg/func-rollback"
	"github.com/pingcap/dm/pkg/gtid"
	"github.com/pingcap/dm/pkg/ha"
	"github.com/pingcap/dm/pkg/log"
	parserpkg "github.com/pingcap/dm/pkg/parser"
	"github.com/pingcap/dm/pkg/schema"
	"github.com/pingcap/dm/pkg/shardddl/pessimism"
	"github.com/pingcap/dm/pkg/streamer"
	"github.com/pingcap/dm/pkg/terror"
	"github.com/pingcap/dm/pkg/utils"
	"github.com/pingcap/dm/syncer/dbconn"
	operator "github.com/pingcap/dm/syncer/err-operator"
	"github.com/pingcap/dm/syncer/metrics"
	onlineddl "github.com/pingcap/dm/syncer/online-ddl-tools"
	sm "github.com/pingcap/dm/syncer/safe-mode"
	"github.com/pingcap/dm/syncer/shardddl"
)

var (
	maxRetryCount = 100

	retryTimeout = 3 * time.Second
	waitTime     = 10 * time.Millisecond
	statusTime   = 30 * time.Second

	// MaxDDLConnectionTimeoutMinute also used by SubTask.ExecuteDDL.
	MaxDDLConnectionTimeoutMinute = 5

	maxDMLConnectionTimeout = "5m"
	maxDDLConnectionTimeout = fmt.Sprintf("%dm", MaxDDLConnectionTimeoutMinute)

	maxDMLConnectionDuration, _ = time.ParseDuration(maxDMLConnectionTimeout)

	adminQueueName     = "admin queue"
	defaultBucketCount = 8
)

// BinlogType represents binlog sync type.
type BinlogType uint8

// binlog sync type.
const (
	RemoteBinlog BinlogType = iota + 1
	LocalBinlog

	skipLagKey = "skip"
	ddlLagKey  = "ddl"
)

// Syncer can sync your MySQL data to another MySQL database.
type Syncer struct {
	sync.RWMutex

	tctx *tcontext.Context

	cfg     *config.SubTaskConfig
	syncCfg replication.BinlogSyncerConfig

	sgk       *ShardingGroupKeeper // keeper to keep all sharding (sub) group in this syncer
	pessimist *shardddl.Pessimist  // shard DDL pessimist
	optimist  *shardddl.Optimist   // shard DDL optimist
	cli       *clientv3.Client

	binlogType         BinlogType
	streamerController *StreamerController
	enableRelay        bool

	wg    sync.WaitGroup
	jobWg sync.WaitGroup

	schemaTracker *schema.Tracker

	fromDB *UpStreamConn

	toDB      *conn.BaseDB
	toDBConns []*dbconn.DBConn
	ddlDB     *conn.BaseDB
	ddlDBConn *dbconn.DBConn

	jobs               []chan *job
	jobsClosed         atomic.Bool
	jobsChanLock       sync.Mutex
	queueBucketMapping []string

	c *causality

	tableRouter     *router.Table
	binlogFilter    *bf.BinlogEvent
	columnMapping   *cm.Mapping
	baList          *filter.Filter
	exprFilterGroup *ExprFilterGroup

	closed atomic.Bool

	start    time.Time
	lastTime struct {
		sync.RWMutex
		t time.Time
	}

	timezone *time.Location

	binlogSizeCount     atomic.Int64
	lastBinlogSizeCount atomic.Int64

	lastCount atomic.Int64
	count     atomic.Int64
	totalTps  atomic.Int64
	tps       atomic.Int64

	filteredInsert atomic.Int64
	filteredUpdate atomic.Int64
	filteredDelete atomic.Int64

	done chan struct{}

	checkpoint CheckPoint
	onlineDDL  onlineddl.OnlinePlugin

	// record process error rather than log.Fatal
	runFatalChan chan *pb.ProcessError
	// record whether error occurred when execute SQLs
	execError atomic.Error

	heartbeat *Heartbeat

	readerHub              *streamer.ReaderHub
	recordedActiveRelayLog bool

	errOperatorHolder *operator.Holder

	isReplacingErr bool // true if we are in replace events by handle-error

	currentLocationMu struct {
		sync.RWMutex
		currentLocation binlog.Location // use to calc remain binlog size
	}

	errLocation struct {
		sync.RWMutex
		startLocation *binlog.Location
		endLocation   *binlog.Location
		isQueryEvent  bool
	}

	addJobFunc func(*job) error

	tsOffset            atomic.Int64             // time offset between upstream and syncer, DM's timestamp - MySQL's timestamp
	secondsBehindMaster atomic.Int64             // current task delay second behind upstream
	workerLagMap        map[string]*atomic.Int64 // worker's sync lag key:WorkerLagKey val: lag
}

// NewSyncer creates a new Syncer.
func NewSyncer(cfg *config.SubTaskConfig, etcdClient *clientv3.Client) *Syncer {
	logger := log.With(zap.String("task", cfg.Name), zap.String("unit", "binlog replication"))
	syncer := &Syncer{
		pessimist: shardddl.NewPessimist(&logger, etcdClient, cfg.Name, cfg.SourceID),
		optimist:  shardddl.NewOptimist(&logger, etcdClient, cfg.Name, cfg.SourceID),
	}
	syncer.cfg = cfg
	syncer.tctx = tcontext.Background().WithLogger(logger)
	syncer.jobsClosed.Store(true) // not open yet
	syncer.closed.Store(false)
	syncer.lastBinlogSizeCount.Store(0)
	syncer.binlogSizeCount.Store(0)
	syncer.lastCount.Store(0)
	syncer.count.Store(0)
	syncer.c = newCausality()
	syncer.done = nil
	syncer.setTimezone()
	syncer.addJobFunc = syncer.addJob
	syncer.enableRelay = cfg.UseRelay
	syncer.cli = etcdClient

	syncer.checkpoint = NewRemoteCheckPoint(syncer.tctx, cfg, syncer.checkpointID())

	syncer.binlogType = toBinlogType(cfg.UseRelay)
	syncer.errOperatorHolder = operator.NewHolder(&logger)
	syncer.readerHub = streamer.GetReaderHub()

	if cfg.ShardMode == config.ShardPessimistic {
		// only need to sync DDL in sharding mode
		syncer.sgk = NewShardingGroupKeeper(syncer.tctx, cfg)
	}
	syncer.recordedActiveRelayLog = false
	syncer.workerLagMap = make(map[string]*atomic.Int64, cfg.WorkerCount+2) // map size = WorkerCount + ddlkey + skipkey
	return syncer
}

// GetSecondsBehindMaster returns secondsBehindMaster.
func (s *Syncer) GetSecondsBehindMaster() int64 {
	return s.secondsBehindMaster.Load()
}

func (s *Syncer) newJobChans(count int) {
	s.closeJobChans()
	s.jobs = make([]chan *job, 0, count)
	for i := 0; i < count; i++ {
		s.jobs = append(s.jobs, make(chan *job, s.cfg.QueueSize))
	}
	s.jobsClosed.Store(false)
}

func (s *Syncer) closeJobChans() {
	s.jobsChanLock.Lock()
	defer s.jobsChanLock.Unlock()
	if s.jobsClosed.Load() {
		return
	}
	for _, ch := range s.jobs {
		close(ch)
	}
	s.jobsClosed.Store(true)
}

// Type implements Unit.Type.
func (s *Syncer) Type() pb.UnitType {
	return pb.UnitType_Sync
}

// Init initializes syncer for a sync task, but not start Process.
// if fail, it should not call s.Close.
// some check may move to checker later.
func (s *Syncer) Init(ctx context.Context) (err error) {
	rollbackHolder := fr.NewRollbackHolder("syncer")
	defer func() {
		if err != nil {
			rollbackHolder.RollbackReverseOrder()
		}
	}()

	tctx := s.tctx.WithContext(ctx)

	err = s.setSyncCfg()
	if err != nil {
		return err
	}

	err = s.createDBs(ctx)
	if err != nil {
		return err
	}
	rollbackHolder.Add(fr.FuncRollback{Name: "close-DBs", Fn: s.closeDBs})

	s.schemaTracker, err = schema.NewTracker(ctx, s.cfg.Name, s.cfg.To.Session, s.ddlDBConn.BaseConn)
	if err != nil {
		return terror.ErrSchemaTrackerInit.Delegate(err)
	}

	s.streamerController = NewStreamerController(s.syncCfg, s.cfg.EnableGTID, s.fromDB, s.binlogType, s.cfg.RelayDir, s.timezone)

	s.baList, err = filter.New(s.cfg.CaseSensitive, s.cfg.BAList)
	if err != nil {
		return terror.ErrSyncerUnitGenBAList.Delegate(err)
	}

	s.binlogFilter, err = bf.NewBinlogEvent(s.cfg.CaseSensitive, s.cfg.FilterRules)
	if err != nil {
		return terror.ErrSyncerUnitGenBinlogEventFilter.Delegate(err)
	}

	s.exprFilterGroup = NewExprFilterGroup(s.cfg.ExprFilter)

	if len(s.cfg.ColumnMappingRules) > 0 {
		s.columnMapping, err = cm.NewMapping(s.cfg.CaseSensitive, s.cfg.ColumnMappingRules)
		if err != nil {
			return terror.ErrSyncerUnitGenColumnMapping.Delegate(err)
		}
	}

	if s.cfg.OnlineDDLScheme != "" {
		fn, ok := onlineddl.OnlineDDLSchemes[s.cfg.OnlineDDLScheme]
		if !ok {
			return terror.ErrSyncerUnitOnlineDDLSchemeNotSupport.Generate(s.cfg.OnlineDDLScheme)
		}
		s.onlineDDL, err = fn(tctx, s.cfg)
		if err != nil {
			return err
		}
		rollbackHolder.Add(fr.FuncRollback{Name: "close-onlineDDL", Fn: s.closeOnlineDDL})
	}

	err = s.genRouter()
	if err != nil {
		return err
	}

	switch s.cfg.ShardMode {
	case config.ShardPessimistic:
		err = s.sgk.Init()
		if err != nil {
			return err
		}

		err = s.initShardingGroups(ctx)
		if err != nil {
			return err
		}
		rollbackHolder.Add(fr.FuncRollback{Name: "close-sharding-group-keeper", Fn: s.sgk.Close})
	case config.ShardOptimistic:
		err = s.initOptimisticShardDDL(ctx)
		if err != nil {
			return err
		}
	}

	err = s.checkpoint.Init(tctx)
	if err != nil {
		return err
	}
	rollbackHolder.Add(fr.FuncRollback{Name: "close-checkpoint", Fn: s.checkpoint.Close})

	err = s.checkpoint.Load(tctx)
	if err != nil {
		return err
	}
	if s.cfg.EnableHeartbeat {
		s.heartbeat, err = GetHeartbeat(&HeartbeatConfig{
			serverID:       s.cfg.ServerID,
			primaryCfg:     s.cfg.From,
			updateInterval: int64(s.cfg.HeartbeatUpdateInterval),
			reportInterval: int64(s.cfg.HeartbeatReportInterval),
		})
		if err != nil {
			return err
		}
		err = s.heartbeat.AddTask(s.cfg.Name)
		if err != nil {
			return err
		}
		rollbackHolder.Add(fr.FuncRollback{Name: "remove-heartbeat", Fn: s.removeHeartbeat})
	}

	// when Init syncer, set active relay log info
	err = s.setInitActiveRelayLog(ctx)
	if err != nil {
		return err
	}
	rollbackHolder.Add(fr.FuncRollback{Name: "remove-active-realylog", Fn: s.removeActiveRelayLog})

	s.reset()
	return nil
}

// initShardingGroups initializes sharding groups according to source MySQL, filter rules and router rules
// NOTE: now we don't support modify router rules after task has started.
func (s *Syncer) initShardingGroups(ctx context.Context) error {
	// fetch tables from source and filter them
	sourceTables, err := s.fromDB.fetchAllDoTables(ctx, s.baList)
	if err != nil {
		return err
	}

	// convert according to router rules
	// target-schema -> target-table -> source-IDs
	mapper := make(map[string]map[string][]string, len(sourceTables))
	for schema, tables := range sourceTables {
		for _, table := range tables {
			targetSchema, targetTable := s.renameShardingSchema(schema, table)
			mSchema, ok := mapper[targetSchema]
			if !ok {
				mapper[targetSchema] = make(map[string][]string, len(tables))
				mSchema = mapper[targetSchema]
			}
			_, ok = mSchema[targetTable]
			if !ok {
				mSchema[targetTable] = make([]string, 0, len(tables))
			}
			ID, _ := GenTableID(schema, table)
			mSchema[targetTable] = append(mSchema[targetTable], ID)
		}
	}

	loadMeta, err2 := s.sgk.LoadShardMeta(s.cfg.Flavor, s.cfg.EnableGTID)
	if err2 != nil {
		return err2
	}

	// add sharding group
	for targetSchema, mSchema := range mapper {
		for targetTable, sourceIDs := range mSchema {
			tableID, _ := GenTableID(targetSchema, targetTable)
			_, _, _, _, err := s.sgk.AddGroup(targetSchema, targetTable, sourceIDs, loadMeta[tableID], false)
			if err != nil {
				return err
			}
		}
	}

	shardGroup := s.sgk.Groups()
	s.tctx.L().Debug("initial sharding groups", zap.Int("shard group length", len(shardGroup)), zap.Reflect("shard group", shardGroup))

	return nil
}

// IsFreshTask implements Unit.IsFreshTask.
func (s *Syncer) IsFreshTask(ctx context.Context) (bool, error) {
	globalPoint := s.checkpoint.GlobalPoint()
	tablePoint := s.checkpoint.TablePoint()
	// doesn't have neither GTID nor binlog pos
	return binlog.IsFreshPosition(globalPoint, s.cfg.Flavor, s.cfg.EnableGTID) && len(tablePoint) == 0, nil
}

func (s *Syncer) reset() {
	if s.streamerController != nil {
		s.streamerController.Close(s.tctx)
	}
	// create new job chans
	s.newJobChans(s.cfg.WorkerCount + 1)

	s.execError.Store(nil)
	s.setErrLocation(nil, nil, false)
	s.isReplacingErr = false

	switch s.cfg.ShardMode {
	case config.ShardPessimistic:
		// every time start to re-sync from resume, we reset status to make it like a fresh syncing
		s.sgk.ResetGroups()
		s.pessimist.Reset()
	case config.ShardOptimistic:
		s.optimist.Reset()
	}
}

func (s *Syncer) resetDBs(tctx *tcontext.Context) error {
	var err error

	for i := 0; i < len(s.toDBConns); i++ {
		err = s.toDBConns[i].ResetConn(tctx)
		if err != nil {
			return terror.WithScope(err, terror.ScopeDownstream)
		}
	}

	if s.onlineDDL != nil {
		err = s.onlineDDL.ResetConn(tctx)
		if err != nil {
			return terror.WithScope(err, terror.ScopeDownstream)
		}
	}

	if s.sgk != nil {
		err = s.sgk.dbConn.ResetConn(tctx)
		if err != nil {
			return terror.WithScope(err, terror.ScopeDownstream)
		}
	}

	err = s.ddlDBConn.ResetConn(tctx)
	if err != nil {
		return terror.WithScope(err, terror.ScopeDownstream)
	}

	err = s.checkpoint.ResetConn(tctx)
	if err != nil {
		return terror.WithScope(err, terror.ScopeDownstream)
	}

	return nil
}

// Process implements the dm.Unit interface.
func (s *Syncer) Process(ctx context.Context, pr chan pb.ProcessResult) {
	metrics.SyncerExitWithErrorCounter.WithLabelValues(s.cfg.Name, s.cfg.SourceID).Add(0)

	newCtx, cancel := context.WithCancel(ctx)
	defer cancel()

	// create new done chan
	// use lock of Syncer to avoid Close while Process
	s.Lock()
	if s.isClosed() {
		s.Unlock()
		return
	}
	s.done = make(chan struct{})
	s.Unlock()

	runFatalChan := make(chan *pb.ProcessError, s.cfg.WorkerCount+1)
	s.runFatalChan = runFatalChan
	var (
		errs   = make([]*pb.ProcessError, 0, 2)
		errsMu sync.Mutex
	)

	var wg sync.WaitGroup
	wg.Add(1)
	go func() {
		defer wg.Done()
		for {
			err, ok := <-runFatalChan
			if !ok {
				return
			}
			cancel() // cancel s.Run
			metrics.SyncerExitWithErrorCounter.WithLabelValues(s.cfg.Name, s.cfg.SourceID).Inc()
			errsMu.Lock()
			errs = append(errs, err)
			errsMu.Unlock()
		}
	}()

	wg.Add(1)
	go func() {
		defer wg.Done()
		<-newCtx.Done() // ctx or newCtx
	}()

	err := s.Run(newCtx)
	if err != nil {
		// returned error rather than sent to runFatalChan
		// cancel goroutines created in s.Run
		cancel()
	}
	s.closeJobChans()   // Run returned, all jobs sent, we can close s.jobs
	s.wg.Wait()         // wait for sync goroutine to return
	close(runFatalChan) // Run returned, all potential fatal sent to s.runFatalChan
	wg.Wait()           // wait for receive all fatal from s.runFatalChan

	if err != nil {
		if utils.IsContextCanceledError(err) {
			s.tctx.L().Info("filter out error caused by user cancel")
		} else {
			metrics.SyncerExitWithErrorCounter.WithLabelValues(s.cfg.Name, s.cfg.SourceID).Inc()
			errsMu.Lock()
			errs = append(errs, unit.NewProcessError(err))
			errsMu.Unlock()
		}
	}

	isCanceled := false
	select {
	case <-ctx.Done():
		isCanceled = true
	default:
	}

	if len(errs) != 0 {
		// pause because of error occurred
		s.Pause()
	}

	// try to rollback checkpoints, if they already flushed, no effect
	prePos := s.checkpoint.GlobalPoint()
	s.checkpoint.Rollback(s.schemaTracker)
	currPos := s.checkpoint.GlobalPoint()
	if binlog.CompareLocation(prePos, currPos, s.cfg.EnableGTID) != 0 {
		s.tctx.L().Warn("something wrong with rollback global checkpoint", zap.Stringer("previous position", prePos), zap.Stringer("current position", currPos))
	}

	pr <- pb.ProcessResult{
		IsCanceled: isCanceled,
		Errors:     errs,
	}
}

func (s *Syncer) getMasterStatus(ctx context.Context) (mysql.Position, gtid.Set, error) {
	return s.fromDB.getMasterStatus(ctx, s.cfg.Flavor)
}

func (s *Syncer) getTable(tctx *tcontext.Context, origSchema, origTable, renamedSchema, renamedTable string) (*model.TableInfo, error) {
	ti, err := s.schemaTracker.GetTable(origSchema, origTable)
	if err == nil {
		return ti, nil
	}
	if !schema.IsTableNotExists(err) {
		return nil, terror.ErrSchemaTrackerCannotGetTable.Delegate(err, origSchema, origTable)
	}

	if err = s.schemaTracker.CreateSchemaIfNotExists(origSchema); err != nil {
		return nil, terror.ErrSchemaTrackerCannotCreateSchema.Delegate(err, origSchema)
	}

	// if table already exists in checkpoint, create it in schema tracker
	if ti = s.checkpoint.GetFlushedTableInfo(origSchema, origTable); ti != nil {
		if err = s.schemaTracker.CreateTableIfNotExists(origSchema, origTable, ti); err != nil {
			return nil, terror.ErrSchemaTrackerCannotCreateTable.Delegate(err, origSchema, origTable)
		}
		tctx.L().Debug("lazy init table info in schema tracker", zap.String("schema", origSchema), zap.String("table", origTable))
		return ti, nil
	}

	// in optimistic shard mode, we should try to get the init schema (the one before modified by other tables) first.
	if s.cfg.ShardMode == config.ShardOptimistic {
		ti, err = s.trackInitTableInfoOptimistic(origSchema, origTable, renamedSchema, renamedTable)
		if err != nil {
			return nil, err
		}
	}

	// if the table does not exist (IsTableNotExists(err)), continue to fetch the table from downstream and create it.
	if ti == nil {
		err = s.trackTableInfoFromDownstream(tctx, origSchema, origTable, renamedSchema, renamedTable)
		if err != nil {
			return nil, err
		}
	}

	ti, err = s.schemaTracker.GetTable(origSchema, origTable)
	if err != nil {
		return nil, terror.ErrSchemaTrackerCannotGetTable.Delegate(err, origSchema, origTable)
	}
	return ti, nil
}

// trackTableInfoFromDownstream tries to track the table info from the downstream. It will not overwrite existing table.
func (s *Syncer) trackTableInfoFromDownstream(tctx *tcontext.Context, origSchema, origTable, renamedSchema, renamedTable string) error {
	// TODO: Switch to use the HTTP interface to retrieve the TableInfo directly if HTTP port is available
	// use parser for downstream.
	parser2, err := utils.GetParserForConn(tctx.Ctx, s.ddlDBConn.BaseConn.DBConn)
	if err != nil {
		return terror.ErrSchemaTrackerCannotParseDownstreamTable.Delegate(err, renamedSchema, renamedTable, origSchema, origTable)
	}

	rows, err := s.ddlDBConn.QuerySQL(tctx, "SHOW CREATE TABLE "+dbutil.TableName(renamedSchema, renamedTable))
	if err != nil {
		return terror.ErrSchemaTrackerCannotFetchDownstreamTable.Delegate(err, renamedSchema, renamedTable, origSchema, origTable)
	}
	defer rows.Close()

	for rows.Next() {
		var tableName, createSQL string
		if err = rows.Scan(&tableName, &createSQL); err != nil {
			return terror.WithScope(terror.DBErrorAdapt(err, terror.ErrDBDriverError), terror.ScopeDownstream)
		}

		// rename the table back to original.
		var createNode ast.StmtNode
		createNode, err = parser2.ParseOneStmt(createSQL, "", "")
		if err != nil {
			return terror.ErrSchemaTrackerCannotParseDownstreamTable.Delegate(err, renamedSchema, renamedTable, origSchema, origTable)
		}
		createStmt := createNode.(*ast.CreateTableStmt)
		createStmt.IfNotExists = true
		createStmt.Table.Schema = model.NewCIStr(origSchema)
		createStmt.Table.Name = model.NewCIStr(origTable)

		// schema tracker sets non-clustered index, so can't handle auto_random.
		if v, _ := s.schemaTracker.GetSystemVar(schema.TiDBClusteredIndex); v == "OFF" {
			for _, col := range createStmt.Cols {
				for i, opt := range col.Options {
					if opt.Tp == ast.ColumnOptionAutoRandom {
						// col.Options is unordered
						col.Options[i] = col.Options[len(col.Options)-1]
						col.Options = col.Options[:len(col.Options)-1]
						break
					}
				}
			}
		}

		var newCreateSQLBuilder strings.Builder
		restoreCtx := format.NewRestoreCtx(format.DefaultRestoreFlags, &newCreateSQLBuilder)
		if err = createStmt.Restore(restoreCtx); err != nil {
			return terror.ErrSchemaTrackerCannotParseDownstreamTable.Delegate(err, renamedSchema, renamedTable, origSchema, origTable)
		}
		newCreateSQL := newCreateSQLBuilder.String()
		tctx.L().Debug("reverse-synchronized table schema",
			zap.String("origSchema", origSchema),
			zap.String("origTable", origTable),
			zap.String("renamedSchema", renamedSchema),
			zap.String("renamedTable", renamedTable),
			zap.String("sql", newCreateSQL),
		)
		if err = s.schemaTracker.Exec(tctx.Ctx, origSchema, newCreateSQL); err != nil {
			return terror.ErrSchemaTrackerCannotCreateTable.Delegate(err, origSchema, origTable)
		}
	}

	if err = rows.Err(); err != nil {
		return terror.WithScope(terror.DBErrorAdapt(err, terror.ErrDBDriverError), terror.ScopeDownstream)
	}
	return nil
}

func (s *Syncer) addCount(isFinished bool, queueBucket string, tp opType, n int64) {
	m := metrics.AddedJobsTotal
	if isFinished {
		s.count.Add(n)
		m = metrics.FinishedJobsTotal
	}

	switch tp {
	case insert:
		m.WithLabelValues("insert", s.cfg.Name, queueBucket, s.cfg.SourceID).Add(float64(n))
	case update:
		m.WithLabelValues("update", s.cfg.Name, queueBucket, s.cfg.SourceID).Add(float64(n))
	case del:
		m.WithLabelValues("del", s.cfg.Name, queueBucket, s.cfg.SourceID).Add(float64(n))
	case ddl:
		m.WithLabelValues("ddl", s.cfg.Name, queueBucket, s.cfg.SourceID).Add(float64(n))
	case xid:
		// ignore xid jobs
	case flush:
		m.WithLabelValues("flush", s.cfg.Name, queueBucket, s.cfg.SourceID).Add(float64(n))
	case skip:
		// ignore skip jobs
	default:
		s.tctx.L().Warn("unknown job operation type", zap.Stringer("type", tp))
	}
}

func (s *Syncer) calcReplicationLag(headerTS int64) int64 {
	return time.Now().Unix() - s.tsOffset.Load() - headerTS
}

// updateReplicationLag calculates syncer's replication lag by job, it is called after every batch dml job / one skip job / one ddl
// job is committed.
func (s *Syncer) updateReplicationLag(job *job, lagKey string) {
	var lag int64
	// when job is nil mean no job in this bucket, need do reset this bucket lag to 0
	if job == nil {
		s.workerLagMap[lagKey].Store(0)
	} else {
		failpoint.Inject("BlockSyncerUpdateLag", func(v failpoint.Value) {
			args := strings.Split(v.(string), ",")
			jtp := args[0]                // job type
			t, _ := strconv.Atoi(args[1]) // sleep time
			if job.tp.String() == jtp {
				s.tctx.L().Info("BlockSyncerUpdateLag", zap.String("job type", jtp), zap.Int("sleep time", t))
				time.Sleep(time.Second * time.Duration(t))
			}
		})

		switch job.tp {
		case ddl, skip:
			// NOTE: we handle ddl/skip job separately because ddl job will clean all the dml job before execution
			lag = s.calcReplicationLag(int64(job.eventHeader.Timestamp))
		default: // dml job
			// NOTE workerlagmap already init all dml key(queueBucketName) before syncer running.
			s.workerLagMap[lagKey].Store(s.calcReplicationLag(int64(job.eventHeader.Timestamp)))
		}
	}
	// find all job queue lag choose the max one
	for _, l := range s.workerLagMap {
		if wl := l.Load(); wl > lag {
			lag = wl
		}
	}
	metrics.ReplicationLagGauge.WithLabelValues(s.cfg.Name).Set(float64(lag))
	s.secondsBehindMaster.Store(lag)
}

func (s *Syncer) checkWait(job *job) bool {
	if job.tp == ddl {
		return true
	}

	if s.checkpoint.CheckGlobalPoint() {
		return true
	}

	return false
}

func (s *Syncer) saveTablePoint(db, table string, location binlog.Location) {
	ti, err := s.schemaTracker.GetTable(db, table)
	if err != nil && table != "" {
		s.tctx.L().DPanic("table info missing from schema tracker",
			zap.String("schema", db),
			zap.String("table", table),
			zap.Stringer("location", location),
			zap.Error(err))
	}
	s.checkpoint.SaveTablePoint(db, table, location, ti)
}

// only used in tests.
var (
	lastPos        mysql.Position
	lastPosNum     int
	waitJobsDone   bool
	failExecuteSQL bool
	failOnce       atomic.Bool
)

func (s *Syncer) addJob(job *job) error {
	failpoint.Inject("countJobFromOneEvent", func() {
		if job.currentLocation.Position.Compare(lastPos) == 0 {
			lastPosNum++
		} else {
			lastPos = job.currentLocation.Position
			lastPosNum = 1
		}
		// trigger a flush after see one job
		if lastPosNum == 1 {
			waitJobsDone = true
			s.tctx.L().Info("meet the first job of an event", zap.Any("binlog position", lastPos))
		}
		// mock a execution error after see two jobs.
		if lastPosNum == 2 {
			failExecuteSQL = true
			s.tctx.L().Info("meet the second job of an event", zap.Any("binlog position", lastPos))
		}
	})
	var queueBucket int
	switch job.tp {
	case xid:
		s.saveGlobalPoint(job.location)
		return nil
	case skip:
		s.updateReplicationLag(job, skipLagKey)
	case flush:
		metrics.AddedJobsTotal.WithLabelValues("flush", s.cfg.Name, adminQueueName, s.cfg.SourceID).Inc()
		// ugly code addJob and sync, refine it later
		s.jobWg.Add(s.cfg.WorkerCount)
		for i := 0; i < s.cfg.WorkerCount; i++ {
			startTime := time.Now()
			s.jobs[i] <- job
			// flush for every DML queue
			metrics.AddJobDurationHistogram.WithLabelValues("flush", s.cfg.Name, s.queueBucketMapping[i], s.cfg.SourceID).Observe(time.Since(startTime).Seconds())
		}
		s.jobWg.Wait()
		metrics.FinishedJobsTotal.WithLabelValues("flush", s.cfg.Name, adminQueueName, s.cfg.SourceID).Inc()
		return s.flushCheckPoints()
	case ddl:
		s.jobWg.Wait()
		metrics.AddedJobsTotal.WithLabelValues("ddl", s.cfg.Name, adminQueueName, s.cfg.SourceID).Inc()
		s.jobWg.Add(1)
		queueBucket = s.cfg.WorkerCount
		startTime := time.Now()
		s.jobs[queueBucket] <- job
		metrics.AddJobDurationHistogram.WithLabelValues("ddl", s.cfg.Name, adminQueueName, s.cfg.SourceID).Observe(time.Since(startTime).Seconds())
	case insert, update, del:
		s.jobWg.Add(1)
		queueBucket = int(utils.GenHashKey(job.key)) % s.cfg.WorkerCount
		s.addCount(false, s.queueBucketMapping[queueBucket], job.tp, 1)
		startTime := time.Now()
		s.tctx.L().Debug("queue for key", zap.Int("queue", queueBucket), zap.String("key", job.key))
		s.jobs[queueBucket] <- job
		metrics.AddJobDurationHistogram.WithLabelValues(job.tp.String(), s.cfg.Name, s.queueBucketMapping[queueBucket], s.cfg.SourceID).Observe(time.Since(startTime).Seconds())
	}

	// nolint:ifshort
	wait := s.checkWait(job)
	failpoint.Inject("flushFirstJobOfEvent", func() {
		if waitJobsDone {
			s.tctx.L().Info("trigger flushFirstJobOfEvent")
			waitJobsDone = false
			wait = true
		}
	})
	if wait {
		s.jobWg.Wait()
		s.c.reset()
	}

	if s.execError.Load() != nil {
		// nolint:nilerr
		return nil
	}

	switch job.tp {
	case ddl:
		failpoint.Inject("ExitAfterDDLBeforeFlush", func() {
			s.tctx.L().Warn("exit triggered", zap.String("failpoint", "ExitAfterDDLBeforeFlush"))
			utils.OsExit(1)
		})
		// interrupted after executed DDL and before save checkpoint.
		failpoint.Inject("FlushCheckpointStage", func(val failpoint.Value) {
			err := handleFlushCheckpointStage(3, val.(int), "before save checkpoint")
			if err != nil {
				failpoint.Return(err)
			}
		})
		// only save checkpoint for DDL and XID (see above)
		s.saveGlobalPoint(job.location)
		for sourceSchema, tbs := range job.sourceTbl {
			if len(sourceSchema) == 0 {
				continue
			}
			for _, sourceTable := range tbs {
				s.saveTablePoint(sourceSchema, sourceTable, job.location)
			}
		}
		// reset sharding group after checkpoint saved
		s.resetShardingGroup(job.targetSchema, job.targetTable)
	case insert, update, del:
		// save job's current pos for DML events
		for sourceSchema, tbs := range job.sourceTbl {
			if len(sourceSchema) == 0 {
				continue
			}
			for _, sourceTable := range tbs {
				s.saveTablePoint(sourceSchema, sourceTable, job.currentLocation)
			}
		}
	}

	if wait {
		// interrupted after save checkpoint and before flush checkpoint.
		failpoint.Inject("FlushCheckpointStage", func(val failpoint.Value) {
			err := handleFlushCheckpointStage(4, val.(int), "before flush checkpoint")
			if err != nil {
				failpoint.Return(err)
			}
		})
		return s.flushCheckPoints()
	}

	return nil
}

func (s *Syncer) saveGlobalPoint(globalLocation binlog.Location) {
	if s.cfg.ShardMode == config.ShardPessimistic {
		// NOTE: for the optimistic mode, because we don't handle conflicts automatically (or no re-direct supported),
		// so it is not need to adjust global checkpoint now, and after re-direct supported this should be updated.
		globalLocation = s.sgk.AdjustGlobalLocation(globalLocation)
	}
	s.checkpoint.SaveGlobalPoint(globalLocation)
}

func (s *Syncer) resetShardingGroup(schema, table string) {
	if s.cfg.ShardMode == config.ShardPessimistic {
		// for DDL sharding group, reset group after checkpoint saved
		group := s.sgk.Group(schema, table)
		if group != nil {
			group.Reset()
		}
	}
}

// flushCheckPoints flushes previous saved checkpoint in memory to persistent storage, like TiDB
// we flush checkpoints in four cases:
//   1. DDL executed
//   2. at intervals (and job executed)
//   3. pausing / stopping the sync (driven by `s.flushJobs`)
//   4. IsFreshTask return true
// but when error occurred, we can not flush checkpoint, otherwise data may lost
// and except rejecting to flush the checkpoint, we also need to rollback the checkpoint saved before
//   this should be handled when `s.Run` returned
//
// we may need to refactor the concurrency model to make the work-flow more clearer later.
func (s *Syncer) flushCheckPoints() error {
	err := s.execError.Load()
	// TODO: for now, if any error occurred (including user canceled), checkpoint won't be updated. But if we have put
	// optimistic shard info, DM-master may resolved the optimistic lock and let other worker execute DDL. So after this
	// worker resume, it can not execute the DML/DDL in old binlog because of downstream table structure mismatching.
	// We should find a way to (compensating) implement a transaction containing interaction with both etcd and SQL.
	if err != nil {
		s.tctx.L().Warn("error detected when executing SQL job, skip flush checkpoint",
			zap.Stringer("checkpoint", s.checkpoint),
			zap.Error(err))
		return nil
	}

	var (
		exceptTableIDs map[string]bool
		exceptTables   [][]string
		shardMetaSQLs  []string
		shardMetaArgs  [][]interface{}
	)
	if s.cfg.ShardMode == config.ShardPessimistic {
		// flush all checkpoints except tables which are unresolved for sharding DDL for the pessimistic mode.
		// NOTE: for the optimistic mode, because we don't handle conflicts automatically (or no re-direct supported),
		// so we can simply flush checkpoint for all tables now, and after re-direct supported this should be updated.
		exceptTableIDs, exceptTables = s.sgk.UnresolvedTables()
		s.tctx.L().Info("flush checkpoints except for these tables", zap.Reflect("tables", exceptTables))

		shardMetaSQLs, shardMetaArgs = s.sgk.PrepareFlushSQLs(exceptTableIDs)
		s.tctx.L().Info("prepare flush sqls", zap.Strings("shard meta sqls", shardMetaSQLs), zap.Reflect("shard meta arguments", shardMetaArgs))
	}

	err = s.checkpoint.FlushPointsExcept(s.tctx, exceptTables, shardMetaSQLs, shardMetaArgs)
	if err != nil {
		return terror.Annotatef(err, "flush checkpoint %s", s.checkpoint)
	}
	s.tctx.L().Info("flushed checkpoint", zap.Stringer("checkpoint", s.checkpoint))

	// update current active relay log after checkpoint flushed
	err = s.updateActiveRelayLog(s.checkpoint.GlobalPoint().Position)
	if err != nil {
		return err
	}

	s.tctx.L().Info("after last flushing checkpoint, DM has ignored row changes by expression filter",
		zap.Int64("number of filtered insert", s.filteredInsert.Load()),
		zap.Int64("number of filtered update", s.filteredUpdate.Load()),
		zap.Int64("number of filtered delete", s.filteredDelete.Load()))

	s.filteredInsert.Store(0)
	s.filteredUpdate.Store(0)
	s.filteredDelete.Store(0)

	return nil
}

// DDL synced one by one, so we only need to process one DDL at a time.
func (s *Syncer) syncDDL(tctx *tcontext.Context, queueBucket string, db *dbconn.DBConn, ddlJobChan chan *job) {
	defer s.wg.Done()

	var err error
	for {
		ddlJob, ok := <-ddlJobChan
		if !ok {
			return
		}

		var (
			ignore           = false
			shardPessimistOp *pessimism.Operation
		)
		switch s.cfg.ShardMode {
		case config.ShardPessimistic:
			shardPessimistOp = s.pessimist.PendingOperation()
			if shardPessimistOp != nil && !shardPessimistOp.Exec {
				ignore = true
				tctx.L().Info("ignore shard DDLs in pessimistic shard mode", zap.Strings("ddls", ddlJob.ddls))
			}
		case config.ShardOptimistic:
			if len(ddlJob.ddls) == 0 {
				ignore = true
				tctx.L().Info("ignore shard DDLs in optimistic mode", zap.Stringer("info", s.optimist.PendingInfo()))
			}
		}

		failpoint.Inject("ExecDDLError", func() {
			s.tctx.L().Warn("execute ddl error", zap.Strings("DDL", ddlJob.ddls), zap.String("failpoint", "ExecDDLError"))
			err = errors.Errorf("execute ddl %v error", ddlJob.ddls)
			failpoint.Goto("bypass")
		})

		if !ignore {
			var affected int
			affected, err = db.ExecuteSQLWithIgnore(tctx, ignoreDDLError, ddlJob.ddls)
			if err != nil {
				err = s.handleSpecialDDLError(tctx, err, ddlJob.ddls, affected, db)
				err = terror.WithScope(err, terror.ScopeDownstream)
			}
		}
		failpoint.Label("bypass")
		// If downstream has error (which may cause by tracker is more compatible than downstream), we should stop handling
		// this job, set `s.execError` to let caller of `addJob` discover error
		if err != nil {
			s.execError.Store(err)
			if !utils.IsContextCanceledError(err) {
				err = s.handleEventError(err, ddlJob.startLocation, ddlJob.currentLocation, true, ddlJob.originSQL)
				s.runFatalChan <- unit.NewProcessError(err)
			}
			s.jobWg.Done()
			continue
		}

		switch s.cfg.ShardMode {
		case config.ShardPessimistic:
			// for sharding DDL syncing, send result back
			shardInfo := s.pessimist.PendingInfo()
			switch {
			case shardInfo == nil:
				// no need to do the shard DDL handle for `CREATE DATABASE/TABLE` now.
				tctx.L().Warn("skip shard DDL handle in pessimistic shard mode", zap.Strings("ddl", ddlJob.ddls))
			case shardPessimistOp == nil:
				err = terror.ErrWorkerDDLLockOpNotFound.Generate(shardInfo)
			default:
				err = s.pessimist.DoneOperationDeleteInfo(*shardPessimistOp, *shardInfo)
			}
		case config.ShardOptimistic:
			shardInfo := s.optimist.PendingInfo()
			switch {
			case shardInfo == nil:
				// no need to do the shard DDL handle for `DROP DATABASE/TABLE` now.
				// but for `CREATE DATABASE` and `ALTER DATABASE` we execute it to the downstream directly without `shardInfo`.
				if ignore { // actually ignored.
					tctx.L().Warn("skip shard DDL handle in optimistic shard mode", zap.Strings("ddl", ddlJob.ddls))
				}
			case s.optimist.PendingOperation() == nil:
				err = terror.ErrWorkerDDLLockOpNotFound.Generate(shardInfo)
			default:
				err = s.optimist.DoneOperation(*(s.optimist.PendingOperation()))
			}
		}
		if err != nil {
			s.execError.Store(err)
			if !utils.IsContextCanceledError(err) {
				err = s.handleEventError(err, ddlJob.startLocation, ddlJob.currentLocation, true, ddlJob.originSQL)
				s.runFatalChan <- unit.NewProcessError(err)
			}
			s.jobWg.Done()
			continue
		}
		s.jobWg.Done()
		s.updateReplicationLag(ddlJob, ddlLagKey)
		s.addCount(true, queueBucket, ddlJob.tp, int64(len(ddlJob.ddls)))
	}
}

// DML synced in batch by one worker.
func (s *Syncer) syncDML(
	tctx *tcontext.Context, queueBucket string, db *dbconn.DBConn, jobChan chan *job, workerLagKey string) {
	defer s.wg.Done()

	idx := 0
	count := s.cfg.Batch
	jobs := make([]*job, 0, count)
	tpCnt := make(map[opType]int64)

	// clearF is used to reset job queue.
	clearF := func() {
		for i := 0; i < idx; i++ {
			s.jobWg.Done()
		}
		idx = 0
		jobs = jobs[0:0]
	}

	// successF is used to calculate lag metric and tps.
	successF := func() {
		if len(jobs) > 0 {
			// NOTE: we can use the first job of job queue to calculate lag because when this job committed,
			// every event before this job's event in this queue has already commit.
			// and we can use this job to maintain the oldest binlog event ts among all workers.
			j := jobs[0]
			s.updateReplicationLag(j, workerLagKey)
		} else {
			s.updateReplicationLag(nil, workerLagKey)
		}
		// calculate tps
		for tpName, v := range tpCnt {
			s.addCount(true, queueBucket, tpName, v)
			tpCnt[tpName] = 0
		}
	}

	fatalF := func(affected int, err error) {
		s.execError.Store(err)
		if !utils.IsContextCanceledError(err) {
			err = s.handleEventError(err, jobs[affected].startLocation, jobs[affected].currentLocation, false, "")
			s.runFatalChan <- unit.NewProcessError(err)
		}
		clearF()
	}

	executeSQLs := func() (int, error) {
		if len(jobs) == 0 {
			return 0, nil
		}

		failpoint.Inject("failSecondJobOfEvent", func() {
			if failExecuteSQL && failOnce.CAS(false, true) {
				s.tctx.L().Info("trigger failSecondJobOfEvent")
				failpoint.Return(0, errors.New("failSecondJobOfEvent"))
			}
		})

		select {
		case <-tctx.Ctx.Done():
			// do not execute queries anymore, because they should be failed with a done context.
			// and avoid some errors like:
			//  - `driver: bad connection` for `BEGIN`
			//  - `sql: connection is already closed` for `BEGIN`
			tctx.L().Info("skip some remaining DML jobs in the job chan because the context is done", zap.Int("count", len(jobs)))
			return 0, tctx.Ctx.Err() // return the error to trigger `fatalF`.
		default:
		}

		queries := make([]string, 0, len(jobs))
		args := make([][]interface{}, 0, len(jobs))
		for _, j := range jobs {
			queries = append(queries, j.sql)
			args = append(args, j.args)
		}
		failpoint.Inject("WaitUserCancel", func(v failpoint.Value) {
			t := v.(int)
			time.Sleep(time.Duration(t) * time.Second)
		})
		return db.ExecuteSQL(tctx, queries, args...)
	}

	var err error
	var affect int
	tickerInterval := waitTime
	failpoint.Inject("changeTickerInterval", func(val failpoint.Value) {
		t := val.(int)
		tickerInterval = time.Duration(t) * time.Second
		tctx.L().Info("changeTickerInterval", zap.Int("current ticker interval second", t))
	})

	ticker := time.NewTicker(tickerInterval)
	defer ticker.Stop()
	for {
		// resets the time interval for each loop to prevent a certain amount of time being spent on the previous ticker
		// execution to `executeSQLs` resulting in the next tikcer not waiting for the full waitTime.
		ticker.Reset(tickerInterval)
		select {
		case sqlJob, ok := <-jobChan:
			metrics.QueueSizeGauge.WithLabelValues(s.cfg.Name, queueBucket, s.cfg.SourceID).Set(float64(len(jobChan)))
			if !ok {
				return
			}
			idx++

			if sqlJob.tp != flush && len(sqlJob.sql) > 0 {
				jobs = append(jobs, sqlJob)
				tpCnt[sqlJob.tp]++
			}

			if idx >= count || sqlJob.tp == flush {
				affect, err = executeSQLs()
				if err != nil {
					fatalF(affect, err)
					continue
				}
				successF()
				clearF()
			}
		case <-ticker.C:
			if len(jobs) > 0 {
				failpoint.Inject("syncDMLTicker", func() {
					tctx.L().Info("job queue not full, executeSQLs by ticker")
				})
				affect, err = executeSQLs()
				if err != nil {
					fatalF(affect, err)
					continue
				}
				successF()
				clearF()
<<<<<<< HEAD
<<<<<<< HEAD
=======
			} else {
				failpoint.Inject("noJobInQueueLog", func() {
					tctx.L().Debug("no job in queue, update lag to zero", zap.String(
						"workerLagKey", workerLagKey), zap.Int64("current ts", time.Now().Unix()))
				})
				// update lag metric even if there is no job in the queue
				s.updateReplicationLag(nil, workerLagKey)
>>>>>>> fadd54342 (chore: remove no job in queue log (#1897))
=======
			} else {
				// update lag metric even if there is no job in the queue
				tctx.L().Debug("no job in queue, update lag to zero",
					zap.String("workerLagKey", workerLagKey), zap.Int64("current ts", time.Now().Unix()))
				s.updateReplicationLag(nil, workerLagKey)
>>>>>>> ce4f8844
			}
		}
	}
}

// Run starts running for sync, we should guarantee it can rerun when paused.
func (s *Syncer) Run(ctx context.Context) (err error) {
	tctx := s.tctx.WithContext(ctx)

	defer func() {
		if s.done != nil {
			close(s.done)
		}
	}()

	// some initialization that can't be put in Syncer.Init
	fresh, err := s.IsFreshTask(ctx)
	if err != nil {
		return err
	} else if fresh {
		// for fresh task, we try to load checkpoints from meta (file or config item)
		err = s.checkpoint.LoadMeta()
		if err != nil {
			return err
		}
	}

	var (
		flushCheckpoint bool
		delLoadTask     bool
		cleanDumpFile   = s.cfg.CleanDumpFile
	)
	flushCheckpoint, err = s.adjustGlobalPointGTID(tctx)
	if err != nil {
		return err
	}
	if s.cfg.Mode == config.ModeAll && fresh {
		delLoadTask = true
		flushCheckpoint = true
		err = s.loadTableStructureFromDump(ctx)
		if err != nil {
			tctx.L().Warn("error happened when load table structure from dump files", zap.Error(err))
			cleanDumpFile = false
		}
	} else {
		cleanDumpFile = false
	}

	if flushCheckpoint {
		if err = s.flushCheckPoints(); err != nil {
			tctx.L().Warn("fail to flush checkpoints when starting task", zap.Error(err))
		}
	}
	if delLoadTask {
		if err = s.delLoadTask(); err != nil {
			tctx.L().Warn("error when del load task in etcd", zap.Error(err))
		}
	}
	if cleanDumpFile {
		tctx.L().Info("try to remove all dump files")
		if err = os.RemoveAll(s.cfg.Dir); err != nil {
			tctx.L().Warn("error when remove loaded dump folder", zap.String("data folder", s.cfg.Dir), zap.Error(err))
		}
	}

	failpoint.Inject("AdjustGTIDExit", func() {
		tctx.L().Warn("exit triggered", zap.String("failpoint", "AdjustGTIDExit"))
		s.streamerController.Close(tctx)
		utils.OsExit(1)
	})

	updateTSOffset := func() error {
		t1 := time.Now()
		ts, tsErr := s.fromDB.getServerUnixTS(ctx)
		rtt := time.Since(t1).Seconds()
		if tsErr == nil {
			s.tsOffset.Store(time.Now().Unix() - ts - int64(rtt/2))
		}
		return tsErr
	}
	// before sync run, we get the tsoffset from upstream first
	if utErr := updateTSOffset(); utErr != nil {
		return utErr
	}
	// start background task to get/update current ts offset between dm and upstream
	s.wg.Add(1)
	go func() {
		defer s.wg.Done()
		// temporarily hard code there. if this metrics works well add this to config file.
		updateTicker := time.NewTicker(time.Minute * 10)
		defer updateTicker.Stop()
		for {
			select {
			case <-updateTicker.C:
				if utErr := updateTSOffset(); utErr != nil {
					s.tctx.L().Error("get server unix ts err", zap.Error(utErr))
				}
			case <-ctx.Done():
				return
			}
		}
	}()

	// startLocation is the start location for current received event
	// currentLocation is the end location for current received event (End_log_pos in `show binlog events` for mysql)
	// lastLocation is the end location for last received (ROTATE / QUERY / XID) event
	// we use startLocation to replace and skip binlog event of specified position
	// we use currentLocation and update table checkpoint in sharding ddl
	// we use lastLocation to update global checkpoint and table checkpoint
	var (
		currentLocation = s.checkpoint.GlobalPoint() // also init to global checkpoint
		startLocation   = s.checkpoint.GlobalPoint()
		lastLocation    = s.checkpoint.GlobalPoint()
	)
	tctx.L().Info("replicate binlog from checkpoint", zap.Stringer("checkpoint", lastLocation))

	if s.streamerController.IsClosed() {
		err = s.streamerController.Start(tctx, lastLocation)
		if err != nil {
			return terror.Annotate(err, "fail to restart streamer controller")
		}
	}

	s.queueBucketMapping = make([]string, 0, s.cfg.WorkerCount+1)
	// before starting syncDML, we should initialise the workerLagMap to prevent data races.
	// for example, while thread 1 is setting the key of s.workerLagMap
	// thread-2 might be calling s.updateReplicationLag( to get the key from s.workerLagMap)
	for i := 0; i < s.cfg.WorkerCount; i++ {
		s.workerLagMap[dmlWorkerLagKey(i)] = atomic.NewInt64(0)
	}
	for i := 0; i < s.cfg.WorkerCount; i++ {
		s.wg.Add(1)
		name := queueBucketName(i)
		s.queueBucketMapping = append(s.queueBucketMapping, name)
		workerLagKey := dmlWorkerLagKey(i)
		go func(i int, name, workerLagKey string) {
			ctx2, cancel := context.WithCancel(ctx)
			ctctx := s.tctx.WithContext(ctx2)
			s.syncDML(ctctx, name, s.toDBConns[i], s.jobs[i], workerLagKey)
			cancel()
		}(i, name, workerLagKey)
	}

	s.queueBucketMapping = append(s.queueBucketMapping, adminQueueName)
	s.wg.Add(1)
	go func() {
		ctx2, cancel := context.WithCancel(ctx)
		ctctx := s.tctx.WithContext(ctx2)
		s.syncDDL(ctctx, adminQueueName, s.ddlDBConn, s.jobs[s.cfg.WorkerCount])
		cancel()
	}()

	s.wg.Add(1)
	go func() {
		ctx2, cancel := context.WithCancel(ctx)
		s.printStatus(ctx2)
		cancel()
	}()

	defer func() {
		if err1 := recover(); err1 != nil {
			failpoint.Inject("ExitAfterSaveOnlineDDL", func() {
				tctx.L().Info("force panic")
				panic("ExitAfterSaveOnlineDDL")
			})
			tctx.L().Error("panic log", zap.Reflect("error message", err1), zap.Stack("stack"))
			err = terror.ErrSyncerUnitPanic.Generate(err1)
		}

		s.jobWg.Wait()
		if err2 := s.flushCheckPoints(); err2 != nil {
			tctx.L().Warn("fail to flush check points when exit task", zap.Error(err2))
		}
	}()

	s.start = time.Now()
	s.lastTime.Lock()
	s.lastTime.t = s.start
	s.lastTime.Unlock()

	tryReSync := true

	// safeMode makes syncer reentrant.
	// we make each operator reentrant to make syncer reentrant.
	// `replace` and `delete` are naturally reentrant.
	// use `delete`+`replace` to represent `update` can make `update`  reentrant.
	// but there are no ways to make `update` idempotent,
	// if we start syncer at an early position, database must bear a period of inconsistent state,
	// it's eventual consistency.
	safeMode := sm.NewSafeMode()
	s.enableSafeModeInitializationPhase(tctx, safeMode)

	// syncing progress with sharding DDL group
	// 1. use the global streamer to sync regular binlog events
	// 2. sharding DDL synced for some sharding groups
	//    * record first pos, last pos, target schema, target table as re-sync info
	// 3. use the re-sync info recorded in step.2 to create a new streamer
	// 4. use the new streamer re-syncing for this sharding group
	// 5. in sharding group's re-syncing
	//    * ignore other tables' binlog events
	//    * compare last pos with current binlog's pos to determine whether re-sync completed
	// 6. use the global streamer to continue the syncing
	var (
		shardingReSyncCh        = make(chan *ShardingReSync, 10)
		shardingReSync          *ShardingReSync
		savedGlobalLastLocation binlog.Location
		traceSource             = fmt.Sprintf("%s.syncer.%s", s.cfg.SourceID, s.cfg.Name)
	)

	closeShardingResync := func() error {
		if shardingReSync == nil {
			return nil
		}

		// if remaining DDLs in sequence, redirect global stream to the next sharding DDL position
		if !shardingReSync.allResolved {
			nextLocation, err2 := s.sgk.ActiveDDLFirstLocation(shardingReSync.targetSchema, shardingReSync.targetTable)
			if err2 != nil {
				return err2
			}

			currentLocation = nextLocation
			lastLocation = nextLocation
		} else {
			currentLocation = savedGlobalLastLocation
			lastLocation = savedGlobalLastLocation // restore global last pos
		}
		// if suffix>0, we are replacing error
		s.isReplacingErr = (currentLocation.Suffix != 0)

		err3 := s.streamerController.RedirectStreamer(tctx, currentLocation)
		if err3 != nil {
			return err3
		}

		shardingReSync = nil
		return nil
	}

	for {
		s.currentLocationMu.Lock()
		s.currentLocationMu.currentLocation = currentLocation
		s.currentLocationMu.Unlock()

		// fetch from sharding resync channel if needed, and redirect global
		// stream to current binlog position recorded by ShardingReSync
		if shardingReSync == nil && len(shardingReSyncCh) > 0 {
			// some sharding groups need to re-syncing
			shardingReSync = <-shardingReSyncCh
			savedGlobalLastLocation = lastLocation // save global last location
			lastLocation = shardingReSync.currLocation

			currentLocation = shardingReSync.currLocation
			// if suffix>0, we are replacing error
			s.isReplacingErr = currentLocation.Suffix != 0
			err = s.streamerController.RedirectStreamer(tctx, shardingReSync.currLocation)
			if err != nil {
				return err
			}

			failpoint.Inject("ReSyncExit", func() {
				tctx.L().Warn("exit triggered", zap.String("failpoint", "ReSyncExit"))
				utils.OsExit(1)
			})
		}

		var e *replication.BinlogEvent

		startTime := time.Now()
		e, err = s.getEvent(tctx, currentLocation)

		switch {
		case err == context.Canceled:
			tctx.L().Info("binlog replication main routine quit(context canceled)!", zap.Stringer("last location", lastLocation))
			return nil
		case err == context.DeadlineExceeded:
			tctx.L().Info("deadline exceeded when fetching binlog event")
			continue
		case isDuplicateServerIDError(err):
			// if the server id is already used, need to use a new server id
			tctx.L().Info("server id is already used by another slave, will change to a new server id and get event again")
			err1 := s.streamerController.UpdateServerIDAndResetReplication(tctx, lastLocation)
			if err1 != nil {
				return err1
			}
			continue
		}

		if err != nil {
			tctx.L().Error("fail to fetch binlog", log.ShortError(err))

			if isConnectionRefusedError(err) {
				return err
			}

			if s.streamerController.CanRetry() {
				err = s.streamerController.ResetReplicationSyncer(tctx, lastLocation)
				if err != nil {
					return err
				}
				continue
			}

			// try to re-sync in gtid mode
			if tryReSync && s.cfg.EnableGTID && utils.IsErrBinlogPurged(err) && s.cfg.AutoFixGTID {
				time.Sleep(retryTimeout)
				err = s.reSyncBinlog(*tctx, lastLocation)
				if err != nil {
					return err
				}
				tryReSync = false
				continue
			}

			return terror.ErrSyncerGetEvent.Generate(err)
		}

		// time duration for reading an event from relay log or upstream master.
		metrics.BinlogReadDurationHistogram.WithLabelValues(s.cfg.Name, s.cfg.SourceID).Observe(time.Since(startTime).Seconds())
		startTime = time.Now() // reset start time for the next metric.

		// get binlog event, reset tryReSync, so we can re-sync binlog while syncer meets errors next time
		tryReSync = true
		metrics.BinlogPosGauge.WithLabelValues("syncer", s.cfg.Name, s.cfg.SourceID).Set(float64(e.Header.LogPos))
		index, err := binlog.GetFilenameIndex(lastLocation.Position.Name)
		if err != nil {
			tctx.L().Warn("fail to get index number of binlog file, may because only specify GTID and hasn't saved according binlog position", log.ShortError(err))
		} else {
			metrics.BinlogFileGauge.WithLabelValues("syncer", s.cfg.Name, s.cfg.SourceID).Set(float64(index))
		}
		s.binlogSizeCount.Add(int64(e.Header.EventSize))
		metrics.BinlogEventSizeHistogram.WithLabelValues(s.cfg.Name, s.cfg.SourceID).Observe(float64(e.Header.EventSize))

		failpoint.Inject("ProcessBinlogSlowDown", nil)

		tctx.L().Debug("receive binlog event", zap.Reflect("header", e.Header))

		// TODO: support all event
		// we calculate startLocation and endLocation(currentLocation) for Query event here
		// set startLocation empty for other events to avoid misuse
		startLocation = binlog.Location{}
		if ev, ok := e.Event.(*replication.QueryEvent); ok {
			startLocation = binlog.InitLocation(
				mysql.Position{
					Name: lastLocation.Position.Name,
					Pos:  e.Header.LogPos - e.Header.EventSize,
				},
				lastLocation.GetGTID(),
			)
			startLocation.Suffix = currentLocation.Suffix

			endSuffix := startLocation.Suffix
			if s.isReplacingErr {
				endSuffix++
			}
			currentLocation = binlog.InitLocation(
				mysql.Position{
					Name: lastLocation.Position.Name,
					Pos:  e.Header.LogPos,
				},
				lastLocation.GetGTID(),
			)
			currentLocation.Suffix = endSuffix

			err = currentLocation.SetGTID(ev.GSet)
			if err != nil {
				return terror.Annotatef(err, "fail to record GTID %v", ev.GSet)
			}

			if !s.isReplacingErr {
				apply, op := s.errOperatorHolder.MatchAndApply(startLocation, currentLocation, e.Header.Timestamp)
				if apply {
					if op == pb.ErrorOp_Replace {
						s.isReplacingErr = true
						// revert currentLocation to startLocation
						currentLocation = startLocation
					}
					// skip the event
					continue
				}
			}
			// set endLocation.Suffix=0 of last replace event
			// also redirect stream to next event
			if currentLocation.Suffix > 0 && e.Header.EventSize > 0 {
				currentLocation.Suffix = 0
				s.isReplacingErr = false
				err = s.streamerController.RedirectStreamer(tctx, currentLocation)
				if err != nil {
					return err
				}
			}
		}

		// check pass SafeModeExitLoc and try disable safe mode, but not in sharding or replacing error
		safeModeExitLoc := s.checkpoint.SafeModeExitPoint()
		if safeModeExitLoc != nil && !s.isReplacingErr && shardingReSync == nil {
			if binlog.CompareLocation(currentLocation, *safeModeExitLoc, s.cfg.EnableGTID) >= 0 {
				s.checkpoint.SaveSafeModeExitPoint(nil)
				err = safeMode.Add(tctx, -1)
				if err != nil {
					return err
				}
			}
		}

		ec := eventContext{
			tctx:                tctx,
			header:              e.Header,
			startLocation:       &startLocation,
			currentLocation:     &currentLocation,
			lastLocation:        &lastLocation,
			shardingReSync:      shardingReSync,
			closeShardingResync: closeShardingResync,
			traceSource:         traceSource,
			safeMode:            safeMode,
			tryReSync:           tryReSync,
			startTime:           startTime,
			shardingReSyncCh:    &shardingReSyncCh,
		}

		var originSQL string // show origin sql when error, only ddl now
		var err2 error
		switch ev := e.Event.(type) {
		case *replication.RotateEvent:
			err2 = s.handleRotateEvent(ev, ec)
		case *replication.RowsEvent:
			err2 = s.handleRowsEvent(ev, ec)
		case *replication.QueryEvent:
			originSQL = strings.TrimSpace(string(ev.Query))
			err2 = s.handleQueryEvent(ev, ec, originSQL)
		case *replication.XIDEvent:
			if shardingReSync != nil {
				shardingReSync.currLocation.Position.Pos = e.Header.LogPos
				shardingReSync.currLocation.Suffix = currentLocation.Suffix
				err = shardingReSync.currLocation.SetGTID(ev.GSet)
				if err != nil {
					return terror.Annotatef(err, "fail to record GTID %v", ev.GSet)
				}

				// only need compare binlog position?
				lastLocation = shardingReSync.currLocation
				if binlog.CompareLocation(shardingReSync.currLocation, shardingReSync.latestLocation, s.cfg.EnableGTID) >= 0 {
					tctx.L().Info("re-replicate shard group was completed", zap.String("event", "XID"), zap.Stringer("re-shard", shardingReSync))
					err = closeShardingResync()
					if err != nil {
						return terror.Annotatef(err, "shard group current location %s", shardingReSync.currLocation)
					}
					continue
				}
			}

			currentLocation.Position.Pos = e.Header.LogPos
			err = currentLocation.SetGTID(ev.GSet)
			if err != nil {
				return terror.Annotatef(err, "fail to record GTID %v", ev.GSet)
			}

			tctx.L().Debug("", zap.String("event", "XID"), zap.Stringer("last location", lastLocation), log.WrapStringerField("location", currentLocation))
			lastLocation.Position.Pos = e.Header.LogPos // update lastPos
			err = lastLocation.SetGTID(ev.GSet)
			if err != nil {
				return terror.Annotatef(err, "fail to record GTID %v", ev.GSet)
			}

			job := newXIDJob(currentLocation, startLocation, currentLocation)
			err2 = s.addJobFunc(job)
		case *replication.GenericEvent:
			if e.Header.EventType == replication.HEARTBEAT_EVENT {
				// flush checkpoint even if there are no real binlog events
				if s.checkpoint.CheckGlobalPoint() {
					tctx.L().Info("meet heartbeat event and then flush jobs")
					err2 = s.flushJobs()
				}
			}
		}
		if err2 != nil {
			if err := s.handleEventError(err2, startLocation, currentLocation, e.Header.EventType == replication.QUERY_EVENT, originSQL); err != nil {
				return err
			}
		}
	}
}

type eventContext struct {
	tctx                *tcontext.Context
	header              *replication.EventHeader
	startLocation       *binlog.Location
	currentLocation     *binlog.Location
	lastLocation        *binlog.Location
	shardingReSync      *ShardingReSync
	closeShardingResync func() error
	traceSource         string
	safeMode            *sm.SafeMode
	tryReSync           bool
	startTime           time.Time
	shardingReSyncCh    *chan *ShardingReSync
}

// TODO: Further split into smaller functions and group common arguments into a context struct.
func (s *Syncer) handleRotateEvent(ev *replication.RotateEvent, ec eventContext) error {
	failpoint.Inject("MakeFakeRotateEvent", func(val failpoint.Value) {
		ec.header.LogPos = 0
		ev.NextLogName = []byte(val.(string))
		ec.tctx.L().Info("MakeFakeRotateEvent", zap.String("fake file name", string(ev.NextLogName)))
	})

	if utils.IsFakeRotateEvent(ec.header) {
		if fileName := string(ev.NextLogName); mysql.CompareBinlogFileName(fileName, ec.lastLocation.Position.Name) <= 0 {
			// NOTE A fake rotate event is also generated when a master-slave switch occurs upstream, and the binlog filename may be rolled back in this case
			// when the DM is updating based on the GTID, we also update the filename of the lastLocation
			if s.cfg.EnableGTID {
				ec.lastLocation.Position.Name = fileName
			}
			return nil // not rotate to the next binlog file, ignore it
		}
		// when user starts a new task with GTID and no binlog file name, we can't know active relay log at init time
		// at this case, we update active relay log when receive fake rotate event
		if !s.recordedActiveRelayLog {
			if err := s.updateActiveRelayLog(mysql.Position{
				Name: string(ev.NextLogName),
				Pos:  uint32(ev.Position),
			}); err != nil {
				ec.tctx.L().Warn("failed to update active relay log, will try to update when flush checkpoint",
					zap.ByteString("NextLogName", ev.NextLogName),
					zap.Uint64("Position", ev.Position),
					zap.Error(err))
			} else {
				s.recordedActiveRelayLog = true
			}
		}
	}

	*ec.currentLocation = binlog.InitLocation(
		mysql.Position{
			Name: string(ev.NextLogName),
			Pos:  uint32(ev.Position),
		},
		ec.currentLocation.GetGTID(),
	)

	if binlog.CompareLocation(*ec.currentLocation, *ec.lastLocation, s.cfg.EnableGTID) >= 0 {
		*ec.lastLocation = *ec.currentLocation
	}

	if ec.shardingReSync != nil {
		if binlog.CompareLocation(*ec.currentLocation, ec.shardingReSync.currLocation, s.cfg.EnableGTID) > 0 {
			ec.shardingReSync.currLocation = *ec.currentLocation
		}

		if binlog.CompareLocation(ec.shardingReSync.currLocation, ec.shardingReSync.latestLocation, s.cfg.EnableGTID) >= 0 {
			ec.tctx.L().Info("re-replicate shard group was completed", zap.String("event", "rotate"), zap.Stringer("re-shard", ec.shardingReSync))
			err := ec.closeShardingResync()
			if err != nil {
				return err
			}
		} else {
			ec.tctx.L().Debug("re-replicate shard group", zap.String("event", "rotate"), log.WrapStringerField("location", ec.currentLocation), zap.Reflect("re-shard", ec.shardingReSync))
		}
		return nil
	}

	ec.tctx.L().Info("", zap.String("event", "rotate"), log.WrapStringerField("location", ec.currentLocation))
	return nil
}

func (s *Syncer) handleRowsEvent(ev *replication.RowsEvent, ec eventContext) error {
	originSchema, originTable := string(ev.Table.Schema), string(ev.Table.Table)
	schemaName, tableName := s.renameShardingSchema(originSchema, originTable)

	*ec.currentLocation = binlog.InitLocation(
		mysql.Position{
			Name: ec.lastLocation.Position.Name,
			Pos:  ec.header.LogPos,
		},
		ec.lastLocation.GetGTID(),
	)

	if ec.shardingReSync != nil {
		ec.shardingReSync.currLocation = *ec.currentLocation
		if binlog.CompareLocation(ec.shardingReSync.currLocation, ec.shardingReSync.latestLocation, s.cfg.EnableGTID) >= 0 {
			ec.tctx.L().Info("re-replicate shard group was completed", zap.String("event", "row"), zap.Stringer("re-shard", ec.shardingReSync))
			return ec.closeShardingResync()
		}
		if ec.shardingReSync.targetSchema != schemaName || ec.shardingReSync.targetTable != tableName {
			// in re-syncing, ignore non current sharding group's events
			ec.tctx.L().Debug("skip event in re-replicating shard group", zap.String("event", "row"), zap.Reflect("re-shard", ec.shardingReSync))
			return nil
		}
	}

	// DML position before table checkpoint, ignore it
	if s.checkpoint.IsOlderThanTablePoint(originSchema, originTable, *ec.currentLocation, false) {
		ec.tctx.L().Debug("ignore obsolete event that is old than table checkpoint", zap.String("event", "row"), log.WrapStringerField("location", ec.currentLocation), zap.String("origin schema", originSchema), zap.String("origin table", originTable))
		return nil
	}

	ec.tctx.L().Debug("", zap.String("event", "row"), zap.String("origin schema", originSchema), zap.String("origin table", originTable), zap.String("target schema", schemaName), zap.String("target table", tableName), log.WrapStringerField("location", ec.currentLocation), zap.Reflect("raw event data", ev.Rows))

	// TODO(ehco) remove heartbeat
	if s.cfg.EnableHeartbeat {
		s.heartbeat.TryUpdateTaskTS(s.cfg.Name, originSchema, originTable, ev.Rows)
	}
	// ENDTODO

	ignore, err := s.skipDMLEvent(originSchema, originTable, ec.header.EventType)
	if err != nil {
		return err
	}
	if ignore {
		metrics.SkipBinlogDurationHistogram.WithLabelValues("rows", s.cfg.Name, s.cfg.SourceID).Observe(time.Since(ec.startTime).Seconds())
		// for RowsEvent, we should record lastLocation rather than currentLocation
		return s.recordSkipSQLsLocation(&ec)
	}

	if s.cfg.ShardMode == config.ShardPessimistic {
		source, _ := GenTableID(originSchema, originTable)
		if s.sgk.InSyncing(schemaName, tableName, source, *ec.currentLocation) {
			// if in unsync stage and not before active DDL, ignore it
			// if in sharding re-sync stage and not before active DDL (the next DDL to be synced), ignore it
			ec.tctx.L().Debug("replicate sharding DDL, ignore Rows event", zap.String("event", "row"), zap.String("source", source), log.WrapStringerField("location", ec.currentLocation))
			return nil
		}
	}

	// TODO(csuzhangxc): check performance of `getTable` from schema tracker.
	ti, err := s.getTable(ec.tctx, originSchema, originTable, schemaName, tableName)
	if err != nil {
		return terror.WithScope(err, terror.ScopeDownstream)
	}
	rows, err := s.mappingDML(originSchema, originTable, ti, ev.Rows)
	if err != nil {
		return err
	}
	prunedColumns, prunedRows, err := pruneGeneratedColumnDML(ti, rows)
	if err != nil {
		return err
	}

	var (
		sqls    []string
		keys    [][]string
		args    [][]interface{}
		jobType opType
	)

	param := &genDMLParam{
		schema:            schemaName,
		table:             tableName,
		data:              prunedRows,
		originalData:      rows,
		columns:           prunedColumns,
		originalTableInfo: ti,
	}

	switch ec.header.EventType {
	case replication.WRITE_ROWS_EVENTv0, replication.WRITE_ROWS_EVENTv1, replication.WRITE_ROWS_EVENTv2:
		exprFilter, err2 := s.exprFilterGroup.GetInsertExprs(originSchema, originTable, ti)
		if err2 != nil {
			return err2
		}

		param.safeMode = ec.safeMode.Enable()
		sqls, keys, args, err = s.genInsertSQLs(param, exprFilter)
		if err != nil {
			return terror.Annotatef(err, "gen insert sqls failed, schema: %s, table: %s", schemaName, tableName)
		}
		metrics.BinlogEvent.WithLabelValues("write_rows", s.cfg.Name, s.cfg.SourceID).Observe(time.Since(ec.startTime).Seconds())
		jobType = insert

	case replication.UPDATE_ROWS_EVENTv0, replication.UPDATE_ROWS_EVENTv1, replication.UPDATE_ROWS_EVENTv2:
		oldExprFilter, newExprFilter, err2 := s.exprFilterGroup.GetUpdateExprs(originSchema, originTable, ti)
		if err2 != nil {
			return err2
		}

		param.safeMode = ec.safeMode.Enable()
		sqls, keys, args, err = s.genUpdateSQLs(param, oldExprFilter, newExprFilter)
		if err != nil {
			return terror.Annotatef(err, "gen update sqls failed, schema: %s, table: %s", schemaName, tableName)
		}
		metrics.BinlogEvent.WithLabelValues("update_rows", s.cfg.Name, s.cfg.SourceID).Observe(time.Since(ec.startTime).Seconds())
		jobType = update

	case replication.DELETE_ROWS_EVENTv0, replication.DELETE_ROWS_EVENTv1, replication.DELETE_ROWS_EVENTv2:
		exprFilter, err2 := s.exprFilterGroup.GetDeleteExprs(originSchema, originTable, ti)
		if err2 != nil {
			return err2
		}

		sqls, keys, args, err = s.genDeleteSQLs(param, exprFilter)
		if err != nil {
			return terror.Annotatef(err, "gen delete sqls failed, schema: %s, table: %s", schemaName, tableName)
		}
		metrics.BinlogEvent.WithLabelValues("delete_rows", s.cfg.Name, s.cfg.SourceID).Observe(time.Since(ec.startTime).Seconds())
		jobType = del

	default:
		ec.tctx.L().Debug("ignoring unrecognized event", zap.String("event", "row"), zap.Stringer("type", ec.header.EventType))
		return nil
	}

	startTime := time.Now()
	for i := range sqls {
		var arg []interface{}
		var key []string
		if args != nil {
			arg = args[i]
		}
		if keys != nil {
			key = keys[i]
		}
		err = s.commitJob(jobType, originSchema, originTable, schemaName, tableName, sqls[i], arg, key, &ec)
		if err != nil {
			return err
		}
	}
	metrics.DispatchBinlogDurationHistogram.WithLabelValues(jobType.String(), s.cfg.Name, s.cfg.SourceID).Observe(time.Since(startTime).Seconds())
	return nil
}

func (s *Syncer) handleQueryEvent(ev *replication.QueryEvent, ec eventContext, originSQL string) error {
	if originSQL == "BEGIN" {
		return nil
	}

	usedSchema := string(ev.Schema)
	parser2, err := event.GetParserForStatusVars(ev.StatusVars)
	if err != nil {
		log.L().Warn("found error when get sql_mode from binlog status_vars", zap.Error(err))
	}

	parseResult, err := s.parseDDLSQL(originSQL, parser2, usedSchema)
	if err != nil {
		ec.tctx.L().Error("fail to parse statement", zap.String("event", "query"), zap.String("statement", originSQL), zap.String("schema", usedSchema), zap.Stringer("last location", ec.lastLocation), log.WrapStringerField("location", ec.currentLocation), log.ShortError(err))
		return err
	}

	if parseResult.ignore {
		metrics.SkipBinlogDurationHistogram.WithLabelValues("query", s.cfg.Name, s.cfg.SourceID).Observe(time.Since(ec.startTime).Seconds())
		ec.tctx.L().Warn("skip event", zap.String("event", "query"), zap.String("statement", originSQL), zap.String("schema", usedSchema))
		*ec.lastLocation = *ec.currentLocation // before record skip location, update lastLocation

		// we try to insert an empty SQL to s.onlineDDL, because user may configure a filter to skip it, but simply
		// ignoring it will cause a "not found" error when DM see RENAME of the ghost table
		if s.onlineDDL == nil {
			return s.recordSkipSQLsLocation(&ec)
		}

		stmts, err2 := parserpkg.Parse(parser2, originSQL, "", "")
		if err2 != nil {
			ec.tctx.L().Info("failed to parse a filtered SQL for online DDL", zap.String("SQL", originSQL))
		}
		// if err2 != nil, stmts should be nil so below for-loop is skipped
		for _, stmt := range stmts {
			if _, ok := stmt.(ast.DDLNode); ok {
				tableNames, err3 := parserpkg.FetchDDLTableNames(usedSchema, stmt)
				if err3 != nil {
					continue
				}
				// nolint:errcheck
				s.onlineDDL.Apply(ec.tctx, tableNames, "", stmt)
			}
		}
		return s.recordSkipSQLsLocation(&ec)
	}
	if !parseResult.isDDL {
		// skipped sql maybe not a DDL
		return nil
	}

	if ec.shardingReSync != nil {
		ec.shardingReSync.currLocation = *ec.currentLocation
		if binlog.CompareLocation(ec.shardingReSync.currLocation, ec.shardingReSync.latestLocation, s.cfg.EnableGTID) >= 0 {
			ec.tctx.L().Info("re-replicate shard group was completed", zap.String("event", "query"), zap.String("statement", originSQL), zap.Stringer("re-shard", ec.shardingReSync))
			err2 := ec.closeShardingResync()
			if err2 != nil {
				return err2
			}
		} else {
			// in re-syncing, we can simply skip all DDLs,
			// as they have been added to sharding DDL sequence
			// only update lastPos when the query is a real DDL
			*ec.lastLocation = ec.shardingReSync.currLocation
			ec.tctx.L().Debug("skip event in re-replicating sharding group", zap.String("event", "query"), zap.String("statement", originSQL), zap.Reflect("re-shard", ec.shardingReSync))
		}
		return nil
	}

	ec.tctx.L().Info("", zap.String("event", "query"), zap.String("statement", originSQL), zap.String("schema", usedSchema), zap.Stringer("last location", ec.lastLocation), log.WrapStringerField("location", ec.currentLocation))
	*ec.lastLocation = *ec.currentLocation // update lastLocation, because we have checked `isDDL`

	// TiDB can't handle multi schema change DDL, so we split it here.
	// for DDL, we don't apply operator until we try to execute it. so can handle sharding cases
	// We use default parser because inside function where need parser, sqls are came from parserpkg.SplitDDL, which is StringSingleQuotes, KeyWordUppercase and NameBackQuotes
	// TODO: save stmt, tableName to avoid parse the sql to get them again
	sqls, onlineDDLTableNames, err := s.splitAndFilterDDL(ec, parser.New(), parseResult.stmt, usedSchema)
	if err != nil {
		ec.tctx.L().Error("fail to split statement", zap.String("event", "query"), zap.String("statement", originSQL), zap.String("schema", usedSchema), zap.Stringer("last location", ec.lastLocation), log.WrapStringerField("location", ec.currentLocation), log.ShortError(err))
		return err
	}
	ec.tctx.L().Info("resolve sql", zap.String("event", "query"), zap.String("raw statement", originSQL), zap.Strings("statements", sqls), zap.String("schema", usedSchema), zap.Stringer("last location", ec.lastLocation), zap.Stringer("location", ec.currentLocation))

	if len(onlineDDLTableNames) > 1 {
		return terror.ErrSyncerUnitOnlineDDLOnMultipleTable.Generate(string(ev.Query))
	}

	metrics.BinlogEvent.WithLabelValues("query", s.cfg.Name, s.cfg.SourceID).Observe(time.Since(ec.startTime).Seconds())

	/*
		we construct a application transaction for ddl. we save checkpoint after we execute all ddls
		Here's a brief discussion for implement:
		* non sharding table: make no difference
		* sharding table - we limit one ddl event only contains operation for same table
		  * drop database / drop table / truncate table: we ignore these operations
		  * create database / create table / create index / drop index / alter table:
			operation is only for same table,  make no difference
		  * rename table
			* online ddl: we would ignore rename ghost table,  make no difference
			* other rename: we don't allow user to execute more than one rename operation in one ddl event, then it would make no difference
	*/
	var (
		ddlInfo        *shardingDDLInfo
		needHandleDDLs = make([]string, 0, len(sqls))
		needTrackDDLs  = make([]trackedDDL, 0, len(sqls))
		sourceTbls     = make(map[string]map[string]struct{}) // db name -> tb name
	)

	// handle one-schema change DDL
	for _, sql := range sqls {
		// We use default parser because sqls are came from above *Syncer.splitAndFilterDDL, which is StringSingleQuotes, KeyWordUppercase and NameBackQuotes
		sqlDDL, tableNames, stmt, handleErr := s.routeDDL(parser.New(), usedSchema, sql)
		if handleErr != nil {
			return handleErr
		}
		if len(sqlDDL) == 0 {
			metrics.SkipBinlogDurationHistogram.WithLabelValues("query", s.cfg.Name, s.cfg.SourceID).Observe(time.Since(ec.startTime).Seconds())
			ec.tctx.L().Warn("skip event", zap.String("event", "query"), zap.String("statement", sql), zap.String("schema", usedSchema))
			continue
		}

		// DDL is sequentially synchronized in this syncer's main process goroutine
		// ignore DDL that is older or same as table checkpoint, to avoid sync again for already synced DDLs
		if s.checkpoint.IsOlderThanTablePoint(tableNames[0][0].Schema, tableNames[0][0].Name, *ec.currentLocation, true) {
			ec.tctx.L().Info("ignore obsolete DDL", zap.String("event", "query"), zap.String("statement", sql), log.WrapStringerField("location", ec.currentLocation))
			continue
		}

		// pre-filter of sharding
		if s.cfg.ShardMode == config.ShardPessimistic {
			switch stmt.(type) {
			case *ast.DropDatabaseStmt:
				err = s.dropSchemaInSharding(ec.tctx, tableNames[0][0].Schema)
				if err != nil {
					return err
				}
				continue
			case *ast.DropTableStmt:
				sourceID, _ := GenTableID(tableNames[0][0].Schema, tableNames[0][0].Name)
				err = s.sgk.LeaveGroup(tableNames[1][0].Schema, tableNames[1][0].Name, []string{sourceID})
				if err != nil {
					return err
				}
				err = s.checkpoint.DeleteTablePoint(ec.tctx, tableNames[0][0].Schema, tableNames[0][0].Name)
				if err != nil {
					return err
				}
				continue
			case *ast.TruncateTableStmt:
				ec.tctx.L().Info("ignore truncate table statement in shard group", zap.String("event", "query"), zap.String("statement", sqlDDL))
				continue
			}

			// in sharding mode, we only support to do one ddl in one event
			if ddlInfo == nil {
				ddlInfo = &shardingDDLInfo{
					name:       tableNames[0][0].String(),
					tableNames: tableNames,
					stmt:       stmt,
				}
			} else if ddlInfo.name != tableNames[0][0].String() {
				return terror.ErrSyncerUnitDDLOnMultipleTable.Generate(string(ev.Query))
			}
		} else if s.cfg.ShardMode == config.ShardOptimistic {
			switch stmt.(type) {
			case *ast.TruncateTableStmt:
				ec.tctx.L().Info("ignore truncate table statement in shard group", zap.String("event", "query"), zap.String("statement", sqlDDL))
				continue
			case *ast.RenameTableStmt:
				return terror.ErrSyncerUnsupportedStmt.Generate("RENAME TABLE", config.ShardOptimistic)
			}
		}

		needHandleDDLs = append(needHandleDDLs, sqlDDL)
		needTrackDDLs = append(needTrackDDLs, trackedDDL{rawSQL: sql, stmt: stmt, tableNames: tableNames})
		// TODO: current table checkpoints will be deleted in track ddls, but created and updated in flush checkpoints,
		//       we should use a better mechanism to combine these operations
		recordSourceTbls(sourceTbls, stmt, tableNames[0][0])
	}

	ec.tctx.L().Info("prepare to handle ddls", zap.String("event", "query"), zap.Strings("ddls", needHandleDDLs), zap.ByteString("raw statement", ev.Query), log.WrapStringerField("location", ec.currentLocation))
	if len(needHandleDDLs) == 0 {
		ec.tctx.L().Info("skip event, need handled ddls is empty", zap.String("event", "query"), zap.ByteString("raw statement", ev.Query), log.WrapStringerField("location", ec.currentLocation))
		return s.recordSkipSQLsLocation(&ec)
	}

	// interrupted before flush old checkpoint.
	failpoint.Inject("FlushCheckpointStage", func(val failpoint.Value) {
		err = handleFlushCheckpointStage(0, val.(int), "before flush old checkpoint")
		if err != nil {
			failpoint.Return(err)
		}
	})

	// flush previous DMLs and checkpoint if needing to handle the DDL.
	// NOTE: do this flush before operations on shard groups which may lead to skip a table caused by `UnresolvedTables`.
	if err = s.flushJobs(); err != nil {
		return err
	}

	if s.cfg.ShardMode == "" {
		ec.tctx.L().Info("start to handle ddls in normal mode", zap.String("event", "query"), zap.Strings("ddls", needHandleDDLs), zap.ByteString("raw statement", ev.Query), log.WrapStringerField("location", ec.currentLocation))

		// interrupted after flush old checkpoint and before track DDL.
		failpoint.Inject("FlushCheckpointStage", func(val failpoint.Value) {
			err = handleFlushCheckpointStage(1, val.(int), "before track DDL")
			if err != nil {
				failpoint.Return(err)
			}
		})

		// run trackDDL before add ddl job to make sure checkpoint can be flushed
		for _, td := range needTrackDDLs {
			if err = s.trackDDL(usedSchema, td.rawSQL, td.tableNames, td.stmt, &ec); err != nil {
				return err
			}
		}

		// interrupted after track DDL and before execute DDL.
		failpoint.Inject("FlushCheckpointStage", func(val failpoint.Value) {
			err = handleFlushCheckpointStage(2, val.(int), "before execute DDL")
			if err != nil {
				failpoint.Return(err)
			}
		})

		job := newDDLJob(nil, needHandleDDLs, *ec.lastLocation, *ec.startLocation, *ec.currentLocation, sourceTbls, originSQL, ec.header)
		err = s.addJobFunc(job)
		if err != nil {
			return err
		}

		// when add ddl job, will execute ddl and then flush checkpoint.
		// if execute ddl failed, the execError will be set to that error.
		// return nil here to avoid duplicate error message
		err = s.execError.Load()
		if err != nil {
			ec.tctx.L().Error("error detected when executing SQL job", log.ShortError(err))
			// nolint:nilerr
			return nil
		}

		ec.tctx.L().Info("finish to handle ddls in normal mode", zap.String("event", "query"), zap.Strings("ddls", needHandleDDLs), zap.ByteString("raw statement", ev.Query), log.WrapStringerField("location", ec.currentLocation))

		for _, table := range onlineDDLTableNames {
			ec.tctx.L().Info("finish online ddl and clear online ddl metadata in normal mode", zap.String("event", "query"), zap.Strings("ddls", needHandleDDLs), zap.ByteString("raw statement", ev.Query), zap.String("schema", table.Schema), zap.String("table", table.Name))
			err = s.onlineDDL.Finish(ec.tctx, table.Schema, table.Name)
			if err != nil {
				return terror.Annotatef(err, "finish online ddl on %s.%s", table.Schema, table.Name)
			}
		}

		return nil
	}

	// handle shard DDL in optimistic mode.
	if s.cfg.ShardMode == config.ShardOptimistic {
		return s.handleQueryEventOptimistic(ev, ec, needHandleDDLs, needTrackDDLs, onlineDDLTableNames, originSQL)
	}

	// handle sharding ddl
	var (
		needShardingHandle bool
		group              *ShardingGroup
		synced             bool
		active             bool
		remain             int
		source             string
	)
	// for sharding DDL, the firstPos should be the `Pos` of the binlog, not the `End_log_pos`
	// so when restarting before sharding DDLs synced, this binlog can be re-sync again to trigger the TrySync
	startLocation := ec.startLocation

	source, _ = GenTableID(ddlInfo.tableNames[0][0].Schema, ddlInfo.tableNames[0][0].Name)

	var annotate string
	switch ddlInfo.stmt.(type) {
	case *ast.CreateDatabaseStmt:
		// for CREATE DATABASE, we do nothing. when CREATE TABLE under this DATABASE, sharding groups will be added
	case *ast.CreateTableStmt:
		// for CREATE TABLE, we add it to group
		needShardingHandle, group, synced, remain, err = s.sgk.AddGroup(ddlInfo.tableNames[1][0].Schema, ddlInfo.tableNames[1][0].Name, []string{source}, nil, true)
		if err != nil {
			return err
		}
		annotate = "add table to shard group"
	default:
		needShardingHandle, group, synced, active, remain, err = s.sgk.TrySync(ddlInfo.tableNames[1][0].Schema, ddlInfo.tableNames[1][0].Name, source, *startLocation, *ec.currentLocation, needHandleDDLs)
		if err != nil {
			return err
		}
		annotate = "try to sync table in shard group"
		// meets DDL that will not be processed in sequence sharding
		if !active {
			ec.tctx.L().Info("skip in-activeDDL", zap.String("event", "query"), zap.String("source", source), zap.Strings("ddls", needHandleDDLs), zap.ByteString("raw statement", ev.Query), zap.Bool("in-sharding", needShardingHandle), zap.Stringer("start location", startLocation), zap.Bool("is-synced", synced), zap.Int("unsynced", remain))
			return nil
		}
	}

	ec.tctx.L().Info(annotate, zap.String("event", "query"), zap.String("source", source), zap.Strings("ddls", needHandleDDLs), zap.ByteString("raw statement", ev.Query), zap.Bool("in-sharding", needShardingHandle), zap.Stringer("start location", startLocation), zap.Bool("is-synced", synced), zap.Int("unsynced", remain))

	// interrupted after flush old checkpoint and before track DDL.
	failpoint.Inject("FlushCheckpointStage", func(val failpoint.Value) {
		err = handleFlushCheckpointStage(1, val.(int), "before track DDL")
		if err != nil {
			failpoint.Return(err)
		}
	})

	for _, td := range needTrackDDLs {
		if err = s.trackDDL(usedSchema, td.rawSQL, td.tableNames, td.stmt, &ec); err != nil {
			return err
		}
	}

	if needShardingHandle {
		target, _ := GenTableID(ddlInfo.tableNames[1][0].Schema, ddlInfo.tableNames[1][0].Name)
		metrics.UnsyncedTableGauge.WithLabelValues(s.cfg.Name, target, s.cfg.SourceID).Set(float64(remain))
		err = ec.safeMode.IncrForTable(ec.tctx, ddlInfo.tableNames[1][0].Schema, ddlInfo.tableNames[1][0].Name) // try enable safe-mode when starting syncing for sharding group
		if err != nil {
			return err
		}

		// save checkpoint in memory, don't worry, if error occurred, we can rollback it
		// for non-last sharding DDL's table, this checkpoint will be used to skip binlog event when re-syncing
		// NOTE: when last sharding DDL executed, all this checkpoints will be flushed in the same txn
		ec.tctx.L().Info("save table checkpoint for source", zap.String("event", "query"), zap.String("source", source), zap.Stringer("start location", startLocation), log.WrapStringerField("end location", ec.currentLocation))
		s.saveTablePoint(ddlInfo.tableNames[0][0].Schema, ddlInfo.tableNames[0][0].Name, *ec.currentLocation)
		if !synced {
			ec.tctx.L().Info("source shard group is not synced", zap.String("event", "query"), zap.String("source", source), zap.Stringer("start location", startLocation), log.WrapStringerField("end location", ec.currentLocation))
			return nil
		}

		ec.tctx.L().Info("source shard group is synced", zap.String("event", "query"), zap.String("source", source), zap.Stringer("start location", startLocation), log.WrapStringerField("end location", ec.currentLocation))
		err = ec.safeMode.DescForTable(ec.tctx, ddlInfo.tableNames[1][0].Schema, ddlInfo.tableNames[1][0].Name) // try disable safe-mode after sharding group synced
		if err != nil {
			return err
		}
		// maybe multi-groups' sharding DDL synced in this for-loop (one query-event, multi tables)
		if cap(*ec.shardingReSyncCh) < len(sqls) {
			*ec.shardingReSyncCh = make(chan *ShardingReSync, len(sqls))
		}
		firstEndLocation := group.FirstEndPosUnresolved()
		if firstEndLocation == nil {
			return terror.ErrSyncerUnitFirstEndPosNotFound.Generate(source)
		}

		allResolved, err2 := s.sgk.ResolveShardingDDL(ddlInfo.tableNames[1][0].Schema, ddlInfo.tableNames[1][0].Name)
		if err2 != nil {
			return err2
		}
		*ec.shardingReSyncCh <- &ShardingReSync{
			currLocation:   *firstEndLocation,
			latestLocation: *ec.currentLocation,
			targetSchema:   ddlInfo.tableNames[1][0].Schema,
			targetTable:    ddlInfo.tableNames[1][0].Name,
			allResolved:    allResolved,
		}

		// Don't send new DDLInfo to dm-master until all local sql jobs finished
		// since jobWg is flushed by flushJobs before, we don't wait here any more

		// NOTE: if we need singleton Syncer (without dm-master) to support sharding DDL sync
		// we should add another config item to differ, and do not save DDLInfo, and not wait for ddlExecInfo

		// construct & send shard DDL info into etcd, DM-master will handle it.
		shardInfo := s.pessimist.ConstructInfo(ddlInfo.tableNames[1][0].Schema, ddlInfo.tableNames[1][0].Name, needHandleDDLs)
		rev, err2 := s.pessimist.PutInfo(ec.tctx.Ctx, shardInfo)
		if err2 != nil {
			return err2
		}
		metrics.ShardLockResolving.WithLabelValues(s.cfg.Name, s.cfg.SourceID).Set(1) // block and wait DDL lock to be synced
		ec.tctx.L().Info("putted shard DDL info", zap.Stringer("info", shardInfo), zap.Int64("revision", rev))

		shardOp, err2 := s.pessimist.GetOperation(ec.tctx.Ctx, shardInfo, rev+1)
		metrics.ShardLockResolving.WithLabelValues(s.cfg.Name, s.cfg.SourceID).Set(0)
		if err2 != nil {
			return err2
		}

		if shardOp.Exec {
			failpoint.Inject("ShardSyncedExecutionExit", func() {
				ec.tctx.L().Warn("exit triggered", zap.String("failpoint", "ShardSyncedExecutionExit"))
				//nolint:errcheck
				s.flushCheckPoints()
				utils.OsExit(1)
			})
			failpoint.Inject("SequenceShardSyncedExecutionExit", func() {
				group := s.sgk.Group(ddlInfo.tableNames[1][0].Schema, ddlInfo.tableNames[1][0].Name)
				if group != nil {
					// exit in the first round sequence sharding DDL only
					if group.meta.ActiveIdx() == 1 {
						ec.tctx.L().Warn("exit triggered", zap.String("failpoint", "SequenceShardSyncedExecutionExit"))
						//nolint:errcheck
						s.flushCheckPoints()
						utils.OsExit(1)
					}
				}
			})

			ec.tctx.L().Info("execute DDL job", zap.String("event", "query"), zap.String("source", source), zap.ByteString("raw statement", ev.Query), zap.Stringer("start location", startLocation), log.WrapStringerField("end location", ec.currentLocation), zap.Stringer("operation", shardOp))
		} else {
			ec.tctx.L().Info("ignore DDL job", zap.String("event", "query"), zap.String("source", source), zap.ByteString("raw statement", ev.Query), zap.Stringer("start location", startLocation), log.WrapStringerField("end location", ec.currentLocation), zap.Stringer("operation", shardOp))
		}
	}

	ec.tctx.L().Info("start to handle ddls in shard mode", zap.String("event", "query"), zap.Strings("ddls", needHandleDDLs), zap.ByteString("raw statement", ev.Query), zap.Stringer("start location", startLocation), log.WrapStringerField("end location", ec.currentLocation))

	// interrupted after track DDL and before execute DDL.
	failpoint.Inject("FlushCheckpointStage", func(val failpoint.Value) {
		err = handleFlushCheckpointStage(2, val.(int), "before execute DDL")
		if err != nil {
			failpoint.Return(err)
		}
	})

	job := newDDLJob(ddlInfo, needHandleDDLs, *ec.lastLocation, *ec.startLocation, *ec.currentLocation, nil, originSQL, ec.header)
	err = s.addJobFunc(job)
	if err != nil {
		return err
	}

	err = s.execError.Load()
	if err != nil {
		ec.tctx.L().Error("error detected when executing SQL job", log.ShortError(err))
		// nolint:nilerr
		return nil
	}

	if len(onlineDDLTableNames) > 0 {
		err = s.clearOnlineDDL(ec.tctx, ddlInfo.tableNames[1][0].Schema, ddlInfo.tableNames[1][0].Name)
		if err != nil {
			return err
		}
	}

	ec.tctx.L().Info("finish to handle ddls in shard mode", zap.String("event", "query"), zap.Strings("ddls", needHandleDDLs), zap.ByteString("raw statement", ev.Query), zap.Stringer("start location", startLocation), log.WrapStringerField("end location", ec.currentLocation))
	return nil
}

// input `sql` should be a single DDL, which came from parserpkg.SplitDDL
// tableNames[0] is source (upstream) tableNames, tableNames[1] is target (downstream) tableNames.
func (s *Syncer) trackDDL(usedSchema string, sql string, tableNames [][]*filter.Table, stmt ast.StmtNode, ec *eventContext) error {
	srcTables, targetTables := tableNames[0], tableNames[1]
	srcTable := srcTables[0]

	// Make sure the needed tables are all loaded into the schema tracker.
	var (
		shouldExecDDLOnSchemaTracker bool
		shouldSchemaExist            bool
		shouldTableExistNum          int // tableNames[:shouldTableExistNum] should exist
		shouldRefTableExistNum       int // tableNames[1:shouldTableExistNum] should exist, since first one is "caller table"
	)

	switch node := stmt.(type) {
	case *ast.CreateDatabaseStmt:
		shouldExecDDLOnSchemaTracker = true
	case *ast.AlterDatabaseStmt:
		shouldExecDDLOnSchemaTracker = true
		shouldSchemaExist = true
	case *ast.DropDatabaseStmt:
		shouldExecDDLOnSchemaTracker = true
		if s.cfg.ShardMode == "" {
			if err := s.checkpoint.DeleteSchemaPoint(ec.tctx, srcTable.Schema); err != nil {
				return err
			}
		}
	case *ast.RecoverTableStmt:
		shouldExecDDLOnSchemaTracker = true
		shouldSchemaExist = true
	case *ast.CreateTableStmt, *ast.CreateViewStmt:
		shouldExecDDLOnSchemaTracker = true
		shouldSchemaExist = true
		// for CREATE TABLE LIKE/AS, the reference tables should exist
		shouldRefTableExistNum = len(srcTables)
	case *ast.DropTableStmt:
		shouldExecDDLOnSchemaTracker = true
		if err := s.checkpoint.DeleteTablePoint(ec.tctx, srcTable.Schema, srcTable.Name); err != nil {
			return err
		}
	case *ast.RenameTableStmt, *ast.CreateIndexStmt, *ast.DropIndexStmt, *ast.RepairTableStmt:
		shouldExecDDLOnSchemaTracker = true
		shouldSchemaExist = true
		shouldTableExistNum = 1
	case *ast.AlterTableStmt:
		shouldSchemaExist = true
		// for DDL that adds FK, since TiDB doesn't fully support it yet, we simply ignore execution of this DDL.
		switch {
		case len(node.Specs) == 1 && node.Specs[0].Constraint != nil && node.Specs[0].Constraint.Tp == ast.ConstraintForeignKey:
			shouldTableExistNum = 1
			shouldExecDDLOnSchemaTracker = false
		case node.Specs[0].Tp == ast.AlterTableRenameTable:
			shouldTableExistNum = 1
			shouldExecDDLOnSchemaTracker = true
		default:
			shouldTableExistNum = len(srcTables)
			shouldExecDDLOnSchemaTracker = true
		}
	case *ast.LockTablesStmt, *ast.UnlockTablesStmt, *ast.CleanupTableLockStmt, *ast.TruncateTableStmt:
		break
	default:
		ec.tctx.L().DPanic("unhandled DDL type cannot be tracked", zap.Stringer("type", reflect.TypeOf(stmt)))
	}

	if shouldSchemaExist {
		if err := s.schemaTracker.CreateSchemaIfNotExists(srcTable.Schema); err != nil {
			return terror.ErrSchemaTrackerCannotCreateSchema.Delegate(err, srcTable.Schema)
		}
	}
	for i := 0; i < shouldTableExistNum; i++ {
		if _, err := s.getTable(ec.tctx, srcTables[i].Schema, srcTables[i].Name, targetTables[i].Schema, targetTables[i].Name); err != nil {
			return err
		}
	}
	// skip getTable before in above loop
	// nolint:ifshort
	start := 1
	if shouldTableExistNum > start {
		start = shouldTableExistNum
	}
	for i := start; i < shouldRefTableExistNum; i++ {
		if err := s.schemaTracker.CreateSchemaIfNotExists(srcTables[i].Schema); err != nil {
			return terror.ErrSchemaTrackerCannotCreateSchema.Delegate(err, srcTables[i].Schema)
		}
		if _, err := s.getTable(ec.tctx, srcTables[i].Schema, srcTables[i].Name, targetTables[i].Schema, targetTables[i].Name); err != nil {
			return err
		}
	}

	if shouldExecDDLOnSchemaTracker {
		if err := s.schemaTracker.Exec(ec.tctx.Ctx, usedSchema, sql); err != nil {
			ec.tctx.L().Error("cannot track DDL", zap.String("schema", usedSchema), zap.String("statement", sql), log.WrapStringerField("location", ec.currentLocation), log.ShortError(err))
			return terror.ErrSchemaTrackerCannotExecDDL.Delegate(err, sql)
		}
		s.exprFilterGroup.ResetExprs(srcTable.Schema, srcTable.Name)
	}

	return nil
}

func (s *Syncer) commitJob(tp opType, sourceSchema, sourceTable, targetSchema, targetTable, sql string, args []interface{}, keys []string, ec *eventContext) error {
	startTime := time.Now()
	key, err := s.resolveCasuality(keys)
	if err != nil {
		return terror.ErrSyncerUnitResolveCasualityFail.Generate(err)
	}
	s.tctx.L().Debug("key for keys", zap.String("key", key), zap.Strings("keys", keys))
	metrics.ConflictDetectDurationHistogram.WithLabelValues(s.cfg.Name, s.cfg.SourceID).Observe(time.Since(startTime).Seconds())

	job := newDMLJob(tp, sourceSchema, sourceTable, targetSchema, targetTable, sql, args, key, *ec.lastLocation, *ec.startLocation, *ec.currentLocation, ec.header)
	return s.addJobFunc(job)
}

func (s *Syncer) resolveCasuality(keys []string) (string, error) {
	if s.cfg.DisableCausality {
		if len(keys) > 0 {
			return keys[0], nil
		}
		return "", nil
	}

	if s.c.detectConflict(keys) {
		s.tctx.L().Debug("meet causality key, will generate a flush job and wait all sqls executed", zap.Strings("keys", keys))
		if err := s.flushJobs(); err != nil {
			return "", err
		}
		s.c.reset()
	}
	if err := s.c.add(keys); err != nil {
		return "", err
	}
	var key string
	if len(keys) > 0 {
		key = keys[0]
	}
	return s.c.get(key), nil
}

func (s *Syncer) genRouter() error {
	s.tableRouter, _ = router.NewTableRouter(s.cfg.CaseSensitive, []*router.TableRule{})
	for _, rule := range s.cfg.RouteRules {
		err := s.tableRouter.AddRule(rule)
		if err != nil {
			return terror.ErrSyncerUnitGenTableRouter.Delegate(err)
		}
	}
	return nil
}

func (s *Syncer) loadTableStructureFromDump(ctx context.Context) error {
	logger := s.tctx.L()

	files, err := utils.CollectDirFiles(s.cfg.Dir)
	if err != nil {
		logger.Warn("fail to get dump files", zap.Error(err))
		return err
	}
	var dbs, tables []string
	var tableFiles [][2]string // [db, filename]
	for f := range files {
		if db, ok := utils.GetDBFromDumpFilename(f); ok {
			dbs = append(dbs, db)
			continue
		}
		if db, table, ok := utils.GetTableFromDumpFilename(f); ok {
			tables = append(tables, dbutil.TableName(db, table))
			tableFiles = append(tableFiles, [2]string{db, f})
			continue
		}
	}
	logger.Info("fetch table structure form dump files",
		zap.Strings("database", dbs),
		zap.Any("tables", tables))
	for _, db := range dbs {
		if err = s.schemaTracker.CreateSchemaIfNotExists(db); err != nil {
			return err
		}
	}

	var firstErr error
	setFirstErr := func(err error) {
		if firstErr == nil {
			firstErr = err
		}
	}

	for _, dbAndFile := range tableFiles {
		db, file := dbAndFile[0], dbAndFile[1]
		filepath := path.Join(s.cfg.Dir, file)
		content, err2 := common2.GetFileContent(filepath)
		if err2 != nil {
			logger.Warn("fail to read file for creating table in schema tracker",
				zap.String("db", db),
				zap.String("file", filepath),
				zap.Error(err))
			setFirstErr(err2)
			continue
		}
		stmts := bytes.Split(content, []byte(";"))
		for _, stmt := range stmts {
			stmt = bytes.TrimSpace(stmt)
			if len(stmt) == 0 || bytes.HasPrefix(stmt, []byte("/*")) {
				continue
			}
			err = s.schemaTracker.Exec(ctx, db, string(stmt))
			if err != nil {
				logger.Warn("fail to create table for dump files",
					zap.Any("file", filepath),
					zap.ByteString("statement", stmt),
					zap.Error(err))
				setFirstErr(err)
			}
		}
	}
	return firstErr
}

func (s *Syncer) printStatus(ctx context.Context) {
	defer s.wg.Done()

	failpoint.Inject("PrintStatusCheckSeconds", func(val failpoint.Value) {
		if seconds, ok := val.(int); ok {
			statusTime = time.Duration(seconds) * time.Second
			s.tctx.L().Info("set printStatusInterval", zap.Int("value", seconds), zap.String("failpoint", "PrintStatusCheckSeconds"))
		}
	})

	timer := time.NewTicker(statusTime)
	defer timer.Stop()

	var (
		err                 error
		latestMasterPos     mysql.Position
		latestmasterGTIDSet gtid.Set
	)

	for {
		select {
		case <-ctx.Done():
			s.tctx.L().Info("print status routine exits", log.ShortError(ctx.Err()))
			return
		case <-timer.C:
			now := time.Now()
			s.lastTime.RLock()
			seconds := now.Unix() - s.lastTime.t.Unix()
			s.lastTime.RUnlock()
			totalSeconds := now.Unix() - s.start.Unix()
			last := s.lastCount.Load()
			total := s.count.Load()

			totalBinlogSize := s.binlogSizeCount.Load()
			lastBinlogSize := s.lastBinlogSizeCount.Load()

			tps, totalTps := int64(0), int64(0)
			if seconds > 0 {
				tps = (total - last) / seconds
				totalTps = total / totalSeconds

				s.currentLocationMu.RLock()
				currentLocation := s.currentLocationMu.currentLocation
				s.currentLocationMu.RUnlock()

				remainingSize, err2 := s.fromDB.countBinaryLogsSize(currentLocation.Position)
				if err2 != nil {
					// log the error, but still handle the rest operation
					s.tctx.L().Error("fail to estimate unreplicated binlog size", zap.Error(err2))
				} else {
					bytesPerSec := (totalBinlogSize - lastBinlogSize) / seconds
					if bytesPerSec > 0 {
						remainingSeconds := remainingSize / bytesPerSec
						s.tctx.L().Info("binlog replication progress",
							zap.Int64("total binlog size", totalBinlogSize),
							zap.Int64("last binlog size", lastBinlogSize),
							zap.Int64("cost time", seconds),
							zap.Int64("bytes/Second", bytesPerSec),
							zap.Int64("unsynced binlog size", remainingSize),
							zap.Int64("estimate time to catch up", remainingSeconds))
						metrics.RemainingTimeGauge.WithLabelValues(s.cfg.Name, s.cfg.SourceID).Set(float64(remainingSeconds))
					}
				}
			}

			ctx2, cancel2 := context.WithTimeout(ctx, utils.DefaultDBTimeout)
			latestMasterPos, latestmasterGTIDSet, err = s.getMasterStatus(ctx2)
			cancel2()
			if err != nil {
				s.tctx.L().Error("fail to get master status", log.ShortError(err))
			} else {
				metrics.BinlogPosGauge.WithLabelValues("master", s.cfg.Name, s.cfg.SourceID).Set(float64(latestMasterPos.Pos))
				index, err := binlog.GetFilenameIndex(latestMasterPos.Name)
				if err != nil {
					s.tctx.L().Error("fail to parse binlog file", log.ShortError(err))
				} else {
					metrics.BinlogFileGauge.WithLabelValues("master", s.cfg.Name, s.cfg.SourceID).Set(float64(index))
				}
			}

			s.tctx.L().Info("binlog replication status",
				zap.Int64("total_events", total),
				zap.Int64("total_tps", totalTps),
				zap.Int64("tps", tps),
				zap.Stringer("master_position", latestMasterPos),
				log.WrapStringerField("master_gtid", latestmasterGTIDSet),
				zap.Stringer("checkpoint", s.checkpoint))

			s.lastCount.Store(total)
			s.lastBinlogSizeCount.Store(totalBinlogSize)
			s.lastTime.Lock()
			s.lastTime.t = time.Now()
			s.lastTime.Unlock()
			s.totalTps.Store(totalTps)
			s.tps.Store(tps)
		}
	}
}

func (s *Syncer) createDBs(ctx context.Context) error {
	var err error
	dbCfg := s.cfg.From
	dbCfg.RawDBCfg = config.DefaultRawDBConfig().SetReadTimeout(maxDMLConnectionTimeout)
	s.fromDB, err = createUpStreamConn(dbCfg)
	if err != nil {
		return err
	}

	hasSQLMode := false
	// get sql_mode from upstream db
	if s.cfg.To.Session == nil {
		s.cfg.To.Session = make(map[string]string)
	} else {
		for k := range s.cfg.To.Session {
			if strings.ToLower(k) == "sql_mode" {
				hasSQLMode = true
				break
			}
		}
	}
	if !hasSQLMode {
		sqlMode, err2 := utils.GetGlobalVariable(ctx, s.fromDB.BaseDB.DB, "sql_mode")
		if err2 != nil {
			s.tctx.L().Warn("cannot get sql_mode from upstream database", log.ShortError(err2))
		} else {
			s.cfg.To.Session["sql_mode"] = sqlMode
		}
	}

	dbCfg = s.cfg.To
	dbCfg.RawDBCfg = config.DefaultRawDBConfig().
		SetReadTimeout(maxDMLConnectionTimeout).
		SetMaxIdleConns(s.cfg.WorkerCount)

	s.toDB, s.toDBConns, err = dbconn.CreateConns(s.tctx, s.cfg, dbCfg, s.cfg.WorkerCount)
	if err != nil {
		closeUpstreamConn(s.tctx, s.fromDB) // release resources acquired before return with error
		return err
	}
	// baseConn for ddl
	dbCfg = s.cfg.To
	dbCfg.RawDBCfg = config.DefaultRawDBConfig().SetReadTimeout(maxDDLConnectionTimeout)

	var ddlDBConns []*dbconn.DBConn
	s.ddlDB, ddlDBConns, err = dbconn.CreateConns(s.tctx, s.cfg, dbCfg, 1)
	if err != nil {
		closeUpstreamConn(s.tctx, s.fromDB)
		dbconn.CloseBaseDB(s.tctx, s.toDB)
		return err
	}
	s.ddlDBConn = ddlDBConns[0]
	printServerVersion(s.tctx, s.fromDB.BaseDB, "upstream")
	printServerVersion(s.tctx, s.toDB, "downstream")

	return nil
}

// closeBaseDB closes all opened DBs, rollback for createConns.
func (s *Syncer) closeDBs() {
	closeUpstreamConn(s.tctx, s.fromDB)
	dbconn.CloseBaseDB(s.tctx, s.toDB)
	dbconn.CloseBaseDB(s.tctx, s.ddlDB)
}

// record skip ddl/dml sqls' position
// make newJob's sql argument empty to distinguish normal sql and skips sql.
func (s *Syncer) recordSkipSQLsLocation(ec *eventContext) error {
	job := newSkipJob(ec)
	return s.addJobFunc(job)
}

func (s *Syncer) flushJobs() error {
	s.tctx.L().Info("flush all jobs", zap.Stringer("global checkpoint", s.checkpoint))
	job := newFlushJob()
	return s.addJobFunc(job)
}

func (s *Syncer) reSyncBinlog(tctx tcontext.Context, location binlog.Location) error {
	if err := s.retrySyncGTIDs(); err != nil {
		return err
	}
	// close still running sync
	return s.streamerController.ReopenWithRetry(&tctx, location)
}

func (s *Syncer) renameShardingSchema(schema, table string) (string, string) {
	if schema == "" {
		return schema, table
	}
	targetSchema, targetTable, err := s.tableRouter.Route(schema, table)
	if err != nil {
		s.tctx.L().Error("fail to route table", zap.String("schema", schema), zap.String("table", table), zap.Error(err)) // log the error, but still continue
	}
	if targetSchema == "" {
		return schema, table
	}
	if targetTable == "" {
		targetTable = table
	}

	return targetSchema, targetTable
}

func (s *Syncer) isClosed() bool {
	return s.closed.Load()
}

// Close closes syncer.
func (s *Syncer) Close() {
	s.Lock()
	defer s.Unlock()

	if s.isClosed() {
		return
	}

	s.removeHeartbeat()

	s.stopSync()
	s.closeDBs()

	s.checkpoint.Close()

	if err := s.schemaTracker.Close(); err != nil {
		s.tctx.L().Error("fail to close schema tracker", log.ShortError(err))
	}

	if s.sgk != nil {
		s.sgk.Close()
	}

	s.closeOnlineDDL()

	// when closing syncer by `stop-task`, remove active relay log from hub
	s.removeActiveRelayLog()

	metrics.RemoveLabelValuesWithTaskInMetrics(s.cfg.Name)

	s.closed.Store(true)
}

// stopSync stops syncing, now it used by Close and Pause
// maybe we can refine the workflow more clear.
func (s *Syncer) stopSync() {
	if s.done != nil {
		<-s.done // wait Run to return
	}
	s.closeJobChans()
	s.wg.Wait() // wait job workers to return

	// before re-write workflow for s.syncer, simply close it
	// when resuming, re-create s.syncer

	if s.streamerController != nil {
		s.streamerController.Close(s.tctx)
	}
}

func (s *Syncer) closeOnlineDDL() {
	if s.onlineDDL != nil {
		s.onlineDDL.Close()
		s.onlineDDL = nil
	}
}

func (s *Syncer) removeHeartbeat() {
	if s.cfg.EnableHeartbeat {
		err := s.heartbeat.RemoveTask(s.cfg.Name)
		if err != nil {
			s.tctx.L().Error("fail to remove task for heartbeat", zap.Error(err))
		}
	}
}

// Pause pauses the process, and it can be resumed later
// should cancel context from external
// TODO: it is not a true-meaning Pause because you can't stop it by calling Pause only.
func (s *Syncer) Pause() {
	if s.isClosed() {
		s.tctx.L().Warn("try to pause, but already closed")
		return
	}

	s.stopSync()
}

// Resume resumes the paused process.
func (s *Syncer) Resume(ctx context.Context, pr chan pb.ProcessResult) {
	if s.isClosed() {
		s.tctx.L().Warn("try to resume, but already closed")
		return
	}

	// continue the processing
	s.reset()
	// reset database conns
	err := s.resetDBs(s.tctx.WithContext(ctx))
	if err != nil {
		pr <- pb.ProcessResult{
			IsCanceled: false,
			Errors: []*pb.ProcessError{
				unit.NewProcessError(err),
			},
		}
		return
	}
	s.Process(ctx, pr)
}

// Update implements Unit.Update
// now, only support to update config for routes, filters, column-mappings, block-allow-list
// now no config diff implemented, so simply re-init use new config.
func (s *Syncer) Update(cfg *config.SubTaskConfig) error {
	if s.cfg.ShardMode == config.ShardPessimistic {
		_, tables := s.sgk.UnresolvedTables()
		if len(tables) > 0 {
			return terror.ErrSyncerUnitUpdateConfigInSharding.Generate(tables)
		}
	}

	var (
		err              error
		oldBaList        *filter.Filter
		oldTableRouter   *router.Table
		oldBinlogFilter  *bf.BinlogEvent
		oldColumnMapping *cm.Mapping
	)

	defer func() {
		if err == nil {
			return
		}
		if oldBaList != nil {
			s.baList = oldBaList
		}
		if oldTableRouter != nil {
			s.tableRouter = oldTableRouter
		}
		if oldBinlogFilter != nil {
			s.binlogFilter = oldBinlogFilter
		}
		if oldColumnMapping != nil {
			s.columnMapping = oldColumnMapping
		}
	}()

	// update block-allow-list
	oldBaList = s.baList
	s.baList, err = filter.New(cfg.CaseSensitive, cfg.BAList)
	if err != nil {
		return terror.ErrSyncerUnitGenBAList.Delegate(err)
	}

	// update route
	oldTableRouter = s.tableRouter
	s.tableRouter, err = router.NewTableRouter(cfg.CaseSensitive, cfg.RouteRules)
	if err != nil {
		return terror.ErrSyncerUnitGenTableRouter.Delegate(err)
	}

	// update binlog filter
	oldBinlogFilter = s.binlogFilter
	s.binlogFilter, err = bf.NewBinlogEvent(cfg.CaseSensitive, cfg.FilterRules)
	if err != nil {
		return terror.ErrSyncerUnitGenBinlogEventFilter.Delegate(err)
	}

	// update column-mappings
	oldColumnMapping = s.columnMapping
	s.columnMapping, err = cm.NewMapping(cfg.CaseSensitive, cfg.ColumnMappingRules)
	if err != nil {
		return terror.ErrSyncerUnitGenColumnMapping.Delegate(err)
	}

	switch s.cfg.ShardMode {
	case config.ShardPessimistic:
		// re-init sharding group
		err = s.sgk.Init()
		if err != nil {
			return err
		}

		err = s.initShardingGroups(context.Background()) // FIXME: fix context when re-implementing `Update`
		if err != nil {
			return err
		}
	case config.ShardOptimistic:
		err = s.initOptimisticShardDDL(context.Background()) // FIXME: fix context when re-implementing `Update`
		if err != nil {
			return err
		}
	}

	// update l.cfg
	s.cfg.BAList = cfg.BAList
	s.cfg.RouteRules = cfg.RouteRules
	s.cfg.FilterRules = cfg.FilterRules
	s.cfg.ColumnMappingRules = cfg.ColumnMappingRules

	// update timezone
	s.setTimezone()

	return nil
}

// assume that reset master before switching to new master, and only the new master would write
// it's a weak function to try best to fix gtid set while switching master/slave.
func (s *Syncer) retrySyncGTIDs() error {
	// NOTE: our (per-table based) checkpoint does not support GTID yet, implement it if needed
	// TODO: support GTID
	s.tctx.L().Warn("our (per-table based) checkpoint does not support GTID yet")
	return nil
}

// checkpointID returns ID which used for checkpoint table.
func (s *Syncer) checkpointID() string {
	if len(s.cfg.SourceID) > 0 {
		return s.cfg.SourceID
	}
	return strconv.FormatUint(uint64(s.cfg.ServerID), 10)
}

// UpdateFromConfig updates config for `From`.
func (s *Syncer) UpdateFromConfig(cfg *config.SubTaskConfig) error {
	s.Lock()
	defer s.Unlock()
	s.fromDB.BaseDB.Close()

	s.cfg.From = cfg.From

	var err error
	s.cfg.From.RawDBCfg = config.DefaultRawDBConfig().SetReadTimeout(maxDMLConnectionTimeout)
	s.fromDB, err = createUpStreamConn(s.cfg.From)
	if err != nil {
		s.tctx.L().Error("fail to create baseConn connection", log.ShortError(err))
		return err
	}

	err = s.setSyncCfg()
	if err != nil {
		return err
	}

	if s.streamerController != nil {
		s.streamerController.UpdateSyncCfg(s.syncCfg, s.fromDB)
	}
	return nil
}

func (s *Syncer) setTimezone() {
	s.tctx.L().Info("use timezone", log.WrapStringerField("location", time.UTC))
	s.timezone = time.UTC
}

func (s *Syncer) setSyncCfg() error {
	var tlsConfig *tls.Config
	var err error
	if s.cfg.From.Security != nil {
		tlsConfig, err = toolutils.ToTLSConfig(s.cfg.From.Security.SSLCA, s.cfg.From.Security.SSLCert, s.cfg.From.Security.SSLKey)
		if err != nil {
			return terror.ErrConnInvalidTLSConfig.Delegate(err)
		}
		if tlsConfig != nil {
			tlsConfig.InsecureSkipVerify = true
		}
	}

	syncCfg := replication.BinlogSyncerConfig{
		ServerID:                s.cfg.ServerID,
		Flavor:                  s.cfg.Flavor,
		Host:                    s.cfg.From.Host,
		Port:                    uint16(s.cfg.From.Port),
		User:                    s.cfg.From.User,
		Password:                s.cfg.From.Password,
		TimestampStringLocation: s.timezone,
		TLSConfig:               tlsConfig,
	}
	// when retry count > 1, go-mysql will retry sync from the previous GTID set in GTID mode,
	// which may get duplicate binlog event after retry success. so just set retry count = 1, and task
	// will exit when meet error, and then auto resume by DM itself.
	common.SetDefaultReplicationCfg(&syncCfg, 1)
	s.syncCfg = syncCfg
	return nil
}

// ShardDDLOperation returns the current pending to handle shard DDL lock operation.
func (s *Syncer) ShardDDLOperation() *pessimism.Operation {
	return s.pessimist.PendingOperation()
}

func (s *Syncer) setErrLocation(startLocation, endLocation *binlog.Location, isQueryEventEvent bool) {
	s.errLocation.Lock()
	defer s.errLocation.Unlock()

	s.errLocation.isQueryEvent = isQueryEventEvent
	if s.errLocation.startLocation == nil || startLocation == nil {
		s.errLocation.startLocation = startLocation
	} else if binlog.CompareLocation(*startLocation, *s.errLocation.startLocation, s.cfg.EnableGTID) < 0 {
		s.errLocation.startLocation = startLocation
	}

	if s.errLocation.endLocation == nil || endLocation == nil {
		s.errLocation.endLocation = endLocation
	} else if binlog.CompareLocation(*endLocation, *s.errLocation.endLocation, s.cfg.EnableGTID) < 0 {
		s.errLocation.endLocation = endLocation
	}
}

func (s *Syncer) getErrLocation() (*binlog.Location, bool) {
	s.errLocation.Lock()
	defer s.errLocation.Unlock()
	return s.errLocation.startLocation, s.errLocation.isQueryEvent
}

func (s *Syncer) handleEventError(err error, startLocation, endLocation binlog.Location, isQueryEvent bool, originSQL string) error {
	if err == nil {
		return nil
	}

	s.setErrLocation(&startLocation, &endLocation, isQueryEvent)
	if len(originSQL) > 0 {
		return terror.Annotatef(err, "startLocation: [%s], endLocation: [%s], origin SQL: [%s]", startLocation, endLocation, originSQL)
	}
	return terror.Annotatef(err, "startLocation: [%s], endLocation: [%s]", startLocation, endLocation)
}

// getEvent gets an event from streamerController or errOperatorHolder.
func (s *Syncer) getEvent(tctx *tcontext.Context, startLocation binlog.Location) (*replication.BinlogEvent, error) {
	// next event is a replace event
	if s.isReplacingErr {
		s.tctx.L().Info("try to get replace event", zap.Stringer("location", startLocation))
		return s.errOperatorHolder.GetEvent(startLocation)
	}

	return s.streamerController.GetEvent(tctx)
}

func (s *Syncer) adjustGlobalPointGTID(tctx *tcontext.Context) (bool, error) {
	location := s.checkpoint.GlobalPoint()
	// situations that don't need to adjust
	// 1. GTID is not enabled
	// 2. location already has GTID position
	// 3. location is totally new, has no position info
	if !s.cfg.EnableGTID || location.GTIDSetStr() != "" || location.Position.Name == "" {
		return false, nil
	}
	// set enableGTID to false for new streamerController
	streamerController := NewStreamerController(s.syncCfg, false, s.fromDB, s.binlogType, s.cfg.RelayDir, s.timezone)

	endPos := binlog.AdjustPosition(location.Position)
	startPos := mysql.Position{
		Name: endPos.Name,
		Pos:  0,
	}
	startLocation := location.Clone()
	startLocation.Position = startPos

	err := streamerController.Start(tctx, startLocation)
	if err != nil {
		return false, err
	}
	defer streamerController.Close(tctx)

	gs, err := reader.GetGTIDsForPosFromStreamer(tctx.Context(), streamerController.streamer, endPos)
	if err != nil {
		s.tctx.L().Warn("fail to get gtids for global location", zap.Stringer("pos", location), zap.Error(err))
		return false, err
	}
	err = location.SetGTID(gs.Origin())
	if err != nil {
		s.tctx.L().Warn("fail to set gtid for global location", zap.Stringer("pos", location),
			zap.String("adjusted_gtid", gs.String()), zap.Error(err))
		return false, err
	}
	s.saveGlobalPoint(location)
	// redirect streamer for new gtid set location
	err = s.streamerController.RedirectStreamer(tctx, location)
	if err != nil {
		s.tctx.L().Warn("fail to redirect streamer for global location", zap.Stringer("pos", location),
			zap.String("adjusted_gtid", gs.String()), zap.Error(err))
		return false, err
	}
	return true, nil
}

// delLoadTask is called when finish restoring data, to delete load worker in etcd.
func (s *Syncer) delLoadTask() error {
	_, _, err := ha.DelLoadTask(s.cli, s.cfg.Name, s.cfg.SourceID)
	if err != nil {
		return err
	}
	s.tctx.Logger.Info("delete load worker in etcd for all mode", zap.String("task", s.cfg.Name), zap.String("source", s.cfg.SourceID))
	return nil
}<|MERGE_RESOLUTION|>--- conflicted
+++ resolved
@@ -1271,9 +1271,6 @@
 				}
 				successF()
 				clearF()
-<<<<<<< HEAD
-<<<<<<< HEAD
-=======
 			} else {
 				failpoint.Inject("noJobInQueueLog", func() {
 					tctx.L().Debug("no job in queue, update lag to zero", zap.String(
@@ -1281,14 +1278,6 @@
 				})
 				// update lag metric even if there is no job in the queue
 				s.updateReplicationLag(nil, workerLagKey)
->>>>>>> fadd54342 (chore: remove no job in queue log (#1897))
-=======
-			} else {
-				// update lag metric even if there is no job in the queue
-				tctx.L().Debug("no job in queue, update lag to zero",
-					zap.String("workerLagKey", workerLagKey), zap.Int64("current ts", time.Now().Unix()))
-				s.updateReplicationLag(nil, workerLagKey)
->>>>>>> ce4f8844
 			}
 		}
 	}
