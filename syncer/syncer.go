--- conflicted
+++ resolved
@@ -2408,20 +2408,12 @@
 		// if err2 != nil, stmts should be nil so below for-loop is skipped
 		for _, stmt := range stmts {
 			if _, ok := stmt.(ast.DDLNode); ok {
-<<<<<<< HEAD
-				tableNames, err3 := parserpkg.FetchDDLTableNames(qec.ddlSchema, stmt, s.SourceTableNamesFlavor)
-=======
-				tables, err3 := parserpkg.FetchDDLTables(usedSchema, stmt, s.SourceTableNamesFlavor)
->>>>>>> ab516770
+				tables, err3 := parserpkg.FetchDDLTables(qec.ddlSchema, stmt, s.SourceTableNamesFlavor)
 				if err3 != nil {
 					continue
 				}
 				// nolint:errcheck
-<<<<<<< HEAD
-				s.onlineDDL.Apply(qec.tctx, tableNames, "", stmt)
-=======
-				s.onlineDDL.Apply(ec.tctx, tables, "", stmt)
->>>>>>> ab516770
+				s.onlineDDL.Apply(qec.tctx, tables, "", stmt)
 			}
 		}
 		return s.recordSkipSQLsLocation(qec.eventContext)
@@ -2489,11 +2481,7 @@
 	// handle one-schema change DDL
 	for _, sql := range qec.appliedDDLs {
 		// We use default parser because sqls are came from above *Syncer.splitAndFilterDDL, which is StringSingleQuotes, KeyWordUppercase and NameBackQuotes
-<<<<<<< HEAD
-		sqlDDL, tableNames, stmt, handleErr := s.routeDDL(qec.p, qec.ddlSchema, sql)
-=======
-		sqlDDL, tables, stmt, handleErr := s.routeDDL(parser.New(), usedSchema, sql)
->>>>>>> ab516770
+		sqlDDL, tables, stmt, handleErr := s.routeDDL(qec.p, qec.ddlSchema, sql)
 		if handleErr != nil {
 			return handleErr
 		}
@@ -2505,13 +2493,8 @@
 
 		// DDL is sequentially synchronized in this syncer's main process goroutine
 		// ignore DDL that is older or same as table checkpoint, to avoid sync again for already synced DDLs
-<<<<<<< HEAD
-		if s.checkpoint.IsOlderThanTablePoint(tableNames[0][0].Schema, tableNames[0][0].Name, *qec.currentLocation, true) {
+		if s.checkpoint.IsOlderThanTablePoint(tables[0][0], *qec.currentLocation, true) {
 			qec.tctx.L().Info("ignore obsolete DDL", zap.String("event", "query"), zap.String("statement", sql), log.WrapStringerField("location", qec.currentLocation))
-=======
-		if s.checkpoint.IsOlderThanTablePoint(tables[0][0], *ec.currentLocation, true) {
-			ec.tctx.L().Info("ignore obsolete DDL", zap.String("event", "query"), zap.String("statement", sql), log.WrapStringerField("location", ec.currentLocation))
->>>>>>> ab516770
 			continue
 		}
 
@@ -2519,11 +2502,7 @@
 		if s.cfg.ShardMode == config.ShardPessimistic {
 			switch stmt.(type) {
 			case *ast.DropDatabaseStmt:
-<<<<<<< HEAD
-				err = s.dropSchemaInSharding(qec.tctx, tableNames[0][0].Schema)
-=======
-				err = s.dropSchemaInSharding(ec.tctx, tables[0][0].Schema)
->>>>>>> ab516770
+				err = s.dropSchemaInSharding(qec.tctx, tables[0][0].Schema)
 				if err != nil {
 					return err
 				}
@@ -2534,11 +2513,7 @@
 				if err != nil {
 					return err
 				}
-<<<<<<< HEAD
-				err = s.checkpoint.DeleteTablePoint(qec.tctx, tableNames[0][0].Schema, tableNames[0][0].Name)
-=======
-				err = s.checkpoint.DeleteTablePoint(ec.tctx, tables[0][0])
->>>>>>> ab516770
+				err = s.checkpoint.DeleteTablePoint(qec.tctx, tables[0][0])
 				if err != nil {
 					return err
 				}
@@ -2549,23 +2524,13 @@
 			}
 
 			// in sharding mode, we only support to do one ddl in one event
-<<<<<<< HEAD
 			if qec.ddlInfo == nil {
 				qec.ddlInfo = &shardingDDLInfo{
-					name:       tableNames[0][0].String(),
-					tableNames: tableNames,
-					stmt:       stmt,
-				}
-			} else if qec.ddlInfo.name != tableNames[0][0].String() {
-=======
-			if ddlInfo == nil {
-				ddlInfo = &shardingDDLInfo{
 					name:   tables[0][0].String(),
 					tables: tables,
 					stmt:   stmt,
 				}
-			} else if ddlInfo.name != tables[0][0].String() {
->>>>>>> ab516770
+			} else if qec.ddlInfo.name != tables[0][0].String() {
 				return terror.ErrSyncerUnitDDLOnMultipleTable.Generate(string(ev.Query))
 			}
 		} else if s.cfg.ShardMode == config.ShardOptimistic {
@@ -2578,21 +2543,13 @@
 			}
 		}
 
-<<<<<<< HEAD
 		qec.needHandleDDLs = append(qec.needHandleDDLs, sqlDDL)
-		qec.needTrackDDLs = append(qec.needTrackDDLs, trackedDDL{rawSQL: sql, stmt: stmt, tableNames: tableNames})
+		qec.needTrackDDLs = append(qec.needTrackDDLs, trackedDDL{rawSQL: sql, stmt: stmt, tables: tables})
 		// TODO: current table checkpoints will be deleted in track ddls, but created and updated in flush checkpoints,
 		//       we should use a better mechanism to combine these operations
 		if !s.cfg.IsSharding {
-			recordSourceTbls(qec.sourceTbls, stmt, tableNames[0][0])
-		}
-=======
-		needHandleDDLs = append(needHandleDDLs, sqlDDL)
-		needTrackDDLs = append(needTrackDDLs, trackedDDL{rawSQL: sql, stmt: stmt, tables: tables})
-		// TODO: current table checkpoints will be deleted in track ddls, but created and updated in flush checkpoints,
-		//       we should use a better mechanism to combine these operations
-		recordSourceTbls(sourceTbls, stmt, tables[0][0])
->>>>>>> ab516770
+			recordSourceTbls(qec.sourceTbls, stmt, tables[0][0])
+		}
 	}
 
 	qec.tctx.L().Info("prepare to handle ddls", zap.String("event", "query"), zap.Stringer("queryEventContext", qec))
@@ -2638,13 +2595,8 @@
 	})
 
 	// run trackDDL before add ddl job to make sure checkpoint can be flushed
-<<<<<<< HEAD
 	for _, td := range qec.needTrackDDLs {
-		if err := s.trackDDL(qec.ddlSchema, td.rawSQL, td.tableNames, td.stmt, qec.eventContext); err != nil {
-=======
-	for _, td := range needTrackDDLs {
-		if err := s.trackDDL(usedSchema, td.rawSQL, td.tables, td.stmt, &ec); err != nil {
->>>>>>> ab516770
+		if err := s.trackDDL(qec.ddlSchema, td.rawSQL, td.tables, td.stmt, qec.eventContext); err != nil {
 			return err
 		}
 	}
@@ -2699,19 +2651,14 @@
 		synced             bool
 		active             bool
 		remain             int
-<<<<<<< HEAD
-
-		sourceTableID  = utils.GenTableID(qec.ddlInfo.tableNames[0][0])
+
+		sourceTableID  = utils.GenTableID(qec.ddlInfo.tables[0][0])
 		needHandleDDLs = qec.needHandleDDLs
 		ddlInfo        = qec.ddlInfo
 		// for sharding DDL, the firstPos should be the `Pos` of the binlog, not the `End_log_pos`
 		// so when restarting before sharding DDLs synced, this binlog can be re-sync again to trigger the TrySync
 		startLocation   = qec.startLocation
 		currentLocation = qec.currentLocation
-=======
-		sourceTableID      = utils.GenTableID(ddlInfo.tables[0][0])
-		usedSchema         = string(ev.Schema)
->>>>>>> ab516770
 	)
 
 	var annotate string
@@ -2726,11 +2673,7 @@
 		}
 		annotate = "add table to shard group"
 	default:
-<<<<<<< HEAD
-		needShardingHandle, group, synced, active, remain, err = s.sgk.TrySync(ddlInfo.tableNames[0][0], ddlInfo.tableNames[1][0], *startLocation, *qec.currentLocation, needHandleDDLs)
-=======
-		needShardingHandle, group, synced, active, remain, err = s.sgk.TrySync(ddlInfo.tables[0][0], ddlInfo.tables[1][0], *startLocation, *ec.currentLocation, needHandleDDLs)
->>>>>>> ab516770
+		needShardingHandle, group, synced, active, remain, err = s.sgk.TrySync(ddlInfo.tables[0][0], ddlInfo.tables[1][0], *startLocation, *qec.currentLocation, needHandleDDLs)
 		if err != nil {
 			return err
 		}
@@ -2764,25 +2707,15 @@
 		}
 	})
 
-<<<<<<< HEAD
 	for _, td := range qec.needTrackDDLs {
-		if err = s.trackDDL(qec.ddlSchema, td.rawSQL, td.tableNames, td.stmt, qec.eventContext); err != nil {
-=======
-	for _, td := range needTrackDDLs {
-		if err = s.trackDDL(usedSchema, td.rawSQL, td.tables, td.stmt, &ec); err != nil {
->>>>>>> ab516770
+		if err = s.trackDDL(qec.ddlSchema, td.rawSQL, td.tables, td.stmt, qec.eventContext); err != nil {
 			return err
 		}
 	}
 
 	if needShardingHandle {
-<<<<<<< HEAD
-		metrics.UnsyncedTableGauge.WithLabelValues(s.cfg.Name, ddlInfo.tableNames[1][0].String(), s.cfg.SourceID).Set(float64(remain))
-		err = s.safeMode.IncrForTable(qec.tctx, ddlInfo.tableNames[1][0].Schema, ddlInfo.tableNames[1][0].Name) // try enable safe-mode when starting syncing for sharding group
-=======
 		metrics.UnsyncedTableGauge.WithLabelValues(s.cfg.Name, ddlInfo.tables[1][0].String(), s.cfg.SourceID).Set(float64(remain))
-		err = s.safeMode.IncrForTable(ec.tctx, ddlInfo.tables[1][0].Schema, ddlInfo.tables[1][0].Name) // try enable safe-mode when starting syncing for sharding group
->>>>>>> ab516770
+		err = s.safeMode.IncrForTable(qec.tctx, ddlInfo.tables[1][0].Schema, ddlInfo.tables[1][0].Name) // try enable safe-mode when starting syncing for sharding group
 		if err != nil {
 			return err
 		}
@@ -2790,17 +2723,12 @@
 		// save checkpoint in memory, don't worry, if error occurred, we can rollback it
 		// for non-last sharding DDL's table, this checkpoint will be used to skip binlog event when re-syncing
 		// NOTE: when last sharding DDL executed, all this checkpoints will be flushed in the same txn
-<<<<<<< HEAD
 		qec.tctx.L().Info("save table checkpoint for source",
 			zap.String("event", "query"),
 			zap.String("sourceTableID", sourceTableID),
 			zap.Stringer("start location", startLocation),
 			log.WrapStringerField("end location", currentLocation))
-		s.saveTablePoint(ddlInfo.tableNames[0][0].Schema, ddlInfo.tableNames[0][0].Name, *currentLocation)
-=======
-		ec.tctx.L().Info("save table checkpoint for source", zap.String("event", "query"), zap.String("sourceTableID", sourceTableID), zap.Stringer("start location", startLocation), log.WrapStringerField("end location", ec.currentLocation))
-		s.saveTablePoint(ddlInfo.tables[0][0], *ec.currentLocation)
->>>>>>> ab516770
+		s.saveTablePoint(ddlInfo.tables[0][0], *currentLocation)
 		if !synced {
 			qec.tctx.L().Info("source shard group is not synced",
 				zap.String("event", "query"),
@@ -2810,17 +2738,12 @@
 			return nil
 		}
 
-<<<<<<< HEAD
 		qec.tctx.L().Info("source shard group is synced",
 			zap.String("event", "query"),
 			zap.String("sourceTableID", sourceTableID),
 			zap.Stringer("start location", startLocation),
 			log.WrapStringerField("end location", currentLocation))
-		err = s.safeMode.DescForTable(qec.tctx, ddlInfo.tableNames[1][0].Schema, ddlInfo.tableNames[1][0].Name) // try disable safe-mode after sharding group synced
-=======
-		ec.tctx.L().Info("source shard group is synced", zap.String("event", "query"), zap.String("sourceTableID", sourceTableID), zap.Stringer("start location", startLocation), log.WrapStringerField("end location", ec.currentLocation))
-		err = s.safeMode.DescForTable(ec.tctx, ddlInfo.tables[1][0].Schema, ddlInfo.tables[1][0].Name) // try disable safe-mode after sharding group synced
->>>>>>> ab516770
+		err = s.safeMode.DescForTable(qec.tctx, ddlInfo.tables[1][0].Schema, ddlInfo.tables[1][0].Name) // try disable safe-mode after sharding group synced
 		if err != nil {
 			return err
 		}
@@ -2839,13 +2762,8 @@
 		}
 		*qec.shardingReSyncCh <- &ShardingReSync{
 			currLocation:   *firstEndLocation,
-<<<<<<< HEAD
 			latestLocation: *currentLocation,
-			targetTable:    ddlInfo.tableNames[1][0],
-=======
-			latestLocation: *ec.currentLocation,
 			targetTable:    ddlInfo.tables[1][0],
->>>>>>> ab516770
 			allResolved:    allResolved,
 		}
 
@@ -2856,13 +2774,8 @@
 		// we should add another config item to differ, and do not save DDLInfo, and not wait for ddlExecInfo
 
 		// construct & send shard DDL info into etcd, DM-master will handle it.
-<<<<<<< HEAD
-		shardInfo := s.pessimist.ConstructInfo(ddlInfo.tableNames[1][0].Schema, ddlInfo.tableNames[1][0].Name, needHandleDDLs)
+		shardInfo := s.pessimist.ConstructInfo(ddlInfo.tables[1][0].Schema, ddlInfo.tables[1][0].Name, needHandleDDLs)
 		rev, err2 := s.pessimist.PutInfo(qec.tctx.Ctx, shardInfo)
-=======
-		shardInfo := s.pessimist.ConstructInfo(ddlInfo.tables[1][0].Schema, ddlInfo.tables[1][0].Name, needHandleDDLs)
-		rev, err2 := s.pessimist.PutInfo(ec.tctx.Ctx, shardInfo)
->>>>>>> ab516770
 		if err2 != nil {
 			return err2
 		}
@@ -2932,13 +2845,8 @@
 		return nil
 	}
 
-<<<<<<< HEAD
 	if len(qec.onlineDDLTables) > 0 {
-		err = s.clearOnlineDDL(qec.tctx, ddlInfo.tableNames[1][0])
-=======
-	if len(onlineDDLTableNames) > 0 {
-		err = s.clearOnlineDDL(ec.tctx, ddlInfo.tables[1][0])
->>>>>>> ab516770
+		err = s.clearOnlineDDL(qec.tctx, ddlInfo.tables[1][0])
 		if err != nil {
 			return err
 		}
