// Copyright 2019 PingCAP, Inc.
//
// Licensed under the Apache License, Version 2.0 (the "License");
// you may not use this file except in compliance with the License.
// You may obtain a copy of the License at
//
//     http://www.apache.org/licenses/LICENSE-2.0
//
// Unless required by applicable law or agreed to in writing, software
// distributed under the License is distributed on an "AS IS" BASIS,
// See the License for the specific language governing permissions and
// limitations under the License.

package syncer

import (
	"bytes"
	"context"
	"crypto/tls"
	"fmt"
	"os"
	"path"
	"reflect"
	"strconv"
	"strings"
	"sync"
	"time"

	"github.com/go-mysql-org/go-mysql/mysql"
	"github.com/go-mysql-org/go-mysql/replication"
	"github.com/pingcap/errors"
	"github.com/pingcap/failpoint"
	"github.com/pingcap/parser"
	"github.com/pingcap/parser/ast"
	"github.com/pingcap/parser/format"
	"github.com/pingcap/parser/model"
	bf "github.com/pingcap/tidb-tools/pkg/binlog-filter"
	cm "github.com/pingcap/tidb-tools/pkg/column-mapping"
	"github.com/pingcap/tidb-tools/pkg/dbutil"
	"github.com/pingcap/tidb-tools/pkg/filter"
	router "github.com/pingcap/tidb-tools/pkg/table-router"
	toolutils "github.com/pingcap/tidb-tools/pkg/utils"
	brutils "github.com/pingcap/tidb/br/pkg/utils"
	"go.etcd.io/etcd/clientv3"
	"go.uber.org/atomic"
	"go.uber.org/zap"

	"github.com/pingcap/dm/dm/config"
	common2 "github.com/pingcap/dm/dm/ctl/common"
	"github.com/pingcap/dm/dm/pb"
	"github.com/pingcap/dm/dm/unit"
	"github.com/pingcap/dm/pkg/binlog"
	"github.com/pingcap/dm/pkg/binlog/common"
	"github.com/pingcap/dm/pkg/binlog/event"
	"github.com/pingcap/dm/pkg/binlog/reader"
	"github.com/pingcap/dm/pkg/conn"
	tcontext "github.com/pingcap/dm/pkg/context"
	fr "github.com/pingcap/dm/pkg/func-rollback"
	"github.com/pingcap/dm/pkg/gtid"
	"github.com/pingcap/dm/pkg/ha"
	"github.com/pingcap/dm/pkg/log"
	parserpkg "github.com/pingcap/dm/pkg/parser"
	"github.com/pingcap/dm/pkg/schema"
	"github.com/pingcap/dm/pkg/shardddl/pessimism"
	"github.com/pingcap/dm/pkg/streamer"
	"github.com/pingcap/dm/pkg/terror"
	"github.com/pingcap/dm/pkg/utils"
	"github.com/pingcap/dm/syncer/dbconn"
	operator "github.com/pingcap/dm/syncer/err-operator"
	"github.com/pingcap/dm/syncer/metrics"
	onlineddl "github.com/pingcap/dm/syncer/online-ddl-tools"
	sm "github.com/pingcap/dm/syncer/safe-mode"
	"github.com/pingcap/dm/syncer/shardddl"
)

var (
	maxRetryCount = 100

	retryTimeout = 3 * time.Second
	waitTime     = 10 * time.Millisecond
	statusTime   = 30 * time.Second

	// MaxDDLConnectionTimeoutMinute also used by SubTask.ExecuteDDL.
	MaxDDLConnectionTimeoutMinute = 5

	maxDMLConnectionTimeout = "5m"
	maxDDLConnectionTimeout = fmt.Sprintf("%dm", MaxDDLConnectionTimeoutMinute)

	maxDMLConnectionDuration, _ = time.ParseDuration(maxDMLConnectionTimeout)
	maxDMLExecutionDuration     = 30 * time.Second

	maxPauseOrStopWaitTime = 10 * time.Second

	adminQueueName = "ddl queue"
	dmlQueueName   = "dml queue"
)

// BinlogType represents binlog sync type.
type BinlogType uint8

// binlog sync type.
const (
	RemoteBinlog BinlogType = iota + 1
	LocalBinlog

	skipJobIdx = iota
	ddlJobIdx
	workerJobTSArrayInitSize // size = skip + ddl
)

// waitXIDStatus represents the status for waiting XID event when pause/stop task.
type waitXIDStatus int64

const (
	noWait waitXIDStatus = iota
	waiting
	waitComplete
)

// Syncer can sync your MySQL data to another MySQL database.
type Syncer struct {
	sync.RWMutex

	tctx *tcontext.Context

	cfg     *config.SubTaskConfig
	syncCfg replication.BinlogSyncerConfig

	sgk       *ShardingGroupKeeper // keeper to keep all sharding (sub) group in this syncer
	pessimist *shardddl.Pessimist  // shard DDL pessimist
	optimist  *shardddl.Optimist   // shard DDL optimist
	cli       *clientv3.Client

	binlogType         BinlogType
	streamerController *StreamerController
	enableRelay        bool

	wg            sync.WaitGroup
	jobWg         sync.WaitGroup
	conflictJobWg sync.WaitGroup

	schemaTracker *schema.Tracker

	fromDB *dbconn.UpStreamConn

	toDB      *conn.BaseDB
	toDBConns []*dbconn.DBConn
	ddlDB     *conn.BaseDB
	ddlDBConn *dbconn.DBConn

	dmlJobCh            chan *job
	ddlJobCh            chan *job
	jobsClosed          atomic.Bool
	jobsChanLock        sync.Mutex
	waitXIDJob          atomic.Int64
	isTransactionEnd    bool
	waitTransactionLock sync.Mutex

	c *causality

	tableRouter     *router.Table
	binlogFilter    *bf.BinlogEvent
	columnMapping   *cm.Mapping
	baList          *filter.Filter
	exprFilterGroup *ExprFilterGroup

	closed atomic.Bool

	start    time.Time
	lastTime struct {
		sync.RWMutex
		t time.Time
	}
	// safeMode is used to track if we need to generate dml with safe-mode
	// For each binlog event, we will set the current value into eventContext because
	// the status of this track may change over time.
	safeMode *sm.SafeMode

	timezone *time.Location

	binlogSizeCount     atomic.Int64
	lastBinlogSizeCount atomic.Int64

	lastCount atomic.Int64
	count     atomic.Int64
	totalTps  atomic.Int64
	tps       atomic.Int64

	filteredInsert atomic.Int64
	filteredUpdate atomic.Int64
	filteredDelete atomic.Int64

	done chan struct{}

	checkpoint CheckPoint
	onlineDDL  onlineddl.OnlinePlugin

	// record process error rather than log.Fatal
	runFatalChan chan *pb.ProcessError
	// record whether error occurred when execute SQLs
	execError atomic.Error

	heartbeat *Heartbeat

	readerHub              *streamer.ReaderHub
	recordedActiveRelayLog bool

	errOperatorHolder *operator.Holder

	isReplacingErr bool // true if we are in replace events by handle-error

	currentLocationMu struct {
		sync.RWMutex
		currentLocation binlog.Location // use to calc remain binlog size
	}

	errLocation struct {
		sync.RWMutex
		startLocation *binlog.Location
		endLocation   *binlog.Location
		isQueryEvent  bool
	}

	addJobFunc func(*job) error

	// `lower_case_table_names` setting of upstream db
	SourceTableNamesFlavor utils.LowerCaseTableNamesFlavor

	tsOffset                  atomic.Int64    // time offset between upstream and syncer, DM's timestamp - MySQL's timestamp
	secondsBehindMaster       atomic.Int64    // current task delay second behind upstream
	workerJobTSArray          []*atomic.Int64 // worker's sync job TS array, note that idx=0 is skip idx and idx=1 is ddl idx,sql worker job idx=(queue id + 2)
	lastCheckpointFlushedTime time.Time

	dmlWorkerPool *brutils.WorkerPool
}

// NewSyncer creates a new Syncer.
func NewSyncer(cfg *config.SubTaskConfig, etcdClient *clientv3.Client) *Syncer {
	logger := log.With(zap.String("task", cfg.Name), zap.String("unit", "binlog replication"))
	syncer := &Syncer{
		pessimist: shardddl.NewPessimist(&logger, etcdClient, cfg.Name, cfg.SourceID),
		optimist:  shardddl.NewOptimist(&logger, etcdClient, cfg.Name, cfg.SourceID),
	}
	syncer.cfg = cfg
	syncer.tctx = tcontext.Background().WithLogger(logger)
	syncer.jobsClosed.Store(true) // not open yet
	syncer.waitXIDJob.Store(int64(noWait))
	syncer.isTransactionEnd = true
	syncer.closed.Store(false)
	syncer.lastBinlogSizeCount.Store(0)
	syncer.binlogSizeCount.Store(0)
	syncer.lastCount.Store(0)
	syncer.count.Store(0)
	syncer.c = newCausality()
	syncer.done = nil
	syncer.setTimezone()
	syncer.addJobFunc = syncer.addJob
	syncer.enableRelay = cfg.UseRelay
	syncer.cli = etcdClient

	syncer.checkpoint = NewRemoteCheckPoint(syncer.tctx, cfg, syncer.checkpointID())

	syncer.binlogType = toBinlogType(cfg.UseRelay)
	syncer.errOperatorHolder = operator.NewHolder(&logger)
	syncer.readerHub = streamer.GetReaderHub()

	if cfg.ShardMode == config.ShardPessimistic {
		// only need to sync DDL in sharding mode
		syncer.sgk = NewShardingGroupKeeper(syncer.tctx, cfg)
	}
	syncer.recordedActiveRelayLog = false
	syncer.workerJobTSArray = make([]*atomic.Int64, cfg.WorkerCount+workerJobTSArrayInitSize)
	for i := range syncer.workerJobTSArray {
		syncer.workerJobTSArray[i] = atomic.NewInt64(0)
	}
	syncer.lastCheckpointFlushedTime = time.Time{}
	syncer.dmlWorkerPool = brutils.NewWorkerPool(uint(cfg.WorkerCount), "dml_worker")
	return syncer
}

// GetSecondsBehindMaster returns secondsBehindMaster.
func (s *Syncer) GetSecondsBehindMaster() int64 {
	return s.secondsBehindMaster.Load()
}

func (s *Syncer) newJobChans() {
	s.closeJobChans()
	s.dmlJobCh = make(chan *job, s.cfg.QueueSize*s.cfg.WorkerCount)
	s.ddlJobCh = make(chan *job, 10)
	s.jobsClosed.Store(false)
}

func (s *Syncer) closeJobChans() {
	s.jobsChanLock.Lock()
	defer s.jobsChanLock.Unlock()
	if s.jobsClosed.Load() {
		return
	}
	close(s.dmlJobCh)
	close(s.ddlJobCh)
	s.jobsClosed.Store(true)
}

// Type implements Unit.Type.
func (s *Syncer) Type() pb.UnitType {
	return pb.UnitType_Sync
}

// Init initializes syncer for a sync task, but not start Process.
// if fail, it should not call s.Close.
// some check may move to checker later.
func (s *Syncer) Init(ctx context.Context) (err error) {
	rollbackHolder := fr.NewRollbackHolder("syncer")
	defer func() {
		if err != nil {
			rollbackHolder.RollbackReverseOrder()
		}
	}()

	tctx := s.tctx.WithContext(ctx)

	err = s.setSyncCfg()
	if err != nil {
		return err
	}

	err = s.createDBs(ctx)
	if err != nil {
		return err
	}
	rollbackHolder.Add(fr.FuncRollback{Name: "close-DBs", Fn: s.closeDBs})

	s.schemaTracker, err = schema.NewTracker(ctx, s.cfg.Name, s.cfg.To.Session, s.ddlDBConn.BaseConn)
	if err != nil {
		return terror.ErrSchemaTrackerInit.Delegate(err)
	}

	s.streamerController = NewStreamerController(s.syncCfg, s.cfg.EnableGTID, s.fromDB, s.binlogType, s.cfg.RelayDir, s.timezone)

	s.baList, err = filter.New(s.cfg.CaseSensitive, s.cfg.BAList)
	if err != nil {
		return terror.ErrSyncerUnitGenBAList.Delegate(err)
	}

	s.binlogFilter, err = bf.NewBinlogEvent(s.cfg.CaseSensitive, s.cfg.FilterRules)
	if err != nil {
		return terror.ErrSyncerUnitGenBinlogEventFilter.Delegate(err)
	}

	s.exprFilterGroup = NewExprFilterGroup(s.cfg.ExprFilter)

	if len(s.cfg.ColumnMappingRules) > 0 {
		s.columnMapping, err = cm.NewMapping(s.cfg.CaseSensitive, s.cfg.ColumnMappingRules)
		if err != nil {
			return terror.ErrSyncerUnitGenColumnMapping.Delegate(err)
		}
	}

	if s.cfg.OnlineDDL {
		s.onlineDDL, err = onlineddl.NewRealOnlinePlugin(tctx, s.cfg)
		if err != nil {
			return err
		}
		rollbackHolder.Add(fr.FuncRollback{Name: "close-onlineDDL", Fn: s.closeOnlineDDL})
	}

	err = s.genRouter()
	if err != nil {
		return err
	}

	var schemaMap map[string]string
	var tableMap map[string]map[string]string
	if s.SourceTableNamesFlavor == utils.LCTableNamesSensitive {
		// TODO: we should avoid call this function multi times
		allTables, err1 := utils.FetchAllDoTables(ctx, s.fromDB.BaseDB.DB, s.baList)
		if err1 != nil {
			return err1
		}
		schemaMap, tableMap = buildLowerCaseTableNamesMap(allTables)
	}

	switch s.cfg.ShardMode {
	case config.ShardPessimistic:
		err = s.sgk.Init()
		if err != nil {
			return err
		}
		err = s.initShardingGroups(ctx, true)
		if err != nil {
			return err
		}
		rollbackHolder.Add(fr.FuncRollback{Name: "close-sharding-group-keeper", Fn: s.sgk.Close})
	case config.ShardOptimistic:
		if err = s.initOptimisticShardDDL(ctx); err != nil {
			return err
		}
	}

	err = s.checkpoint.Init(tctx)
	if err != nil {
		return err
	}
	rollbackHolder.Add(fr.FuncRollback{Name: "close-checkpoint", Fn: s.checkpoint.Close})

	err = s.checkpoint.Load(tctx)
	if err != nil {
		return err
	}
	if s.SourceTableNamesFlavor == utils.LCTableNamesSensitive {
		if err = s.checkpoint.CheckAndUpdate(ctx, schemaMap, tableMap); err != nil {
			return err
		}

		if s.onlineDDL != nil {
			if err = s.onlineDDL.CheckAndUpdate(s.tctx, schemaMap, tableMap); err != nil {
				return err
			}
		}
	}
	if s.cfg.EnableHeartbeat {
		s.heartbeat, err = GetHeartbeat(&HeartbeatConfig{
			serverID:       s.cfg.ServerID,
			primaryCfg:     s.cfg.From,
			updateInterval: int64(s.cfg.HeartbeatUpdateInterval),
			reportInterval: int64(s.cfg.HeartbeatReportInterval),
		})
		if err != nil {
			return err
		}
		err = s.heartbeat.AddTask(s.cfg.Name)
		if err != nil {
			return err
		}
		rollbackHolder.Add(fr.FuncRollback{Name: "remove-heartbeat", Fn: s.removeHeartbeat})
	}

	// when Init syncer, set active relay log info
	err = s.setInitActiveRelayLog(ctx)
	if err != nil {
		return err
	}
	rollbackHolder.Add(fr.FuncRollback{Name: "remove-active-realylog", Fn: s.removeActiveRelayLog})

	s.reset()
	return nil
}

// buildLowerCaseTableNamesMap build a lower case schema map and lower case table map for all tables
// Input: map of schema --> list of tables
// Output: schema names map: lower_case_schema_name --> schema_name
//         tables names map: lower_case_schema_name --> lower_case_table_name --> table_name
// Note: the result will skip the schemas and tables that their lower_case_name are the same.
func buildLowerCaseTableNamesMap(tables map[string][]string) (map[string]string, map[string]map[string]string) {
	schemaMap := make(map[string]string)
	tablesMap := make(map[string]map[string]string)
	lowerCaseSchemaSet := make(map[string]string)
	for schema, tableNames := range tables {
		lcSchema := strings.ToLower(schema)
		// track if there are multiple schema names with the same lower case name.
		// just skip this kind of schemas.
		if rawSchema, ok := lowerCaseSchemaSet[lcSchema]; ok {
			delete(schemaMap, lcSchema)
			delete(tablesMap, lcSchema)
			log.L().Warn("skip check schema with same lower case value",
				zap.Strings("schemas", []string{schema, rawSchema}))
			continue
		}
		lowerCaseSchemaSet[lcSchema] = schema

		if lcSchema != schema {
			schemaMap[lcSchema] = schema
		}
		tblsMap := make(map[string]string)
		lowerCaseTableSet := make(map[string]string)
		for _, tb := range tableNames {
			lcTbl := strings.ToLower(tb)
			if rawTbl, ok := lowerCaseTableSet[lcTbl]; ok {
				delete(tblsMap, lcTbl)
				log.L().Warn("skip check tables with same lower case value", zap.String("schema", schema),
					zap.Strings("table", []string{tb, rawTbl}))
				continue
			}
			if lcTbl != tb {
				tblsMap[lcTbl] = tb
			}
		}
		if len(tblsMap) > 0 {
			tablesMap[lcSchema] = tblsMap
		}
	}
	return schemaMap, tablesMap
}

// initShardingGroups initializes sharding groups according to source MySQL, filter rules and router rules
// NOTE: now we don't support modify router rules after task has started.
func (s *Syncer) initShardingGroups(ctx context.Context, needCheck bool) error {
	// fetch tables from source and filter them
	sourceTables, err := s.fromDB.FetchAllDoTables(ctx, s.baList)
	if err != nil {
		return err
	}

	// convert according to router rules
	// target-schema -> target-table -> source-IDs
	mapper := make(map[string]map[string][]string, len(sourceTables))
	for schema, tables := range sourceTables {
		for _, table := range tables {
			targetSchema, targetTable := s.renameShardingSchema(schema, table)
			mSchema, ok := mapper[targetSchema]
			if !ok {
				mapper[targetSchema] = make(map[string][]string, len(tables))
				mSchema = mapper[targetSchema]
			}
			_, ok = mSchema[targetTable]
			if !ok {
				mSchema[targetTable] = make([]string, 0, len(tables))
			}
			ID, _ := utils.GenTableID(schema, table)
			mSchema[targetTable] = append(mSchema[targetTable], ID)
		}
	}

	loadMeta, err2 := s.sgk.LoadShardMeta(s.cfg.Flavor, s.cfg.EnableGTID)
	if err2 != nil {
		return err2
	}
	if needCheck && s.SourceTableNamesFlavor == utils.LCTableNamesSensitive {
		// try fix persistent data before init
		schemaMap, tableMap := buildLowerCaseTableNamesMap(sourceTables)
		if err2 = s.sgk.CheckAndFix(loadMeta, schemaMap, tableMap); err2 != nil {
			return err2
		}
	}

	// add sharding group
	for targetSchema, mSchema := range mapper {
		for targetTable, sourceIDs := range mSchema {
			tableID, _ := utils.GenTableID(targetSchema, targetTable)
			_, _, _, _, err := s.sgk.AddGroup(targetSchema, targetTable, sourceIDs, loadMeta[tableID], false)
			if err != nil {
				return err
			}
		}
	}

	shardGroup := s.sgk.Groups()
	s.tctx.L().Debug("initial sharding groups", zap.Int("shard group length", len(shardGroup)), zap.Reflect("shard group", shardGroup))

	return nil
}

// IsFreshTask implements Unit.IsFreshTask.
func (s *Syncer) IsFreshTask(ctx context.Context) (bool, error) {
	globalPoint := s.checkpoint.GlobalPoint()
	tablePoint := s.checkpoint.TablePoint()
	// doesn't have neither GTID nor binlog pos
	return binlog.IsFreshPosition(globalPoint, s.cfg.Flavor, s.cfg.EnableGTID) && len(tablePoint) == 0, nil
}

func (s *Syncer) reset() {
	if s.streamerController != nil {
		s.streamerController.Close(s.tctx)
	}
	// create new job chans
	s.newJobChans()

	s.execError.Store(nil)
	s.setErrLocation(nil, nil, false)
	s.isReplacingErr = false
	s.waitXIDJob.Store(int64(noWait))
	s.isTransactionEnd = true

	switch s.cfg.ShardMode {
	case config.ShardPessimistic:
		// every time start to re-sync from resume, we reset status to make it like a fresh syncing
		s.sgk.ResetGroups()
		s.pessimist.Reset()
	case config.ShardOptimistic:
		s.optimist.Reset()
	}
}

func (s *Syncer) resetDBs(tctx *tcontext.Context) error {
	var err error

	for i := 0; i < len(s.toDBConns); i++ {
		err = s.toDBConns[i].ResetConn(tctx)
		if err != nil {
			return terror.WithScope(err, terror.ScopeDownstream)
		}
	}

	if s.onlineDDL != nil {
		err = s.onlineDDL.ResetConn(tctx)
		if err != nil {
			return terror.WithScope(err, terror.ScopeDownstream)
		}
	}

	if s.sgk != nil {
		err = s.sgk.dbConn.ResetConn(tctx)
		if err != nil {
			return terror.WithScope(err, terror.ScopeDownstream)
		}
	}

	err = s.ddlDBConn.ResetConn(tctx)
	if err != nil {
		return terror.WithScope(err, terror.ScopeDownstream)
	}

	err = s.checkpoint.ResetConn(tctx)
	if err != nil {
		return terror.WithScope(err, terror.ScopeDownstream)
	}

	return nil
}

// Process implements the dm.Unit interface.
func (s *Syncer) Process(ctx context.Context, pr chan pb.ProcessResult) {
	metrics.SyncerExitWithErrorCounter.WithLabelValues(s.cfg.Name, s.cfg.SourceID).Add(0)

	newCtx, cancel := context.WithCancel(ctx)
	defer cancel()

	// create new done chan
	// use lock of Syncer to avoid Close while Process
	s.Lock()
	if s.isClosed() {
		s.Unlock()
		return
	}
	s.done = make(chan struct{})
	s.Unlock()

	runFatalChan := make(chan *pb.ProcessError, s.cfg.WorkerCount+1)
	s.runFatalChan = runFatalChan
	var (
		errs   = make([]*pb.ProcessError, 0, 2)
		errsMu sync.Mutex
	)

	var wg sync.WaitGroup
	wg.Add(1)
	go func() {
		defer wg.Done()
		for {
			err, ok := <-runFatalChan
			if !ok {
				return
			}
			cancel() // cancel s.Run
			metrics.SyncerExitWithErrorCounter.WithLabelValues(s.cfg.Name, s.cfg.SourceID).Inc()
			errsMu.Lock()
			errs = append(errs, err)
			errsMu.Unlock()
		}
	}()

	wg.Add(1)
	go func() {
		defer wg.Done()
		<-newCtx.Done() // ctx or newCtx
	}()

	err := s.Run(newCtx)
	if err != nil {
		// returned error rather than sent to runFatalChan
		// cancel goroutines created in s.Run
		cancel()
	}
	s.closeJobChans()   // Run returned, all jobs sent, we can close s.jobs
	s.wg.Wait()         // wait for sync goroutine to return
	close(runFatalChan) // Run returned, all potential fatal sent to s.runFatalChan
	wg.Wait()           // wait for receive all fatal from s.runFatalChan

	if err != nil {
		if utils.IsContextCanceledError(err) {
			s.tctx.L().Info("filter out error caused by user cancel", log.ShortError(err))
		} else {
			metrics.SyncerExitWithErrorCounter.WithLabelValues(s.cfg.Name, s.cfg.SourceID).Inc()
			errsMu.Lock()
			errs = append(errs, unit.NewProcessError(err))
			errsMu.Unlock()
		}
	}

	isCanceled := false
	select {
	case <-ctx.Done():
		isCanceled = true
	default:
	}

	if len(errs) != 0 {
		// pause because of error occurred
		s.Pause()
	}

	// try to rollback checkpoints, if they already flushed, no effect
	prePos := s.checkpoint.GlobalPoint()
	s.checkpoint.Rollback(s.schemaTracker)
	currPos := s.checkpoint.GlobalPoint()
	if binlog.CompareLocation(prePos, currPos, s.cfg.EnableGTID) != 0 {
		s.tctx.L().Warn("something wrong with rollback global checkpoint", zap.Stringer("previous position", prePos), zap.Stringer("current position", currPos))
	}

	pr <- pb.ProcessResult{
		IsCanceled: isCanceled,
		Errors:     errs,
	}
}

func (s *Syncer) getMasterStatus(ctx context.Context) (mysql.Position, gtid.Set, error) {
	return s.fromDB.GetMasterStatus(ctx, s.cfg.Flavor)
}

func (s *Syncer) getTable(tctx *tcontext.Context, origSchema, origTable, renamedSchema, renamedTable string) (*model.TableInfo, error) {
	ti, err := s.schemaTracker.GetTable(origSchema, origTable)
	if err == nil {
		return ti, nil
	}
	if !schema.IsTableNotExists(err) {
		return nil, terror.ErrSchemaTrackerCannotGetTable.Delegate(err, origSchema, origTable)
	}

	if err = s.schemaTracker.CreateSchemaIfNotExists(origSchema); err != nil {
		return nil, terror.ErrSchemaTrackerCannotCreateSchema.Delegate(err, origSchema)
	}

	// if table already exists in checkpoint, create it in schema tracker
	if ti = s.checkpoint.GetFlushedTableInfo(origSchema, origTable); ti != nil {
		if err = s.schemaTracker.CreateTableIfNotExists(origSchema, origTable, ti); err != nil {
			return nil, terror.ErrSchemaTrackerCannotCreateTable.Delegate(err, origSchema, origTable)
		}
		tctx.L().Debug("lazy init table info in schema tracker", zap.String("schema", origSchema), zap.String("table", origTable))
		return ti, nil
	}

	// in optimistic shard mode, we should try to get the init schema (the one before modified by other tables) first.
	if s.cfg.ShardMode == config.ShardOptimistic {
		ti, err = s.trackInitTableInfoOptimistic(origSchema, origTable, renamedSchema, renamedTable)
		if err != nil {
			return nil, err
		}
	}

	// if the table does not exist (IsTableNotExists(err)), continue to fetch the table from downstream and create it.
	if ti == nil {
		err = s.trackTableInfoFromDownstream(tctx, origSchema, origTable, renamedSchema, renamedTable)
		if err != nil {
			return nil, err
		}
	}

	ti, err = s.schemaTracker.GetTable(origSchema, origTable)
	if err != nil {
		return nil, terror.ErrSchemaTrackerCannotGetTable.Delegate(err, origSchema, origTable)
	}
	return ti, nil
}

// trackTableInfoFromDownstream tries to track the table info from the downstream. It will not overwrite existing table.
func (s *Syncer) trackTableInfoFromDownstream(tctx *tcontext.Context, origSchema, origTable, renamedSchema, renamedTable string) error {
	// TODO: Switch to use the HTTP interface to retrieve the TableInfo directly if HTTP port is available
	// use parser for downstream.
	parser2, err := utils.GetParserForConn(tctx.Ctx, s.ddlDBConn.BaseConn.DBConn)
	if err != nil {
		return terror.ErrSchemaTrackerCannotParseDownstreamTable.Delegate(err, renamedSchema, renamedTable, origSchema, origTable)
	}

	rows, err := s.ddlDBConn.QuerySQL(tctx, "SHOW CREATE TABLE "+dbutil.TableName(renamedSchema, renamedTable))
	if err != nil {
		return terror.ErrSchemaTrackerCannotFetchDownstreamTable.Delegate(err, renamedSchema, renamedTable, origSchema, origTable)
	}
	defer rows.Close()

	for rows.Next() {
		var tableName, createSQL string
		if err = rows.Scan(&tableName, &createSQL); err != nil {
			return terror.WithScope(terror.DBErrorAdapt(err, terror.ErrDBDriverError), terror.ScopeDownstream)
		}

		// rename the table back to original.
		var createNode ast.StmtNode
		createNode, err = parser2.ParseOneStmt(createSQL, "", "")
		if err != nil {
			return terror.ErrSchemaTrackerCannotParseDownstreamTable.Delegate(err, renamedSchema, renamedTable, origSchema, origTable)
		}
		createStmt := createNode.(*ast.CreateTableStmt)
		createStmt.IfNotExists = true
		createStmt.Table.Schema = model.NewCIStr(origSchema)
		createStmt.Table.Name = model.NewCIStr(origTable)

		// schema tracker sets non-clustered index, so can't handle auto_random.
		if v, _ := s.schemaTracker.GetSystemVar(schema.TiDBClusteredIndex); v == "OFF" {
			for _, col := range createStmt.Cols {
				for i, opt := range col.Options {
					if opt.Tp == ast.ColumnOptionAutoRandom {
						// col.Options is unordered
						col.Options[i] = col.Options[len(col.Options)-1]
						col.Options = col.Options[:len(col.Options)-1]
						break
					}
				}
			}
		}

		var newCreateSQLBuilder strings.Builder
		restoreCtx := format.NewRestoreCtx(format.DefaultRestoreFlags, &newCreateSQLBuilder)
		if err = createStmt.Restore(restoreCtx); err != nil {
			return terror.ErrSchemaTrackerCannotParseDownstreamTable.Delegate(err, renamedSchema, renamedTable, origSchema, origTable)
		}
		newCreateSQL := newCreateSQLBuilder.String()
		tctx.L().Debug("reverse-synchronized table schema",
			zap.String("origSchema", origSchema),
			zap.String("origTable", origTable),
			zap.String("renamedSchema", renamedSchema),
			zap.String("renamedTable", renamedTable),
			zap.String("sql", newCreateSQL),
		)
		if err = s.schemaTracker.Exec(tctx.Ctx, origSchema, newCreateSQL); err != nil {
			return terror.ErrSchemaTrackerCannotCreateTable.Delegate(err, origSchema, origTable)
		}
	}

	if err = rows.Err(); err != nil {
		return terror.WithScope(terror.DBErrorAdapt(err, terror.ErrDBDriverError), terror.ScopeDownstream)
	}
	return nil
}

func (s *Syncer) addCount(isFinished bool, queueBucket string, tp opType, n int64, targetSchema, targetTable string) {
	m := metrics.AddedJobsTotal
	if isFinished {
		s.count.Add(n)
		m = metrics.FinishedJobsTotal
	}
	switch tp {
	case insert, update, del, ddl, flush:
		m.WithLabelValues(tp.String(), s.cfg.Name, queueBucket, s.cfg.SourceID, s.cfg.WorkerName, targetSchema, targetTable).Add(float64(n))
	case skip, xid:
		// ignore skip/xid jobs
	default:
		s.tctx.L().Warn("unknown job operation type", zap.Stringer("type", tp))
	}
}

func (s *Syncer) calcReplicationLag(headerTS int64) int64 {
	return time.Now().Unix() - s.tsOffset.Load() - headerTS
}

// updateReplicationJobTS store job TS, it is called after every batch dml job / one skip job / one ddl job is added and committed.
func (s *Syncer) updateReplicationJobTS(job *job, jobIdx int) {
	// when job is nil mean no job in this bucket, need do reset this bucket job ts to 0
	if job == nil {
		s.workerJobTSArray[jobIdx].Store(0)
	} else {
		s.workerJobTSArray[jobIdx].Store(int64(job.eventHeader.Timestamp))
	}
}

func (s *Syncer) updateReplicationLagMetric() {
	var lag int64
	var minTS int64

	for idx := range s.workerJobTSArray {
		if ts := s.workerJobTSArray[idx].Load(); ts != int64(0) {
			if minTS == int64(0) || ts < minTS {
				minTS = ts
			}
		}
	}
	if minTS != int64(0) {
		lag = s.calcReplicationLag(minTS)
	}
	metrics.ReplicationLagHistogram.WithLabelValues(s.cfg.Name, s.cfg.SourceID, s.cfg.WorkerName).Observe(float64(lag))
	metrics.ReplicationLagGauge.WithLabelValues(s.cfg.Name, s.cfg.SourceID, s.cfg.WorkerName).Set(float64(lag))
	s.secondsBehindMaster.Store(lag)

	failpoint.Inject("ShowLagInLog", func(v failpoint.Value) {
		minLag := v.(int)
		if int(lag) >= minLag {
			s.tctx.L().Info("ShowLagInLog", zap.Int64("lag", lag))
		}
	})

	// reset skip job TS in case of skip job TS is never updated
	if minTS == s.workerJobTSArray[skipJobIdx].Load() {
		s.workerJobTSArray[skipJobIdx].Store(0)
	}
}

func (s *Syncer) checkFlush() bool {
	return s.checkpoint.CheckGlobalPoint()
}

func (s *Syncer) saveTablePoint(db, table string, location binlog.Location) {
	ti, err := s.schemaTracker.GetTable(db, table)
	if err != nil && table != "" {
		s.tctx.L().DPanic("table info missing from schema tracker",
			zap.String("schema", db),
			zap.String("table", table),
			zap.Stringer("location", location),
			zap.Error(err))
	}
	s.checkpoint.SaveTablePoint(db, table, location, ti)
}

// only used in tests.
var (
	lastLocation    binlog.Location
	lastLocationNum int
	waitJobsDone    bool
	failExecuteSQL  bool
	failOnce        atomic.Bool
)

func (s *Syncer) addJob(job *job) error {
	s.waitTransactionLock.Lock()
	defer s.waitTransactionLock.Unlock()

	failpoint.Inject("countJobFromOneEvent", func() {
		if job.currentLocation.Position.Compare(lastLocation.Position) == 0 {
			lastLocationNum++
		} else {
			lastLocation = job.currentLocation
			lastLocationNum = 1
		}
		// trigger a flush after see one job
		if lastLocationNum == 1 {
			waitJobsDone = true
			s.tctx.L().Info("meet the first job of an event", zap.Any("binlog position", lastLocation))
		}
		// mock a execution error after see two jobs.
		if lastLocationNum == 2 {
			failExecuteSQL = true
			s.tctx.L().Info("meet the second job of an event", zap.Any("binlog position", lastLocation))
		}
	})
	failpoint.Inject("countJobFromOneGTID", func() {
		if binlog.CompareLocation(job.currentLocation, lastLocation, true) == 0 {
			lastLocationNum++
		} else {
			lastLocation = job.currentLocation
			lastLocationNum = 1
		}
		// trigger a flush after see one job
		if lastLocationNum == 1 {
			waitJobsDone = true
			s.tctx.L().Info("meet the first job of a GTID", zap.Any("binlog position", lastLocation))
		}
		// mock a execution error after see two jobs.
		if lastLocationNum == 2 {
			failExecuteSQL = true
			s.tctx.L().Info("meet the second job of a GTID", zap.Any("binlog position", lastLocation))
		}
	})

	failpoint.Inject("checkCheckpointInMiddleOfTransaction", func() {
		if waitXIDStatus(s.waitXIDJob.Load()) == waiting {
			s.tctx.L().Info("not receive xid job yet", zap.Any("next job", job))
		}
	})

	if waitXIDStatus(s.waitXIDJob.Load()) == waitComplete && job.tp != flush {
		s.tctx.L().Info("All jobs is completed before syncer close, the coming job will be reject", zap.Any("job", job))
		return nil
	}
	var queueBucket int
	switch job.tp {
	case xid:
		s.waitXIDJob.CAS(int64(waiting), int64(waitComplete))
		s.saveGlobalPoint(job.location)
		s.isTransactionEnd = true
		return nil
	case skip:
		s.updateReplicationJobTS(job, skipJobIdx)
	case flush:
		s.addCount(false, adminQueueName, job.tp, 1, job.targetSchema, job.targetTable)
		s.jobWg.Add(1)
		s.dmlJobCh <- job
		startTime := time.Now()
		metrics.AddJobDurationHistogram.WithLabelValues("flush", s.cfg.Name, dmlQueueName, s.cfg.SourceID).Observe(time.Since(startTime).Seconds())
		s.jobWg.Wait()
		s.addCount(true, adminQueueName, job.tp, 1, job.targetSchema, job.targetTable)
		return s.flushCheckPoints()
	case ddl:
		s.addCount(false, adminQueueName, job.tp, 1, job.targetSchema, job.targetTable)
		s.updateReplicationJobTS(job, ddlJobIdx)
		s.jobWg.Add(1)
		startTime := time.Now()
		s.ddlJobCh <- job
		metrics.AddJobDurationHistogram.WithLabelValues("ddl", s.cfg.Name, adminQueueName, s.cfg.SourceID).Observe(time.Since(startTime).Seconds())
		s.jobWg.Wait()
	case insert, update, del:
		queueBucket = int(utils.GenHashKey(job.key)) % s.cfg.WorkerCount
		s.addCount(false, dmlQueueName, job.tp, 1, job.targetSchema, job.targetTable)
		startTime := time.Now()
		s.tctx.L().Debug("queue for key", zap.Int("queue", queueBucket), zap.String("key", job.key))
		s.dmlJobCh <- job
		s.isTransactionEnd = false
		failpoint.Inject("checkCheckpointInMiddleOfTransaction", func() {
			s.tctx.L().Info("receive dml job", zap.Any("dml job", job))
			time.Sleep(100 * time.Millisecond)
		})
		metrics.AddJobDurationHistogram.WithLabelValues(job.tp.String(), s.cfg.Name, dmlQueueName, s.cfg.SourceID).Observe(time.Since(startTime).Seconds())
	}

	// nolint:ifshort
	flush := s.checkFlush()
	failpoint.Inject("flushFirstJob", func() {
		if waitJobsDone {
			s.tctx.L().Info("trigger flushFirstJob")
			waitJobsDone = false
			flush = true
		}
	})
	if flush {
		s.jobWg.Add(1)
		s.dmlJobCh <- newFlushJob()
		s.jobWg.Wait()
		s.c.reset()
	}

	if s.execError.Load() != nil {
		// nolint:nilerr
		return nil
	}

	switch job.tp {
	case ddl:
		failpoint.Inject("ExitAfterDDLBeforeFlush", func() {
			s.tctx.L().Warn("exit triggered", zap.String("failpoint", "ExitAfterDDLBeforeFlush"))
			utils.OsExit(1)
		})
		// interrupted after executed DDL and before save checkpoint.
		failpoint.Inject("FlushCheckpointStage", func(val failpoint.Value) {
			err := handleFlushCheckpointStage(3, val.(int), "before save checkpoint")
			if err != nil {
				failpoint.Return(err)
			}
		})
		// only save checkpoint for DDL and XID (see above)
		s.saveGlobalPoint(job.location)
		for sourceSchema, tbs := range job.sourceTbl {
			if len(sourceSchema) == 0 {
				continue
			}
			for _, sourceTable := range tbs {
				s.saveTablePoint(sourceSchema, sourceTable, job.location)
			}
		}
		// reset sharding group after checkpoint saved
		s.resetShardingGroup(job.targetSchema, job.targetTable)
	case insert, update, del:
		// save job's current pos for DML events
		for sourceSchema, tbs := range job.sourceTbl {
			if len(sourceSchema) == 0 {
				continue
			}
			for _, sourceTable := range tbs {
				s.saveTablePoint(sourceSchema, sourceTable, job.currentLocation)
			}
		}
	}

	if flush || job.tp == ddl {
		// interrupted after save checkpoint and before flush checkpoint.
		failpoint.Inject("FlushCheckpointStage", func(val failpoint.Value) {
			err := handleFlushCheckpointStage(4, val.(int), "before flush checkpoint")
			if err != nil {
				failpoint.Return(err)
			}
		})
		return s.flushCheckPoints()
	}

	return nil
}

func (s *Syncer) saveGlobalPoint(globalLocation binlog.Location) {
	if s.cfg.ShardMode == config.ShardPessimistic {
		// NOTE: for the optimistic mode, because we don't handle conflicts automatically (or no re-direct supported),
		// so it is not need to adjust global checkpoint now, and after re-direct supported this should be updated.
		globalLocation = s.sgk.AdjustGlobalLocation(globalLocation)
	}
	s.checkpoint.SaveGlobalPoint(globalLocation)
}

func (s *Syncer) resetShardingGroup(schema, table string) {
	if s.cfg.ShardMode == config.ShardPessimistic {
		// for DDL sharding group, reset group after checkpoint saved
		group := s.sgk.Group(schema, table)
		if group != nil {
			group.Reset()
		}
	}
}

// flushCheckPoints flushes previous saved checkpoint in memory to persistent storage, like TiDB
// we flush checkpoints in four cases:
//   1. DDL executed
//   2. at intervals (and job executed)
//   3. pausing / stopping the sync (driven by `s.flushJobs`)
//   4. IsFreshTask return true
// but when error occurred, we can not flush checkpoint, otherwise data may lost
// and except rejecting to flush the checkpoint, we also need to rollback the checkpoint saved before
//   this should be handled when `s.Run` returned
//
// we may need to refactor the concurrency model to make the work-flow more clearer later.
func (s *Syncer) flushCheckPoints() error {
	err := s.execError.Load()
	// TODO: for now, if any error occurred (including user canceled), checkpoint won't be updated. But if we have put
	// optimistic shard info, DM-master may resolved the optimistic lock and let other worker execute DDL. So after this
	// worker resume, it can not execute the DML/DDL in old binlog because of downstream table structure mismatching.
	// We should find a way to (compensating) implement a transaction containing interaction with both etcd and SQL.
	if err != nil && (terror.ErrDBExecuteFailed.Equal(err) || terror.ErrDBUnExpect.Equal(err)) {
		s.tctx.L().Warn("error detected when executing SQL job, skip flush checkpoint",
			zap.Stringer("checkpoint", s.checkpoint),
			zap.Error(err))
		return nil
	}

	var (
		exceptTableIDs map[string]bool
		exceptTables   [][]string
		shardMetaSQLs  []string
		shardMetaArgs  [][]interface{}
	)
	if s.cfg.ShardMode == config.ShardPessimistic {
		// flush all checkpoints except tables which are unresolved for sharding DDL for the pessimistic mode.
		// NOTE: for the optimistic mode, because we don't handle conflicts automatically (or no re-direct supported),
		// so we can simply flush checkpoint for all tables now, and after re-direct supported this should be updated.
		exceptTableIDs, exceptTables = s.sgk.UnresolvedTables()
		s.tctx.L().Info("flush checkpoints except for these tables", zap.Reflect("tables", exceptTables))

		shardMetaSQLs, shardMetaArgs = s.sgk.PrepareFlushSQLs(exceptTableIDs)
		s.tctx.L().Info("prepare flush sqls", zap.Strings("shard meta sqls", shardMetaSQLs), zap.Reflect("shard meta arguments", shardMetaArgs))
	}

	err = s.checkpoint.FlushPointsExcept(s.tctx, exceptTables, shardMetaSQLs, shardMetaArgs)
	if err != nil {
		return terror.Annotatef(err, "flush checkpoint %s", s.checkpoint)
	}
	s.tctx.L().Info("flushed checkpoint", zap.Stringer("checkpoint", s.checkpoint))

	// update current active relay log after checkpoint flushed
	err = s.updateActiveRelayLog(s.checkpoint.GlobalPoint().Position)
	if err != nil {
		return err
	}

	now := time.Now()
	if !s.lastCheckpointFlushedTime.IsZero() {
		duration := now.Sub(s.lastCheckpointFlushedTime).Seconds()
		metrics.FlushCheckPointsTimeInterval.WithLabelValues(s.cfg.WorkerName, s.cfg.Name, s.cfg.SourceID).Observe(duration)
	}
	s.lastCheckpointFlushedTime = now

	s.tctx.L().Info("after last flushing checkpoint, DM has ignored row changes by expression filter",
		zap.Int64("number of filtered insert", s.filteredInsert.Load()),
		zap.Int64("number of filtered update", s.filteredUpdate.Load()),
		zap.Int64("number of filtered delete", s.filteredDelete.Load()))

	s.filteredInsert.Store(0)
	s.filteredUpdate.Store(0)
	s.filteredDelete.Store(0)

	return nil
}

// DDL synced one by one, so we only need to process one DDL at a time.
func (s *Syncer) syncDDL(tctx *tcontext.Context, queueBucket string, db *dbconn.DBConn, ddlJobChan chan *job) {
	defer s.wg.Done()

	var err error
	for {
		ddlJob, ok := <-ddlJobChan
		if !ok {
			return
		}

		failpoint.Inject("BlockDDLJob", func(v failpoint.Value) {
			t := v.(int) // sleep time
			s.tctx.L().Info("BlockDDLJob", zap.Any("job", ddlJob), zap.Int("sleep time", t))
			time.Sleep(time.Second * time.Duration(t))
		})

		var (
			ignore           = false
			shardPessimistOp *pessimism.Operation
		)
		switch s.cfg.ShardMode {
		case config.ShardPessimistic:
			shardPessimistOp = s.pessimist.PendingOperation()
			if shardPessimistOp != nil && !shardPessimistOp.Exec {
				ignore = true
				tctx.L().Info("ignore shard DDLs in pessimistic shard mode", zap.Strings("ddls", ddlJob.ddls))
			}
		case config.ShardOptimistic:
			if len(ddlJob.ddls) == 0 {
				ignore = true
				tctx.L().Info("ignore shard DDLs in optimistic mode", zap.Stringer("info", s.optimist.PendingInfo()))
			}
		}

		failpoint.Inject("ExecDDLError", func() {
			s.tctx.L().Warn("execute ddl error", zap.Strings("DDL", ddlJob.ddls), zap.String("failpoint", "ExecDDLError"))
			err = terror.ErrDBUnExpect.Delegate(errors.Errorf("execute ddl %v error", ddlJob.ddls))
			failpoint.Goto("bypass")
		})

		if !ignore {
			var affected int
			affected, err = db.ExecuteSQLWithIgnore(tctx, ignoreDDLError, ddlJob.ddls)
			if err != nil {
				err = s.handleSpecialDDLError(tctx, err, ddlJob.ddls, affected, db)
				err = terror.WithScope(err, terror.ScopeDownstream)
			}
		}
		failpoint.Label("bypass")
		failpoint.Inject("SafeModeExit", func(val failpoint.Value) {
			if intVal, ok := val.(int); ok && (intVal == 2 || intVal == 3) {
				s.tctx.L().Warn("mock safe mode error", zap.Strings("DDL", ddlJob.ddls), zap.String("failpoint", "SafeModeExit"))
				if intVal == 2 {
					err = terror.ErrWorkerDDLLockInfoNotFound.Generatef("DDL info not found")
				} else {
					err = terror.ErrDBExecuteFailed.Delegate(errors.Errorf("execute ddl %v error", ddlJob.ddls))
				}
			}
		})
		// If downstream has error (which may cause by tracker is more compatible than downstream), we should stop handling
		// this job, set `s.execError` to let caller of `addJob` discover error
		if err != nil {
			s.execError.Store(err)
			if !utils.IsContextCanceledError(err) {
				err = s.handleEventError(err, ddlJob.startLocation, ddlJob.currentLocation, true, ddlJob.originSQL)
				s.runFatalChan <- unit.NewProcessError(err)
			}
			s.jobWg.Done()
			continue
		}

		switch s.cfg.ShardMode {
		case config.ShardPessimistic:
			// for sharding DDL syncing, send result back
			shardInfo := s.pessimist.PendingInfo()
			switch {
			case shardInfo == nil:
				// no need to do the shard DDL handle for `CREATE DATABASE/TABLE` now.
				tctx.L().Warn("skip shard DDL handle in pessimistic shard mode", zap.Strings("ddl", ddlJob.ddls))
			case shardPessimistOp == nil:
				err = terror.ErrWorkerDDLLockOpNotFound.Generate(shardInfo)
			default:
				err = s.pessimist.DoneOperationDeleteInfo(*shardPessimistOp, *shardInfo)
			}
		case config.ShardOptimistic:
			shardInfo := s.optimist.PendingInfo()
			switch {
			case shardInfo == nil:
				// no need to do the shard DDL handle for `DROP DATABASE/TABLE` now.
				// but for `CREATE DATABASE` and `ALTER DATABASE` we execute it to the downstream directly without `shardInfo`.
				if ignore { // actually ignored.
					tctx.L().Warn("skip shard DDL handle in optimistic shard mode", zap.Strings("ddl", ddlJob.ddls))
				}
			case s.optimist.PendingOperation() == nil:
				err = terror.ErrWorkerDDLLockOpNotFound.Generate(shardInfo)
			default:
				err = s.optimist.DoneOperation(*(s.optimist.PendingOperation()))
			}
		}
		if err != nil {
			if s.execError.Load() == nil {
				s.execError.Store(err)
			}
			if !utils.IsContextCanceledError(err) {
				err = s.handleEventError(err, ddlJob.startLocation, ddlJob.currentLocation, true, ddlJob.originSQL)
				s.runFatalChan <- unit.NewProcessError(err)
			}
			s.jobWg.Done()
			continue
		}
		s.jobWg.Done()
		s.addCount(true, queueBucket, ddlJob.tp, int64(len(ddlJob.ddls)), ddlJob.targetSchema, ddlJob.targetTable)
		// reset job TS when this ddl is finished.
		s.updateReplicationJobTS(nil, ddlJobIdx)
	}
}

<<<<<<< HEAD
func (s *Syncer) executeDML(jobs []*job, clearF func()) func(uint64) {
=======
// DML synced in batch by one worker.
func (s *Syncer) syncDML(
	tctx *tcontext.Context, queueBucket string, db *dbconn.DBConn, jobChan chan *job, workerJobIdx int) {
	defer s.wg.Done()

	idx := 0
	count := s.cfg.Batch
	jobs := make([]*job, 0, count)
	// db_schema->db_table->opType
	tpCnt := make(map[string]map[string]map[opType]int64)
	queueID := fmt.Sprint(dmlWorkerJobIdxToQueueID(workerJobIdx))

	// clearF is used to reset job queue.
	clearF := func() {
		for i := 0; i < idx; i++ {
			s.jobWg.Done()
		}
		idx = 0
		jobs = jobs[0:0]
		// clear tpCnt map
		tpCnt = make(map[string]map[string]map[opType]int64)
	}

>>>>>>> 56345049
	// successF is used to calculate lag metric and q/tps.
	successF := func(queueID int, jobs []*job) {
		queueBucket := queueBucketName(queueID)
		workerLagKey := dmlWorkerLagKey(queueID)
		if len(jobs) > 0 {
			// NOTE: we can use the first job of job queue to calculate lag because when this job committed,
			// every event before this job's event in this queue has already commit.
			// and we can use this job to maintain the oldest binlog event ts among all workers.
			j := jobs[0]
			switch j.tp {
			case ddl:
				metrics.BinlogEventCost.WithLabelValues(metrics.BinlogEventCostStageDDLExec, s.cfg.Name, s.cfg.WorkerName, s.cfg.SourceID).Observe(time.Since(j.jobAddTime).Seconds())
			case insert, update, del:
				metrics.BinlogEventCost.WithLabelValues(metrics.BinlogEventCostStageDMLExec, s.cfg.Name, s.cfg.WorkerName, s.cfg.SourceID).Observe(time.Since(j.jobAddTime).Seconds())
				// metric only increases by 1 because dm batches sql jobs in a single transaction.
				metrics.FinishedTransactionTotal.WithLabelValues(s.cfg.Name, s.cfg.WorkerName, s.cfg.SourceID).Inc()
			}
		}

		for _, sqlJob := range jobs {
			s.addCount(true, queueBucket, sqlJob.tp, 1, sqlJob.targetSchema, sqlJob.targetTable)
		}
		// reset job TS when this batch is finished.
		s.updateReplicationJobTS(nil, workerJobIdx)
		metrics.ReplicationTransactionBatch.WithLabelValues(s.cfg.WorkerName, s.cfg.Name, s.cfg.SourceID, queueBucket).Observe(float64(len(jobs)))
	}

	fatalF := func(job *job, err error) {
		s.execError.Store(err)
		if !utils.IsContextCanceledError(err) {
			err = s.handleEventError(err, job.startLocation, job.currentLocation, false, "")
			s.runFatalChan <- unit.NewProcessError(err)
		}
	}

	executeSQLs := func(workerID uint64) {
		var (
			queueID = int(workerID - 1)
			affect  int
			db      = s.toDBConns[queueID]
			err     error
		)

		defer func() {
			if err == nil {
				successF(queueID, jobs)
			} else {
				fatalF(jobs[affect], err)
			}
			clearF()
		}()

		if len(jobs) == 0 {
			return
		}
<<<<<<< HEAD
=======
		failpoint.Inject("BlockExecuteSQLs", func(v failpoint.Value) {
			t := v.(int) // sleep time
			s.tctx.L().Info("BlockExecuteSQLs", zap.Any("job", jobs[0]), zap.Int("sleep time", t))
			time.Sleep(time.Second * time.Duration(t))
		})

>>>>>>> 56345049
		failpoint.Inject("failSecondJob", func() {
			if failExecuteSQL && failOnce.CAS(false, true) {
				s.tctx.L().Info("trigger failSecondJob")
				err = terror.ErrDBExecuteFailed.Delegate(errors.New("failSecondJob"), "mock")
				failpoint.Return()
			}
		})

		queries := make([]string, 0, len(jobs))
		args := make([][]interface{}, 0, len(jobs))
		for _, j := range jobs {
			queries = append(queries, j.sql)
			args = append(args, j.args)
		}
		failpoint.Inject("WaitUserCancel", func(v failpoint.Value) {
			t := v.(int)
			time.Sleep(time.Duration(t) * time.Second)
		})
		// use background context to execute sqls as much as possible
		ctctx, cancel := s.tctx.WithTimeout(maxDMLExecutionDuration)
		defer cancel()
		affect, err = db.ExecuteSQL(ctctx, queries, args...)
		failpoint.Inject("SafeModeExit", func(val failpoint.Value) {
			if intVal, ok := val.(int); ok && intVal == 4 && len(jobs) > 0 {
				s.tctx.L().Warn("fail to exec DML", zap.String("failpoint", "SafeModeExit"))
				affect, err = 0, terror.ErrDBExecuteFailed.Delegate(errors.New("SafeModeExit"), "mock")
			}
		})
	}
	return executeSQLs
}

// DML synced in batch by one worker.
func (s *Syncer) syncDML() {
	defer s.wg.Done()

	failpoint.Inject("changeTickerInterval", func(val failpoint.Value) {
		t := val.(int)
		waitTime = time.Duration(t) * time.Second
		s.tctx.L().Info("changeTickerInterval", zap.Int("current ticker interval second", t))
	})

<<<<<<< HEAD
	compactedCh, nonCompactedCh := s.compact(s.dmlJobCh)
	nonConflictChs := s.resolveConflict(nonCompactedCh)
	compactedMergedCh, nonConflictMergedCh := s.mergeDMLValues(compactedCh, nonConflictChs...)
	flushNum, flushCh := s.dmlWorkers(compactedMergedCh, nonConflictMergedCh)

	num := 0
	for range flushCh {
		num++
		if num == flushNum {
			s.jobWg.Done()
			num = 0
=======
	for {
		// resets the time interval for each loop to prevent a certain amount of time being spent on the previous ticker
		// execution to `executeSQLs` resulting in the next ticker not waiting for the full waitTime.
		if !timer.Stop() {
			select {
			case <-timer.C:
			default:
			}
		}
		timer.Reset(tickerInterval)
		failpoint.Inject("noJobInQueueLog", func() {
			tctx.L().Debug("timer Reset",
				zap.Int("workerJobIdx", workerJobIdx),
				zap.Duration("tickerInterval", tickerInterval),
				zap.Int64("current ts", time.Now().Unix()))
		})

		select {
		case sqlJob, ok := <-jobChan:
			metrics.QueueSizeGauge.WithLabelValues(s.cfg.Name, queueID, s.cfg.SourceID).Set(float64(len(jobChan)))
			if !ok {
				if len(jobs) > 0 {
					tctx.L().Warn("have unexecuted jobs when close job chan!", zap.Any("rest job", jobs))
				}
				return
			}
			idx++
			if sqlJob.tp != flush && len(sqlJob.sql) > 0 {
				if len(jobs) == 0 {
					// set job TS when received first job of this batch.
					s.updateReplicationJobTS(sqlJob, workerJobIdx)
				}
				jobs = append(jobs, sqlJob)
				if _, ok := tpCnt[sqlJob.targetSchema]; !ok {
					tpCnt[sqlJob.targetSchema] = make(map[string]map[opType]int64)
				}
				if _, ok := tpCnt[sqlJob.targetSchema][sqlJob.targetTable]; !ok {
					tpCnt[sqlJob.targetSchema][sqlJob.targetTable] = make(map[opType]int64)
				}
				tpCnt[sqlJob.targetSchema][sqlJob.targetTable][sqlJob.tp]++
			}

			if idx >= count || sqlJob.tp == flush {
				affect, err = executeSQLs()
				if err != nil {
					fatalF(affect, err)
					continue
				}
				successF()
				clearF()
			}
		case <-timer.C:
			if len(jobs) > 0 {
				failpoint.Inject("syncDMLTicker", func() {
					tctx.L().Info("job queue not full, executeSQLs by ticker")
				})
				affect, err = executeSQLs()
				if err != nil {
					fatalF(affect, err)
					continue
				}
				successF()
				clearF()
			} else {
				failpoint.Inject("noJobInQueueLog", func() {
					tctx.L().Debug("no job in queue, update lag to zero", zap.Int(
						"workerJobIdx", workerJobIdx), zap.Int64("current ts", time.Now().Unix()))
				})
				// reset job TS when there is no job in the queue
				s.updateReplicationJobTS(nil, workerJobIdx)
			}
>>>>>>> 56345049
		}
	}
}

// Run starts running for sync, we should guarantee it can rerun when paused.
func (s *Syncer) Run(ctx context.Context) (err error) {
	runCtx, runCancel := context.WithCancel(context.Background())
	defer runCancel()
	tctx := s.tctx.WithContext(runCtx)

	defer func() {
		if s.done != nil {
			close(s.done)
		}
	}()

	go func() {
		<-ctx.Done()
		select {
		case <-runCtx.Done():
		default:
			tctx.L().Info("received subtask's done")

			s.waitTransactionLock.Lock()
			if s.isTransactionEnd {
				s.waitXIDJob.Store(int64(waitComplete))
				tctx.L().Info("the last job is transaction end, done directly")
				runCancel()
				s.waitTransactionLock.Unlock()
				return
			}
			s.waitXIDJob.Store(int64(waiting))
			s.waitTransactionLock.Unlock()

			select {
			case <-runCtx.Done():
				tctx.L().Info("received syncer's done")
			case <-time.After(maxPauseOrStopWaitTime):
				tctx.L().Info("wait transaction end timeout")
				runCancel()
			}
		}
	}()

	// some initialization that can't be put in Syncer.Init
	fresh, err := s.IsFreshTask(runCtx)
	if err != nil {
		return err
	} else if fresh {
		// for fresh task, we try to load checkpoints from meta (file or config item)
		err = s.checkpoint.LoadMeta()
		if err != nil {
			return err
		}
	}

	var (
		flushCheckpoint bool
		delLoadTask     bool
		cleanDumpFile   = s.cfg.CleanDumpFile
	)
	flushCheckpoint, err = s.adjustGlobalPointGTID(tctx)
	if err != nil {
		return err
	}
	if s.cfg.Mode == config.ModeAll && fresh {
		delLoadTask = true
		flushCheckpoint = true
		// TODO: loadTableStructureFromDump in future
	} else {
		cleanDumpFile = false
	}

	if flushCheckpoint {
		if err = s.flushCheckPoints(); err != nil {
			tctx.L().Warn("fail to flush checkpoints when starting task", zap.Error(err))
			return err
		}
	}
	if delLoadTask {
		if err = s.delLoadTask(); err != nil {
			tctx.L().Warn("error when del load task in etcd", zap.Error(err))
		}
	}
	if cleanDumpFile {
		tctx.L().Info("try to remove all dump files")
		if err = os.RemoveAll(s.cfg.Dir); err != nil {
			tctx.L().Warn("error when remove loaded dump folder", zap.String("data folder", s.cfg.Dir), zap.Error(err))
		}
	}

	failpoint.Inject("AdjustGTIDExit", func() {
		tctx.L().Warn("exit triggered", zap.String("failpoint", "AdjustGTIDExit"))
		s.streamerController.Close(tctx)
		utils.OsExit(1)
	})

	updateTSOffset := func() error {
		t1 := time.Now()
		ts, tsErr := s.fromDB.GetServerUnixTS(runCtx)
		rtt := time.Since(t1).Seconds()
		if tsErr == nil {
			s.tsOffset.Store(time.Now().Unix() - ts - int64(rtt/2))
		}
		return tsErr
	}
	// before sync run, we get the tsoffset from upstream first
	if utErr := updateTSOffset(); utErr != nil {
		return utErr
	}
	// start background task to get/update current ts offset between dm and upstream
	s.wg.Add(1)
	go func() {
		defer s.wg.Done()
		// temporarily hard code there. if this metrics works well add this to config file.
		updateTicker := time.NewTicker(time.Minute * 10)
		defer updateTicker.Stop()
		for {
			select {
			case <-updateTicker.C:
				if utErr := updateTSOffset(); utErr != nil {
					s.tctx.L().Error("get server unix ts err", zap.Error(utErr))
				}
			case <-runCtx.Done():
				return
			}
		}
	}()

	// startLocation is the start location for current received event
	// currentLocation is the end location for current received event (End_log_pos in `show binlog events` for mysql)
	// lastLocation is the end location for last received (ROTATE / QUERY / XID) event
	// we use startLocation to replace and skip binlog event of specified position
	// we use currentLocation and update table checkpoint in sharding ddl
	// we use lastLocation to update global checkpoint and table checkpoint
	var (
		currentLocation = s.checkpoint.GlobalPoint() // also init to global checkpoint
		startLocation   = s.checkpoint.GlobalPoint()
		lastLocation    = s.checkpoint.GlobalPoint()
	)
	tctx.L().Info("replicate binlog from checkpoint", zap.Stringer("checkpoint", lastLocation))

	if s.streamerController.IsClosed() {
		err = s.streamerController.Start(tctx, lastLocation)
		if err != nil {
			return terror.Annotate(err, "fail to restart streamer controller")
		}
	}

<<<<<<< HEAD
	// before starting syncDML, we should initialise the workerLagMap to prevent data races.
	// for example, while thread 1 is setting the key of s.workerLagMap
	// thread-2 might be calling s.updateReplicationLag( to get the key from s.workerLagMap)
	for i := 0; i < s.cfg.WorkerCount; i++ {
		s.workerLagMap[dmlWorkerLagKey(i)] = atomic.NewInt64(0)
	}
	s.wg.Add(1)
	go func() {
		s.syncDML()
	}()
=======
	s.queueBucketMapping = make([]string, 0, s.cfg.WorkerCount+1)
	for i := 0; i < s.cfg.WorkerCount; i++ {
		s.wg.Add(1)
		name := queueBucketName(i)
		s.queueBucketMapping = append(s.queueBucketMapping, name)
		go func(i int, name string) {
			s.syncDML(tctx, name, s.toDBConns[i], s.jobs[i], dmlWorkerJobIdx(i))
		}(i, name)
	}
>>>>>>> 56345049

	s.wg.Add(1)
	go func() {
		s.syncDDL(tctx, adminQueueName, s.ddlDBConn, s.ddlJobCh)
	}()

	s.wg.Add(1)
	go func() {
		s.printStatus(runCtx)
	}()

	s.wg.Add(1)
	go func() {
		defer s.wg.Done()
		updateLagTicker := time.NewTicker(time.Millisecond * 100)
		defer updateLagTicker.Stop()
		for {
			select {
			case <-updateLagTicker.C:
				s.updateReplicationLagMetric()
			case <-runCtx.Done():
				return
			}
		}
	}()

	// syncing progress with sharding DDL group
	// 1. use the global streamer to sync regular binlog events
	// 2. sharding DDL synced for some sharding groups
	//    * record first pos, last pos, target schema, target table as re-sync info
	// 3. use the re-sync info recorded in step.2 to create a new streamer
	// 4. use the new streamer re-syncing for this sharding group
	// 5. in sharding group's re-syncing
	//    * ignore other tables' binlog events
	//    * compare last pos with current binlog's pos to determine whether re-sync completed
	// 6. use the global streamer to continue the syncing
	var (
		shardingReSyncCh        = make(chan *ShardingReSync, 10)
		shardingReSync          *ShardingReSync
		savedGlobalLastLocation binlog.Location
		traceSource             = fmt.Sprintf("%s.syncer.%s", s.cfg.SourceID, s.cfg.Name)
	)

	defer func() {
		if err1 := recover(); err1 != nil {
			failpoint.Inject("ExitAfterSaveOnlineDDL", func() {
				tctx.L().Info("force panic")
				panic("ExitAfterSaveOnlineDDL")
			})
			tctx.L().Error("panic log", zap.Reflect("error message", err1), zap.Stack("stack"))
			err = terror.ErrSyncerUnitPanic.Generate(err1)
		}

		var (
			err2            error
			exitSafeModeLoc binlog.Location
		)
		if binlog.CompareLocation(currentLocation, savedGlobalLastLocation, s.cfg.EnableGTID) > 0 {
			exitSafeModeLoc = currentLocation.Clone()
		} else {
			exitSafeModeLoc = savedGlobalLastLocation.Clone()
		}
		s.checkpoint.SaveSafeModeExitPoint(&exitSafeModeLoc)

		// flush all jobs before exit
		if err2 = s.flushJobs(); err2 != nil {
			tctx.L().Warn("failed to flush jobs when exit task", zap.Error(err2))
		}

		// if any execute error, flush safemode exit point
		if err2 = s.execError.Load(); err2 != nil && (terror.ErrDBExecuteFailed.Equal(err2) || terror.ErrDBUnExpect.Equal(err2)) {
			if err2 = s.checkpoint.FlushSafeModeExitPoint(s.tctx); err2 != nil {
				tctx.L().Warn("failed to flush safe mode checkpoints when exit task", zap.Error(err2))
			}
		}
	}()

	s.start = time.Now()
	s.lastTime.Lock()
	s.lastTime.t = s.start
	s.lastTime.Unlock()

	tryReSync := true

	// safeMode makes syncer reentrant.
	// we make each operator reentrant to make syncer reentrant.
	// `replace` and `delete` are naturally reentrant.
	// use `delete`+`replace` to represent `update` can make `update`  reentrant.
	// but there are no ways to make `update` idempotent,
	// if we start syncer at an early position, database must bear a period of inconsistent state,
	// it's eventual consistency.
	s.safeMode = sm.NewSafeMode()
	s.enableSafeModeInitializationPhase(tctx)

	closeShardingResync := func() error {
		if shardingReSync == nil {
			return nil
		}

		// if remaining DDLs in sequence, redirect global stream to the next sharding DDL position
		if !shardingReSync.allResolved {
			nextLocation, err2 := s.sgk.ActiveDDLFirstLocation(shardingReSync.targetSchema, shardingReSync.targetTable)
			if err2 != nil {
				return err2
			}

			currentLocation = nextLocation
			lastLocation = nextLocation
		} else {
			currentLocation = savedGlobalLastLocation
			lastLocation = savedGlobalLastLocation // restore global last pos
		}
		// if suffix>0, we are replacing error
		s.isReplacingErr = currentLocation.Suffix != 0

		err3 := s.streamerController.RedirectStreamer(tctx, currentLocation)
		if err3 != nil {
			return err3
		}

		shardingReSync = nil
		return nil
	}

	for {
		if s.execError.Load() != nil {
			return nil
		}
		s.currentLocationMu.Lock()
		s.currentLocationMu.currentLocation = currentLocation
		s.currentLocationMu.Unlock()

		// fetch from sharding resync channel if needed, and redirect global
		// stream to current binlog position recorded by ShardingReSync
		if shardingReSync == nil && len(shardingReSyncCh) > 0 {
			// some sharding groups need to re-syncing
			shardingReSync = <-shardingReSyncCh
			savedGlobalLastLocation = lastLocation // save global last location
			lastLocation = shardingReSync.currLocation

			currentLocation = shardingReSync.currLocation
			// if suffix>0, we are replacing error
			s.isReplacingErr = currentLocation.Suffix != 0
			err = s.streamerController.RedirectStreamer(tctx, shardingReSync.currLocation)
			if err != nil {
				return err
			}

			failpoint.Inject("ReSyncExit", func() {
				tctx.L().Warn("exit triggered", zap.String("failpoint", "ReSyncExit"))
				utils.OsExit(1)
			})
		}

		var e *replication.BinlogEvent

		startTime := time.Now()
		e, err = s.getEvent(tctx, currentLocation)

		failpoint.Inject("SafeModeExit", func(val failpoint.Value) {
			if intVal, ok := val.(int); ok && intVal == 1 {
				s.tctx.L().Warn("fail to get event", zap.String("failpoint", "SafeModeExit"))
				err = errors.New("connect: connection refused")
			}
		})
		switch {
		case err == context.Canceled:
			tctx.L().Info("binlog replication main routine quit(context canceled)!", zap.Stringer("last location", lastLocation))
			return nil
		case err == context.DeadlineExceeded:
			tctx.L().Info("deadline exceeded when fetching binlog event")
			continue
		case isDuplicateServerIDError(err):
			// if the server id is already used, need to use a new server id
			tctx.L().Info("server id is already used by another slave, will change to a new server id and get event again")
			err1 := s.streamerController.UpdateServerIDAndResetReplication(tctx, lastLocation)
			if err1 != nil {
				return err1
			}
			continue
		}

		if err != nil {
			tctx.L().Error("fail to fetch binlog", log.ShortError(err))

			if isConnectionRefusedError(err) {
				return err
			}

			if s.streamerController.CanRetry(err) {
				err = s.streamerController.ResetReplicationSyncer(tctx, lastLocation)
				if err != nil {
					return err
				}
				log.L().Info("reset replication binlog puller")
				continue
			}

			// try to re-sync in gtid mode
			if tryReSync && s.cfg.EnableGTID && utils.IsErrBinlogPurged(err) && s.cfg.AutoFixGTID {
				time.Sleep(retryTimeout)
				err = s.reSyncBinlog(*tctx, lastLocation)
				if err != nil {
					return err
				}
				tryReSync = false
				continue
			}

			return terror.ErrSyncerGetEvent.Generate(err)
		}

		failpoint.Inject("IgnoreSomeTypeEvent", func(val failpoint.Value) {
			if e.Header.EventType.String() == val.(string) {
				tctx.L().Debug("IgnoreSomeTypeEvent", zap.Reflect("event", e))
				failpoint.Continue()
			}
		})

		// time duration for reading an event from relay log or upstream master.
		metrics.BinlogReadDurationHistogram.WithLabelValues(s.cfg.Name, s.cfg.SourceID).Observe(time.Since(startTime).Seconds())
		startTime = time.Now() // reset start time for the next metric.

		// get binlog event, reset tryReSync, so we can re-sync binlog while syncer meets errors next time
		tryReSync = true
		metrics.BinlogPosGauge.WithLabelValues("syncer", s.cfg.Name, s.cfg.SourceID).Set(float64(e.Header.LogPos))
		index, err := binlog.GetFilenameIndex(lastLocation.Position.Name)
		if err != nil {
			tctx.L().Warn("fail to get index number of binlog file, may because only specify GTID and hasn't saved according binlog position", log.ShortError(err))
		} else {
			metrics.BinlogFileGauge.WithLabelValues("syncer", s.cfg.Name, s.cfg.SourceID).Set(float64(index))
		}
		s.binlogSizeCount.Add(int64(e.Header.EventSize))
		metrics.BinlogEventSizeHistogram.WithLabelValues(s.cfg.Name, s.cfg.WorkerName, s.cfg.SourceID).Observe(float64(e.Header.EventSize))

		failpoint.Inject("ProcessBinlogSlowDown", nil)

		tctx.L().Debug("receive binlog event", zap.Reflect("header", e.Header))

		// TODO: support all event
		// we calculate startLocation and endLocation(currentLocation) for Query event here
		// set startLocation empty for other events to avoid misuse
		startLocation = binlog.Location{}
		if ev, ok := e.Event.(*replication.QueryEvent); ok {
			startLocation = binlog.InitLocation(
				mysql.Position{
					Name: lastLocation.Position.Name,
					Pos:  e.Header.LogPos - e.Header.EventSize,
				},
				lastLocation.GetGTID(),
			)
			startLocation.Suffix = currentLocation.Suffix

			endSuffix := startLocation.Suffix
			if s.isReplacingErr {
				endSuffix++
			}
			currentLocation = binlog.InitLocation(
				mysql.Position{
					Name: lastLocation.Position.Name,
					Pos:  e.Header.LogPos,
				},
				lastLocation.GetGTID(),
			)
			currentLocation.Suffix = endSuffix

			err = currentLocation.SetGTID(ev.GSet)
			if err != nil {
				return terror.Annotatef(err, "fail to record GTID %v", ev.GSet)
			}

			if !s.isReplacingErr {
				apply, op := s.errOperatorHolder.MatchAndApply(startLocation, currentLocation, e.Header.Timestamp)
				if apply {
					if op == pb.ErrorOp_Replace {
						s.isReplacingErr = true
						// revert currentLocation to startLocation
						currentLocation = startLocation
					} else if op == pb.ErrorOp_Skip {
						s.saveGlobalPoint(currentLocation)
						err = s.flushJobs()
						if err != nil {
							tctx.L().Warn("failed to flush jobs when handle-error skip", zap.Error(err))
						} else {
							tctx.L().Info("flush jobs when handle-error skip")
						}
					}
					// skip the current event
					continue
				}
			}
			// set endLocation.Suffix=0 of last replace event
			// also redirect stream to next event
			if currentLocation.Suffix > 0 && e.Header.EventSize > 0 {
				currentLocation.Suffix = 0
				s.isReplacingErr = false
				err = s.streamerController.RedirectStreamer(tctx, currentLocation)
				if err != nil {
					return err
				}
			}
		}

		// check pass SafeModeExitLoc and try disable safe mode, but not in sharding or replacing error
		safeModeExitLoc := s.checkpoint.SafeModeExitPoint()
		if safeModeExitLoc != nil && !s.isReplacingErr && shardingReSync == nil {
			// TODO: for RowsEvent (in fact other than QueryEvent), `currentLocation` is updated in `handleRowsEvent`
			// so here the meaning of `currentLocation` is the location of last event
			if binlog.CompareLocation(currentLocation, *safeModeExitLoc, s.cfg.EnableGTID) > 0 {
				s.checkpoint.SaveSafeModeExitPoint(nil)
				// must flush here to avoid the following situation:
				// 1. quit safe mode
				// 2. push forward and replicate some sqls after safeModeExitPoint to downstream
				// 3. quit because of network error, fail to flush global checkpoint and new safeModeExitPoint to downstream
				// 4. restart again, quit safe mode at safeModeExitPoint, but some sqls after this location have already been replicated to the downstream
				if err = s.checkpoint.FlushSafeModeExitPoint(s.tctx); err != nil {
					return err
				}
				if err = s.safeMode.Add(tctx, -1); err != nil {
					return err
				}
			}
		}

		ec := eventContext{
			tctx:                tctx,
			header:              e.Header,
			startLocation:       &startLocation,
			currentLocation:     &currentLocation,
			lastLocation:        &lastLocation,
			shardingReSync:      shardingReSync,
			closeShardingResync: closeShardingResync,
			traceSource:         traceSource,
			safeMode:            s.safeMode.Enable(),
			tryReSync:           tryReSync,
			startTime:           startTime,
			shardingReSyncCh:    &shardingReSyncCh,
		}

		var originSQL string // show origin sql when error, only ddl now
		var err2 error

		switch ev := e.Event.(type) {
		case *replication.RotateEvent:
			err2 = s.handleRotateEvent(ev, ec)
		case *replication.RowsEvent:
			metrics.BinlogEventRowHistogram.WithLabelValues(s.cfg.WorkerName, s.cfg.Name, s.cfg.SourceID).Observe(float64(len(ev.Rows)))
			err2 = s.handleRowsEvent(ev, ec)
		case *replication.QueryEvent:
			originSQL = strings.TrimSpace(string(ev.Query))
			err2 = s.handleQueryEvent(ev, ec, originSQL)
		case *replication.XIDEvent:
			if shardingReSync != nil {
				shardingReSync.currLocation.Position.Pos = e.Header.LogPos
				shardingReSync.currLocation.Suffix = currentLocation.Suffix
				err = shardingReSync.currLocation.SetGTID(ev.GSet)
				if err != nil {
					return terror.Annotatef(err, "fail to record GTID %v", ev.GSet)
				}

				// only need compare binlog position?
				lastLocation = shardingReSync.currLocation
				if binlog.CompareLocation(shardingReSync.currLocation, shardingReSync.latestLocation, s.cfg.EnableGTID) >= 0 {
					tctx.L().Info("re-replicate shard group was completed", zap.String("event", "XID"), zap.Stringer("re-shard", shardingReSync))
					err = closeShardingResync()
					if err != nil {
						return terror.Annotatef(err, "shard group current location %s", shardingReSync.currLocation)
					}
					continue
				}
			}

			currentLocation.Position.Pos = e.Header.LogPos
			err = currentLocation.SetGTID(ev.GSet)
			if err != nil {
				return terror.Annotatef(err, "fail to record GTID %v", ev.GSet)
			}

			tctx.L().Debug("", zap.String("event", "XID"), zap.Stringer("last location", lastLocation), log.WrapStringerField("location", currentLocation))
			lastLocation.Position.Pos = e.Header.LogPos // update lastPos
			err = lastLocation.SetGTID(ev.GSet)
			if err != nil {
				return terror.Annotatef(err, "fail to record GTID %v", ev.GSet)
			}

			job := newXIDJob(currentLocation, startLocation, currentLocation)
			err2 = s.addJobFunc(job)
		case *replication.GenericEvent:
			if e.Header.EventType == replication.HEARTBEAT_EVENT {
				// flush checkpoint even if there are no real binlog events
				if s.checkpoint.CheckGlobalPoint() {
					tctx.L().Info("meet heartbeat event and then flush jobs")
					err2 = s.flushJobs()
				}
			}
		}
		if err2 != nil {
			if err := s.handleEventError(err2, startLocation, currentLocation, e.Header.EventType == replication.QUERY_EVENT, originSQL); err != nil {
				return err
			}
		}
		if waitXIDStatus(s.waitXIDJob.Load()) == waitComplete {
			return nil
		}
	}
}

type eventContext struct {
	tctx                *tcontext.Context
	header              *replication.EventHeader
	startLocation       *binlog.Location
	currentLocation     *binlog.Location
	lastLocation        *binlog.Location
	shardingReSync      *ShardingReSync
	closeShardingResync func() error
	traceSource         string
	// safeMode is the value of syncer.safeMode when process this event
	// syncer.safeMode's value may change on the fly, e.g. after event by pass the safeModeExitPoint
	safeMode         bool
	tryReSync        bool
	startTime        time.Time
	shardingReSyncCh *chan *ShardingReSync
}

// TODO: Further split into smaller functions and group common arguments into a context struct.
func (s *Syncer) handleRotateEvent(ev *replication.RotateEvent, ec eventContext) error {
	failpoint.Inject("MakeFakeRotateEvent", func(val failpoint.Value) {
		ec.header.LogPos = 0
		ev.NextLogName = []byte(val.(string))
		ec.tctx.L().Info("MakeFakeRotateEvent", zap.String("fake file name", string(ev.NextLogName)))
	})

	if utils.IsFakeRotateEvent(ec.header) {
		if fileName := string(ev.NextLogName); mysql.CompareBinlogFileName(fileName, ec.lastLocation.Position.Name) <= 0 {
			// NOTE A fake rotate event is also generated when a master-slave switch occurs upstream, and the binlog filename may be rolled back in this case
			// when the DM is updating based on the GTID, we also update the filename of the lastLocation
			if s.cfg.EnableGTID {
				ec.lastLocation.Position.Name = fileName
			}
			return nil // not rotate to the next binlog file, ignore it
		}
		// when user starts a new task with GTID and no binlog file name, we can't know active relay log at init time
		// at this case, we update active relay log when receive fake rotate event
		if !s.recordedActiveRelayLog {
			if err := s.updateActiveRelayLog(mysql.Position{
				Name: string(ev.NextLogName),
				Pos:  uint32(ev.Position),
			}); err != nil {
				ec.tctx.L().Warn("failed to update active relay log, will try to update when flush checkpoint",
					zap.ByteString("NextLogName", ev.NextLogName),
					zap.Uint64("Position", ev.Position),
					zap.Error(err))
			} else {
				s.recordedActiveRelayLog = true
			}
		}
	}

	*ec.currentLocation = binlog.InitLocation(
		mysql.Position{
			Name: string(ev.NextLogName),
			Pos:  uint32(ev.Position),
		},
		ec.currentLocation.GetGTID(),
	)

	if binlog.CompareLocation(*ec.currentLocation, *ec.lastLocation, s.cfg.EnableGTID) >= 0 {
		*ec.lastLocation = *ec.currentLocation
	}

	if ec.shardingReSync != nil {
		if binlog.CompareLocation(*ec.currentLocation, ec.shardingReSync.currLocation, s.cfg.EnableGTID) > 0 {
			ec.shardingReSync.currLocation = *ec.currentLocation
		}

		if binlog.CompareLocation(ec.shardingReSync.currLocation, ec.shardingReSync.latestLocation, s.cfg.EnableGTID) >= 0 {
			ec.tctx.L().Info("re-replicate shard group was completed", zap.String("event", "rotate"), zap.Stringer("re-shard", ec.shardingReSync))
			err := ec.closeShardingResync()
			if err != nil {
				return err
			}
		} else {
			ec.tctx.L().Debug("re-replicate shard group", zap.String("event", "rotate"), log.WrapStringerField("location", ec.currentLocation), zap.Reflect("re-shard", ec.shardingReSync))
		}
		return nil
	}

	ec.tctx.L().Info("", zap.String("event", "rotate"), log.WrapStringerField("location", ec.currentLocation))
	return nil
}

func (s *Syncer) handleRowsEvent(ev *replication.RowsEvent, ec eventContext) error {
	originSchema, originTable := string(ev.Table.Schema), string(ev.Table.Table)
	schemaName, tableName := s.renameShardingSchema(originSchema, originTable)

	*ec.currentLocation = binlog.InitLocation(
		mysql.Position{
			Name: ec.lastLocation.Position.Name,
			Pos:  ec.header.LogPos,
		},
		ec.lastLocation.GetGTID(),
	)

	if ec.shardingReSync != nil {
		ec.shardingReSync.currLocation = *ec.currentLocation
		if binlog.CompareLocation(ec.shardingReSync.currLocation, ec.shardingReSync.latestLocation, s.cfg.EnableGTID) >= 0 {
			ec.tctx.L().Info("re-replicate shard group was completed", zap.String("event", "row"), zap.Stringer("re-shard", ec.shardingReSync))
			return ec.closeShardingResync()
		}
		if ec.shardingReSync.targetSchema != schemaName || ec.shardingReSync.targetTable != tableName {
			// in re-syncing, ignore non current sharding group's events
			ec.tctx.L().Debug("skip event in re-replicating shard group", zap.String("event", "row"), zap.Reflect("re-shard", ec.shardingReSync))
			return nil
		}
	}

	// For DML position before table checkpoint, ignore it. When the position equals to table checkpoint, this event may
	// be partially replicated to downstream, we rely on safe-mode to handle it.
	if s.checkpoint.IsOlderThanTablePoint(originSchema, originTable, *ec.currentLocation, false) {
		ec.tctx.L().Debug("ignore obsolete event that is old than table checkpoint", zap.String("event", "row"), log.WrapStringerField("location", ec.currentLocation), zap.String("origin schema", originSchema), zap.String("origin table", originTable))
		return nil
	}

	ec.tctx.L().Debug("",
		zap.String("event", "row"),
		zap.String("origin schema", originSchema),
		zap.String("origin table", originTable),
		zap.String("target schema", schemaName),
		zap.String("target table", tableName),
		log.WrapStringerField("location", ec.currentLocation),
		zap.Reflect("raw event data", ev.Rows))

	// TODO(ehco) remove heartbeat
	if s.cfg.EnableHeartbeat {
		s.heartbeat.TryUpdateTaskTS(s.cfg.Name, originSchema, originTable, ev.Rows)
	}
	// ENDTODO

	ignore, err := s.skipDMLEvent(originSchema, originTable, ec.header.EventType)
	if err != nil {
		return err
	}
	if ignore {
		metrics.SkipBinlogDurationHistogram.WithLabelValues("rows", s.cfg.Name, s.cfg.SourceID).Observe(time.Since(ec.startTime).Seconds())
		// for RowsEvent, we should record lastLocation rather than currentLocation
		return s.recordSkipSQLsLocation(&ec)
	}

	if s.cfg.ShardMode == config.ShardPessimistic {
		source, _ := utils.GenTableID(originSchema, originTable)
		if s.sgk.InSyncing(schemaName, tableName, source, *ec.currentLocation) {
			// if in unsync stage and not before active DDL, ignore it
			// if in sharding re-sync stage and not before active DDL (the next DDL to be synced), ignore it
			ec.tctx.L().Debug("replicate sharding DDL, ignore Rows event", zap.String("event", "row"), zap.String("source", source), log.WrapStringerField("location", ec.currentLocation))
			return nil
		}
	}

	// TODO(csuzhangxc): check performance of `getTable` from schema tracker.
	ti, err := s.getTable(ec.tctx, originSchema, originTable, schemaName, tableName)
	if err != nil {
		return terror.WithScope(err, terror.ScopeDownstream)
	}
	rows, err := s.mappingDML(originSchema, originTable, ti, ev.Rows)
	if err != nil {
		return err
	}
	prunedColumns, prunedRows, err := pruneGeneratedColumnDML(ti, rows)
	if err != nil {
		return err
	}

	var (
		sqls    []string
		keys    [][]string
		args    [][]interface{}
		jobType opType
	)

	param := &genDMLParam{
		schema:            schemaName,
		table:             tableName,
		data:              prunedRows,
		originalData:      rows,
		columns:           prunedColumns,
		originalTableInfo: ti,
	}

	switch ec.header.EventType {
	case replication.WRITE_ROWS_EVENTv0, replication.WRITE_ROWS_EVENTv1, replication.WRITE_ROWS_EVENTv2:
		exprFilter, err2 := s.exprFilterGroup.GetInsertExprs(originSchema, originTable, ti)
		if err2 != nil {
			return err2
		}

		param.safeMode = ec.safeMode
		sqls, keys, args, err = s.genInsertSQLs(param, exprFilter)
		if err != nil {
			return terror.Annotatef(err, "gen insert sqls failed, originSchema: %s, originTable: %s, schema: %s, table: %s", originSchema, originTable, schemaName, tableName)
		}
		metrics.BinlogEventCost.WithLabelValues(metrics.BinlogEventCostStageGenWriteRows, s.cfg.Name, s.cfg.WorkerName, s.cfg.SourceID).Observe(time.Since(ec.startTime).Seconds())
		jobType = insert

	case replication.UPDATE_ROWS_EVENTv0, replication.UPDATE_ROWS_EVENTv1, replication.UPDATE_ROWS_EVENTv2:
		oldExprFilter, newExprFilter, err2 := s.exprFilterGroup.GetUpdateExprs(originSchema, originTable, ti)
		if err2 != nil {
			return err2
		}

		param.safeMode = ec.safeMode
		sqls, keys, args, err = s.genUpdateSQLs(param, oldExprFilter, newExprFilter)
		if err != nil {
			return terror.Annotatef(err, "gen update sqls failed, originSchema: %s, originTable: %s, schema: %s, table: %s", originSchema, originTable, schemaName, tableName)
		}
		metrics.BinlogEventCost.WithLabelValues(metrics.BinlogEventCostStageGenUpdateRows, s.cfg.Name, s.cfg.WorkerName, s.cfg.SourceID).Observe(time.Since(ec.startTime).Seconds())
		jobType = update

	case replication.DELETE_ROWS_EVENTv0, replication.DELETE_ROWS_EVENTv1, replication.DELETE_ROWS_EVENTv2:
		exprFilter, err2 := s.exprFilterGroup.GetDeleteExprs(originSchema, originTable, ti)
		if err2 != nil {
			return err2
		}

		sqls, keys, args, err = s.genDeleteSQLs(param, exprFilter)
		if err != nil {
			return terror.Annotatef(err, "gen delete sqls failed, originSchema: %s, originTable: %s, schema: %s, table: %s", originSchema, originTable, schemaName, tableName)
		}
		metrics.BinlogEventCost.WithLabelValues(metrics.BinlogEventCostStageGenDeleteRows, s.cfg.Name, s.cfg.WorkerName, s.cfg.SourceID).Observe(time.Since(ec.startTime).Seconds())
		jobType = del

	default:
		ec.tctx.L().Debug("ignoring unrecognized event", zap.String("event", "row"), zap.Stringer("type", ec.header.EventType))
		return nil
	}

	startTime := time.Now()
	for i := range sqls {
		var arg []interface{}
		var key []string
		if args != nil {
			arg = args[i]
		}
		if keys != nil {
			key = keys[i]
		}

		job := newDMLJob(jobType, originSchema, originTable, schemaName, tableName, sqls[i], arg, key, *ec.lastLocation, *ec.startLocation, *ec.currentLocation, ec.header)
		err = s.addJobFunc(job)
		if err != nil {
			return err
		}
	}
	metrics.DispatchBinlogDurationHistogram.WithLabelValues(jobType.String(), s.cfg.Name, s.cfg.SourceID).Observe(time.Since(startTime).Seconds())
	return nil
}

func (s *Syncer) handleQueryEvent(ev *replication.QueryEvent, ec eventContext, originSQL string) error {
	if originSQL == "BEGIN" {
		// GTID event: GTID_NEXT = xxx:11
		// Query event: BEGIN (GTID set = xxx:1-11)
		// Rows event: ... (GTID set = xxx:1-11)  if we update lastLocation below,
		//                                        otherwise that is xxx:1-10 when dealing with table checkpoints
		// Xid event: GTID set = xxx:1-11  this event is related to global checkpoint
		*ec.lastLocation = *ec.currentLocation
		return nil
	}

	usedSchema := string(ev.Schema)
	parser2, err := event.GetParserForStatusVars(ev.StatusVars)
	if err != nil {
		log.L().Warn("found error when get sql_mode from binlog status_vars", zap.Error(err))
	}

	parseResult, err := s.parseDDLSQL(originSQL, parser2, usedSchema)
	if err != nil {
		ec.tctx.L().Error("fail to parse statement", zap.String("event", "query"), zap.String("statement", originSQL), zap.String("schema", usedSchema), zap.Stringer("last location", ec.lastLocation), log.WrapStringerField("location", ec.currentLocation), log.ShortError(err))
		return err
	}

	if parseResult.ignore {
		metrics.SkipBinlogDurationHistogram.WithLabelValues("query", s.cfg.Name, s.cfg.SourceID).Observe(time.Since(ec.startTime).Seconds())
		ec.tctx.L().Warn("skip event", zap.String("event", "query"), zap.String("statement", originSQL), zap.String("schema", usedSchema))
		*ec.lastLocation = *ec.currentLocation // before record skip location, update lastLocation

		// we try to insert an empty SQL to s.onlineDDL, because user may configure a filter to skip it, but simply
		// ignoring it will cause a "not found" error when DM see RENAME of the ghost table
		if s.onlineDDL == nil {
			return s.recordSkipSQLsLocation(&ec)
		}

		stmts, err2 := parserpkg.Parse(parser2, originSQL, "", "")
		if err2 != nil {
			ec.tctx.L().Info("failed to parse a filtered SQL for online DDL", zap.String("SQL", originSQL))
		}
		// if err2 != nil, stmts should be nil so below for-loop is skipped
		for _, stmt := range stmts {
			if _, ok := stmt.(ast.DDLNode); ok {
				tableNames, err3 := parserpkg.FetchDDLTableNames(usedSchema, stmt, s.SourceTableNamesFlavor)
				if err3 != nil {
					continue
				}
				// nolint:errcheck
				s.onlineDDL.Apply(ec.tctx, tableNames, "", stmt)
			}
		}
		return s.recordSkipSQLsLocation(&ec)
	}
	if !parseResult.isDDL {
		// skipped sql maybe not a DDL
		return nil
	}

	if ec.shardingReSync != nil {
		ec.shardingReSync.currLocation = *ec.currentLocation
		if binlog.CompareLocation(ec.shardingReSync.currLocation, ec.shardingReSync.latestLocation, s.cfg.EnableGTID) >= 0 {
			ec.tctx.L().Info("re-replicate shard group was completed", zap.String("event", "query"), zap.String("statement", originSQL), zap.Stringer("re-shard", ec.shardingReSync))
			err2 := ec.closeShardingResync()
			if err2 != nil {
				return err2
			}
		} else {
			// in re-syncing, we can simply skip all DDLs,
			// as they have been added to sharding DDL sequence
			// only update lastPos when the query is a real DDL
			*ec.lastLocation = ec.shardingReSync.currLocation
			ec.tctx.L().Debug("skip event in re-replicating sharding group", zap.String("event", "query"), zap.String("statement", originSQL), zap.Reflect("re-shard", ec.shardingReSync))
		}
		return nil
	}

	ec.tctx.L().Info("", zap.String("event", "query"), zap.String("statement", originSQL), zap.String("schema", usedSchema), zap.Stringer("last location", ec.lastLocation), log.WrapStringerField("location", ec.currentLocation))
	*ec.lastLocation = *ec.currentLocation // update lastLocation, because we have checked `isDDL`

	// TiDB can't handle multi schema change DDL, so we split it here.
	// for DDL, we don't apply operator until we try to execute it. so can handle sharding cases
	// We use default parser because inside function where need parser, sqls are came from parserpkg.SplitDDL, which is StringSingleQuotes, KeyWordUppercase and NameBackQuotes
	// TODO: save stmt, tableName to avoid parse the sql to get them again
	sqls, onlineDDLTableNames, err := s.splitAndFilterDDL(ec, parser.New(), parseResult.stmt, usedSchema)
	if err != nil {
		ec.tctx.L().Error("fail to split statement", zap.String("event", "query"), zap.String("statement", originSQL), zap.String("schema", usedSchema), zap.Stringer("last location", ec.lastLocation), log.WrapStringerField("location", ec.currentLocation), log.ShortError(err))
		return err
	}
	ec.tctx.L().Info("resolve sql", zap.String("event", "query"), zap.String("raw statement", originSQL), zap.Strings("statements", sqls), zap.String("schema", usedSchema), zap.Stringer("last location", ec.lastLocation), zap.Stringer("location", ec.currentLocation))

	if len(onlineDDLTableNames) > 1 {
		return terror.ErrSyncerUnitOnlineDDLOnMultipleTable.Generate(string(ev.Query))
	}

	metrics.BinlogEventCost.WithLabelValues(metrics.BinlogEventCostStageGenQuery, s.cfg.Name, s.cfg.WorkerName, s.cfg.SourceID).Observe(time.Since(ec.startTime).Seconds())

	/*
		we construct a application transaction for ddl. we save checkpoint after we execute all ddls
		Here's a brief discussion for implement:
		* non sharding table: make no difference
		* sharding table - we limit one ddl event only contains operation for same table
		  * drop database / drop table / truncate table: we ignore these operations
		  * create database / create table / create index / drop index / alter table:
			operation is only for same table,  make no difference
		  * rename table
			* online ddl: we would ignore rename ghost table,  make no difference
			* other rename: we don't allow user to execute more than one rename operation in one ddl event, then it would make no difference
	*/
	var (
		ddlInfo        *shardingDDLInfo
		needHandleDDLs = make([]string, 0, len(sqls))
		needTrackDDLs  = make([]trackedDDL, 0, len(sqls))
		sourceTbls     = make(map[string]map[string]struct{}) // db name -> tb name
	)

	// handle one-schema change DDL
	for _, sql := range sqls {
		// We use default parser because sqls are came from above *Syncer.splitAndFilterDDL, which is StringSingleQuotes, KeyWordUppercase and NameBackQuotes
		sqlDDL, tableNames, stmt, handleErr := s.routeDDL(parser.New(), usedSchema, sql)
		if handleErr != nil {
			return handleErr
		}
		if len(sqlDDL) == 0 {
			metrics.SkipBinlogDurationHistogram.WithLabelValues("query", s.cfg.Name, s.cfg.SourceID).Observe(time.Since(ec.startTime).Seconds())
			ec.tctx.L().Warn("skip event", zap.String("event", "query"), zap.String("statement", sql), zap.String("schema", usedSchema))
			continue
		}

		// DDL is sequentially synchronized in this syncer's main process goroutine
		// ignore DDL that is older or same as table checkpoint, to avoid sync again for already synced DDLs
		if s.checkpoint.IsOlderThanTablePoint(tableNames[0][0].Schema, tableNames[0][0].Name, *ec.currentLocation, true) {
			ec.tctx.L().Info("ignore obsolete DDL", zap.String("event", "query"), zap.String("statement", sql), log.WrapStringerField("location", ec.currentLocation))
			continue
		}

		// pre-filter of sharding
		if s.cfg.ShardMode == config.ShardPessimistic {
			switch stmt.(type) {
			case *ast.DropDatabaseStmt:
				err = s.dropSchemaInSharding(ec.tctx, tableNames[0][0].Schema)
				if err != nil {
					return err
				}
				continue
			case *ast.DropTableStmt:
				sourceID, _ := utils.GenTableID(tableNames[0][0].Schema, tableNames[0][0].Name)
				err = s.sgk.LeaveGroup(tableNames[1][0].Schema, tableNames[1][0].Name, []string{sourceID})
				if err != nil {
					return err
				}
				err = s.checkpoint.DeleteTablePoint(ec.tctx, tableNames[0][0].Schema, tableNames[0][0].Name)
				if err != nil {
					return err
				}
				continue
			case *ast.TruncateTableStmt:
				ec.tctx.L().Info("ignore truncate table statement in shard group", zap.String("event", "query"), zap.String("statement", sqlDDL))
				continue
			}

			// in sharding mode, we only support to do one ddl in one event
			if ddlInfo == nil {
				ddlInfo = &shardingDDLInfo{
					name:       tableNames[0][0].String(),
					tableNames: tableNames,
					stmt:       stmt,
				}
			} else if ddlInfo.name != tableNames[0][0].String() {
				return terror.ErrSyncerUnitDDLOnMultipleTable.Generate(string(ev.Query))
			}
		} else if s.cfg.ShardMode == config.ShardOptimistic {
			switch stmt.(type) {
			case *ast.TruncateTableStmt:
				ec.tctx.L().Info("ignore truncate table statement in shard group", zap.String("event", "query"), zap.String("statement", sqlDDL))
				continue
			case *ast.RenameTableStmt:
				return terror.ErrSyncerUnsupportedStmt.Generate("RENAME TABLE", config.ShardOptimistic)
			}
		}

		needHandleDDLs = append(needHandleDDLs, sqlDDL)
		needTrackDDLs = append(needTrackDDLs, trackedDDL{rawSQL: sql, stmt: stmt, tableNames: tableNames})
		// TODO: current table checkpoints will be deleted in track ddls, but created and updated in flush checkpoints,
		//       we should use a better mechanism to combine these operations
		recordSourceTbls(sourceTbls, stmt, tableNames[0][0])
	}

	ec.tctx.L().Info("prepare to handle ddls", zap.String("event", "query"), zap.Strings("ddls", needHandleDDLs), zap.ByteString("raw statement", ev.Query), log.WrapStringerField("location", ec.currentLocation))
	if len(needHandleDDLs) == 0 {
		ec.tctx.L().Info("skip event, need handled ddls is empty", zap.String("event", "query"), zap.ByteString("raw statement", ev.Query), log.WrapStringerField("location", ec.currentLocation))
		return s.recordSkipSQLsLocation(&ec)
	}

	// interrupted before flush old checkpoint.
	failpoint.Inject("FlushCheckpointStage", func(val failpoint.Value) {
		err = handleFlushCheckpointStage(0, val.(int), "before flush old checkpoint")
		if err != nil {
			failpoint.Return(err)
		}
	})

	// flush previous DMLs and checkpoint if needing to handle the DDL.
	// NOTE: do this flush before operations on shard groups which may lead to skip a table caused by `UnresolvedTables`.
	if err = s.flushJobs(); err != nil {
		return err
	}

	switch s.cfg.ShardMode {
	case "":
		return s.handleQueryEventNoSharding(ev, ec, needHandleDDLs, needTrackDDLs, onlineDDLTableNames, originSQL, sourceTbls)
	case config.ShardOptimistic:
		return s.handleQueryEventOptimistic(ev, ec, needHandleDDLs, needTrackDDLs, onlineDDLTableNames, originSQL)
	case config.ShardPessimistic:
		return s.handleQueryEventPessimistic(ev, ec, needHandleDDLs, needTrackDDLs, onlineDDLTableNames, originSQL, ddlInfo)
	}
	return errors.Errorf("unsupported shard-mode %s, should not happened", s.cfg.ShardMode)
}

func (s *Syncer) handleQueryEventNoSharding(
	ev *replication.QueryEvent,
	ec eventContext,
	needHandleDDLs []string,
	needTrackDDLs []trackedDDL,
	onlineDDLTableNames map[string]*filter.Table,
	originSQL string,
	sourceTbls map[string]map[string]struct{},
) error {
	ec.tctx.L().Info("start to handle ddls in normal mode",
		zap.String("event", "query"),
		zap.Strings("ddls", needHandleDDLs),
		zap.ByteString("raw statement", ev.Query),
		log.WrapStringerField("location", ec.currentLocation))

	// interrupted after flush old checkpoint and before track DDL.
	failpoint.Inject("FlushCheckpointStage", func(val failpoint.Value) {
		err := handleFlushCheckpointStage(1, val.(int), "before track DDL")
		if err != nil {
			failpoint.Return(err)
		}
	})

	usedSchema := string(ev.Schema)

	// run trackDDL before add ddl job to make sure checkpoint can be flushed
	for _, td := range needTrackDDLs {
		if err := s.trackDDL(usedSchema, td.rawSQL, td.tableNames, td.stmt, &ec); err != nil {
			return err
		}
	}

	// interrupted after track DDL and before execute DDL.
	failpoint.Inject("FlushCheckpointStage", func(val failpoint.Value) {
		err := handleFlushCheckpointStage(2, val.(int), "before execute DDL")
		if err != nil {
			failpoint.Return(err)
		}
	})

	job := newDDLJob(nil, needHandleDDLs, *ec.lastLocation, *ec.startLocation, *ec.currentLocation, sourceTbls, originSQL, ec.header)
	err := s.addJobFunc(job)
	if err != nil {
		return err
	}

	// when add ddl job, will execute ddl and then flush checkpoint.
	// if execute ddl failed, the execError will be set to that error.
	// return nil here to avoid duplicate error message
	err = s.execError.Load()
	if err != nil {
		ec.tctx.L().Error("error detected when executing SQL job", log.ShortError(err))
		// nolint:nilerr
		return nil
	}

	ec.tctx.L().Info("finish to handle ddls in normal mode", zap.String("event", "query"), zap.Strings("ddls", needHandleDDLs), zap.ByteString("raw statement", ev.Query), log.WrapStringerField("location", ec.currentLocation))

	for _, table := range onlineDDLTableNames {
		ec.tctx.L().Info("finish online ddl and clear online ddl metadata in normal mode", zap.String("event", "query"), zap.Strings("ddls", needHandleDDLs), zap.ByteString("raw statement", ev.Query), zap.String("schema", table.Schema), zap.String("table", table.Name))
		err2 := s.onlineDDL.Finish(ec.tctx, table.Schema, table.Name)
		if err2 != nil {
			return terror.Annotatef(err2, "finish online ddl on %s.%s", table.Schema, table.Name)
		}
	}

	return nil
}

func (s *Syncer) handleQueryEventPessimistic(
	ev *replication.QueryEvent,
	ec eventContext,
	needHandleDDLs []string,
	needTrackDDLs []trackedDDL,
	onlineDDLTableNames map[string]*filter.Table,
	originSQL string,
	ddlInfo *shardingDDLInfo,
) error {
	var (
		err                error
		needShardingHandle bool
		group              *ShardingGroup
		synced             bool
		active             bool
		remain             int
		source             string
		usedSchema         = string(ev.Schema)
	)
	// for sharding DDL, the firstPos should be the `Pos` of the binlog, not the `End_log_pos`
	// so when restarting before sharding DDLs synced, this binlog can be re-sync again to trigger the TrySync
	startLocation := ec.startLocation

	source, _ = utils.GenTableID(ddlInfo.tableNames[0][0].Schema, ddlInfo.tableNames[0][0].Name)

	var annotate string
	switch ddlInfo.stmt.(type) {
	case *ast.CreateDatabaseStmt:
		// for CREATE DATABASE, we do nothing. when CREATE TABLE under this DATABASE, sharding groups will be added
	case *ast.CreateTableStmt:
		// for CREATE TABLE, we add it to group
		needShardingHandle, group, synced, remain, err = s.sgk.AddGroup(ddlInfo.tableNames[1][0].Schema, ddlInfo.tableNames[1][0].Name, []string{source}, nil, true)
		if err != nil {
			return err
		}
		annotate = "add table to shard group"
	default:
		needShardingHandle, group, synced, active, remain, err = s.sgk.TrySync(ddlInfo.tableNames[1][0].Schema, ddlInfo.tableNames[1][0].Name, source, *startLocation, *ec.currentLocation, needHandleDDLs)
		if err != nil {
			return err
		}
		annotate = "try to sync table in shard group"
		// meets DDL that will not be processed in sequence sharding
		if !active {
			ec.tctx.L().Info("skip in-activeDDL", zap.String("event", "query"), zap.String("source", source), zap.Strings("ddls", needHandleDDLs), zap.ByteString("raw statement", ev.Query), zap.Bool("in-sharding", needShardingHandle), zap.Stringer("start location", startLocation), zap.Bool("is-synced", synced), zap.Int("unsynced", remain))
			return nil
		}
	}

	ec.tctx.L().Info(annotate, zap.String("event", "query"), zap.String("source", source), zap.Strings("ddls", needHandleDDLs), zap.ByteString("raw statement", ev.Query), zap.Bool("in-sharding", needShardingHandle), zap.Stringer("start location", startLocation), zap.Bool("is-synced", synced), zap.Int("unsynced", remain))

	// interrupted after flush old checkpoint and before track DDL.
	failpoint.Inject("FlushCheckpointStage", func(val failpoint.Value) {
		err = handleFlushCheckpointStage(1, val.(int), "before track DDL")
		if err != nil {
			failpoint.Return(err)
		}
	})

	for _, td := range needTrackDDLs {
		if err = s.trackDDL(usedSchema, td.rawSQL, td.tableNames, td.stmt, &ec); err != nil {
			return err
		}
	}

	if needShardingHandle {
		target, _ := utils.GenTableID(ddlInfo.tableNames[1][0].Schema, ddlInfo.tableNames[1][0].Name)
		metrics.UnsyncedTableGauge.WithLabelValues(s.cfg.Name, target, s.cfg.SourceID).Set(float64(remain))
		err = s.safeMode.IncrForTable(ec.tctx, ddlInfo.tableNames[1][0].Schema, ddlInfo.tableNames[1][0].Name) // try enable safe-mode when starting syncing for sharding group
		if err != nil {
			return err
		}

		// save checkpoint in memory, don't worry, if error occurred, we can rollback it
		// for non-last sharding DDL's table, this checkpoint will be used to skip binlog event when re-syncing
		// NOTE: when last sharding DDL executed, all this checkpoints will be flushed in the same txn
		ec.tctx.L().Info("save table checkpoint for source", zap.String("event", "query"), zap.String("source", source), zap.Stringer("start location", startLocation), log.WrapStringerField("end location", ec.currentLocation))
		s.saveTablePoint(ddlInfo.tableNames[0][0].Schema, ddlInfo.tableNames[0][0].Name, *ec.currentLocation)
		if !synced {
			ec.tctx.L().Info("source shard group is not synced", zap.String("event", "query"), zap.String("source", source), zap.Stringer("start location", startLocation), log.WrapStringerField("end location", ec.currentLocation))
			return nil
		}

		ec.tctx.L().Info("source shard group is synced", zap.String("event", "query"), zap.String("source", source), zap.Stringer("start location", startLocation), log.WrapStringerField("end location", ec.currentLocation))
		err = s.safeMode.DescForTable(ec.tctx, ddlInfo.tableNames[1][0].Schema, ddlInfo.tableNames[1][0].Name) // try disable safe-mode after sharding group synced
		if err != nil {
			return err
		}
		// maybe multi-groups' sharding DDL synced in this for-loop (one query-event, multi tables)
		if cap(*ec.shardingReSyncCh) < len(needHandleDDLs) {
			*ec.shardingReSyncCh = make(chan *ShardingReSync, len(needHandleDDLs))
		}
		firstEndLocation := group.FirstEndPosUnresolved()
		if firstEndLocation == nil {
			return terror.ErrSyncerUnitFirstEndPosNotFound.Generate(source)
		}

		allResolved, err2 := s.sgk.ResolveShardingDDL(ddlInfo.tableNames[1][0].Schema, ddlInfo.tableNames[1][0].Name)
		if err2 != nil {
			return err2
		}
		*ec.shardingReSyncCh <- &ShardingReSync{
			currLocation:   *firstEndLocation,
			latestLocation: *ec.currentLocation,
			targetSchema:   ddlInfo.tableNames[1][0].Schema,
			targetTable:    ddlInfo.tableNames[1][0].Name,
			allResolved:    allResolved,
		}

		// Don't send new DDLInfo to dm-master until all local sql jobs finished
		// since jobWg is flushed by flushJobs before, we don't wait here any more

		// NOTE: if we need singleton Syncer (without dm-master) to support sharding DDL sync
		// we should add another config item to differ, and do not save DDLInfo, and not wait for ddlExecInfo

		// construct & send shard DDL info into etcd, DM-master will handle it.
		shardInfo := s.pessimist.ConstructInfo(ddlInfo.tableNames[1][0].Schema, ddlInfo.tableNames[1][0].Name, needHandleDDLs)
		rev, err2 := s.pessimist.PutInfo(ec.tctx.Ctx, shardInfo)
		if err2 != nil {
			return err2
		}
		metrics.ShardLockResolving.WithLabelValues(s.cfg.Name, s.cfg.SourceID).Set(1) // block and wait DDL lock to be synced
		ec.tctx.L().Info("putted shard DDL info", zap.Stringer("info", shardInfo), zap.Int64("revision", rev))

		shardOp, err2 := s.pessimist.GetOperation(ec.tctx.Ctx, shardInfo, rev+1)
		metrics.ShardLockResolving.WithLabelValues(s.cfg.Name, s.cfg.SourceID).Set(0)
		if err2 != nil {
			return err2
		}

		if shardOp.Exec {
			failpoint.Inject("ShardSyncedExecutionExit", func() {
				ec.tctx.L().Warn("exit triggered", zap.String("failpoint", "ShardSyncedExecutionExit"))
				//nolint:errcheck
				s.flushCheckPoints()
				utils.OsExit(1)
			})
			failpoint.Inject("SequenceShardSyncedExecutionExit", func() {
				group := s.sgk.Group(ddlInfo.tableNames[1][0].Schema, ddlInfo.tableNames[1][0].Name)
				if group != nil {
					// exit in the first round sequence sharding DDL only
					if group.meta.ActiveIdx() == 1 {
						ec.tctx.L().Warn("exit triggered", zap.String("failpoint", "SequenceShardSyncedExecutionExit"))
						//nolint:errcheck
						s.flushCheckPoints()
						utils.OsExit(1)
					}
				}
			})

			ec.tctx.L().Info("execute DDL job", zap.String("event", "query"), zap.String("source", source), zap.ByteString("raw statement", ev.Query), zap.Stringer("start location", startLocation), log.WrapStringerField("end location", ec.currentLocation), zap.Stringer("operation", shardOp))
		} else {
			ec.tctx.L().Info("ignore DDL job", zap.String("event", "query"), zap.String("source", source), zap.ByteString("raw statement", ev.Query), zap.Stringer("start location", startLocation), log.WrapStringerField("end location", ec.currentLocation), zap.Stringer("operation", shardOp))
		}
	}

	ec.tctx.L().Info("start to handle ddls in shard mode", zap.String("event", "query"), zap.Strings("ddls", needHandleDDLs), zap.ByteString("raw statement", ev.Query), zap.Stringer("start location", startLocation), log.WrapStringerField("end location", ec.currentLocation))

	// interrupted after track DDL and before execute DDL.
	failpoint.Inject("FlushCheckpointStage", func(val failpoint.Value) {
		err = handleFlushCheckpointStage(2, val.(int), "before execute DDL")
		if err != nil {
			failpoint.Return(err)
		}
	})

	job := newDDLJob(ddlInfo, needHandleDDLs, *ec.lastLocation, *ec.startLocation, *ec.currentLocation, nil, originSQL, ec.header)
	err = s.addJobFunc(job)
	if err != nil {
		return err
	}

	err = s.execError.Load()
	if err != nil {
		ec.tctx.L().Error("error detected when executing SQL job", log.ShortError(err))
		// nolint:nilerr
		return nil
	}

	if len(onlineDDLTableNames) > 0 {
		err = s.clearOnlineDDL(ec.tctx, ddlInfo.tableNames[1][0].Schema, ddlInfo.tableNames[1][0].Name)
		if err != nil {
			return err
		}
	}

	ec.tctx.L().Info("finish to handle ddls in shard mode", zap.String("event", "query"), zap.Strings("ddls", needHandleDDLs), zap.ByteString("raw statement", ev.Query), zap.Stringer("start location", startLocation), log.WrapStringerField("end location", ec.currentLocation))
	return nil
}

// input `sql` should be a single DDL, which came from parserpkg.SplitDDL
// tableNames[0] is source (upstream) tableNames, tableNames[1] is target (downstream) tableNames.
func (s *Syncer) trackDDL(usedSchema string, sql string, tableNames [][]*filter.Table, stmt ast.StmtNode, ec *eventContext) error {
	srcTables, targetTables := tableNames[0], tableNames[1]
	srcTable := srcTables[0]

	// Make sure the needed tables are all loaded into the schema tracker.
	var (
		shouldExecDDLOnSchemaTracker bool
		shouldSchemaExist            bool
		shouldTableExistNum          int  // tableNames[:shouldTableExistNum] should exist
		shouldRefTableExistNum       int  // tableNames[1:shouldTableExistNum] should exist, since first one is "caller table"
		tryFetchDownstreamTable      bool // to make sure if not exists will execute correctly
	)

	switch node := stmt.(type) {
	case *ast.CreateDatabaseStmt:
		shouldExecDDLOnSchemaTracker = true
	case *ast.AlterDatabaseStmt:
		shouldExecDDLOnSchemaTracker = true
		shouldSchemaExist = true
	case *ast.DropDatabaseStmt:
		shouldExecDDLOnSchemaTracker = true
		if s.cfg.ShardMode == "" {
			if err := s.checkpoint.DeleteSchemaPoint(ec.tctx, srcTable.Schema); err != nil {
				return err
			}
		}
	case *ast.RecoverTableStmt:
		shouldExecDDLOnSchemaTracker = true
		shouldSchemaExist = true
	case *ast.CreateTableStmt, *ast.CreateViewStmt:
		shouldExecDDLOnSchemaTracker = true
		shouldSchemaExist = true
		// for CREATE TABLE LIKE/AS, the reference tables should exist
		shouldRefTableExistNum = len(srcTables)
		tryFetchDownstreamTable = true
	case *ast.DropTableStmt:
		shouldExecDDLOnSchemaTracker = true
		if err := s.checkpoint.DeleteTablePoint(ec.tctx, srcTable.Schema, srcTable.Name); err != nil {
			return err
		}
	case *ast.RenameTableStmt, *ast.CreateIndexStmt, *ast.DropIndexStmt, *ast.RepairTableStmt:
		shouldExecDDLOnSchemaTracker = true
		shouldSchemaExist = true
		shouldTableExistNum = 1
	case *ast.AlterTableStmt:
		shouldSchemaExist = true
		// for DDL that adds FK, since TiDB doesn't fully support it yet, we simply ignore execution of this DDL.
		switch {
		case len(node.Specs) == 1 && node.Specs[0].Constraint != nil && node.Specs[0].Constraint.Tp == ast.ConstraintForeignKey:
			shouldTableExistNum = 1
			shouldExecDDLOnSchemaTracker = false
		case node.Specs[0].Tp == ast.AlterTableRenameTable:
			shouldTableExistNum = 1
			shouldExecDDLOnSchemaTracker = true
		default:
			shouldTableExistNum = len(srcTables)
			shouldExecDDLOnSchemaTracker = true
		}
	case *ast.LockTablesStmt, *ast.UnlockTablesStmt, *ast.CleanupTableLockStmt, *ast.TruncateTableStmt:
		break
	default:
		ec.tctx.L().DPanic("unhandled DDL type cannot be tracked", zap.Stringer("type", reflect.TypeOf(stmt)))
	}

	if shouldSchemaExist {
		if err := s.schemaTracker.CreateSchemaIfNotExists(srcTable.Schema); err != nil {
			return terror.ErrSchemaTrackerCannotCreateSchema.Delegate(err, srcTable.Schema)
		}
	}
	for i := 0; i < shouldTableExistNum; i++ {
		if _, err := s.getTable(ec.tctx, srcTables[i].Schema, srcTables[i].Name, targetTables[i].Schema, targetTables[i].Name); err != nil {
			return err
		}
	}
	// skip getTable before in above loop
	// nolint:ifshort
	start := 1
	if shouldTableExistNum > start {
		start = shouldTableExistNum
	}
	for i := start; i < shouldRefTableExistNum; i++ {
		if err := s.schemaTracker.CreateSchemaIfNotExists(srcTables[i].Schema); err != nil {
			return terror.ErrSchemaTrackerCannotCreateSchema.Delegate(err, srcTables[i].Schema)
		}
		if _, err := s.getTable(ec.tctx, srcTables[i].Schema, srcTables[i].Name, targetTables[i].Schema, targetTables[i].Name); err != nil {
			return err
		}
	}

	if tryFetchDownstreamTable {
		// ignore table not exists error, just try to fetch table from downstream.
		_, _ = s.getTable(ec.tctx, srcTables[0].Schema, srcTables[0].Name, targetTables[0].Schema, targetTables[0].Name)
	}

	if shouldExecDDLOnSchemaTracker {
		if err := s.schemaTracker.Exec(ec.tctx.Ctx, usedSchema, sql); err != nil {
			ec.tctx.L().Error("cannot track DDL", zap.String("schema", usedSchema), zap.String("statement", sql), log.WrapStringerField("location", ec.currentLocation), log.ShortError(err))
			return terror.ErrSchemaTrackerCannotExecDDL.Delegate(err, sql)
		}
		s.exprFilterGroup.ResetExprs(srcTable.Schema, srcTable.Name)
	}

	return nil
}

func (s *Syncer) resolveCasuality(keys []string) (string, error) {
	if s.cfg.DisableCausality {
		if len(keys) > 0 {
			return keys[0], nil
		}
		return "", nil
	}

	if s.c.detectConflict(keys) {
		s.tctx.L().Debug("meet causality key, will generate a flush job and wait all sqls executed", zap.Strings("keys", keys))
		if err := s.flushJobs(); err != nil {
			return "", err
		}
		s.c.reset()
	}
	if err := s.c.add(keys); err != nil {
		return "", err
	}
	var key string
	if len(keys) > 0 {
		key = keys[0]
	}
	return s.c.get(key), nil
}

func (s *Syncer) genRouter() error {
	s.tableRouter, _ = router.NewTableRouter(s.cfg.CaseSensitive, []*router.TableRule{})
	for _, rule := range s.cfg.RouteRules {
		err := s.tableRouter.AddRule(rule)
		if err != nil {
			return terror.ErrSyncerUnitGenTableRouter.Delegate(err)
		}
	}
	return nil
}

//nolint:unused
func (s *Syncer) loadTableStructureFromDump(ctx context.Context) error {
	logger := s.tctx.L()

	files, err := utils.CollectDirFiles(s.cfg.Dir)
	if err != nil {
		logger.Warn("fail to get dump files", zap.Error(err))
		return err
	}
	var dbs, tables []string
	var tableFiles [][2]string // [db, filename]
	for f := range files {
		if db, ok := utils.GetDBFromDumpFilename(f); ok {
			dbs = append(dbs, db)
			continue
		}
		if db, table, ok := utils.GetTableFromDumpFilename(f); ok {
			tables = append(tables, dbutil.TableName(db, table))
			tableFiles = append(tableFiles, [2]string{db, f})
			continue
		}
	}
	logger.Info("fetch table structure form dump files",
		zap.Strings("database", dbs),
		zap.Any("tables", tables))
	for _, db := range dbs {
		if err = s.schemaTracker.CreateSchemaIfNotExists(db); err != nil {
			return err
		}
	}

	var firstErr error
	setFirstErr := func(err error) {
		if firstErr == nil {
			firstErr = err
		}
	}

	for _, dbAndFile := range tableFiles {
		db, file := dbAndFile[0], dbAndFile[1]
		filepath := path.Join(s.cfg.Dir, file)
		content, err2 := common2.GetFileContent(filepath)
		if err2 != nil {
			logger.Warn("fail to read file for creating table in schema tracker",
				zap.String("db", db),
				zap.String("file", filepath),
				zap.Error(err))
			setFirstErr(err2)
			continue
		}
		stmts := bytes.Split(content, []byte(";"))
		for _, stmt := range stmts {
			stmt = bytes.TrimSpace(stmt)
			if len(stmt) == 0 || bytes.HasPrefix(stmt, []byte("/*")) {
				continue
			}
			err = s.schemaTracker.Exec(ctx, db, string(stmt))
			if err != nil {
				logger.Warn("fail to create table for dump files",
					zap.Any("file", filepath),
					zap.ByteString("statement", stmt),
					zap.Error(err))
				setFirstErr(err)
			}
		}
	}
	return firstErr
}

func (s *Syncer) printStatus(ctx context.Context) {
	defer s.wg.Done()

	failpoint.Inject("PrintStatusCheckSeconds", func(val failpoint.Value) {
		if seconds, ok := val.(int); ok {
			statusTime = time.Duration(seconds) * time.Second
			s.tctx.L().Info("set printStatusInterval", zap.Int("value", seconds), zap.String("failpoint", "PrintStatusCheckSeconds"))
		}
	})

	timer := time.NewTicker(statusTime)
	defer timer.Stop()

	var (
		err                 error
		latestMasterPos     mysql.Position
		latestmasterGTIDSet gtid.Set
	)

	for {
		select {
		case <-ctx.Done():
			s.tctx.L().Info("print status routine exits", log.ShortError(ctx.Err()))
			return
		case <-timer.C:
			now := time.Now()
			s.lastTime.RLock()
			seconds := now.Unix() - s.lastTime.t.Unix()
			s.lastTime.RUnlock()
			totalSeconds := now.Unix() - s.start.Unix()
			last := s.lastCount.Load()
			total := s.count.Load()

			totalBinlogSize := s.binlogSizeCount.Load()
			lastBinlogSize := s.lastBinlogSizeCount.Load()

			tps, totalTps := int64(0), int64(0)
			if seconds > 0 {
				tps = (total - last) / seconds
				totalTps = total / totalSeconds

				s.currentLocationMu.RLock()
				currentLocation := s.currentLocationMu.currentLocation
				s.currentLocationMu.RUnlock()

				ctx2, cancel2 := context.WithTimeout(ctx, utils.DefaultDBTimeout)
				remainingSize, err2 := s.fromDB.CountBinaryLogsSize(ctx2, currentLocation.Position)
				cancel2()
				if err2 != nil {
					// log the error, but still handle the rest operation
					s.tctx.L().Error("fail to estimate unreplicated binlog size", zap.Error(err2))
				} else {
					bytesPerSec := (totalBinlogSize - lastBinlogSize) / seconds
					if bytesPerSec > 0 {
						remainingSeconds := remainingSize / bytesPerSec
						s.tctx.L().Info("binlog replication progress",
							zap.Int64("total binlog size", totalBinlogSize),
							zap.Int64("last binlog size", lastBinlogSize),
							zap.Int64("cost time", seconds),
							zap.Int64("bytes/Second", bytesPerSec),
							zap.Int64("unsynced binlog size", remainingSize),
							zap.Int64("estimate time to catch up", remainingSeconds))
						metrics.RemainingTimeGauge.WithLabelValues(s.cfg.Name, s.cfg.SourceID, s.cfg.WorkerName).Set(float64(remainingSeconds))
					}
				}
			}

			ctx2, cancel2 := context.WithTimeout(ctx, utils.DefaultDBTimeout)
			latestMasterPos, latestmasterGTIDSet, err = s.getMasterStatus(ctx2)
			cancel2()
			if err != nil {
				s.tctx.L().Error("fail to get master status", log.ShortError(err))
			} else {
				metrics.BinlogPosGauge.WithLabelValues("master", s.cfg.Name, s.cfg.SourceID).Set(float64(latestMasterPos.Pos))
				index, err := binlog.GetFilenameIndex(latestMasterPos.Name)
				if err != nil {
					s.tctx.L().Error("fail to parse binlog file", log.ShortError(err))
				} else {
					metrics.BinlogFileGauge.WithLabelValues("master", s.cfg.Name, s.cfg.SourceID).Set(float64(index))
				}
			}

			s.tctx.L().Info("binlog replication status",
				zap.Int64("total_events", total),
				zap.Int64("total_tps", totalTps),
				zap.Int64("tps", tps),
				zap.Stringer("master_position", latestMasterPos),
				log.WrapStringerField("master_gtid", latestmasterGTIDSet),
				zap.Stringer("checkpoint", s.checkpoint))

			s.lastCount.Store(total)
			s.lastBinlogSizeCount.Store(totalBinlogSize)
			s.lastTime.Lock()
			s.lastTime.t = time.Now()
			s.lastTime.Unlock()
			s.totalTps.Store(totalTps)
			s.tps.Store(tps)
		}
	}
}

func (s *Syncer) createDBs(ctx context.Context) error {
	var err error
	dbCfg := s.cfg.From
	dbCfg.RawDBCfg = config.DefaultRawDBConfig().SetReadTimeout(maxDMLConnectionTimeout)
	s.fromDB, err = dbconn.NewUpStreamConn(dbCfg)
	if err != nil {
		return err
	}
	conn, err := s.fromDB.BaseDB.GetBaseConn(ctx)
	if err != nil {
		return err
	}
	lcFlavor, err := utils.FetchLowerCaseTableNamesSetting(ctx, conn.DBConn)
	if err != nil {
		return err
	}
	s.SourceTableNamesFlavor = lcFlavor

	hasSQLMode := false
	// get sql_mode from upstream db
	if s.cfg.To.Session == nil {
		s.cfg.To.Session = make(map[string]string)
	} else {
		for k := range s.cfg.To.Session {
			if strings.ToLower(k) == "sql_mode" {
				hasSQLMode = true
				break
			}
		}
	}
	if !hasSQLMode {
		sqlMode, err2 := utils.GetGlobalVariable(ctx, s.fromDB.BaseDB.DB, "sql_mode")
		if err2 != nil {
			s.tctx.L().Warn("cannot get sql_mode from upstream database, the sql_mode will be assigned \"IGNORE_SPACE, NO_AUTO_VALUE_ON_ZERO, ALLOW_INVALID_DATES\"", log.ShortError(err2))
		}
		sqlModes, err3 := utils.AdjustSQLModeCompatible(sqlMode)
		if err3 != nil {
			s.tctx.L().Warn("cannot adjust sql_mode compatible, the sql_mode will be assigned  stay the same", log.ShortError(err3))
		}
		s.cfg.To.Session["sql_mode"] = sqlModes
	}

	dbCfg = s.cfg.To
	dbCfg.RawDBCfg = config.DefaultRawDBConfig().
		SetReadTimeout(maxDMLConnectionTimeout).
		SetMaxIdleConns(s.cfg.WorkerCount)

	s.toDB, s.toDBConns, err = dbconn.CreateConns(s.tctx, s.cfg, dbCfg, s.cfg.WorkerCount)
	if err != nil {
		dbconn.CloseUpstreamConn(s.tctx, s.fromDB) // release resources acquired before return with error
		return err
	}
	// baseConn for ddl
	dbCfg = s.cfg.To
	dbCfg.RawDBCfg = config.DefaultRawDBConfig().SetReadTimeout(maxDDLConnectionTimeout)

	var ddlDBConns []*dbconn.DBConn
	s.ddlDB, ddlDBConns, err = dbconn.CreateConns(s.tctx, s.cfg, dbCfg, 1)
	if err != nil {
		dbconn.CloseUpstreamConn(s.tctx, s.fromDB)
		dbconn.CloseBaseDB(s.tctx, s.toDB)
		return err
	}
	s.ddlDBConn = ddlDBConns[0]
	printServerVersion(s.tctx, s.fromDB.BaseDB, "upstream")
	printServerVersion(s.tctx, s.toDB, "downstream")

	return nil
}

// closeBaseDB closes all opened DBs, rollback for createConns.
func (s *Syncer) closeDBs() {
	dbconn.CloseUpstreamConn(s.tctx, s.fromDB)
	dbconn.CloseBaseDB(s.tctx, s.toDB)
	dbconn.CloseBaseDB(s.tctx, s.ddlDB)
}

// record skip ddl/dml sqls' position
// make newJob's sql argument empty to distinguish normal sql and skips sql.
func (s *Syncer) recordSkipSQLsLocation(ec *eventContext) error {
	job := newSkipJob(ec)
	return s.addJobFunc(job)
}

func (s *Syncer) flushJobs() error {
	s.tctx.L().Info("flush all jobs", zap.Stringer("global checkpoint", s.checkpoint))
	job := newFlushJob()
	return s.addJobFunc(job)
}

func (s *Syncer) reSyncBinlog(tctx tcontext.Context, location binlog.Location) error {
	if err := s.retrySyncGTIDs(); err != nil {
		return err
	}
	// close still running sync
	return s.streamerController.ReopenWithRetry(&tctx, location)
}

func (s *Syncer) renameShardingSchema(schema, table string) (string, string) {
	if schema == "" {
		return schema, table
	}
	targetSchema, targetTable, err := s.tableRouter.Route(schema, table)
	if err != nil {
		s.tctx.L().Error("fail to route table", zap.String("schema", schema), zap.String("table", table), zap.Error(err)) // log the error, but still continue
	}
	if targetSchema == "" {
		return schema, table
	}
	if targetTable == "" {
		targetTable = table
	}

	return targetSchema, targetTable
}

func (s *Syncer) isClosed() bool {
	return s.closed.Load()
}

// Close closes syncer.
func (s *Syncer) Close() {
	s.Lock()
	defer s.Unlock()

	if s.isClosed() {
		return
	}

	s.removeHeartbeat()

	s.stopSync()
	s.closeDBs()

	s.checkpoint.Close()

	if err := s.schemaTracker.Close(); err != nil {
		s.tctx.L().Error("fail to close schema tracker", log.ShortError(err))
	}

	if s.sgk != nil {
		s.sgk.Close()
	}

	s.closeOnlineDDL()

	// when closing syncer by `stop-task`, remove active relay log from hub
	s.removeActiveRelayLog()

	metrics.RemoveLabelValuesWithTaskInMetrics(s.cfg.Name)

	s.closed.Store(true)
}

// stopSync stops syncing, now it used by Close and Pause
// maybe we can refine the workflow more clear.
func (s *Syncer) stopSync() {
	if s.done != nil {
		<-s.done // wait Run to return
	}
	s.closeJobChans()
	s.wg.Wait() // wait job workers to return

	// before re-write workflow for s.syncer, simply close it
	// when resuming, re-create s.syncer

	if s.streamerController != nil {
		s.streamerController.Close(s.tctx)
	}
}

func (s *Syncer) closeOnlineDDL() {
	if s.onlineDDL != nil {
		s.onlineDDL.Close()
		s.onlineDDL = nil
	}
}

func (s *Syncer) removeHeartbeat() {
	if s.cfg.EnableHeartbeat {
		err := s.heartbeat.RemoveTask(s.cfg.Name)
		if err != nil {
			s.tctx.L().Error("fail to remove task for heartbeat", zap.Error(err))
		}
	}
}

// Pause pauses the process, and it can be resumed later
// should cancel context from external
// TODO: it is not a true-meaning Pause because you can't stop it by calling Pause only.
func (s *Syncer) Pause() {
	if s.isClosed() {
		s.tctx.L().Warn("try to pause, but already closed")
		return
	}
	s.stopSync()
}

// Resume resumes the paused process.
func (s *Syncer) Resume(ctx context.Context, pr chan pb.ProcessResult) {
	if s.isClosed() {
		s.tctx.L().Warn("try to resume, but already closed")
		return
	}

	// continue the processing
	s.reset()
	// reset database conns
	err := s.resetDBs(s.tctx.WithContext(ctx))
	if err != nil {
		pr <- pb.ProcessResult{
			IsCanceled: false,
			Errors: []*pb.ProcessError{
				unit.NewProcessError(err),
			},
		}
		return
	}
	s.Process(ctx, pr)
}

// Update implements Unit.Update
// now, only support to update config for routes, filters, column-mappings, block-allow-list
// now no config diff implemented, so simply re-init use new config.
func (s *Syncer) Update(cfg *config.SubTaskConfig) error {
	if s.cfg.ShardMode == config.ShardPessimistic {
		_, tables := s.sgk.UnresolvedTables()
		if len(tables) > 0 {
			return terror.ErrSyncerUnitUpdateConfigInSharding.Generate(tables)
		}
	}

	var (
		err              error
		oldBaList        *filter.Filter
		oldTableRouter   *router.Table
		oldBinlogFilter  *bf.BinlogEvent
		oldColumnMapping *cm.Mapping
	)

	defer func() {
		if err == nil {
			return
		}
		if oldBaList != nil {
			s.baList = oldBaList
		}
		if oldTableRouter != nil {
			s.tableRouter = oldTableRouter
		}
		if oldBinlogFilter != nil {
			s.binlogFilter = oldBinlogFilter
		}
		if oldColumnMapping != nil {
			s.columnMapping = oldColumnMapping
		}
	}()

	// update block-allow-list
	oldBaList = s.baList
	s.baList, err = filter.New(cfg.CaseSensitive, cfg.BAList)
	if err != nil {
		return terror.ErrSyncerUnitGenBAList.Delegate(err)
	}

	// update route
	oldTableRouter = s.tableRouter
	s.tableRouter, err = router.NewTableRouter(cfg.CaseSensitive, cfg.RouteRules)
	if err != nil {
		return terror.ErrSyncerUnitGenTableRouter.Delegate(err)
	}

	// update binlog filter
	oldBinlogFilter = s.binlogFilter
	s.binlogFilter, err = bf.NewBinlogEvent(cfg.CaseSensitive, cfg.FilterRules)
	if err != nil {
		return terror.ErrSyncerUnitGenBinlogEventFilter.Delegate(err)
	}

	// update column-mappings
	oldColumnMapping = s.columnMapping
	s.columnMapping, err = cm.NewMapping(cfg.CaseSensitive, cfg.ColumnMappingRules)
	if err != nil {
		return terror.ErrSyncerUnitGenColumnMapping.Delegate(err)
	}

	switch s.cfg.ShardMode {
	case config.ShardPessimistic:
		// re-init sharding group
		err = s.sgk.Init()
		if err != nil {
			return err
		}

		err = s.initShardingGroups(context.Background(), false) // FIXME: fix context when re-implementing `Update`
		if err != nil {
			return err
		}
	case config.ShardOptimistic:
		err = s.initOptimisticShardDDL(context.Background()) // FIXME: fix context when re-implementing `Update`
		if err != nil {
			return err
		}
	}

	// update l.cfg
	s.cfg.BAList = cfg.BAList
	s.cfg.RouteRules = cfg.RouteRules
	s.cfg.FilterRules = cfg.FilterRules
	s.cfg.ColumnMappingRules = cfg.ColumnMappingRules

	// update timezone
	s.setTimezone()

	return nil
}

// assume that reset master before switching to new master, and only the new master would write
// it's a weak function to try best to fix gtid set while switching master/slave.
func (s *Syncer) retrySyncGTIDs() error {
	// NOTE: our (per-table based) checkpoint does not support GTID yet, implement it if needed
	// TODO: support GTID
	s.tctx.L().Warn("our (per-table based) checkpoint does not support GTID yet")
	return nil
}

// checkpointID returns ID which used for checkpoint table.
func (s *Syncer) checkpointID() string {
	if len(s.cfg.SourceID) > 0 {
		return s.cfg.SourceID
	}
	return strconv.FormatUint(uint64(s.cfg.ServerID), 10)
}

// UpdateFromConfig updates config for `From`.
func (s *Syncer) UpdateFromConfig(cfg *config.SubTaskConfig) error {
	s.Lock()
	defer s.Unlock()
	s.fromDB.BaseDB.Close()

	s.cfg.From = cfg.From

	var err error
	s.cfg.From.RawDBCfg = config.DefaultRawDBConfig().SetReadTimeout(maxDMLConnectionTimeout)
	s.fromDB, err = dbconn.NewUpStreamConn(s.cfg.From)
	if err != nil {
		s.tctx.L().Error("fail to create baseConn connection", log.ShortError(err))
		return err
	}

	err = s.setSyncCfg()
	if err != nil {
		return err
	}

	if s.streamerController != nil {
		s.streamerController.UpdateSyncCfg(s.syncCfg, s.fromDB)
	}
	return nil
}

func (s *Syncer) setTimezone() {
	s.tctx.L().Info("use timezone", log.WrapStringerField("location", time.UTC))
	s.timezone = time.UTC
}

func (s *Syncer) setSyncCfg() error {
	var tlsConfig *tls.Config
	var err error
	if s.cfg.From.Security != nil {
		if loadErr := s.cfg.From.Security.LoadTLSContent(); loadErr != nil {
			return terror.ErrCtlLoadTLSCfg.Delegate(loadErr)
		}
		tlsConfig, err = toolutils.ToTLSConfigWithVerifyByRawbytes(s.cfg.From.Security.SSLCABytes,
			s.cfg.From.Security.SSLCertBytes, s.cfg.From.Security.SSLKEYBytes, s.cfg.From.Security.CertAllowedCN)
		if err != nil {
			return terror.ErrConnInvalidTLSConfig.Delegate(err)
		}
		if tlsConfig != nil {
			tlsConfig.InsecureSkipVerify = true
		}
	}

	syncCfg := replication.BinlogSyncerConfig{
		ServerID:                s.cfg.ServerID,
		Flavor:                  s.cfg.Flavor,
		Host:                    s.cfg.From.Host,
		Port:                    uint16(s.cfg.From.Port),
		User:                    s.cfg.From.User,
		Password:                s.cfg.From.Password,
		TimestampStringLocation: s.timezone,
		TLSConfig:               tlsConfig,
	}
	// when retry count > 1, go-mysql will retry sync from the previous GTID set in GTID mode,
	// which may get duplicate binlog event after retry success. so just set retry count = 1, and task
	// will exit when meet error, and then auto resume by DM itself.
	common.SetDefaultReplicationCfg(&syncCfg, 1)
	s.syncCfg = syncCfg
	return nil
}

// ShardDDLOperation returns the current pending to handle shard DDL lock operation.
func (s *Syncer) ShardDDLOperation() *pessimism.Operation {
	return s.pessimist.PendingOperation()
}

func (s *Syncer) setErrLocation(startLocation, endLocation *binlog.Location, isQueryEventEvent bool) {
	s.errLocation.Lock()
	defer s.errLocation.Unlock()

	s.errLocation.isQueryEvent = isQueryEventEvent
	if s.errLocation.startLocation == nil || startLocation == nil {
		s.errLocation.startLocation = startLocation
	} else if binlog.CompareLocation(*startLocation, *s.errLocation.startLocation, s.cfg.EnableGTID) < 0 {
		s.errLocation.startLocation = startLocation
	}

	if s.errLocation.endLocation == nil || endLocation == nil {
		s.errLocation.endLocation = endLocation
	} else if binlog.CompareLocation(*endLocation, *s.errLocation.endLocation, s.cfg.EnableGTID) < 0 {
		s.errLocation.endLocation = endLocation
	}
}

func (s *Syncer) getErrLocation() (*binlog.Location, bool) {
	s.errLocation.Lock()
	defer s.errLocation.Unlock()
	return s.errLocation.startLocation, s.errLocation.isQueryEvent
}

func (s *Syncer) handleEventError(err error, startLocation, endLocation binlog.Location, isQueryEvent bool, originSQL string) error {
	if err == nil {
		return nil
	}

	s.setErrLocation(&startLocation, &endLocation, isQueryEvent)
	if len(originSQL) > 0 {
		return terror.Annotatef(err, "startLocation: [%s], endLocation: [%s], origin SQL: [%s]", startLocation, endLocation, originSQL)
	}
	return terror.Annotatef(err, "startLocation: [%s], endLocation: [%s]", startLocation, endLocation)
}

// getEvent gets an event from streamerController or errOperatorHolder.
func (s *Syncer) getEvent(tctx *tcontext.Context, startLocation binlog.Location) (*replication.BinlogEvent, error) {
	// next event is a replace event
	if s.isReplacingErr {
		s.tctx.L().Info("try to get replace event", zap.Stringer("location", startLocation))
		return s.errOperatorHolder.GetEvent(startLocation)
	}

	return s.streamerController.GetEvent(tctx)
}

func (s *Syncer) adjustGlobalPointGTID(tctx *tcontext.Context) (bool, error) {
	location := s.checkpoint.GlobalPoint()
	// situations that don't need to adjust
	// 1. GTID is not enabled
	// 2. location already has GTID position
	// 3. location is totally new, has no position info
	if !s.cfg.EnableGTID || location.GTIDSetStr() != "" || location.Position.Name == "" {
		return false, nil
	}
	// set enableGTID to false for new streamerController
	streamerController := NewStreamerController(s.syncCfg, false, s.fromDB, s.binlogType, s.cfg.RelayDir, s.timezone)

	endPos := binlog.AdjustPosition(location.Position)
	startPos := mysql.Position{
		Name: endPos.Name,
		Pos:  0,
	}
	startLocation := location.Clone()
	startLocation.Position = startPos

	err := streamerController.Start(tctx, startLocation)
	if err != nil {
		return false, err
	}
	defer streamerController.Close(tctx)

	gs, err := reader.GetGTIDsForPosFromStreamer(tctx.Context(), streamerController.streamer, endPos)
	if err != nil {
		s.tctx.L().Warn("fail to get gtids for global location", zap.Stringer("pos", location), zap.Error(err))
		return false, err
	}
	err = location.SetGTID(gs.Origin())
	if err != nil {
		s.tctx.L().Warn("fail to set gtid for global location", zap.Stringer("pos", location),
			zap.String("adjusted_gtid", gs.String()), zap.Error(err))
		return false, err
	}
	s.saveGlobalPoint(location)
	// redirect streamer for new gtid set location
	err = s.streamerController.RedirectStreamer(tctx, location)
	if err != nil {
		s.tctx.L().Warn("fail to redirect streamer for global location", zap.Stringer("pos", location),
			zap.String("adjusted_gtid", gs.String()), zap.Error(err))
		return false, err
	}
	return true, nil
}

// delLoadTask is called when finish restoring data, to delete load worker in etcd.
func (s *Syncer) delLoadTask() error {
	_, _, err := ha.DelLoadTask(s.cli, s.cfg.Name, s.cfg.SourceID)
	if err != nil {
		return err
	}
	s.tctx.Logger.Info("delete load worker in etcd for all mode", zap.String("task", s.cfg.Name), zap.String("source", s.cfg.SourceID))
	return nil
}<|MERGE_RESOLUTION|>--- conflicted
+++ resolved
@@ -1290,37 +1290,10 @@
 	}
 }
 
-<<<<<<< HEAD
 func (s *Syncer) executeDML(jobs []*job, clearF func()) func(uint64) {
-=======
-// DML synced in batch by one worker.
-func (s *Syncer) syncDML(
-	tctx *tcontext.Context, queueBucket string, db *dbconn.DBConn, jobChan chan *job, workerJobIdx int) {
-	defer s.wg.Done()
-
-	idx := 0
-	count := s.cfg.Batch
-	jobs := make([]*job, 0, count)
-	// db_schema->db_table->opType
-	tpCnt := make(map[string]map[string]map[opType]int64)
-	queueID := fmt.Sprint(dmlWorkerJobIdxToQueueID(workerJobIdx))
-
-	// clearF is used to reset job queue.
-	clearF := func() {
-		for i := 0; i < idx; i++ {
-			s.jobWg.Done()
-		}
-		idx = 0
-		jobs = jobs[0:0]
-		// clear tpCnt map
-		tpCnt = make(map[string]map[string]map[opType]int64)
-	}
-
->>>>>>> 56345049
 	// successF is used to calculate lag metric and q/tps.
 	successF := func(queueID int, jobs []*job) {
 		queueBucket := queueBucketName(queueID)
-		workerLagKey := dmlWorkerLagKey(queueID)
 		if len(jobs) > 0 {
 			// NOTE: we can use the first job of job queue to calculate lag because when this job committed,
 			// every event before this job's event in this queue has already commit.
@@ -1340,7 +1313,7 @@
 			s.addCount(true, queueBucket, sqlJob.tp, 1, sqlJob.targetSchema, sqlJob.targetTable)
 		}
 		// reset job TS when this batch is finished.
-		s.updateReplicationJobTS(nil, workerJobIdx)
+		s.updateReplicationJobTS(nil, dmlWorkerJobIdx(queueID))
 		metrics.ReplicationTransactionBatch.WithLabelValues(s.cfg.WorkerName, s.cfg.Name, s.cfg.SourceID, queueBucket).Observe(float64(len(jobs)))
 	}
 
@@ -1372,15 +1345,12 @@
 		if len(jobs) == 0 {
 			return
 		}
-<<<<<<< HEAD
-=======
 		failpoint.Inject("BlockExecuteSQLs", func(v failpoint.Value) {
 			t := v.(int) // sleep time
 			s.tctx.L().Info("BlockExecuteSQLs", zap.Any("job", jobs[0]), zap.Int("sleep time", t))
 			time.Sleep(time.Second * time.Duration(t))
 		})
 
->>>>>>> 56345049
 		failpoint.Inject("failSecondJob", func() {
 			if failExecuteSQL && failOnce.CAS(false, true) {
 				s.tctx.L().Info("trigger failSecondJob")
@@ -1423,7 +1393,6 @@
 		s.tctx.L().Info("changeTickerInterval", zap.Int("current ticker interval second", t))
 	})
 
-<<<<<<< HEAD
 	compactedCh, nonCompactedCh := s.compact(s.dmlJobCh)
 	nonConflictChs := s.resolveConflict(nonCompactedCh)
 	compactedMergedCh, nonConflictMergedCh := s.mergeDMLValues(compactedCh, nonConflictChs...)
@@ -1435,79 +1404,6 @@
 		if num == flushNum {
 			s.jobWg.Done()
 			num = 0
-=======
-	for {
-		// resets the time interval for each loop to prevent a certain amount of time being spent on the previous ticker
-		// execution to `executeSQLs` resulting in the next ticker not waiting for the full waitTime.
-		if !timer.Stop() {
-			select {
-			case <-timer.C:
-			default:
-			}
-		}
-		timer.Reset(tickerInterval)
-		failpoint.Inject("noJobInQueueLog", func() {
-			tctx.L().Debug("timer Reset",
-				zap.Int("workerJobIdx", workerJobIdx),
-				zap.Duration("tickerInterval", tickerInterval),
-				zap.Int64("current ts", time.Now().Unix()))
-		})
-
-		select {
-		case sqlJob, ok := <-jobChan:
-			metrics.QueueSizeGauge.WithLabelValues(s.cfg.Name, queueID, s.cfg.SourceID).Set(float64(len(jobChan)))
-			if !ok {
-				if len(jobs) > 0 {
-					tctx.L().Warn("have unexecuted jobs when close job chan!", zap.Any("rest job", jobs))
-				}
-				return
-			}
-			idx++
-			if sqlJob.tp != flush && len(sqlJob.sql) > 0 {
-				if len(jobs) == 0 {
-					// set job TS when received first job of this batch.
-					s.updateReplicationJobTS(sqlJob, workerJobIdx)
-				}
-				jobs = append(jobs, sqlJob)
-				if _, ok := tpCnt[sqlJob.targetSchema]; !ok {
-					tpCnt[sqlJob.targetSchema] = make(map[string]map[opType]int64)
-				}
-				if _, ok := tpCnt[sqlJob.targetSchema][sqlJob.targetTable]; !ok {
-					tpCnt[sqlJob.targetSchema][sqlJob.targetTable] = make(map[opType]int64)
-				}
-				tpCnt[sqlJob.targetSchema][sqlJob.targetTable][sqlJob.tp]++
-			}
-
-			if idx >= count || sqlJob.tp == flush {
-				affect, err = executeSQLs()
-				if err != nil {
-					fatalF(affect, err)
-					continue
-				}
-				successF()
-				clearF()
-			}
-		case <-timer.C:
-			if len(jobs) > 0 {
-				failpoint.Inject("syncDMLTicker", func() {
-					tctx.L().Info("job queue not full, executeSQLs by ticker")
-				})
-				affect, err = executeSQLs()
-				if err != nil {
-					fatalF(affect, err)
-					continue
-				}
-				successF()
-				clearF()
-			} else {
-				failpoint.Inject("noJobInQueueLog", func() {
-					tctx.L().Debug("no job in queue, update lag to zero", zap.Int(
-						"workerJobIdx", workerJobIdx), zap.Int64("current ts", time.Now().Unix()))
-				})
-				// reset job TS when there is no job in the queue
-				s.updateReplicationJobTS(nil, workerJobIdx)
-			}
->>>>>>> 56345049
 		}
 	}
 }
@@ -1657,28 +1553,10 @@
 		}
 	}
 
-<<<<<<< HEAD
-	// before starting syncDML, we should initialise the workerLagMap to prevent data races.
-	// for example, while thread 1 is setting the key of s.workerLagMap
-	// thread-2 might be calling s.updateReplicationLag( to get the key from s.workerLagMap)
-	for i := 0; i < s.cfg.WorkerCount; i++ {
-		s.workerLagMap[dmlWorkerLagKey(i)] = atomic.NewInt64(0)
-	}
 	s.wg.Add(1)
 	go func() {
 		s.syncDML()
 	}()
-=======
-	s.queueBucketMapping = make([]string, 0, s.cfg.WorkerCount+1)
-	for i := 0; i < s.cfg.WorkerCount; i++ {
-		s.wg.Add(1)
-		name := queueBucketName(i)
-		s.queueBucketMapping = append(s.queueBucketMapping, name)
-		go func(i int, name string) {
-			s.syncDML(tctx, name, s.toDBConns[i], s.jobs[i], dmlWorkerJobIdx(i))
-		}(i, name)
-	}
->>>>>>> 56345049
 
 	s.wg.Add(1)
 	go func() {
