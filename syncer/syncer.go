// Copyright 2019 PingCAP, Inc.
//
// Licensed under the Apache License, Version 2.0 (the "License");
// you may not use this file except in compliance with the License.
// You may obtain a copy of the License at
//
//     http://www.apache.org/licenses/LICENSE-2.0
//
// Unless required by applicable law or agreed to in writing, software
// distributed under the License is distributed on an "AS IS" BASIS,
// See the License for the specific language governing permissions and
// limitations under the License.

package syncer

import (
	"bytes"
	"context"
	"crypto/tls"
	"fmt"
	"os"
	"path"
	"reflect"
	"strconv"
	"strings"
	"sync"
	"time"

	"github.com/go-mysql-org/go-mysql/mysql"
	"github.com/go-mysql-org/go-mysql/replication"
	"github.com/pingcap/errors"
	"github.com/pingcap/failpoint"
	"github.com/pingcap/parser"
	"github.com/pingcap/parser/ast"
	"github.com/pingcap/parser/format"
	"github.com/pingcap/parser/model"
	bf "github.com/pingcap/tidb-tools/pkg/binlog-filter"
	cm "github.com/pingcap/tidb-tools/pkg/column-mapping"
	"github.com/pingcap/tidb-tools/pkg/dbutil"
	"github.com/pingcap/tidb-tools/pkg/filter"
	router "github.com/pingcap/tidb-tools/pkg/table-router"
	toolutils "github.com/pingcap/tidb-tools/pkg/utils"
	"go.etcd.io/etcd/clientv3"
	"go.uber.org/atomic"
	"go.uber.org/zap"

	"github.com/pingcap/dm/dm/config"
	common2 "github.com/pingcap/dm/dm/ctl/common"
	"github.com/pingcap/dm/dm/pb"
	"github.com/pingcap/dm/dm/unit"
	"github.com/pingcap/dm/pkg/binlog"
	"github.com/pingcap/dm/pkg/binlog/common"
	"github.com/pingcap/dm/pkg/binlog/event"
	"github.com/pingcap/dm/pkg/binlog/reader"
	"github.com/pingcap/dm/pkg/conn"
	tcontext "github.com/pingcap/dm/pkg/context"
	fr "github.com/pingcap/dm/pkg/func-rollback"
	"github.com/pingcap/dm/pkg/ha"
	"github.com/pingcap/dm/pkg/log"
	parserpkg "github.com/pingcap/dm/pkg/parser"
	"github.com/pingcap/dm/pkg/schema"
	"github.com/pingcap/dm/pkg/shardddl/pessimism"
	"github.com/pingcap/dm/pkg/streamer"
	"github.com/pingcap/dm/pkg/terror"
	"github.com/pingcap/dm/pkg/utils"
	"github.com/pingcap/dm/syncer/dbconn"
	operator "github.com/pingcap/dm/syncer/err-operator"
	"github.com/pingcap/dm/syncer/metrics"
	onlineddl "github.com/pingcap/dm/syncer/online-ddl-tools"
	sm "github.com/pingcap/dm/syncer/safe-mode"
	"github.com/pingcap/dm/syncer/shardddl"
)

var (
	maxRetryCount = 100

	retryTimeout = 3 * time.Second

	// MaxDDLConnectionTimeoutMinute also used by SubTask.ExecuteDDL.
	MaxDDLConnectionTimeoutMinute = 5

	maxDMLConnectionTimeout = "5m"
	maxDDLConnectionTimeout = fmt.Sprintf("%dm", MaxDDLConnectionTimeoutMinute)

	maxDMLConnectionDuration, _ = time.ParseDuration(maxDMLConnectionTimeout)
	maxDMLExecutionDuration     = 30 * time.Second

	maxPauseOrStopWaitTime = 10 * time.Second

	adminQueueName     = "admin queue"
	defaultBucketCount = 8
)

// BinlogType represents binlog sync type.
type BinlogType uint8

// binlog sync type.
const (
	RemoteBinlog BinlogType = iota + 1
	LocalBinlog

	skipJobIdx = iota
	ddlJobIdx
	workerJobTSArrayInitSize // size = skip + ddl
)

// waitXIDStatus represents the status for waiting XID event when pause/stop task.
type waitXIDStatus int64

const (
	noWait waitXIDStatus = iota
	waiting
	waitComplete
)

// Syncer can sync your MySQL data to another MySQL database.
type Syncer struct {
	sync.RWMutex

	tctx *tcontext.Context

	cfg     *config.SubTaskConfig
	syncCfg replication.BinlogSyncerConfig

	sgk       *ShardingGroupKeeper // keeper to keep all sharding (sub) group in this syncer
	pessimist *shardddl.Pessimist  // shard DDL pessimist
	optimist  *shardddl.Optimist   // shard DDL optimist
	cli       *clientv3.Client

	binlogType         BinlogType
	streamerController *StreamerController
	enableRelay        bool

	wg    sync.WaitGroup // counts goroutines
	jobWg sync.WaitGroup // counts ddl/flush job in-flight in s.dmlJobCh and s.ddlJobCh

	schemaTracker *schema.Tracker

	fromDB *dbconn.UpStreamConn

	toDB      *conn.BaseDB
	toDBConns []*dbconn.DBConn
	ddlDB     *conn.BaseDB
	ddlDBConn *dbconn.DBConn

	dmlJobCh            chan *job
	ddlJobCh            chan *job
	jobsClosed          atomic.Bool
	jobsChanLock        sync.Mutex
	waitXIDJob          atomic.Int64
	isTransactionEnd    bool
	waitTransactionLock sync.Mutex

	tableRouter     *router.Table
	binlogFilter    *bf.BinlogEvent
	columnMapping   *cm.Mapping
	baList          *filter.Filter
	exprFilterGroup *ExprFilterGroup

	closed atomic.Bool

	start    atomic.Time
	lastTime atomic.Time

	// safeMode is used to track if we need to generate dml with safe-mode
	// For each binlog event, we will set the current value into eventContext because
	// the status of this track may change over time.
	safeMode *sm.SafeMode

	timezone *time.Location

	binlogSizeCount     atomic.Int64
	lastBinlogSizeCount atomic.Int64

	lastCount atomic.Int64
	count     atomic.Int64
	totalTps  atomic.Int64
	tps       atomic.Int64

	filteredInsert atomic.Int64
	filteredUpdate atomic.Int64
	filteredDelete atomic.Int64

	done chan struct{}

	checkpoint CheckPoint
	onlineDDL  onlineddl.OnlinePlugin

	// record process error rather than log.Fatal
	runFatalChan chan *pb.ProcessError
	// record whether error occurred when execute SQLs
	execError atomic.Error

	readerHub              *streamer.ReaderHub
	recordedActiveRelayLog bool

	errOperatorHolder *operator.Holder

	isReplacingErr bool // true if we are in replace events by handle-error

	currentLocationMu struct {
		sync.RWMutex
		currentLocation binlog.Location // use to calc remain binlog size
	}

	errLocation struct {
		sync.RWMutex
		startLocation *binlog.Location
		endLocation   *binlog.Location
		isQueryEvent  bool
	}

	addJobFunc func(*job) error

	// `lower_case_table_names` setting of upstream db
	SourceTableNamesFlavor utils.LowerCaseTableNamesFlavor

	tsOffset                  atomic.Int64    // time offset between upstream and syncer, DM's timestamp - MySQL's timestamp
	secondsBehindMaster       atomic.Int64    // current task delay second behind upstream
	workerJobTSArray          []*atomic.Int64 // worker's sync job TS array, note that idx=0 is skip idx and idx=1 is ddl idx,sql worker job idx=(queue id + 2)
	lastCheckpointFlushedTime time.Time
}

// NewSyncer creates a new Syncer.
func NewSyncer(cfg *config.SubTaskConfig, etcdClient *clientv3.Client) *Syncer {
	logger := log.With(zap.String("task", cfg.Name), zap.String("unit", "binlog replication"))
	syncer := &Syncer{
		pessimist: shardddl.NewPessimist(&logger, etcdClient, cfg.Name, cfg.SourceID),
		optimist:  shardddl.NewOptimist(&logger, etcdClient, cfg.Name, cfg.SourceID),
	}
	syncer.cfg = cfg
	syncer.tctx = tcontext.Background().WithLogger(logger)
	syncer.jobsClosed.Store(true) // not open yet
	syncer.waitXIDJob.Store(int64(noWait))
	syncer.isTransactionEnd = true
	syncer.closed.Store(false)
	syncer.lastBinlogSizeCount.Store(0)
	syncer.binlogSizeCount.Store(0)
	syncer.lastCount.Store(0)
	syncer.count.Store(0)
	syncer.done = nil
	syncer.setTimezone()
	syncer.addJobFunc = syncer.addJob
	syncer.enableRelay = cfg.UseRelay
	syncer.cli = etcdClient

	syncer.checkpoint = NewRemoteCheckPoint(syncer.tctx, cfg, syncer.checkpointID())

	syncer.binlogType = toBinlogType(cfg.UseRelay)
	syncer.errOperatorHolder = operator.NewHolder(&logger)
	syncer.readerHub = streamer.GetReaderHub()

	if cfg.ShardMode == config.ShardPessimistic {
		// only need to sync DDL in sharding mode
		syncer.sgk = NewShardingGroupKeeper(syncer.tctx, cfg)
	}
	syncer.recordedActiveRelayLog = false
	syncer.workerJobTSArray = make([]*atomic.Int64, cfg.WorkerCount+workerJobTSArrayInitSize)
	for i := range syncer.workerJobTSArray {
		syncer.workerJobTSArray[i] = atomic.NewInt64(0)
	}
	syncer.lastCheckpointFlushedTime = time.Time{}
	return syncer
}

func (s *Syncer) newJobChans() {
	s.closeJobChans()
	s.dmlJobCh = make(chan *job, s.cfg.QueueSize)
	s.ddlJobCh = make(chan *job, s.cfg.QueueSize)
	s.jobsClosed.Store(false)
}

func (s *Syncer) closeJobChans() {
	s.jobsChanLock.Lock()
	defer s.jobsChanLock.Unlock()
	if s.jobsClosed.Load() {
		return
	}
	close(s.dmlJobCh)
	close(s.ddlJobCh)
	s.jobsClosed.Store(true)
}

// Type implements Unit.Type.
func (s *Syncer) Type() pb.UnitType {
	return pb.UnitType_Sync
}

// Init initializes syncer for a sync task, but not start Process.
// if fail, it should not call s.Close.
// some check may move to checker later.
func (s *Syncer) Init(ctx context.Context) (err error) {
	rollbackHolder := fr.NewRollbackHolder("syncer")
	defer func() {
		if err != nil {
			rollbackHolder.RollbackReverseOrder()
		}
	}()

	tctx := s.tctx.WithContext(ctx)

	err = s.setSyncCfg()
	if err != nil {
		return err
	}

	err = s.createDBs(ctx)
	if err != nil {
		return err
	}
	rollbackHolder.Add(fr.FuncRollback{Name: "close-DBs", Fn: s.closeDBs})

	s.schemaTracker, err = schema.NewTracker(ctx, s.cfg.Name, s.cfg.To.Session, s.ddlDBConn.BaseConn)
	if err != nil {
		return terror.ErrSchemaTrackerInit.Delegate(err)
	}

	s.streamerController = NewStreamerController(s.syncCfg, s.cfg.EnableGTID, s.fromDB, s.binlogType, s.cfg.RelayDir, s.timezone)

	s.baList, err = filter.New(s.cfg.CaseSensitive, s.cfg.BAList)
	if err != nil {
		return terror.ErrSyncerUnitGenBAList.Delegate(err)
	}

	s.binlogFilter, err = bf.NewBinlogEvent(s.cfg.CaseSensitive, s.cfg.FilterRules)
	if err != nil {
		return terror.ErrSyncerUnitGenBinlogEventFilter.Delegate(err)
	}

	s.exprFilterGroup = NewExprFilterGroup(s.cfg.ExprFilter)

	if len(s.cfg.ColumnMappingRules) > 0 {
		s.columnMapping, err = cm.NewMapping(s.cfg.CaseSensitive, s.cfg.ColumnMappingRules)
		if err != nil {
			return terror.ErrSyncerUnitGenColumnMapping.Delegate(err)
		}
	}

	if s.cfg.OnlineDDL {
		s.onlineDDL, err = onlineddl.NewRealOnlinePlugin(tctx, s.cfg)
		if err != nil {
			return err
		}
		rollbackHolder.Add(fr.FuncRollback{Name: "close-onlineDDL", Fn: s.closeOnlineDDL})
	}

	err = s.genRouter()
	if err != nil {
		return err
	}

	var schemaMap map[string]string
	var tableMap map[string]map[string]string
	if s.SourceTableNamesFlavor == utils.LCTableNamesSensitive {
		// TODO: we should avoid call this function multi times
		allTables, err1 := utils.FetchAllDoTables(ctx, s.fromDB.BaseDB.DB, s.baList)
		if err1 != nil {
			return err1
		}
		schemaMap, tableMap = buildLowerCaseTableNamesMap(allTables)
	}

	switch s.cfg.ShardMode {
	case config.ShardPessimistic:
		err = s.sgk.Init()
		if err != nil {
			return err
		}
		err = s.initShardingGroups(ctx, true)
		if err != nil {
			return err
		}
		rollbackHolder.Add(fr.FuncRollback{Name: "close-sharding-group-keeper", Fn: s.sgk.Close})
	case config.ShardOptimistic:
		if err = s.initOptimisticShardDDL(ctx); err != nil {
			return err
		}
	}

	err = s.checkpoint.Init(tctx)
	if err != nil {
		return err
	}
	rollbackHolder.Add(fr.FuncRollback{Name: "close-checkpoint", Fn: s.checkpoint.Close})

	err = s.checkpoint.Load(tctx)
	if err != nil {
		return err
	}
	if s.SourceTableNamesFlavor == utils.LCTableNamesSensitive {
		if err = s.checkpoint.CheckAndUpdate(ctx, schemaMap, tableMap); err != nil {
			return err
		}

		if s.onlineDDL != nil {
			if err = s.onlineDDL.CheckAndUpdate(s.tctx, schemaMap, tableMap); err != nil {
				return err
			}
		}
	}

	// when Init syncer, set active relay log info
	err = s.setInitActiveRelayLog(ctx)
	if err != nil {
		return err
	}
	rollbackHolder.Add(fr.FuncRollback{Name: "remove-active-realylog", Fn: s.removeActiveRelayLog})

	s.reset()
	return nil
}

// buildLowerCaseTableNamesMap build a lower case schema map and lower case table map for all tables
// Input: map of schema --> list of tables
// Output: schema names map: lower_case_schema_name --> schema_name
//         tables names map: lower_case_schema_name --> lower_case_table_name --> table_name
// Note: the result will skip the schemas and tables that their lower_case_name are the same.
func buildLowerCaseTableNamesMap(tables map[string][]string) (map[string]string, map[string]map[string]string) {
	schemaMap := make(map[string]string)
	tablesMap := make(map[string]map[string]string)
	lowerCaseSchemaSet := make(map[string]string)
	for schema, tableNames := range tables {
		lcSchema := strings.ToLower(schema)
		// track if there are multiple schema names with the same lower case name.
		// just skip this kind of schemas.
		if rawSchema, ok := lowerCaseSchemaSet[lcSchema]; ok {
			delete(schemaMap, lcSchema)
			delete(tablesMap, lcSchema)
			log.L().Warn("skip check schema with same lower case value",
				zap.Strings("schemas", []string{schema, rawSchema}))
			continue
		}
		lowerCaseSchemaSet[lcSchema] = schema

		if lcSchema != schema {
			schemaMap[lcSchema] = schema
		}
		tblsMap := make(map[string]string)
		lowerCaseTableSet := make(map[string]string)
		for _, tb := range tableNames {
			lcTbl := strings.ToLower(tb)
			if rawTbl, ok := lowerCaseTableSet[lcTbl]; ok {
				delete(tblsMap, lcTbl)
				log.L().Warn("skip check tables with same lower case value", zap.String("schema", schema),
					zap.Strings("table", []string{tb, rawTbl}))
				continue
			}
			if lcTbl != tb {
				tblsMap[lcTbl] = tb
			}
		}
		if len(tblsMap) > 0 {
			tablesMap[lcSchema] = tblsMap
		}
	}
	return schemaMap, tablesMap
}

// initShardingGroups initializes sharding groups according to source MySQL, filter rules and router rules
// NOTE: now we don't support modify router rules after task has started.
func (s *Syncer) initShardingGroups(ctx context.Context, needCheck bool) error {
	// fetch tables from source and filter them
	sourceTables, err := s.fromDB.FetchAllDoTables(ctx, s.baList)
	if err != nil {
		return err
	}

	// convert according to router rules
	// target-ID -> source-IDs
	mapper := make(map[string][]string, len(sourceTables))
	for schema, tables := range sourceTables {
		for _, table := range tables {
			sourceTable := &filter.Table{Schema: schema, Name: table}
			targetTable := s.route(sourceTable)
			targetID := utils.GenTableID(targetTable)
			sourceID := utils.GenTableID(sourceTable)
			_, ok := mapper[targetID]
			if !ok {
				mapper[targetID] = make([]string, 0, len(tables))
			}
			mapper[targetID] = append(mapper[targetID], sourceID)
		}
	}

	loadMeta, err2 := s.sgk.LoadShardMeta(s.cfg.Flavor, s.cfg.EnableGTID)
	if err2 != nil {
		return err2
	}
	if needCheck && s.SourceTableNamesFlavor == utils.LCTableNamesSensitive {
		// try fix persistent data before init
		schemaMap, tableMap := buildLowerCaseTableNamesMap(sourceTables)
		if err2 = s.sgk.CheckAndFix(loadMeta, schemaMap, tableMap); err2 != nil {
			return err2
		}
	}

	// add sharding group
	for targetID, sourceIDs := range mapper {
		targetTable := utils.UnpackTableID(targetID)
		_, _, _, _, err := s.sgk.AddGroup(targetTable, sourceIDs, loadMeta[targetID], false)
		if err != nil {
			return err
		}
	}

	shardGroup := s.sgk.Groups()
	s.tctx.L().Debug("initial sharding groups", zap.Int("shard group length", len(shardGroup)), zap.Reflect("shard group", shardGroup))

	return nil
}

// IsFreshTask implements Unit.IsFreshTask.
func (s *Syncer) IsFreshTask(ctx context.Context) (bool, error) {
	globalPoint := s.checkpoint.GlobalPoint()
	tablePoint := s.checkpoint.TablePoint()
	// doesn't have neither GTID nor binlog pos
	return binlog.IsFreshPosition(globalPoint, s.cfg.Flavor, s.cfg.EnableGTID) && len(tablePoint) == 0, nil
}

func (s *Syncer) reset() {
	if s.streamerController != nil {
		s.streamerController.Close(s.tctx)
	}
	// create new job chans
	s.newJobChans()

	s.execError.Store(nil)
	s.setErrLocation(nil, nil, false)
	s.isReplacingErr = false
	s.waitXIDJob.Store(int64(noWait))
	s.isTransactionEnd = true

	switch s.cfg.ShardMode {
	case config.ShardPessimistic:
		// every time start to re-sync from resume, we reset status to make it like a fresh syncing
		s.sgk.ResetGroups()
		s.pessimist.Reset()
	case config.ShardOptimistic:
		s.optimist.Reset()
	}
}

func (s *Syncer) resetDBs(tctx *tcontext.Context) error {
	var err error

	for i := 0; i < len(s.toDBConns); i++ {
		err = s.toDBConns[i].ResetConn(tctx)
		if err != nil {
			return terror.WithScope(err, terror.ScopeDownstream)
		}
	}

	if s.onlineDDL != nil {
		err = s.onlineDDL.ResetConn(tctx)
		if err != nil {
			return terror.WithScope(err, terror.ScopeDownstream)
		}
	}

	if s.sgk != nil {
		err = s.sgk.dbConn.ResetConn(tctx)
		if err != nil {
			return terror.WithScope(err, terror.ScopeDownstream)
		}
	}

	err = s.ddlDBConn.ResetConn(tctx)
	if err != nil {
		return terror.WithScope(err, terror.ScopeDownstream)
	}

	err = s.checkpoint.ResetConn(tctx)
	if err != nil {
		return terror.WithScope(err, terror.ScopeDownstream)
	}

	return nil
}

// Process implements the dm.Unit interface.
func (s *Syncer) Process(ctx context.Context, pr chan pb.ProcessResult) {
	metrics.SyncerExitWithErrorCounter.WithLabelValues(s.cfg.Name, s.cfg.SourceID).Add(0)

	newCtx, cancel := context.WithCancel(ctx)
	defer cancel()

	// create new done chan
	// use lock of Syncer to avoid Close while Process
	s.Lock()
	if s.isClosed() {
		s.Unlock()
		return
	}
	s.done = make(chan struct{})
	s.Unlock()

	runFatalChan := make(chan *pb.ProcessError, s.cfg.WorkerCount+1)
	s.runFatalChan = runFatalChan
	var (
		errs   = make([]*pb.ProcessError, 0, 2)
		errsMu sync.Mutex
	)

	var wg sync.WaitGroup
	wg.Add(1)
	go func() {
		defer wg.Done()
		for {
			err, ok := <-runFatalChan
			if !ok {
				return
			}
			cancel() // cancel s.Run
			metrics.SyncerExitWithErrorCounter.WithLabelValues(s.cfg.Name, s.cfg.SourceID).Inc()
			errsMu.Lock()
			errs = append(errs, err)
			errsMu.Unlock()
		}
	}()

	wg.Add(1)
	go func() {
		defer wg.Done()
		<-newCtx.Done() // ctx or newCtx
	}()

	err := s.Run(newCtx)
	if err != nil {
		// returned error rather than sent to runFatalChan
		// cancel goroutines created in s.Run
		cancel()
	}
	s.closeJobChans()   // Run returned, all jobs sent, we can close s.jobs
	s.wg.Wait()         // wait for sync goroutine to return
	close(runFatalChan) // Run returned, all potential fatal sent to s.runFatalChan
	wg.Wait()           // wait for receive all fatal from s.runFatalChan

	if err != nil {
		if utils.IsContextCanceledError(err) {
			s.tctx.L().Info("filter out error caused by user cancel", log.ShortError(err))
		} else {
			metrics.SyncerExitWithErrorCounter.WithLabelValues(s.cfg.Name, s.cfg.SourceID).Inc()
			errsMu.Lock()
			errs = append(errs, unit.NewProcessError(err))
			errsMu.Unlock()
		}
	}

	isCanceled := false
	select {
	case <-ctx.Done():
		isCanceled = true
	default:
	}

	// try to rollback checkpoints, if they already flushed, no effect
	prePos := s.checkpoint.GlobalPoint()
	s.checkpoint.Rollback(s.schemaTracker)
	currPos := s.checkpoint.GlobalPoint()
	if binlog.CompareLocation(prePos, currPos, s.cfg.EnableGTID) != 0 {
		s.tctx.L().Warn("something wrong with rollback global checkpoint", zap.Stringer("previous position", prePos), zap.Stringer("current position", currPos))
	}

	pr <- pb.ProcessResult{
		IsCanceled: isCanceled,
		Errors:     errs,
	}
}

func (s *Syncer) getTableInfo(tctx *tcontext.Context, sourceTable, targetTable *filter.Table) (*model.TableInfo, error) {
	ti, err := s.schemaTracker.GetTableInfo(sourceTable)
	if err == nil {
		return ti, nil
	}
	if !schema.IsTableNotExists(err) {
		return nil, terror.ErrSchemaTrackerCannotGetTable.Delegate(err, sourceTable)
	}

	if err = s.schemaTracker.CreateSchemaIfNotExists(sourceTable.Schema); err != nil {
		return nil, terror.ErrSchemaTrackerCannotCreateSchema.Delegate(err, sourceTable.Schema)
	}

	// if table already exists in checkpoint, create it in schema tracker
	if ti = s.checkpoint.GetFlushedTableInfo(sourceTable); ti != nil {
		if err = s.schemaTracker.CreateTableIfNotExists(sourceTable, ti); err != nil {
			return nil, terror.ErrSchemaTrackerCannotCreateTable.Delegate(err, sourceTable)
		}
		tctx.L().Debug("lazy init table info in schema tracker", zap.Stringer("table", sourceTable))
		return ti, nil
	}

	// in optimistic shard mode, we should try to get the init schema (the one before modified by other tables) first.
	if s.cfg.ShardMode == config.ShardOptimistic {
		ti, err = s.trackInitTableInfoOptimistic(sourceTable, targetTable)
		if err != nil {
			return nil, err
		}
	}

	// if the table does not exist (IsTableNotExists(err)), continue to fetch the table from downstream and create it.
	if ti == nil {
		err = s.trackTableInfoFromDownstream(tctx, sourceTable, targetTable)
		if err != nil {
			return nil, err
		}
	}

	ti, err = s.schemaTracker.GetTableInfo(sourceTable)
	if err != nil {
		return nil, terror.ErrSchemaTrackerCannotGetTable.Delegate(err, sourceTable)
	}
	return ti, nil
}

// trackTableInfoFromDownstream tries to track the table info from the downstream. It will not overwrite existing table.
func (s *Syncer) trackTableInfoFromDownstream(tctx *tcontext.Context, sourceTable, targetTable *filter.Table) error {
	// TODO: Switch to use the HTTP interface to retrieve the TableInfo directly if HTTP port is available
	// use parser for downstream.
	parser2, err := utils.GetParserForConn(tctx.Ctx, s.ddlDBConn.BaseConn.DBConn)
	if err != nil {
		return terror.ErrSchemaTrackerCannotParseDownstreamTable.Delegate(err, targetTable, sourceTable)
	}

	rows, err := s.ddlDBConn.QuerySQL(tctx, "SHOW CREATE TABLE "+targetTable.String())
	if err != nil {
		return terror.ErrSchemaTrackerCannotFetchDownstreamTable.Delegate(err, targetTable, sourceTable)
	}
	defer rows.Close()

	for rows.Next() {
		var tableName, createSQL string
		if err = rows.Scan(&tableName, &createSQL); err != nil {
			return terror.WithScope(terror.DBErrorAdapt(err, terror.ErrDBDriverError), terror.ScopeDownstream)
		}

		// rename the table back to original.
		var createNode ast.StmtNode
		createNode, err = parser2.ParseOneStmt(createSQL, "", "")
		if err != nil {
			return terror.ErrSchemaTrackerCannotParseDownstreamTable.Delegate(err, targetTable, sourceTable)
		}
		createStmt := createNode.(*ast.CreateTableStmt)
		createStmt.IfNotExists = true
		createStmt.Table.Schema = model.NewCIStr(sourceTable.Schema)
		createStmt.Table.Name = model.NewCIStr(sourceTable.Name)

		// schema tracker sets non-clustered index, so can't handle auto_random.
		if v, _ := s.schemaTracker.GetSystemVar(schema.TiDBClusteredIndex); v == "OFF" {
			for _, col := range createStmt.Cols {
				for i, opt := range col.Options {
					if opt.Tp == ast.ColumnOptionAutoRandom {
						// col.Options is unordered
						col.Options[i] = col.Options[len(col.Options)-1]
						col.Options = col.Options[:len(col.Options)-1]
						break
					}
				}
			}
		}

		var newCreateSQLBuilder strings.Builder
		restoreCtx := format.NewRestoreCtx(format.DefaultRestoreFlags, &newCreateSQLBuilder)
		if err = createStmt.Restore(restoreCtx); err != nil {
			return terror.ErrSchemaTrackerCannotParseDownstreamTable.Delegate(err, targetTable, sourceTable)
		}
		newCreateSQL := newCreateSQLBuilder.String()
		tctx.L().Debug("reverse-synchronized table schema",
			zap.Stringer("sourceTable", sourceTable),
			zap.Stringer("targetTable", targetTable),
			zap.String("sql", newCreateSQL),
		)
		if err = s.schemaTracker.Exec(tctx.Ctx, sourceTable.Schema, newCreateSQL); err != nil {
			return terror.ErrSchemaTrackerCannotCreateTable.Delegate(err, sourceTable)
		}
	}

	if err = rows.Err(); err != nil {
		return terror.WithScope(terror.DBErrorAdapt(err, terror.ErrDBDriverError), terror.ScopeDownstream)
	}
	return nil
}

func (s *Syncer) addCount(isFinished bool, queueBucket string, tp opType, n int64, targetTable *filter.Table) {
	m := metrics.AddedJobsTotal
	if isFinished {
		s.count.Add(n)
		m = metrics.FinishedJobsTotal
	}
	switch tp {
	case insert, update, del, ddl, flush, conflict:
		m.WithLabelValues(tp.String(), s.cfg.Name, queueBucket, s.cfg.SourceID, s.cfg.WorkerName, targetTable.Schema, targetTable.Name).Add(float64(n))
	case skip, xid:
		// ignore skip/xid jobs
	default:
		s.tctx.L().Warn("unknown job operation type", zap.Stringer("type", tp))
	}
}

func (s *Syncer) calcReplicationLag(headerTS int64) int64 {
	return time.Now().Unix() - s.tsOffset.Load() - headerTS
}

// updateReplicationJobTS store job TS, it is called after every batch dml job / one skip job / one ddl job is added and committed.
func (s *Syncer) updateReplicationJobTS(job *job, jobIdx int) {
	// when job is nil mean no job in this bucket, need do reset this bucket job ts to 0
	if job == nil {
		s.workerJobTSArray[jobIdx].Store(0)
	} else {
		s.workerJobTSArray[jobIdx].Store(int64(job.eventHeader.Timestamp))
	}
}

func (s *Syncer) updateReplicationLagMetric() {
	var lag int64
	var minTS int64

	for idx := range s.workerJobTSArray {
		if ts := s.workerJobTSArray[idx].Load(); ts != int64(0) {
			if minTS == int64(0) || ts < minTS {
				minTS = ts
			}
		}
	}
	if minTS != int64(0) {
		lag = s.calcReplicationLag(minTS)
	}
	metrics.ReplicationLagHistogram.WithLabelValues(s.cfg.Name, s.cfg.SourceID, s.cfg.WorkerName).Observe(float64(lag))
	metrics.ReplicationLagGauge.WithLabelValues(s.cfg.Name, s.cfg.SourceID, s.cfg.WorkerName).Set(float64(lag))
	s.secondsBehindMaster.Store(lag)

	failpoint.Inject("ShowLagInLog", func(v failpoint.Value) {
		minLag := v.(int)
		if int(lag) >= minLag {
			s.tctx.L().Info("ShowLagInLog", zap.Int64("lag", lag))
		}
	})

	// reset skip job TS in case of skip job TS is never updated
	if minTS == s.workerJobTSArray[skipJobIdx].Load() {
		s.workerJobTSArray[skipJobIdx].Store(0)
	}
}

<<<<<<< HEAD
=======
func (s *Syncer) checkFlush() bool {
	return s.checkpoint.CheckGlobalPoint()
}

>>>>>>> 4327e5c7
func (s *Syncer) saveTablePoint(table *filter.Table, location binlog.Location) {
	ti, err := s.schemaTracker.GetTableInfo(table)
	if err != nil && table.Name != "" {
		s.tctx.L().DPanic("table info missing from schema tracker",
			zap.Stringer("table", table),
			zap.Stringer("location", location),
			zap.Error(err))
	}
	s.checkpoint.SaveTablePoint(table, location, ti)
}

// only used in tests.
var (
	lastLocation    binlog.Location
	lastLocationNum int
	waitJobsDone    bool
	failExecuteSQL  bool
	failOnce        atomic.Bool
)

func (s *Syncer) addJob(job *job) error {
	s.waitTransactionLock.Lock()
	defer s.waitTransactionLock.Unlock()

	failpoint.Inject("countJobFromOneEvent", func() {
		if job.currentLocation.Position.Compare(lastLocation.Position) == 0 {
			lastLocationNum++
		} else {
			lastLocation = job.currentLocation
			lastLocationNum = 1
		}
		// trigger a flush after see one job
		if lastLocationNum == 1 {
			waitJobsDone = true
			s.tctx.L().Info("meet the first job of an event", zap.Any("binlog position", lastLocation))
		}
		// mock a execution error after see two jobs.
		if lastLocationNum == 2 {
			failExecuteSQL = true
			s.tctx.L().Info("meet the second job of an event", zap.Any("binlog position", lastLocation))
		}
	})
	failpoint.Inject("countJobFromOneGTID", func() {
		if binlog.CompareLocation(job.currentLocation, lastLocation, true) == 0 {
			lastLocationNum++
		} else {
			lastLocation = job.currentLocation
			lastLocationNum = 1
		}
		// trigger a flush after see one job
		if lastLocationNum == 1 {
			waitJobsDone = true
			s.tctx.L().Info("meet the first job of a GTID", zap.Any("binlog position", lastLocation))
		}
		// mock a execution error after see two jobs.
		if lastLocationNum == 2 {
			failExecuteSQL = true
			s.tctx.L().Info("meet the second job of a GTID", zap.Any("binlog position", lastLocation))
		}
	})

	failpoint.Inject("checkCheckpointInMiddleOfTransaction", func() {
		if waitXIDStatus(s.waitXIDJob.Load()) == waiting {
			s.tctx.L().Info("not receive xid job yet", zap.Any("next job", job))
		}
	})

	if waitXIDStatus(s.waitXIDJob.Load()) == waitComplete && job.tp != flush {
		s.tctx.L().Info("All jobs is completed before syncer close, the coming job will be reject", zap.Any("job", job))
		return nil
	}
	switch job.tp {
	case xid:
		s.waitXIDJob.CAS(int64(waiting), int64(waitComplete))
		s.saveGlobalPoint(job.location)
		s.isTransactionEnd = true
		return nil
	case skip:
		s.updateReplicationJobTS(job, skipJobIdx)
	case flush:
		s.addCount(false, adminQueueName, job.tp, 1, job.targetTable)
		s.jobWg.Add(1)
		s.dmlJobCh <- job
		s.jobWg.Wait()
		s.addCount(true, adminQueueName, job.tp, 1, job.targetTable)
		return s.flushCheckPoints()
	case ddl:
		s.addCount(false, adminQueueName, job.tp, 1, job.targetTable)
		s.updateReplicationJobTS(job, ddlJobIdx)
		s.jobWg.Add(1)
		startTime := time.Now()
		s.ddlJobCh <- job
		metrics.AddJobDurationHistogram.WithLabelValues("ddl", s.cfg.Name, adminQueueName, s.cfg.SourceID).Observe(time.Since(startTime).Seconds())
		s.jobWg.Wait()
	case insert, update, del:
		s.dmlJobCh <- job
		s.isTransactionEnd = false
		failpoint.Inject("checkCheckpointInMiddleOfTransaction", func() {
			s.tctx.L().Info("receive dml job", zap.Any("dml job", job))
			time.Sleep(100 * time.Millisecond)
		})
<<<<<<< HEAD
		metrics.AddJobDurationHistogram.WithLabelValues(job.tp.String(), s.cfg.Name, s.queueBucketMapping[queueBucket], s.cfg.SourceID).Observe(time.Since(startTime).Seconds())
	case flushCheckpointSnapshot:
		s.jobWg.Add(s.cfg.WorkerCount)
		for i := 0; i < s.cfg.WorkerCount; i++ {
			startTime := time.Now()
			s.jobs[i] <- job
			// flush for every DML queue
			// TODO: evaluate correctness of metrics update
			metrics.AddJobDurationHistogram.WithLabelValues("checkpoint", s.cfg.Name, s.queueBucketMapping[i], s.cfg.SourceID).Observe(time.Since(startTime).Seconds())
		}
		return nil
	}

	// nolint:ifshort
	wait := job.tp == ddl
=======
	}

	// nolint:ifshort
	needFlush := s.checkFlush()
>>>>>>> 4327e5c7
	failpoint.Inject("flushFirstJob", func() {
		if waitJobsDone {
			s.tctx.L().Info("trigger flushFirstJob")
			waitJobsDone = false
			needFlush = true
		}
	})
	if needFlush {
		s.jobWg.Add(1)
		s.dmlJobCh <- newFlushJob()
		s.jobWg.Wait()
	}

	if s.execError.Load() != nil {
		// nolint:nilerr
		return nil
	}

	switch job.tp {
	case ddl:
		failpoint.Inject("ExitAfterDDLBeforeFlush", func() {
			s.tctx.L().Warn("exit triggered", zap.String("failpoint", "ExitAfterDDLBeforeFlush"))
			utils.OsExit(1)
		})
		// interrupted after executed DDL and before save checkpoint.
		failpoint.Inject("FlushCheckpointStage", func(val failpoint.Value) {
			err := handleFlushCheckpointStage(3, val.(int), "before save checkpoint")
			if err != nil {
				failpoint.Return(err)
			}
		})
		// only save checkpoint for DDL and XID (see above)
		s.saveGlobalPoint(job.location)
		for sourceSchema, tbs := range job.sourceTbls {
			if len(sourceSchema) == 0 {
				continue
			}
			for _, sourceTable := range tbs {
				s.saveTablePoint(sourceTable, job.location)
			}
		}
		// reset sharding group after checkpoint saved
		s.resetShardingGroup(job.targetTable)
	case insert, update, del:
		// save job's current pos for DML events
		for sourceSchema, tbs := range job.sourceTbls {
			if len(sourceSchema) == 0 {
				continue
			}
			for _, sourceTable := range tbs {
				s.saveTablePoint(sourceTable, job.currentLocation)
			}
		}
	}

	if needFlush || job.tp == ddl {
		// interrupted after save checkpoint and before flush checkpoint.
		failpoint.Inject("FlushCheckpointStage", func(val failpoint.Value) {
			err := handleFlushCheckpointStage(4, val.(int), "before flush checkpoint")
			if err != nil {
				failpoint.Return(err)
			}
		})
		return s.flushCheckPoints()
	}

	// Periodically create checkpoint snapshot and async flush checkpoint snapshot
	// TODO: configurable flush interval
	if s.checkpoint.CheckGlobalPoint() {
		snapshotID := s.checkpoint.CreateSnapshot()

		checkpointJob := newFlushCheckpointSnapshotJob(snapshotID)
		s.jobWg.Add(s.cfg.WorkerCount)
		for i := 0; i < s.cfg.WorkerCount; i++ {
			startTime := time.Now()
			s.jobs[i] <- checkpointJob
			// flush for every DML queue
			// TODO: evaluate correctness of metrics update
			metrics.AddJobDurationHistogram.WithLabelValues("checkpoint", s.cfg.Name, s.queueBucketMapping[i], s.cfg.SourceID).Observe(time.Since(startTime).Seconds())
		}
	}

	return nil
}

func (s *Syncer) flushCheckpointSnapshots() {
	// traverse checkpoints and find the lastest one with all channel msg collected
	task, err := s.checkpoint.CreateFlushSnapshotsTask(s.cfg.WorkerCount)
	if err != nil {
		s.tctx.L().Info("flushCheckpointSnapshots quit", zap.Error(err))
		return
	}

	err = s.flushCheckPointSnapshot(task.flushSnapshotID)
	if err != nil {
		s.tctx.L().Warn("error detected when flushCheckPointSnapshot, skip flush checkpoint snapshot",
			zap.String("checkpoint snapshot", task.flushSnapshotID),
			zap.Error(err))
		return
	}
	s.tctx.L().Info("flushed checkpoint snapshot", zap.Reflect("snapshot id", task.flushSnapshotID))

	s.checkpoint.PurgeSnapshots(task.purgeSnapshotIDs)
	s.tctx.L().Info(fmt.Sprintf("purged %d checkpoint snapshots together", len(task.purgeSnapshotIDs)), zap.Reflect("snapshots", task.purgeSnapshotIDs))
}

func (s *Syncer) saveGlobalPoint(globalLocation binlog.Location) {
	if s.cfg.ShardMode == config.ShardPessimistic {
		// NOTE: for the optimistic mode, because we don't handle conflicts automatically (or no re-direct supported),
		// so it is not need to adjust global checkpoint now, and after re-direct supported this should be updated.
		globalLocation = s.sgk.AdjustGlobalLocation(globalLocation)
	}
	s.checkpoint.SaveGlobalPoint(globalLocation)
}

func (s *Syncer) resetShardingGroup(table *filter.Table) {
	if s.cfg.ShardMode == config.ShardPessimistic {
		// for DDL sharding group, reset group after checkpoint saved
		group := s.sgk.Group(table)
		if group != nil {
			group.Reset()
		}
	}
}

// TODO: the current implementation is heavily copied from flushCheckPoints() function, need to refactor code.
func (s *Syncer) flushCheckPointSnapshot(snapshotID string) error {
	err := s.execError.Load()
	// TODO: for now, if any error occurred (including user canceled), checkpoint won't be updated. But if we have put
	// optimistic shard info, DM-master may resolved the optimistic lock and let other worker execute DDL. So after this
	// worker resume, it can not execute the DML/DDL in old binlog because of downstream table structure mismatching.
	// We should find a way to (compensating) implement a transaction containing interaction with both etcd and SQL.
	if err != nil && (terror.ErrDBExecuteFailed.Equal(err) || terror.ErrDBUnExpect.Equal(err)) {
		s.tctx.L().Warn("error detected when executing SQL job, skip flush checkpoint",
			zap.String("checkpoint snapshot id", snapshotID),
			zap.Error(err))
		return nil
	}

	// 这里可能会出现 flush 老的 snapshot 的时候，在打snapshot时候，那些table并没有resolved
	var (
		exceptTableIDs map[string]bool
		exceptTables   []*filter.Table
		shardMetaSQLs  []string
		shardMetaArgs  [][]interface{}
	)
	if s.cfg.ShardMode == config.ShardPessimistic {
		// flush all checkpoints except tables which are unresolved for sharding DDL for the pessimistic mode.
		// NOTE: for the optimistic mode, because we don't handle conflicts automatically (or no re-direct supported),
		// so we can simply flush checkpoint for all tables now, and after re-direct supported this should be updated.
		exceptTableIDs, exceptTables = s.sgk.UnresolvedTables()
		s.tctx.L().Info("async flush checkpoints except for these tables", zap.Reflect("tables", exceptTables))

		shardMetaSQLs, shardMetaArgs = s.sgk.PrepareFlushSQLs(exceptTableIDs)
		s.tctx.L().Info("prepare async flush sqls", zap.Strings("shard meta sqls", shardMetaSQLs), zap.Reflect("shard meta arguments", shardMetaArgs))
	}

	err = s.checkpoint.FlushSnapshotPointsExcept(snapshotID, s.tctx, exceptTables, shardMetaSQLs, shardMetaArgs)
	if err != nil {
		return terror.Annotatef(err, "async flush checkpoint snapshot %s", snapshotID)
	}
	s.tctx.L().Info("async flushed checkpoint snapshot", zap.String("checkpoint snapshot", snapshotID))

	// update current active relay log after checkpoint flushed
	err = s.updateActiveRelayLog(s.checkpoint.GlobalPoint().Position)
	if err != nil {
		return err
	}

	now := time.Now()
	if !s.lastCheckpointFlushedTime.IsZero() {
		duration := now.Sub(s.lastCheckpointFlushedTime).Seconds()
		metrics.FlushCheckPointsTimeInterval.WithLabelValues(s.cfg.WorkerName, s.cfg.Name, s.cfg.SourceID).Observe(duration)
	}
	s.lastCheckpointFlushedTime = now

	s.tctx.L().Info("after last async flushing checkpoint, DM has ignored row changes by expression filter",
		zap.Int64("number of filtered insert", s.filteredInsert.Load()),
		zap.Int64("number of filtered update", s.filteredUpdate.Load()),
		zap.Int64("number of filtered delete", s.filteredDelete.Load()))

	s.filteredInsert.Store(0)
	s.filteredUpdate.Store(0)
	s.filteredDelete.Store(0)

	return nil
}

// flushCheckPoints flushes previous saved checkpoint in memory to persistent storage, like TiDB
// we flush checkpoints in four cases:
//   1. DDL executed
//   2. at intervals (and job executed)
//   3. pausing / stopping the sync (driven by `s.flushJobs`)
//   4. IsFreshTask return true
// but when error occurred, we can not flush checkpoint, otherwise data may lost
// and except rejecting to flush the checkpoint, we also need to rollback the checkpoint saved before
//   this should be handled when `s.Run` returned
//
// we may need to refactor the concurrency model to make the work-flow more clearer later.
func (s *Syncer) flushCheckPoints() error {
	err := s.execError.Load()
	// TODO: for now, if any error occurred (including user canceled), checkpoint won't be updated. But if we have put
	// optimistic shard info, DM-master may resolved the optimistic lock and let other worker execute DDL. So after this
	// worker resume, it can not execute the DML/DDL in old binlog because of downstream table structure mismatching.
	// We should find a way to (compensating) implement a transaction containing interaction with both etcd and SQL.
	if err != nil && (terror.ErrDBExecuteFailed.Equal(err) || terror.ErrDBUnExpect.Equal(err)) {
		s.tctx.L().Warn("error detected when executing SQL job, skip flush checkpoint",
			zap.Stringer("checkpoint", s.checkpoint),
			zap.Error(err))
		return nil
	}

	var (
		exceptTableIDs map[string]bool
		exceptTables   []*filter.Table
		shardMetaSQLs  []string
		shardMetaArgs  [][]interface{}
	)
	if s.cfg.ShardMode == config.ShardPessimistic {
		// flush all checkpoints except tables which are unresolved for sharding DDL for the pessimistic mode.
		// NOTE: for the optimistic mode, because we don't handle conflicts automatically (or no re-direct supported),
		// so we can simply flush checkpoint for all tables now, and after re-direct supported this should be updated.
		exceptTableIDs, exceptTables = s.sgk.UnresolvedTables()
		s.tctx.L().Info("flush checkpoints except for these tables", zap.Reflect("tables", exceptTables))

		shardMetaSQLs, shardMetaArgs = s.sgk.PrepareFlushSQLs(exceptTableIDs)
		s.tctx.L().Info("prepare flush sqls", zap.Strings("shard meta sqls", shardMetaSQLs), zap.Reflect("shard meta arguments", shardMetaArgs))
	}

	err = s.checkpoint.FlushPointsExcept(s.tctx, exceptTables, shardMetaSQLs, shardMetaArgs)
	if err != nil {
		return terror.Annotatef(err, "flush checkpoint %s", s.checkpoint)
	}
	s.tctx.L().Info("flushed checkpoint", zap.Stringer("checkpoint", s.checkpoint))

	// update current active relay log after checkpoint flushed
	err = s.updateActiveRelayLog(s.checkpoint.GlobalPoint().Position)
	if err != nil {
		return err
	}

	now := time.Now()
	if !s.lastCheckpointFlushedTime.IsZero() {
		duration := now.Sub(s.lastCheckpointFlushedTime).Seconds()
		metrics.FlushCheckPointsTimeInterval.WithLabelValues(s.cfg.WorkerName, s.cfg.Name, s.cfg.SourceID).Observe(duration)
	}
	s.lastCheckpointFlushedTime = now

	s.tctx.L().Info("after last flushing checkpoint, DM has ignored row changes by expression filter",
		zap.Int64("number of filtered insert", s.filteredInsert.Load()),
		zap.Int64("number of filtered update", s.filteredUpdate.Load()),
		zap.Int64("number of filtered delete", s.filteredDelete.Load()))

	s.filteredInsert.Store(0)
	s.filteredUpdate.Store(0)
	s.filteredDelete.Store(0)

	return nil
}

// DDL synced one by one, so we only need to process one DDL at a time.
func (s *Syncer) syncDDL(tctx *tcontext.Context, queueBucket string, db *dbconn.DBConn, ddlJobChan chan *job) {
	defer s.wg.Done()

	var err error
	for {
		ddlJob, ok := <-ddlJobChan
		if !ok {
			return
		}

		failpoint.Inject("BlockDDLJob", func(v failpoint.Value) {
			t := v.(int) // sleep time
			s.tctx.L().Info("BlockDDLJob", zap.Any("job", ddlJob), zap.Int("sleep time", t))
			time.Sleep(time.Second * time.Duration(t))
		})

		var (
			ignore           = false
			shardPessimistOp *pessimism.Operation
		)
		switch s.cfg.ShardMode {
		case config.ShardPessimistic:
			shardPessimistOp = s.pessimist.PendingOperation()
			if shardPessimistOp != nil && !shardPessimistOp.Exec {
				ignore = true
				tctx.L().Info("ignore shard DDLs in pessimistic shard mode", zap.Strings("ddls", ddlJob.ddls))
			}
		case config.ShardOptimistic:
			if len(ddlJob.ddls) == 0 {
				ignore = true
				tctx.L().Info("ignore shard DDLs in optimistic mode", zap.Stringer("info", s.optimist.PendingInfo()))
			}
		}

		failpoint.Inject("ExecDDLError", func() {
			s.tctx.L().Warn("execute ddl error", zap.Strings("DDL", ddlJob.ddls), zap.String("failpoint", "ExecDDLError"))
			err = terror.ErrDBUnExpect.Delegate(errors.Errorf("execute ddl %v error", ddlJob.ddls))
			failpoint.Goto("bypass")
		})

		if !ignore {
			var affected int
			affected, err = db.ExecuteSQLWithIgnore(tctx, ignoreDDLError, ddlJob.ddls)
			if err != nil {
				err = s.handleSpecialDDLError(tctx, err, ddlJob.ddls, affected, db)
				err = terror.WithScope(err, terror.ScopeDownstream)
			}
		}
		failpoint.Label("bypass")
		failpoint.Inject("SafeModeExit", func(val failpoint.Value) {
			if intVal, ok := val.(int); ok && (intVal == 2 || intVal == 3) {
				s.tctx.L().Warn("mock safe mode error", zap.Strings("DDL", ddlJob.ddls), zap.String("failpoint", "SafeModeExit"))
				if intVal == 2 {
					err = terror.ErrWorkerDDLLockInfoNotFound.Generatef("DDL info not found")
				} else {
					err = terror.ErrDBExecuteFailed.Delegate(errors.Errorf("execute ddl %v error", ddlJob.ddls))
				}
			}
		})
		// If downstream has error (which may cause by tracker is more compatible than downstream), we should stop handling
		// this job, set `s.execError` to let caller of `addJob` discover error
		if err != nil {
			s.execError.Store(err)
			if !utils.IsContextCanceledError(err) {
				err = s.handleEventError(err, ddlJob.startLocation, ddlJob.currentLocation, true, ddlJob.originSQL)
				s.runFatalChan <- unit.NewProcessError(err)
			}
			s.jobWg.Done()
			continue
		}

		switch s.cfg.ShardMode {
		case config.ShardPessimistic:
			// for sharding DDL syncing, send result back
			shardInfo := s.pessimist.PendingInfo()
			switch {
			case shardInfo == nil:
				// no need to do the shard DDL handle for `CREATE DATABASE/TABLE` now.
				tctx.L().Warn("skip shard DDL handle in pessimistic shard mode", zap.Strings("ddl", ddlJob.ddls))
			case shardPessimistOp == nil:
				err = terror.ErrWorkerDDLLockOpNotFound.Generate(shardInfo)
			default:
				err = s.pessimist.DoneOperationDeleteInfo(*shardPessimistOp, *shardInfo)
			}
		case config.ShardOptimistic:
			shardInfo := s.optimist.PendingInfo()
			switch {
			case shardInfo == nil:
				// no need to do the shard DDL handle for `DROP DATABASE/TABLE` now.
				// but for `CREATE DATABASE` and `ALTER DATABASE` we execute it to the downstream directly without `shardInfo`.
				if ignore { // actually ignored.
					tctx.L().Warn("skip shard DDL handle in optimistic shard mode", zap.Strings("ddl", ddlJob.ddls))
				}
			case s.optimist.PendingOperation() == nil:
				err = terror.ErrWorkerDDLLockOpNotFound.Generate(shardInfo)
			default:
				err = s.optimist.DoneOperation(*(s.optimist.PendingOperation()))
			}
		}
		if err != nil {
			if s.execError.Load() == nil {
				s.execError.Store(err)
			}
			if !utils.IsContextCanceledError(err) {
				err = s.handleEventError(err, ddlJob.startLocation, ddlJob.currentLocation, true, ddlJob.originSQL)
				s.runFatalChan <- unit.NewProcessError(err)
			}
			s.jobWg.Done()
			continue
		}
		s.jobWg.Done()
		s.addCount(true, queueBucket, ddlJob.tp, int64(len(ddlJob.ddls)), ddlJob.targetTable)
		// reset job TS when this ddl is finished.
		s.updateReplicationJobTS(nil, ddlJobIdx)
	}
}

<<<<<<< HEAD
// DML synced in batch by one worker.
func (s *Syncer) syncDML(
	tctx *tcontext.Context, queueBucket string, db *dbconn.DBConn, jobChan chan *job, workerJobIdx int) {
	defer s.wg.Done()

	idx := 0
	count := s.cfg.Batch
	jobs := make([]*job, 0, count)
	// db_schema->db_table->opType
	tpCnt := make(map[string]map[string]map[opType]int64)
	queueID := fmt.Sprint(dmlWorkerJobIdxToQueueID(workerJobIdx))

	// clearF is used to reset job queue.
	clearF := func() {
		// TODO: catch potential panic caused by s.jobWg.Done() here
		for i := 0; i < idx; i++ {
			s.jobWg.Done()
		}
		idx = 0
		jobs = jobs[0:0]
		// clear tpCnt map
		tpCnt = make(map[string]map[string]map[opType]int64)
	}

	// successF is used to calculate lag metric and q/tps.
	successF := func() {
		if len(jobs) > 0 {
			// NOTE: we can use the first job of job queue to calculate lag because when this job committed,
			// every event before this job's event in this queue has already commit.
			// and we can use this job to maintain the oldest binlog event ts among all workers.
			j := jobs[0]
			switch j.tp {
			case ddl:
				metrics.BinlogEventCost.WithLabelValues(metrics.BinlogEventCostStageDDLExec, s.cfg.Name, s.cfg.WorkerName, s.cfg.SourceID).Observe(time.Since(j.jobAddTime).Seconds())
			case insert, update, del:
				metrics.BinlogEventCost.WithLabelValues(metrics.BinlogEventCostStageDMLExec, s.cfg.Name, s.cfg.WorkerName, s.cfg.SourceID).Observe(time.Since(j.jobAddTime).Seconds())
				// metric only increases by 1 because dm batches sql jobs in a single transaction.
				metrics.FinishedTransactionTotal.WithLabelValues(s.cfg.Name, s.cfg.WorkerName, s.cfg.SourceID).Inc()
			}
		}
		// calculate qps
		for dbSchema, tableM := range tpCnt {
			for dbTable, tpM := range tableM {
				for tpName, cnt := range tpM {
					s.addCount(true, queueBucket, tpName, cnt, &filter.Table{Schema: dbSchema, Name: dbTable})
				}
			}
=======
func (s *Syncer) successFunc(queueID int, jobs []*job) {
	queueBucket := queueBucketName(queueID)
	if len(jobs) > 0 {
		// NOTE: we can use the first job of job queue to calculate lag because when this job committed,
		// every event before this job's event in this queue has already commit.
		// and we can use this job to maintain the oldest binlog event ts among all workers.
		j := jobs[0]
		switch j.tp {
		case ddl:
			metrics.BinlogEventCost.WithLabelValues(metrics.BinlogEventCostStageDDLExec, s.cfg.Name, s.cfg.WorkerName, s.cfg.SourceID).Observe(time.Since(j.jobAddTime).Seconds())
		case insert, update, del:
			metrics.BinlogEventCost.WithLabelValues(metrics.BinlogEventCostStageDMLExec, s.cfg.Name, s.cfg.WorkerName, s.cfg.SourceID).Observe(time.Since(j.jobAddTime).Seconds())
			// metric only increases by 1 because dm batches sql jobs in a single transaction.
			metrics.FinishedTransactionTotal.WithLabelValues(s.cfg.Name, s.cfg.WorkerName, s.cfg.SourceID).Inc()
>>>>>>> 4327e5c7
		}
	}

	for _, sqlJob := range jobs {
		s.addCount(true, queueBucket, sqlJob.tp, 1, sqlJob.targetTable)
	}
	s.updateReplicationJobTS(nil, dmlWorkerJobIdx(queueID))
	metrics.ReplicationTransactionBatch.WithLabelValues(s.cfg.WorkerName, s.cfg.Name, s.cfg.SourceID, queueBucket).Observe(float64(len(jobs)))
}

func (s *Syncer) fatalFunc(job *job, err error) {
	s.execError.Store(err)
	if !utils.IsContextCanceledError(err) {
		err = s.handleEventError(err, job.startLocation, job.currentLocation, false, "")
		s.runFatalChan <- unit.NewProcessError(err)
	}
}

// DML synced with causality.
func (s *Syncer) syncDML() {
	defer s.wg.Done()

	// TODO: add compactor
	causalityCh := causalityWrap(s.dmlJobCh, s)
	flushCh := dmlWorkerWrap(causalityCh, s)

<<<<<<< HEAD
		select {
		case sqlJob, ok := <-jobChan:
			metrics.QueueSizeGauge.WithLabelValues(s.cfg.Name, queueID, s.cfg.SourceID).Set(float64(len(jobChan)))
			if !ok {
				if len(jobs) > 0 {
					tctx.L().Warn("have unexecuted jobs when close job chan!", zap.Any("rest job", jobs))
				}
				return
			}
			idx++
			if sqlJob.tp != flush && sqlJob.tp != flushCheckpointSnapshot && len(sqlJob.sql) > 0 {
				if len(jobs) == 0 {
					// set job TS when received first job of this batch.
					s.updateReplicationJobTS(sqlJob, workerJobIdx)
				}
				jobs = append(jobs, sqlJob)
				schemaName, tableName := sqlJob.targetTable.Schema, sqlJob.targetTable.Name
				if _, ok := tpCnt[schemaName]; !ok {
					tpCnt[schemaName] = make(map[string]map[opType]int64)
				}
				if _, ok := tpCnt[schemaName][tableName]; !ok {
					tpCnt[schemaName][tableName] = make(map[opType]int64)
				}
				tpCnt[schemaName][tableName][sqlJob.tp]++
			}

			if sqlJob.tp == flushCheckpointSnapshot {
				s.checkpoint.UpdateFlushSnapshotJob(sqlJob.checkPointSnapshotID, queueID)
			}

			if idx >= count || sqlJob.tp == flush {
				affect, err = executeSQLs()
				if err != nil {
					fatalF(affect, err)
					continue
				}
				successF()
				clearF()
			}
		case <-timer.C:
			if len(jobs) > 0 {
				failpoint.Inject("syncDMLTicker", func() {
					tctx.L().Info("job queue not full, executeSQLs by ticker")
				})
				affect, err = executeSQLs()
				if err != nil {
					fatalF(affect, err)
					continue
				}
				successF()
				clearF()
			} else {
				failpoint.Inject("noJobInQueueLog", func() {
					tctx.L().Debug("no job in queue, update lag to zero", zap.Int(
						"workerJobIdx", workerJobIdx), zap.Int64("current ts", time.Now().Unix()))
				})
				// reset job TS when there is no job in the queue
				s.updateReplicationJobTS(nil, workerJobIdx)
			}
		}
=======
	for range flushCh {
		s.jobWg.Done()
>>>>>>> 4327e5c7
	}
}

// Run starts running for sync, we should guarantee it can rerun when paused.
func (s *Syncer) Run(ctx context.Context) (err error) {
	runCtx, runCancel := context.WithCancel(context.Background())
	defer runCancel()
	tctx := s.tctx.WithContext(runCtx)

	defer func() {
		if s.done != nil {
			close(s.done)
		}
	}()

	go func() {
		<-ctx.Done()
		select {
		case <-runCtx.Done():
		default:
			tctx.L().Info("received subtask's done")

			s.waitTransactionLock.Lock()
			if s.isTransactionEnd {
				s.waitXIDJob.Store(int64(waitComplete))
				tctx.L().Info("the last job is transaction end, done directly")
				runCancel()
				s.waitTransactionLock.Unlock()
				return
			}
			s.waitXIDJob.Store(int64(waiting))
			s.waitTransactionLock.Unlock()

			select {
			case <-runCtx.Done():
				tctx.L().Info("received syncer's done")
			case <-time.After(maxPauseOrStopWaitTime):
				tctx.L().Info("wait transaction end timeout")
				runCancel()
			}
		}
	}()

	// some initialization that can't be put in Syncer.Init
	fresh, err := s.IsFreshTask(runCtx)
	if err != nil {
		return err
	} else if fresh {
		// for fresh task, we try to load checkpoints from meta (file or config item)
		err = s.checkpoint.LoadMeta()
		if err != nil {
			return err
		}
	}

	var (
		flushCheckpoint bool
		delLoadTask     bool
		cleanDumpFile   = s.cfg.CleanDumpFile
	)
	flushCheckpoint, err = s.adjustGlobalPointGTID(tctx)
	if err != nil {
		return err
	}
	if s.cfg.Mode == config.ModeAll && fresh {
		delLoadTask = true
		flushCheckpoint = true
		// TODO: loadTableStructureFromDump in future
	} else {
		cleanDumpFile = false
	}

	if flushCheckpoint {
		if err = s.flushCheckPoints(); err != nil {
			tctx.L().Warn("fail to flush checkpoints when starting task", zap.Error(err))
			return err
		}
	}
	if delLoadTask {
		if err = s.delLoadTask(); err != nil {
			tctx.L().Warn("error when del load task in etcd", zap.Error(err))
		}
	}
	if cleanDumpFile {
		tctx.L().Info("try to remove all dump files")
		if err = os.RemoveAll(s.cfg.Dir); err != nil {
			tctx.L().Warn("error when remove loaded dump folder", zap.String("data folder", s.cfg.Dir), zap.Error(err))
		}
	}

	failpoint.Inject("AdjustGTIDExit", func() {
		tctx.L().Warn("exit triggered", zap.String("failpoint", "AdjustGTIDExit"))
		s.streamerController.Close(tctx)
		utils.OsExit(1)
	})

	updateTSOffset := func() error {
		t1 := time.Now()
		ts, tsErr := s.fromDB.GetServerUnixTS(runCtx)
		rtt := time.Since(t1).Seconds()
		if tsErr == nil {
			s.tsOffset.Store(time.Now().Unix() - ts - int64(rtt/2))
		}
		return tsErr
	}
	// before sync run, we get the tsoffset from upstream first
	if utErr := updateTSOffset(); utErr != nil {
		return utErr
	}
	// start background task to get/update current ts offset between dm and upstream
	s.wg.Add(1)
	go func() {
		defer s.wg.Done()
		// temporarily hard code there. if this metrics works well add this to config file.
		updateTicker := time.NewTicker(time.Minute * 10)
		defer updateTicker.Stop()
		for {
			select {
			case <-updateTicker.C:
				if utErr := updateTSOffset(); utErr != nil {
					s.tctx.L().Error("get server unix ts err", zap.Error(utErr))
				}
			case <-runCtx.Done():
				return
			}
		}
	}()

	// startLocation is the start location for current received event
	// currentLocation is the end location for current received event (End_log_pos in `show binlog events` for mysql)
	// lastLocation is the end location for last received (ROTATE / QUERY / XID) event
	// we use startLocation to replace and skip binlog event of specified position
	// we use currentLocation and update table checkpoint in sharding ddl
	// we use lastLocation to update global checkpoint and table checkpoint
	var (
		currentLocation = s.checkpoint.GlobalPoint() // also init to global checkpoint
		startLocation   = s.checkpoint.GlobalPoint()
		lastLocation    = s.checkpoint.GlobalPoint()
	)
	tctx.L().Info("replicate binlog from checkpoint", zap.Stringer("checkpoint", lastLocation))

	if s.streamerController.IsClosed() {
		err = s.streamerController.Start(tctx, lastLocation)
		if err != nil {
			return terror.Annotate(err, "fail to restart streamer controller")
		}
	}

	s.wg.Add(1)
	go s.syncDML()

	s.wg.Add(1)
	go s.syncDDL(tctx, adminQueueName, s.ddlDBConn, s.ddlJobCh)

	s.wg.Add(1)
	go func() {
		defer s.wg.Done()
		updateLagTicker := time.NewTicker(time.Millisecond * 100)
		defer updateLagTicker.Stop()
		for {
			select {
			case <-updateLagTicker.C:
				s.updateReplicationLagMetric()
			case <-runCtx.Done():
				return
			}
		}
	}()

	// background routine to periodically flush checkpoint snapshots
	// TODO: support configurable purge interval
	s.wg.Add(1)
	go func() {
		defer s.wg.Done()
		flushCheckpointTicker := time.NewTicker(time.Second * 30)
		defer flushCheckpointTicker.Stop()
		for {
			select {
			case <-flushCheckpointTicker.C:
				s.flushCheckpointSnapshots()
			case <-runCtx.Done():
				return
			}
		}
	}()

	// syncing progress with sharding DDL group
	// 1. use the global streamer to sync regular binlog events
	// 2. sharding DDL synced for some sharding groups
	//    * record first pos, last pos, target schema, target table as re-sync info
	// 3. use the re-sync info recorded in step.2 to create a new streamer
	// 4. use the new streamer re-syncing for this sharding group
	// 5. in sharding group's re-syncing
	//    * ignore other tables' binlog events
	//    * compare last pos with current binlog's pos to determine whether re-sync completed
	// 6. use the global streamer to continue the syncing
	var (
		shardingReSyncCh        = make(chan *ShardingReSync, 10)
		shardingReSync          *ShardingReSync
		savedGlobalLastLocation binlog.Location
		traceSource             = fmt.Sprintf("%s.syncer.%s", s.cfg.SourceID, s.cfg.Name)
	)

	defer func() {
		if err1 := recover(); err1 != nil {
			failpoint.Inject("ExitAfterSaveOnlineDDL", func() {
				tctx.L().Info("force panic")
				panic("ExitAfterSaveOnlineDDL")
			})
			tctx.L().Error("panic log", zap.Reflect("error message", err1), zap.Stack("stack"))
			err = terror.ErrSyncerUnitPanic.Generate(err1)
		}

		var (
			err2            error
			exitSafeModeLoc binlog.Location
		)
		if binlog.CompareLocation(currentLocation, savedGlobalLastLocation, s.cfg.EnableGTID) > 0 {
			exitSafeModeLoc = currentLocation.Clone()
		} else {
			exitSafeModeLoc = savedGlobalLastLocation.Clone()
		}
		s.checkpoint.SaveSafeModeExitPoint(&exitSafeModeLoc)

		// flush all jobs before exit
		if err2 = s.flushJobs(); err2 != nil {
			tctx.L().Warn("failed to flush jobs when exit task", zap.Error(err2))
		}

		// if any execute error, flush safemode exit point
		if err2 = s.execError.Load(); err2 != nil && (terror.ErrDBExecuteFailed.Equal(err2) || terror.ErrDBUnExpect.Equal(err2)) {
			if err2 = s.checkpoint.FlushSafeModeExitPoint(s.tctx); err2 != nil {
				tctx.L().Warn("failed to flush safe mode checkpoints when exit task", zap.Error(err2))
			}
		}
	}()

	now := time.Now()
	s.start.Store(now)
	s.lastTime.Store(now)

	tryReSync := true

	// safeMode makes syncer reentrant.
	// we make each operator reentrant to make syncer reentrant.
	// `replace` and `delete` are naturally reentrant.
	// use `delete`+`replace` to represent `update` can make `update`  reentrant.
	// but there are no ways to make `update` idempotent,
	// if we start syncer at an early position, database must bear a period of inconsistent state,
	// it's eventual consistency.
	s.safeMode = sm.NewSafeMode()
	s.enableSafeModeInitializationPhase(tctx)

	closeShardingResync := func() error {
		if shardingReSync == nil {
			return nil
		}

		// if remaining DDLs in sequence, redirect global stream to the next sharding DDL position
		if !shardingReSync.allResolved {
			nextLocation, err2 := s.sgk.ActiveDDLFirstLocation(shardingReSync.targetTable)
			if err2 != nil {
				return err2
			}

			currentLocation = nextLocation
			lastLocation = nextLocation
		} else {
			currentLocation = savedGlobalLastLocation
			lastLocation = savedGlobalLastLocation // restore global last pos
		}
		// if suffix>0, we are replacing error
		s.isReplacingErr = currentLocation.Suffix != 0

		err3 := s.streamerController.RedirectStreamer(tctx, currentLocation)
		if err3 != nil {
			return err3
		}

		shardingReSync = nil
		return nil
	}

	maybeSkipNRowsEvent := func(n int) error {
		if s.cfg.EnableGTID && n > 0 {
			for i := 0; i < n; {
				e, err1 := s.getEvent(tctx, currentLocation)
				if err1 != nil {
					return err
				}
				if _, ok := e.Event.(*replication.RowsEvent); ok {
					i++
				}
			}
			log.L().Info("discard event already consumed", zap.Int("count", n),
				zap.Any("cur_loc", currentLocation))
		}
		return nil
	}

	// eventIndex is the rows event index in this transaction, it's used to avoiding read duplicate event in gtid mode
	eventIndex := 0
	// the relay log file may be truncated(not end with an RotateEvent), in this situation, we may read some rows events
	// and then read from the gtid again, so we force enter safe-mode for one more transaction to avoid failure due to
	// conflict
	for {
		if s.execError.Load() != nil {
			return nil
		}
		s.currentLocationMu.Lock()
		s.currentLocationMu.currentLocation = currentLocation
		s.currentLocationMu.Unlock()

		// fetch from sharding resync channel if needed, and redirect global
		// stream to current binlog position recorded by ShardingReSync
		if shardingReSync == nil && len(shardingReSyncCh) > 0 {
			// some sharding groups need to re-syncing
			shardingReSync = <-shardingReSyncCh
			savedGlobalLastLocation = lastLocation // save global last location
			lastLocation = shardingReSync.currLocation

			currentLocation = shardingReSync.currLocation
			// if suffix>0, we are replacing error
			s.isReplacingErr = currentLocation.Suffix != 0
			err = s.streamerController.RedirectStreamer(tctx, shardingReSync.currLocation)
			if err != nil {
				return err
			}

			failpoint.Inject("ReSyncExit", func() {
				tctx.L().Warn("exit triggered", zap.String("failpoint", "ReSyncExit"))
				utils.OsExit(1)
			})
		}

		var e *replication.BinlogEvent

		startTime := time.Now()
		e, err = s.getEvent(tctx, currentLocation)

		failpoint.Inject("SafeModeExit", func(val failpoint.Value) {
			if intVal, ok := val.(int); ok && intVal == 1 {
				s.tctx.L().Warn("fail to get event", zap.String("failpoint", "SafeModeExit"))
				err = errors.New("connect: connection refused")
			}
		})
		failpoint.Inject("GetEventErrorInTxn", func(val failpoint.Value) {
			if intVal, ok := val.(int); ok && intVal == eventIndex {
				err = errors.New("failpoint triggered")
				s.tctx.L().Warn("failed to get event", zap.Int("event_index", eventIndex),
					zap.Any("cur_pos", currentLocation), zap.Any("las_pos", lastLocation),
					zap.Any("pos", e.Header.LogPos), log.ShortError(err))
			}
		})
		switch {
		case err == context.Canceled:
			tctx.L().Info("binlog replication main routine quit(context canceled)!", zap.Stringer("last location", lastLocation))
			return nil
		case err == context.DeadlineExceeded:
			tctx.L().Info("deadline exceeded when fetching binlog event")
			continue
		case isDuplicateServerIDError(err):
			// if the server id is already used, need to use a new server id
			tctx.L().Info("server id is already used by another slave, will change to a new server id and get event again")
			err1 := s.streamerController.UpdateServerIDAndResetReplication(tctx, lastLocation)
			if err1 != nil {
				return err1
			}
			continue
		case err == streamer.ErrorMaybeDuplicateEvent:
			tctx.L().Warn("read binlog met a truncated file, need to open safe-mode until the next transaction")
			err = maybeSkipNRowsEvent(eventIndex)
			if err == nil {
				continue
			}
			log.L().Warn("skip duplicate rows event failed", zap.Error(err))
		}

		if err != nil {
			tctx.L().Error("fail to fetch binlog", log.ShortError(err))

			if isConnectionRefusedError(err) {
				return err
			}

			if s.streamerController.CanRetry(err) {
				// GlobalPoint is the last finished GTID
				err = s.streamerController.ResetReplicationSyncer(tctx, s.checkpoint.GlobalPoint())
				if err != nil {
					return err
				}
				log.L().Info("reset replication binlog puller", zap.Any("pos", s.checkpoint.GlobalPoint()))
				if err = maybeSkipNRowsEvent(eventIndex); err != nil {
					return err
				}
				continue
			}

			// try to re-sync in gtid mode
			if tryReSync && s.cfg.EnableGTID && utils.IsErrBinlogPurged(err) && s.cfg.AutoFixGTID {
				time.Sleep(retryTimeout)
				err = s.reSyncBinlog(*tctx, lastLocation)
				if err != nil {
					return err
				}
				tryReSync = false
				continue
			}

			return terror.ErrSyncerGetEvent.Generate(err)
		}

		failpoint.Inject("IgnoreSomeTypeEvent", func(val failpoint.Value) {
			if e.Header.EventType.String() == val.(string) {
				tctx.L().Debug("IgnoreSomeTypeEvent", zap.Reflect("event", e))
				failpoint.Continue()
			}
		})

		// time duration for reading an event from relay log or upstream master.
		metrics.BinlogReadDurationHistogram.WithLabelValues(s.cfg.Name, s.cfg.SourceID).Observe(time.Since(startTime).Seconds())
		startTime = time.Now() // reset start time for the next metric.

		// get binlog event, reset tryReSync, so we can re-sync binlog while syncer meets errors next time
		tryReSync = true
		metrics.BinlogPosGauge.WithLabelValues("syncer", s.cfg.Name, s.cfg.SourceID).Set(float64(e.Header.LogPos))
		index, err := binlog.GetFilenameIndex(lastLocation.Position.Name)
		if err != nil {
			tctx.L().Warn("fail to get index number of binlog file, may because only specify GTID and hasn't saved according binlog position", log.ShortError(err))
		} else {
			metrics.BinlogFileGauge.WithLabelValues("syncer", s.cfg.Name, s.cfg.SourceID).Set(float64(index))
		}
		s.binlogSizeCount.Add(int64(e.Header.EventSize))
		metrics.BinlogEventSizeHistogram.WithLabelValues(s.cfg.Name, s.cfg.WorkerName, s.cfg.SourceID).Observe(float64(e.Header.EventSize))

		failpoint.Inject("ProcessBinlogSlowDown", nil)

		tctx.L().Debug("receive binlog event", zap.Reflect("header", e.Header))

		// TODO: support all event
		// we calculate startLocation and endLocation(currentLocation) for Query event here
		// set startLocation empty for other events to avoid misuse
		startLocation = binlog.Location{}
		if ev, ok := e.Event.(*replication.QueryEvent); ok {
			startLocation = binlog.InitLocation(
				mysql.Position{
					Name: lastLocation.Position.Name,
					Pos:  e.Header.LogPos - e.Header.EventSize,
				},
				lastLocation.GetGTID(),
			)
			startLocation.Suffix = currentLocation.Suffix

			endSuffix := startLocation.Suffix
			if s.isReplacingErr {
				endSuffix++
			}
			currentLocation = binlog.InitLocation(
				mysql.Position{
					Name: lastLocation.Position.Name,
					Pos:  e.Header.LogPos,
				},
				lastLocation.GetGTID(),
			)
			currentLocation.Suffix = endSuffix

			err = currentLocation.SetGTID(ev.GSet)
			if err != nil {
				return terror.Annotatef(err, "fail to record GTID %v", ev.GSet)
			}

			if !s.isReplacingErr {
				apply, op := s.errOperatorHolder.MatchAndApply(startLocation, currentLocation, e.Header.Timestamp)
				if apply {
					if op == pb.ErrorOp_Replace {
						s.isReplacingErr = true
						// revert currentLocation to startLocation
						currentLocation = startLocation
					} else if op == pb.ErrorOp_Skip {
						s.saveGlobalPoint(currentLocation)
						err = s.flushJobs()
						if err != nil {
							tctx.L().Warn("failed to flush jobs when handle-error skip", zap.Error(err))
						} else {
							tctx.L().Info("flush jobs when handle-error skip")
						}
					}
					// skip the current event
					continue
				}
			}
			// set endLocation.Suffix=0 of last replace event
			// also redirect stream to next event
			if currentLocation.Suffix > 0 && e.Header.EventSize > 0 {
				currentLocation.Suffix = 0
				s.isReplacingErr = false
				err = s.streamerController.RedirectStreamer(tctx, currentLocation)
				if err != nil {
					return err
				}
			}
		}

		// check pass SafeModeExitLoc and try disable safe mode, but not in sharding or replacing error
		safeModeExitLoc := s.checkpoint.SafeModeExitPoint()
		if safeModeExitLoc != nil && !s.isReplacingErr && shardingReSync == nil {
			// TODO: for RowsEvent (in fact other than QueryEvent), `currentLocation` is updated in `handleRowsEvent`
			// so here the meaning of `currentLocation` is the location of last event
			if binlog.CompareLocation(currentLocation, *safeModeExitLoc, s.cfg.EnableGTID) > 0 {
				s.checkpoint.SaveSafeModeExitPoint(nil)
				// must flush here to avoid the following situation:
				// 1. quit safe mode
				// 2. push forward and replicate some sqls after safeModeExitPoint to downstream
				// 3. quit because of network error, fail to flush global checkpoint and new safeModeExitPoint to downstream
				// 4. restart again, quit safe mode at safeModeExitPoint, but some sqls after this location have already been replicated to the downstream
				if err = s.checkpoint.FlushSafeModeExitPoint(s.tctx); err != nil {
					return err
				}
				if err = s.safeMode.Add(tctx, -1); err != nil {
					return err
				}
			}
		}

		ec := eventContext{
			tctx:                tctx,
			header:              e.Header,
			startLocation:       &startLocation,
			currentLocation:     &currentLocation,
			lastLocation:        &lastLocation,
			shardingReSync:      shardingReSync,
			closeShardingResync: closeShardingResync,
			traceSource:         traceSource,
			safeMode:            s.safeMode.Enable(),
			tryReSync:           tryReSync,
			startTime:           startTime,
			shardingReSyncCh:    &shardingReSyncCh,
		}

		var originSQL string // show origin sql when error, only ddl now
		var err2 error

		switch ev := e.Event.(type) {
		case *replication.RotateEvent:
			err2 = s.handleRotateEvent(ev, ec)
		case *replication.RowsEvent:
			eventIndex++
			metrics.BinlogEventRowHistogram.WithLabelValues(s.cfg.WorkerName, s.cfg.Name, s.cfg.SourceID).Observe(float64(len(ev.Rows)))
			err2 = s.handleRowsEvent(ev, ec)
		case *replication.QueryEvent:
			originSQL = strings.TrimSpace(string(ev.Query))
			err2 = s.handleQueryEvent(ev, ec, originSQL)
		case *replication.XIDEvent:
			// reset eventIndex and force safeMode flag here.
			eventIndex = 0
			if shardingReSync != nil {
				shardingReSync.currLocation.Position.Pos = e.Header.LogPos
				shardingReSync.currLocation.Suffix = currentLocation.Suffix
				err = shardingReSync.currLocation.SetGTID(ev.GSet)
				if err != nil {
					return terror.Annotatef(err, "fail to record GTID %v", ev.GSet)
				}

				// only need compare binlog position?
				lastLocation = shardingReSync.currLocation
				if binlog.CompareLocation(shardingReSync.currLocation, shardingReSync.latestLocation, s.cfg.EnableGTID) >= 0 {
					tctx.L().Info("re-replicate shard group was completed", zap.String("event", "XID"), zap.Stringer("re-shard", shardingReSync))
					err = closeShardingResync()
					if err != nil {
						return terror.Annotatef(err, "shard group current location %s", shardingReSync.currLocation)
					}
					continue
				}
			}

			currentLocation.Position.Pos = e.Header.LogPos
			err = currentLocation.SetGTID(ev.GSet)
			if err != nil {
				return terror.Annotatef(err, "fail to record GTID %v", ev.GSet)
			}

			tctx.L().Debug("", zap.String("event", "XID"), zap.Stringer("last location", lastLocation), log.WrapStringerField("location", currentLocation))
			lastLocation.Position.Pos = e.Header.LogPos // update lastPos
			err = lastLocation.SetGTID(ev.GSet)
			if err != nil {
				return terror.Annotatef(err, "fail to record GTID %v", ev.GSet)
			}

			job := newXIDJob(currentLocation, startLocation, currentLocation)
			err2 = s.addJobFunc(job)
		case *replication.GenericEvent:
			if e.Header.EventType == replication.HEARTBEAT_EVENT {
				// async flush checkpoint even if there are no real binlog events
				if s.checkpoint.CheckGlobalPoint() {
					tctx.L().Info("meet heartbeat event and then flush jobs")
					snapshotID := s.checkpoint.CreateSnapshot()
					job := newFlushCheckpointSnapshotJob(snapshotID)
					err2 = s.addJobFunc(job)
				}
			}
		}
		if err2 != nil {
			if err := s.handleEventError(err2, startLocation, currentLocation, e.Header.EventType == replication.QUERY_EVENT, originSQL); err != nil {
				return err
			}
		}
		if waitXIDStatus(s.waitXIDJob.Load()) == waitComplete {
			return nil
		}
	}
}

type eventContext struct {
	tctx                *tcontext.Context
	header              *replication.EventHeader
	startLocation       *binlog.Location
	currentLocation     *binlog.Location
	lastLocation        *binlog.Location
	shardingReSync      *ShardingReSync
	closeShardingResync func() error
	traceSource         string
	// safeMode is the value of syncer.safeMode when process this event
	// syncer.safeMode's value may change on the fly, e.g. after event by pass the safeModeExitPoint
	safeMode         bool
	tryReSync        bool
	startTime        time.Time
	shardingReSyncCh *chan *ShardingReSync
}

// TODO: Further split into smaller functions and group common arguments into a context struct.
func (s *Syncer) handleRotateEvent(ev *replication.RotateEvent, ec eventContext) error {
	failpoint.Inject("MakeFakeRotateEvent", func(val failpoint.Value) {
		ec.header.LogPos = 0
		ev.NextLogName = []byte(val.(string))
		ec.tctx.L().Info("MakeFakeRotateEvent", zap.String("fake file name", string(ev.NextLogName)))
	})

	if utils.IsFakeRotateEvent(ec.header) {
		if fileName := string(ev.NextLogName); mysql.CompareBinlogFileName(fileName, ec.lastLocation.Position.Name) <= 0 {
			// NOTE A fake rotate event is also generated when a master-slave switch occurs upstream, and the binlog filename may be rolled back in this case
			// when the DM is updating based on the GTID, we also update the filename of the lastLocation
			if s.cfg.EnableGTID {
				ec.lastLocation.Position.Name = fileName
			}
			return nil // not rotate to the next binlog file, ignore it
		}
		// when user starts a new task with GTID and no binlog file name, we can't know active relay log at init time
		// at this case, we update active relay log when receive fake rotate event
		if !s.recordedActiveRelayLog {
			if err := s.updateActiveRelayLog(mysql.Position{
				Name: string(ev.NextLogName),
				Pos:  uint32(ev.Position),
			}); err != nil {
				ec.tctx.L().Warn("failed to update active relay log, will try to update when flush checkpoint",
					zap.ByteString("NextLogName", ev.NextLogName),
					zap.Uint64("Position", ev.Position),
					zap.Error(err))
			} else {
				s.recordedActiveRelayLog = true
			}
		}
	}

	*ec.currentLocation = binlog.InitLocation(
		mysql.Position{
			Name: string(ev.NextLogName),
			Pos:  uint32(ev.Position),
		},
		ec.currentLocation.GetGTID(),
	)

	if binlog.CompareLocation(*ec.currentLocation, *ec.lastLocation, s.cfg.EnableGTID) >= 0 {
		*ec.lastLocation = *ec.currentLocation
	}

	if ec.shardingReSync != nil {
		if binlog.CompareLocation(*ec.currentLocation, ec.shardingReSync.currLocation, s.cfg.EnableGTID) > 0 {
			ec.shardingReSync.currLocation = *ec.currentLocation
		}

		if binlog.CompareLocation(ec.shardingReSync.currLocation, ec.shardingReSync.latestLocation, s.cfg.EnableGTID) >= 0 {
			ec.tctx.L().Info("re-replicate shard group was completed", zap.String("event", "rotate"), zap.Stringer("re-shard", ec.shardingReSync))
			err := ec.closeShardingResync()
			if err != nil {
				return err
			}
		} else {
			ec.tctx.L().Debug("re-replicate shard group", zap.String("event", "rotate"), log.WrapStringerField("location", ec.currentLocation), zap.Reflect("re-shard", ec.shardingReSync))
		}
		return nil
	}

	ec.tctx.L().Info("", zap.String("event", "rotate"), log.WrapStringerField("location", ec.currentLocation))
	return nil
}

func (s *Syncer) handleRowsEvent(ev *replication.RowsEvent, ec eventContext) error {
	sourceTable := &filter.Table{
		Schema: string(ev.Table.Schema),
		Name:   string(ev.Table.Table),
	}
	targetTable := s.route(sourceTable)

	*ec.currentLocation = binlog.InitLocation(
		mysql.Position{
			Name: ec.lastLocation.Position.Name,
			Pos:  ec.header.LogPos,
		},
		ec.lastLocation.GetGTID(),
	)

	if ec.shardingReSync != nil {
		ec.shardingReSync.currLocation = *ec.currentLocation
		if binlog.CompareLocation(ec.shardingReSync.currLocation, ec.shardingReSync.latestLocation, s.cfg.EnableGTID) >= 0 {
			ec.tctx.L().Info("re-replicate shard group was completed", zap.String("event", "row"), zap.Stringer("re-shard", ec.shardingReSync))
			return ec.closeShardingResync()
		}
		if ec.shardingReSync.targetTable.String() != targetTable.String() {
			// in re-syncing, ignore non current sharding group's events
			ec.tctx.L().Debug("skip event in re-replicating shard group", zap.String("event", "row"), zap.Reflect("re-shard", ec.shardingReSync))
			return nil
		}
	}

	// For DML position before table checkpoint, ignore it. When the position equals to table checkpoint, this event may
	// be partially replicated to downstream, we rely on safe-mode to handle it.
	if s.checkpoint.IsOlderThanTablePoint(sourceTable, *ec.currentLocation, false) {
		ec.tctx.L().Debug("ignore obsolete event that is old than table checkpoint",
			zap.String("event", "row"),
			log.WrapStringerField("location", ec.currentLocation),
			zap.Stringer("source table", sourceTable))
		return nil
	}

	ec.tctx.L().Debug("",
		zap.String("event", "row"),
		zap.Stringer("source table", sourceTable),
		zap.Stringer("target table", targetTable),
		log.WrapStringerField("location", ec.currentLocation),
		zap.Reflect("raw event data", ev.Rows))

	needSkip, err := s.skipRowsEvent(sourceTable, ec.header.EventType)
	if err != nil {
		return err
	}
	if needSkip {
		metrics.SkipBinlogDurationHistogram.WithLabelValues("rows", s.cfg.Name, s.cfg.SourceID).Observe(time.Since(ec.startTime).Seconds())
		// for RowsEvent, we should record lastLocation rather than currentLocation
		return s.recordSkipSQLsLocation(&ec)
	}

	if s.cfg.ShardMode == config.ShardPessimistic {
		if s.sgk.InSyncing(sourceTable, targetTable, *ec.currentLocation) {
			// if in unsync stage and not before active DDL, filter it
			// if in sharding re-sync stage and not before active DDL (the next DDL to be synced), filter it
			ec.tctx.L().Debug("replicate sharding DDL, filter Rows event",
				zap.String("event", "row"),
				zap.Stringer("source", sourceTable),
				log.WrapStringerField("location", ec.currentLocation))
			return nil
		}
	}

	// TODO(csuzhangxc): check performance of `getTable` from schema tracker.
	tableInfo, err := s.getTableInfo(ec.tctx, sourceTable, targetTable)
	if err != nil {
		return terror.WithScope(err, terror.ScopeDownstream)
	}
	rows, err := s.mappingDML(sourceTable, tableInfo, ev.Rows)
	if err != nil {
		return err
	}
	if err2 := checkLogColumns(ev.SkippedColumns); err2 != nil {
		return err2
	}

	prunedColumns, prunedRows, err := pruneGeneratedColumnDML(tableInfo, rows)
	if err != nil {
		return err
	}

	var (
		sqls    []string
		keys    [][]string
		args    [][]interface{}
		jobType opType
	)

	param := &genDMLParam{
		tableID:         utils.GenTableID(targetTable),
		data:            prunedRows,
		originalData:    rows,
		columns:         prunedColumns,
		sourceTableInfo: tableInfo,
	}

	switch ec.header.EventType {
	case replication.WRITE_ROWS_EVENTv0, replication.WRITE_ROWS_EVENTv1, replication.WRITE_ROWS_EVENTv2:
		exprFilter, err2 := s.exprFilterGroup.GetInsertExprs(sourceTable, tableInfo)
		if err2 != nil {
			return err2
		}

		param.safeMode = ec.safeMode
		sqls, keys, args, err = s.genInsertSQLs(param, exprFilter)
		if err != nil {
			return terror.Annotatef(err, "gen insert sqls failed, sourceTable: %v, targetTable: %v", sourceTable, targetTable)
		}
		metrics.BinlogEventCost.WithLabelValues(metrics.BinlogEventCostStageGenWriteRows, s.cfg.Name, s.cfg.WorkerName, s.cfg.SourceID).Observe(time.Since(ec.startTime).Seconds())
		jobType = insert

	case replication.UPDATE_ROWS_EVENTv0, replication.UPDATE_ROWS_EVENTv1, replication.UPDATE_ROWS_EVENTv2:
		oldExprFilter, newExprFilter, err2 := s.exprFilterGroup.GetUpdateExprs(sourceTable, tableInfo)
		if err2 != nil {
			return err2
		}

		param.safeMode = ec.safeMode
		sqls, keys, args, err = s.genUpdateSQLs(param, oldExprFilter, newExprFilter)
		if err != nil {
			return terror.Annotatef(err, "gen update sqls failed, sourceTable: %v, targetTable: %v", sourceTable, targetTable)
		}
		metrics.BinlogEventCost.WithLabelValues(metrics.BinlogEventCostStageGenUpdateRows, s.cfg.Name, s.cfg.WorkerName, s.cfg.SourceID).Observe(time.Since(ec.startTime).Seconds())
		jobType = update

	case replication.DELETE_ROWS_EVENTv0, replication.DELETE_ROWS_EVENTv1, replication.DELETE_ROWS_EVENTv2:
		exprFilter, err2 := s.exprFilterGroup.GetDeleteExprs(sourceTable, tableInfo)
		if err2 != nil {
			return err2
		}

		sqls, keys, args, err = s.genDeleteSQLs(param, exprFilter)
		if err != nil {
			return terror.Annotatef(err, "gen delete sqls failed, sourceTable: %v, targetTable: %v", sourceTable, targetTable)
		}
		metrics.BinlogEventCost.WithLabelValues(metrics.BinlogEventCostStageGenDeleteRows, s.cfg.Name, s.cfg.WorkerName, s.cfg.SourceID).Observe(time.Since(ec.startTime).Seconds())
		jobType = del

	default:
		ec.tctx.L().Debug("ignoring unrecognized event", zap.String("event", "row"), zap.Stringer("type", ec.header.EventType))
		return nil
	}

	startTime := time.Now()
	for i := range sqls {
		var arg []interface{}
		var key []string
		if args != nil {
			arg = args[i]
		}
		if keys != nil {
			key = keys[i]
		}

		job := newDMLJob(jobType, sourceTable, targetTable, sqls[i], arg, key, &ec)
		err = s.addJobFunc(job)
		if err != nil {
			return err
		}
	}
	metrics.DispatchBinlogDurationHistogram.WithLabelValues(jobType.String(), s.cfg.Name, s.cfg.SourceID).Observe(time.Since(startTime).Seconds())
	return nil
}

type queryEventContext struct {
	*eventContext

	p         *parser.Parser // used parser
	ddlSchema string         // used schema
	originSQL string         // before split
	// split multi-schema change DDL into multiple one schema change DDL due to TiDB's limitation
	splitedDDLs    []string // after split before online ddl
	appliedDDLs    []string // after onlineDDL apply if onlineDDL != nil and track, before route
	needHandleDDLs []string // after route

	shardingDDLInfo *ddlInfo
	trackInfos      []*ddlInfo
	sourceTbls      map[string]map[string]struct{} // db name -> tb name
	onlineDDLTables map[string]*filter.Table
}

func (qec *queryEventContext) String() string {
	var startLocation, currentLocation, lastLocation string
	if qec.startLocation != nil {
		startLocation = qec.startLocation.String()
	}
	if qec.currentLocation != nil {
		currentLocation = qec.currentLocation.String()
	}
	if qec.lastLocation != nil {
		lastLocation = qec.lastLocation.String()
	}
	var needHandleDDLs, shardingReSync string
	if qec.needHandleDDLs != nil {
		needHandleDDLs = strings.Join(qec.needHandleDDLs, ",")
	}
	if qec.shardingReSync != nil {
		shardingReSync = qec.shardingReSync.String()
	}
	return fmt.Sprintf("{schema: %s, originSQL: %s, startLocation: %s, currentLocation: %s, lastLocation: %s, re-sync: %s, needHandleDDLs: %s}",
		qec.ddlSchema, qec.originSQL, startLocation, currentLocation, lastLocation, shardingReSync, needHandleDDLs)
}

func (s *Syncer) handleQueryEvent(ev *replication.QueryEvent, ec eventContext, originSQL string) (err error) {
	if originSQL == "BEGIN" {
		// GTID event: GTID_NEXT = xxx:11
		// Query event: BEGIN (GTID set = xxx:1-11)
		// Rows event: ... (GTID set = xxx:1-11)  if we update lastLocation below,
		//                                        otherwise that is xxx:1-10 when dealing with table checkpoints
		// Xid event: GTID set = xxx:1-11  this event is related to global checkpoint
		*ec.lastLocation = *ec.currentLocation
		return nil
	}

	qec := &queryEventContext{
		eventContext:    &ec,
		ddlSchema:       string(ev.Schema),
		originSQL:       utils.TrimCtrlChars(originSQL),
		splitedDDLs:     make([]string, 0),
		appliedDDLs:     make([]string, 0),
		sourceTbls:      make(map[string]map[string]struct{}),
		onlineDDLTables: make(map[string]*filter.Table),
	}

	qec.p, err = event.GetParserForStatusVars(ev.StatusVars)
	if err != nil {
		log.L().Warn("found error when get sql_mode from binlog status_vars", zap.Error(err))
	}

	parseResult, err := s.parseDDLSQL(qec.originSQL, qec.p, qec.ddlSchema)
	if err != nil {
		qec.tctx.L().Error("fail to parse statement", zap.String("event", "query"), zap.Stringer("queryEventContext", qec), log.ShortError(err))
		return err
	}

	if parseResult.needSkip {
		metrics.SkipBinlogDurationHistogram.WithLabelValues("query", s.cfg.Name, s.cfg.SourceID).Observe(time.Since(qec.startTime).Seconds())
		qec.tctx.L().Warn("skip event", zap.String("event", "query"), zap.Stringer("queryEventContext", qec))
		*qec.lastLocation = *qec.currentLocation // before record skip location, update lastLocation

		// we try to insert an empty SQL to s.onlineDDL, because user may configure a filter to skip it, but simply
		// ignoring it will cause a "not found" error when DM see RENAME of the ghost table
		if s.onlineDDL == nil {
			return s.recordSkipSQLsLocation(qec.eventContext)
		}

		stmts, err2 := parserpkg.Parse(qec.p, qec.originSQL, "", "")
		if err2 != nil {
			qec.tctx.L().Info("failed to parse a filtered SQL for online DDL", zap.String("SQL", qec.originSQL))
		}
		// if err2 != nil, stmts should be nil so below for-loop is skipped
		for _, stmt := range stmts {
			if _, ok := stmt.(ast.DDLNode); ok {
				tables, err3 := parserpkg.FetchDDLTables(qec.ddlSchema, stmt, s.SourceTableNamesFlavor)
				if err3 != nil {
					continue
				}
				// nolint:errcheck
				s.onlineDDL.Apply(qec.tctx, tables, "", stmt)
			}
		}
		return s.recordSkipSQLsLocation(qec.eventContext)
	}
	if !parseResult.isDDL {
		// skipped sql maybe not a DDL
		return nil
	}

	if qec.shardingReSync != nil {
		qec.shardingReSync.currLocation = *qec.currentLocation
		if binlog.CompareLocation(qec.shardingReSync.currLocation, qec.shardingReSync.latestLocation, s.cfg.EnableGTID) >= 0 {
			qec.tctx.L().Info("re-replicate shard group was completed", zap.String("event", "query"), zap.Stringer("queryEventContext", qec))
			err2 := qec.closeShardingResync()
			if err2 != nil {
				return err2
			}
		} else {
			// in re-syncing, we can simply skip all DDLs,
			// as they have been added to sharding DDL sequence
			// only update lastPos when the query is a real DDL
			*qec.lastLocation = qec.shardingReSync.currLocation
			qec.tctx.L().Debug("skip event in re-replicating sharding group", zap.String("event", "query"), zap.Stringer("queryEventContext", qec))
		}
		return nil
	}

	qec.tctx.L().Info("", zap.String("event", "query"), zap.Stringer("queryEventContext", qec))
	*qec.lastLocation = *qec.currentLocation // update lastLocation, because we have checked `isDDL`

	// TiDB can't handle multi schema change DDL, so we split it here.
	// for DDL, we don't apply operator until we try to execute it. so can handle sharding cases
	// We use default parser because inside function where need parser, sqls are came from parserpkg.SplitDDL, which is StringSingleQuotes, KeyWordUppercase and NameBackQuotes
	// TODO: save stmt, tableName to avoid parse the sql to get them again
	qec.p = parser.New()
	qec.appliedDDLs, qec.onlineDDLTables, err = s.splitAndFilterDDL(*qec.eventContext, qec.p, parseResult.stmt, qec.ddlSchema)
	if err != nil {
		qec.tctx.L().Error("fail to split statement", zap.String("event", "query"), zap.Stringer("queryEventContext", qec), log.ShortError(err))
		return err
	}
	qec.tctx.L().Info("resolve sql", zap.String("event", "query"), zap.Strings("appliedDDLs", qec.appliedDDLs), zap.Stringer("queryEventContext", qec))

	if len(qec.onlineDDLTables) > 1 {
		return terror.ErrSyncerUnitOnlineDDLOnMultipleTable.Generate(qec.originSQL)
	}

	metrics.BinlogEventCost.WithLabelValues(metrics.BinlogEventCostStageGenQuery, s.cfg.Name, s.cfg.WorkerName, s.cfg.SourceID).Observe(time.Since(qec.startTime).Seconds())

	/*
		we construct a application transaction for ddl. we save checkpoint after we execute all ddls
		Here's a brief discussion for implement:
		* non sharding table: make no difference
		* sharding table - we limit one ddl event only contains operation for same table
		  * drop database / drop table / truncate table: we ignore these operations
		  * create database / create table / create index / drop index / alter table:
			operation is only for same table,  make no difference
		  * rename table
			* online ddl: we would ignore rename ghost table,  make no difference
			* other rename: we don't allow user to execute more than one rename operation in one ddl event, then it would make no difference
	*/

	qec.needHandleDDLs = make([]string, 0, len(qec.appliedDDLs))
	qec.trackInfos = make([]*ddlInfo, 0, len(qec.appliedDDLs))

	// handle one-schema change DDL
	for _, sql := range qec.appliedDDLs {
		// We use default parser because sqls are came from above *Syncer.splitAndFilterDDL, which is StringSingleQuotes, KeyWordUppercase and NameBackQuotes
		ddlInfo, err2 := s.routeDDL(qec.p, qec.ddlSchema, sql)
		if err2 != nil {
			return err2
		}
		sourceTable := ddlInfo.sourceTables[0]
		targetTable := ddlInfo.targetTables[0]
		if len(ddlInfo.sql) == 0 {
			metrics.SkipBinlogDurationHistogram.WithLabelValues("query", s.cfg.Name, s.cfg.SourceID).Observe(time.Since(qec.startTime).Seconds())
			qec.tctx.L().Warn("skip event", zap.String("event", "query"), zap.String("statement", sql), zap.String("schema", qec.ddlSchema))
			continue
		}

		// DDL is sequentially synchronized in this syncer's main process goroutine
		// filter DDL that is older or same as table checkpoint, to avoid sync again for already synced DDLs
		if s.checkpoint.IsOlderThanTablePoint(sourceTable, *qec.currentLocation, true) {
			qec.tctx.L().Info("filter obsolete DDL", zap.String("event", "query"), zap.String("statement", sql), log.WrapStringerField("location", qec.currentLocation))
			continue
		}

		// pre-filter of sharding
		if s.cfg.ShardMode == config.ShardPessimistic {
			switch ddlInfo.stmt.(type) {
			case *ast.DropDatabaseStmt:
				err = s.dropSchemaInSharding(qec.tctx, sourceTable.Schema)
				if err != nil {
					return err
				}
				continue
			case *ast.DropTableStmt:
				sourceTableID := utils.GenTableID(sourceTable)
				err = s.sgk.LeaveGroup(targetTable, []string{sourceTableID})
				if err != nil {
					return err
				}
				err = s.checkpoint.DeleteTablePoint(qec.tctx, sourceTable)
				if err != nil {
					return err
				}
				continue
			case *ast.TruncateTableStmt:
				qec.tctx.L().Info("filter truncate table statement in shard group", zap.String("event", "query"), zap.String("statement", ddlInfo.sql))
				continue
			}

			// in sharding mode, we only support to do one ddl in one event
			if qec.shardingDDLInfo == nil {
				qec.shardingDDLInfo = ddlInfo
			} else if qec.shardingDDLInfo.sourceTables[0].String() != sourceTable.String() {
				return terror.ErrSyncerUnitDDLOnMultipleTable.Generate(qec.originSQL)
			}
		} else if s.cfg.ShardMode == config.ShardOptimistic {
			switch ddlInfo.stmt.(type) {
			case *ast.TruncateTableStmt:
				qec.tctx.L().Info("filter truncate table statement in shard group", zap.String("event", "query"), zap.String("statement", ddlInfo.sql))
				continue
			case *ast.RenameTableStmt:
				return terror.ErrSyncerUnsupportedStmt.Generate("RENAME TABLE", config.ShardOptimistic)
			}
		}

		qec.needHandleDDLs = append(qec.needHandleDDLs, ddlInfo.sql)
		ddlInfo.sql = sql
		qec.trackInfos = append(qec.trackInfos, ddlInfo)
		// TODO: current table checkpoints will be deleted in track ddls, but created and updated in flush checkpoints,
		//       we should use a better mechanism to combine these operations
		if s.cfg.ShardMode == "" {
			recordSourceTbls(qec.sourceTbls, ddlInfo.stmt, sourceTable)
		}
	}

	qec.tctx.L().Info("prepare to handle ddls", zap.String("event", "query"), zap.Stringer("queryEventContext", qec))
	if len(qec.needHandleDDLs) == 0 {
		qec.tctx.L().Info("skip event, need handled ddls is empty", zap.String("event", "query"), zap.Stringer("queryEventContext", qec))
		return s.recordSkipSQLsLocation(qec.eventContext)
	}

	// interrupted before flush old checkpoint.
	failpoint.Inject("FlushCheckpointStage", func(val failpoint.Value) {
		err = handleFlushCheckpointStage(0, val.(int), "before flush old checkpoint")
		if err != nil {
			failpoint.Return(err)
		}
	})

	// flush previous DMLs and checkpoint if needing to handle the DDL.
	// NOTE: do this flush before operations on shard groups which may lead to skip a table caused by `UnresolvedTables`.
	if err = s.flushJobs(); err != nil {
		return err
	}

	switch s.cfg.ShardMode {
	case "":
		return s.handleQueryEventNoSharding(qec)
	case config.ShardOptimistic:
		return s.handleQueryEventOptimistic(qec)
	case config.ShardPessimistic:
		return s.handleQueryEventPessimistic(qec)
	}
	return errors.Errorf("unsupported shard-mode %s, should not happened", s.cfg.ShardMode)
}

func (s *Syncer) handleQueryEventNoSharding(qec *queryEventContext) error {
	qec.tctx.L().Info("start to handle ddls in normal mode", zap.String("event", "query"), zap.Stringer("queryEventContext", qec))

	// interrupted after flush old checkpoint and before track DDL.
	failpoint.Inject("FlushCheckpointStage", func(val failpoint.Value) {
		err := handleFlushCheckpointStage(1, val.(int), "before track DDL")
		if err != nil {
			failpoint.Return(err)
		}
	})

	// run trackDDL before add ddl job to make sure checkpoint can be flushed
	for _, trackInfo := range qec.trackInfos {
		if err := s.trackDDL(qec.ddlSchema, trackInfo, qec.eventContext); err != nil {
			return err
		}
	}

	// interrupted after track DDL and before execute DDL.
	failpoint.Inject("FlushCheckpointStage", func(val failpoint.Value) {
		err := handleFlushCheckpointStage(2, val.(int), "before execute DDL")
		if err != nil {
			failpoint.Return(err)
		}
	})

	job := newDDLJob(qec)
	err := s.addJobFunc(job)
	if err != nil {
		return err
	}

	// when add ddl job, will execute ddl and then flush checkpoint.
	// if execute ddl failed, the execError will be set to that error.
	// return nil here to avoid duplicate error message
	err = s.execError.Load()
	if err != nil {
		qec.tctx.L().Error("error detected when executing SQL job", log.ShortError(err))
		// nolint:nilerr
		return nil
	}

	qec.tctx.L().Info("finish to handle ddls in normal mode", zap.String("event", "query"), zap.Stringer("queryEventContext", qec))

	for _, table := range qec.onlineDDLTables {
		qec.tctx.L().Info("finish online ddl and clear online ddl metadata in normal mode",
			zap.String("event", "query"),
			zap.Strings("ddls", qec.needHandleDDLs),
			zap.String("raw statement", qec.originSQL),
			zap.Stringer("table", table))
		err2 := s.onlineDDL.Finish(qec.tctx, table)
		if err2 != nil {
			return terror.Annotatef(err2, "finish online ddl on %v", table)
		}
	}

	return nil
}

func (s *Syncer) handleQueryEventPessimistic(qec *queryEventContext) error {
	var (
		err                error
		needShardingHandle bool
		group              *ShardingGroup
		synced             bool
		active             bool
		remain             int

		ddlInfo        = qec.shardingDDLInfo
		sourceTableID  = utils.GenTableID(ddlInfo.sourceTables[0])
		needHandleDDLs = qec.needHandleDDLs
		// for sharding DDL, the firstPos should be the `Pos` of the binlog, not the `End_log_pos`
		// so when restarting before sharding DDLs synced, this binlog can be re-sync again to trigger the TrySync
		startLocation   = qec.startLocation
		currentLocation = qec.currentLocation
	)

	var annotate string
	switch ddlInfo.stmt.(type) {
	case *ast.CreateDatabaseStmt:
		// for CREATE DATABASE, we do nothing. when CREATE TABLE under this DATABASE, sharding groups will be added
	case *ast.CreateTableStmt:
		// for CREATE TABLE, we add it to group
		needShardingHandle, group, synced, remain, err = s.sgk.AddGroup(ddlInfo.targetTables[0], []string{sourceTableID}, nil, true)
		if err != nil {
			return err
		}
		annotate = "add table to shard group"
	default:
		needShardingHandle, group, synced, active, remain, err = s.sgk.TrySync(ddlInfo.sourceTables[0], ddlInfo.targetTables[0], *startLocation, *qec.currentLocation, needHandleDDLs)
		if err != nil {
			return err
		}
		annotate = "try to sync table in shard group"
		// meets DDL that will not be processed in sequence sharding
		if !active {
			qec.tctx.L().Info("skip in-activeDDL",
				zap.String("event", "query"),
				zap.Stringer("queryEventContext", qec),
				zap.String("sourceTableID", sourceTableID),
				zap.Bool("in-sharding", needShardingHandle),
				zap.Bool("is-synced", synced),
				zap.Int("unsynced", remain))
			return nil
		}
	}

	qec.tctx.L().Info(annotate,
		zap.String("event", "query"),
		zap.Stringer("queryEventContext", qec),
		zap.String("sourceTableID", sourceTableID),
		zap.Bool("in-sharding", needShardingHandle),
		zap.Bool("is-synced", synced),
		zap.Int("unsynced", remain))

	// interrupted after flush old checkpoint and before track DDL.
	failpoint.Inject("FlushCheckpointStage", func(val failpoint.Value) {
		err = handleFlushCheckpointStage(1, val.(int), "before track DDL")
		if err != nil {
			failpoint.Return(err)
		}
	})

	for _, trackInfo := range qec.trackInfos {
		if err = s.trackDDL(qec.ddlSchema, trackInfo, qec.eventContext); err != nil {
			return err
		}
	}

	if needShardingHandle {
		metrics.UnsyncedTableGauge.WithLabelValues(s.cfg.Name, ddlInfo.targetTables[0].String(), s.cfg.SourceID).Set(float64(remain))
		err = s.safeMode.IncrForTable(qec.tctx, ddlInfo.targetTables[0]) // try enable safe-mode when starting syncing for sharding group
		if err != nil {
			return err
		}

		// save checkpoint in memory, don't worry, if error occurred, we can rollback it
		// for non-last sharding DDL's table, this checkpoint will be used to skip binlog event when re-syncing
		// NOTE: when last sharding DDL executed, all this checkpoints will be flushed in the same txn
		qec.tctx.L().Info("save table checkpoint for source",
			zap.String("event", "query"),
			zap.String("sourceTableID", sourceTableID),
			zap.Stringer("start location", startLocation),
			log.WrapStringerField("end location", currentLocation))
		s.saveTablePoint(ddlInfo.sourceTables[0], *currentLocation)
		if !synced {
			qec.tctx.L().Info("source shard group is not synced",
				zap.String("event", "query"),
				zap.String("sourceTableID", sourceTableID),
				zap.Stringer("start location", startLocation),
				log.WrapStringerField("end location", currentLocation))
			return nil
		}

		qec.tctx.L().Info("source shard group is synced",
			zap.String("event", "query"),
			zap.String("sourceTableID", sourceTableID),
			zap.Stringer("start location", startLocation),
			log.WrapStringerField("end location", currentLocation))
		err = s.safeMode.DescForTable(qec.tctx, ddlInfo.targetTables[0]) // try disable safe-mode after sharding group synced
		if err != nil {
			return err
		}
		// maybe multi-groups' sharding DDL synced in this for-loop (one query-event, multi tables)
		if cap(*qec.shardingReSyncCh) < len(needHandleDDLs) {
			*qec.shardingReSyncCh = make(chan *ShardingReSync, len(needHandleDDLs))
		}
		firstEndLocation := group.FirstEndPosUnresolved()
		if firstEndLocation == nil {
			return terror.ErrSyncerUnitFirstEndPosNotFound.Generate(sourceTableID)
		}

		allResolved, err2 := s.sgk.ResolveShardingDDL(ddlInfo.targetTables[0])
		if err2 != nil {
			return err2
		}
		*qec.shardingReSyncCh <- &ShardingReSync{
			currLocation:   *firstEndLocation,
			latestLocation: *currentLocation,
			targetTable:    ddlInfo.targetTables[0],
			allResolved:    allResolved,
		}

		// Don't send new DDLInfo to dm-master until all local sql jobs finished
		// since jobWg is flushed by flushJobs before, we don't wait here any more

		// NOTE: if we need singleton Syncer (without dm-master) to support sharding DDL sync
		// we should add another config item to differ, and do not save DDLInfo, and not wait for ddlExecInfo

		// construct & send shard DDL info into etcd, DM-master will handle it.
		shardInfo := s.pessimist.ConstructInfo(ddlInfo.targetTables[0].Schema, ddlInfo.targetTables[0].Name, needHandleDDLs)
		rev, err2 := s.pessimist.PutInfo(qec.tctx.Ctx, shardInfo)
		if err2 != nil {
			return err2
		}
		metrics.ShardLockResolving.WithLabelValues(s.cfg.Name, s.cfg.SourceID).Set(1) // block and wait DDL lock to be synced
		qec.tctx.L().Info("putted shard DDL info", zap.Stringer("info", shardInfo), zap.Int64("revision", rev))

		shardOp, err2 := s.pessimist.GetOperation(qec.tctx.Ctx, shardInfo, rev+1)
		metrics.ShardLockResolving.WithLabelValues(s.cfg.Name, s.cfg.SourceID).Set(0)
		if err2 != nil {
			return err2
		}

		if shardOp.Exec {
			failpoint.Inject("ShardSyncedExecutionExit", func() {
				qec.tctx.L().Warn("exit triggered", zap.String("failpoint", "ShardSyncedExecutionExit"))
				//nolint:errcheck
				s.flushCheckPoints()
				utils.OsExit(1)
			})
			failpoint.Inject("SequenceShardSyncedExecutionExit", func() {
				group := s.sgk.Group(ddlInfo.targetTables[0])
				if group != nil {
					// exit in the first round sequence sharding DDL only
					if group.meta.ActiveIdx() == 1 {
						qec.tctx.L().Warn("exit triggered", zap.String("failpoint", "SequenceShardSyncedExecutionExit"))
						//nolint:errcheck
						s.flushCheckPoints()
						utils.OsExit(1)
					}
				}
			})

			qec.tctx.L().Info("execute DDL job",
				zap.String("event", "query"),
				zap.Stringer("queryEventContext", qec),
				zap.String("sourceTableID", sourceTableID),
				zap.Stringer("operation", shardOp))
		} else {
			qec.tctx.L().Info("ignore DDL job",
				zap.String("event", "query"),
				zap.Stringer("queryEventContext", qec),
				zap.String("sourceTableID", sourceTableID),
				zap.Stringer("operation", shardOp))
		}
	}

	qec.tctx.L().Info("start to handle ddls in shard mode", zap.String("event", "query"), zap.Stringer("queryEventContext", qec))

	// interrupted after track DDL and before execute DDL.
	failpoint.Inject("FlushCheckpointStage", func(val failpoint.Value) {
		err = handleFlushCheckpointStage(2, val.(int), "before execute DDL")
		if err != nil {
			failpoint.Return(err)
		}
	})

	job := newDDLJob(qec)
	err = s.addJobFunc(job)
	if err != nil {
		return err
	}

	err = s.execError.Load()
	if err != nil {
		qec.tctx.L().Error("error detected when executing SQL job", log.ShortError(err))
		// nolint:nilerr
		return nil
	}

	if len(qec.onlineDDLTables) > 0 {
		err = s.clearOnlineDDL(qec.tctx, ddlInfo.targetTables[0])
		if err != nil {
			return err
		}
	}

	qec.tctx.L().Info("finish to handle ddls in shard mode", zap.String("event", "query"), zap.Stringer("queryEventContext", qec))
	return nil
}

// trackDDL tracks ddl in schemaTracker.
func (s *Syncer) trackDDL(usedSchema string, trackInfo *ddlInfo, ec *eventContext) error {
	var (
		srcTables    = trackInfo.sourceTables
		targetTables = trackInfo.targetTables
		srcTable     = srcTables[0]
	)

	// Make sure the needed tables are all loaded into the schema tracker.
	var (
		shouldExecDDLOnSchemaTracker bool
		shouldSchemaExist            bool
		shouldTableExistNum          int  // tableNames[:shouldTableExistNum] should exist
		shouldRefTableExistNum       int  // tableNames[1:shouldTableExistNum] should exist, since first one is "caller table"
		tryFetchDownstreamTable      bool // to make sure if not exists will execute correctly
	)

	switch node := trackInfo.stmt.(type) {
	case *ast.CreateDatabaseStmt:
		shouldExecDDLOnSchemaTracker = true
	case *ast.AlterDatabaseStmt:
		shouldExecDDLOnSchemaTracker = true
		shouldSchemaExist = true
	case *ast.DropDatabaseStmt:
		shouldExecDDLOnSchemaTracker = true
		if s.cfg.ShardMode == "" {
			if err := s.checkpoint.DeleteSchemaPoint(ec.tctx, srcTable.Schema); err != nil {
				return err
			}
		}
	case *ast.RecoverTableStmt:
		shouldExecDDLOnSchemaTracker = true
		shouldSchemaExist = true
	case *ast.CreateTableStmt, *ast.CreateViewStmt:
		shouldExecDDLOnSchemaTracker = true
		shouldSchemaExist = true
		// for CREATE TABLE LIKE/AS, the reference tables should exist
		shouldRefTableExistNum = len(srcTables)
		tryFetchDownstreamTable = true
	case *ast.DropTableStmt:
		shouldExecDDLOnSchemaTracker = true
		if err := s.checkpoint.DeleteTablePoint(ec.tctx, srcTable); err != nil {
			return err
		}
	case *ast.RenameTableStmt, *ast.CreateIndexStmt, *ast.DropIndexStmt, *ast.RepairTableStmt:
		shouldExecDDLOnSchemaTracker = true
		shouldSchemaExist = true
		shouldTableExistNum = 1
	case *ast.AlterTableStmt:
		shouldSchemaExist = true
		// for DDL that adds FK, since TiDB doesn't fully support it yet, we simply ignore execution of this DDL.
		switch {
		case len(node.Specs) == 1 && node.Specs[0].Constraint != nil && node.Specs[0].Constraint.Tp == ast.ConstraintForeignKey:
			shouldTableExistNum = 1
			shouldExecDDLOnSchemaTracker = false
		case node.Specs[0].Tp == ast.AlterTableRenameTable:
			shouldTableExistNum = 1
			shouldExecDDLOnSchemaTracker = true
		default:
			shouldTableExistNum = len(srcTables)
			shouldExecDDLOnSchemaTracker = true
		}
	case *ast.LockTablesStmt, *ast.UnlockTablesStmt, *ast.CleanupTableLockStmt, *ast.TruncateTableStmt:
		break
	default:
		ec.tctx.L().DPanic("unhandled DDL type cannot be tracked", zap.Stringer("type", reflect.TypeOf(trackInfo.stmt)))
	}

	if shouldSchemaExist {
		if err := s.schemaTracker.CreateSchemaIfNotExists(srcTable.Schema); err != nil {
			return terror.ErrSchemaTrackerCannotCreateSchema.Delegate(err, srcTable.Schema)
		}
	}
	for i := 0; i < shouldTableExistNum; i++ {
		if _, err := s.getTableInfo(ec.tctx, srcTables[i], targetTables[i]); err != nil {
			return err
		}
	}
	// skip getTable before in above loop
	// nolint:ifshort
	start := 1
	if shouldTableExistNum > start {
		start = shouldTableExistNum
	}
	for i := start; i < shouldRefTableExistNum; i++ {
		if err := s.schemaTracker.CreateSchemaIfNotExists(srcTables[i].Schema); err != nil {
			return terror.ErrSchemaTrackerCannotCreateSchema.Delegate(err, srcTables[i].Schema)
		}
		if _, err := s.getTableInfo(ec.tctx, srcTables[i], targetTables[i]); err != nil {
			return err
		}
	}

	if tryFetchDownstreamTable {
		// ignore table not exists error, just try to fetch table from downstream.
		_, _ = s.getTableInfo(ec.tctx, srcTables[0], targetTables[0])
	}

	if shouldExecDDLOnSchemaTracker {
		if err := s.schemaTracker.Exec(ec.tctx.Ctx, usedSchema, trackInfo.sql); err != nil {
			ec.tctx.L().Error("cannot track DDL",
				zap.String("schema", usedSchema),
				zap.String("statement", trackInfo.sql),
				log.WrapStringerField("location", ec.currentLocation),
				log.ShortError(err))
			return terror.ErrSchemaTrackerCannotExecDDL.Delegate(err, trackInfo.sql)
		}
		s.exprFilterGroup.ResetExprs(srcTable)
	}

	return nil
}

func (s *Syncer) genRouter() error {
	s.tableRouter, _ = router.NewTableRouter(s.cfg.CaseSensitive, []*router.TableRule{})
	for _, rule := range s.cfg.RouteRules {
		err := s.tableRouter.AddRule(rule)
		if err != nil {
			return terror.ErrSyncerUnitGenTableRouter.Delegate(err)
		}
	}
	return nil
}

//nolint:unused
func (s *Syncer) loadTableStructureFromDump(ctx context.Context) error {
	logger := s.tctx.L()

	files, err := utils.CollectDirFiles(s.cfg.Dir)
	if err != nil {
		logger.Warn("fail to get dump files", zap.Error(err))
		return err
	}
	var dbs, tables []string
	var tableFiles [][2]string // [db, filename]
	for f := range files {
		if db, ok := utils.GetDBFromDumpFilename(f); ok {
			dbs = append(dbs, db)
			continue
		}
		if db, table, ok := utils.GetTableFromDumpFilename(f); ok {
			tables = append(tables, dbutil.TableName(db, table))
			tableFiles = append(tableFiles, [2]string{db, f})
			continue
		}
	}
	logger.Info("fetch table structure form dump files",
		zap.Strings("database", dbs),
		zap.Any("tables", tables))
	for _, db := range dbs {
		if err = s.schemaTracker.CreateSchemaIfNotExists(db); err != nil {
			return err
		}
	}

	var firstErr error
	setFirstErr := func(err error) {
		if firstErr == nil {
			firstErr = err
		}
	}

	for _, dbAndFile := range tableFiles {
		db, file := dbAndFile[0], dbAndFile[1]
		filepath := path.Join(s.cfg.Dir, file)
		content, err2 := common2.GetFileContent(filepath)
		if err2 != nil {
			logger.Warn("fail to read file for creating table in schema tracker",
				zap.String("db", db),
				zap.String("file", filepath),
				zap.Error(err))
			setFirstErr(err2)
			continue
		}
		stmts := bytes.Split(content, []byte(";"))
		for _, stmt := range stmts {
			stmt = bytes.TrimSpace(stmt)
			if len(stmt) == 0 || bytes.HasPrefix(stmt, []byte("/*")) {
				continue
			}
			err = s.schemaTracker.Exec(ctx, db, string(stmt))
			if err != nil {
				logger.Warn("fail to create table for dump files",
					zap.Any("file", filepath),
					zap.ByteString("statement", stmt),
					zap.Error(err))
				setFirstErr(err)
			}
		}
	}
	return firstErr
}

func (s *Syncer) createDBs(ctx context.Context) error {
	var err error
	dbCfg := s.cfg.From
	dbCfg.RawDBCfg = config.DefaultRawDBConfig().SetReadTimeout(maxDMLConnectionTimeout)
	s.fromDB, err = dbconn.NewUpStreamConn(dbCfg)
	if err != nil {
		return err
	}
	conn, err := s.fromDB.BaseDB.GetBaseConn(ctx)
	if err != nil {
		return err
	}
	lcFlavor, err := utils.FetchLowerCaseTableNamesSetting(ctx, conn.DBConn)
	if err != nil {
		return err
	}
	s.SourceTableNamesFlavor = lcFlavor

	hasSQLMode := false
	// get sql_mode from upstream db
	if s.cfg.To.Session == nil {
		s.cfg.To.Session = make(map[string]string)
	} else {
		for k := range s.cfg.To.Session {
			if strings.ToLower(k) == "sql_mode" {
				hasSQLMode = true
				break
			}
		}
	}
	if !hasSQLMode {
		sqlMode, err2 := utils.GetGlobalVariable(ctx, s.fromDB.BaseDB.DB, "sql_mode")
		if err2 != nil {
			s.tctx.L().Warn("cannot get sql_mode from upstream database, the sql_mode will be assigned \"IGNORE_SPACE, NO_AUTO_VALUE_ON_ZERO, ALLOW_INVALID_DATES\"", log.ShortError(err2))
		}
		sqlModes, err3 := utils.AdjustSQLModeCompatible(sqlMode)
		if err3 != nil {
			s.tctx.L().Warn("cannot adjust sql_mode compatible, the sql_mode will be assigned  stay the same", log.ShortError(err3))
		}
		s.cfg.To.Session["sql_mode"] = sqlModes
	}

	dbCfg = s.cfg.To
	dbCfg.RawDBCfg = config.DefaultRawDBConfig().
		SetReadTimeout(maxDMLConnectionTimeout).
		SetMaxIdleConns(s.cfg.WorkerCount)

	s.toDB, s.toDBConns, err = dbconn.CreateConns(s.tctx, s.cfg, dbCfg, s.cfg.WorkerCount)
	if err != nil {
		dbconn.CloseUpstreamConn(s.tctx, s.fromDB) // release resources acquired before return with error
		return err
	}
	// baseConn for ddl
	dbCfg = s.cfg.To
	dbCfg.RawDBCfg = config.DefaultRawDBConfig().SetReadTimeout(maxDDLConnectionTimeout)

	var ddlDBConns []*dbconn.DBConn
	s.ddlDB, ddlDBConns, err = dbconn.CreateConns(s.tctx, s.cfg, dbCfg, 1)
	if err != nil {
		dbconn.CloseUpstreamConn(s.tctx, s.fromDB)
		dbconn.CloseBaseDB(s.tctx, s.toDB)
		return err
	}
	s.ddlDBConn = ddlDBConns[0]
	printServerVersion(s.tctx, s.fromDB.BaseDB, "upstream")
	printServerVersion(s.tctx, s.toDB, "downstream")

	return nil
}

// closeBaseDB closes all opened DBs, rollback for createConns.
func (s *Syncer) closeDBs() {
	dbconn.CloseUpstreamConn(s.tctx, s.fromDB)
	dbconn.CloseBaseDB(s.tctx, s.toDB)
	dbconn.CloseBaseDB(s.tctx, s.ddlDB)
}

// record skip ddl/dml sqls' position
// make newJob's sql argument empty to distinguish normal sql and skips sql.
func (s *Syncer) recordSkipSQLsLocation(ec *eventContext) error {
	job := newSkipJob(ec)
	return s.addJobFunc(job)
}

// flushJobs add a flush job and wait for all jobs finished.
func (s *Syncer) flushJobs() error {
	s.tctx.L().Info("flush all jobs", zap.Stringer("global checkpoint", s.checkpoint))
	job := newFlushJob()
	return s.addJobFunc(job)
}

func (s *Syncer) reSyncBinlog(tctx tcontext.Context, location binlog.Location) error {
	if err := s.retrySyncGTIDs(); err != nil {
		return err
	}
	// close still running sync
	return s.streamerController.ReopenWithRetry(&tctx, location)
}

func (s *Syncer) route(table *filter.Table) *filter.Table {
	if table.Schema == "" {
		return table
	}
	targetSchema, targetTable, err := s.tableRouter.Route(table.Schema, table.Name)
	if err != nil {
		s.tctx.L().Error("fail to route table", zap.Stringer("table", table), zap.Error(err)) // log the error, but still continue
	}
	if targetSchema == "" {
		return table
	}
	if targetTable == "" {
		targetTable = table.Name
	}

	return &filter.Table{Schema: targetSchema, Name: targetTable}
}

func (s *Syncer) isClosed() bool {
	return s.closed.Load()
}

// Close closes syncer.
func (s *Syncer) Close() {
	s.Lock()
	defer s.Unlock()

	if s.isClosed() {
		return
	}

	s.stopSync()
	s.closeDBs()

	s.checkpoint.Close()

	if err := s.schemaTracker.Close(); err != nil {
		s.tctx.L().Error("fail to close schema tracker", log.ShortError(err))
	}

	if s.sgk != nil {
		s.sgk.Close()
	}

	s.closeOnlineDDL()

	// when closing syncer by `stop-task`, remove active relay log from hub
	s.removeActiveRelayLog()

	metrics.RemoveLabelValuesWithTaskInMetrics(s.cfg.Name)

	s.closed.Store(true)
}

// stopSync stops syncing, now it used by Close and Pause
// maybe we can refine the workflow more clear.
func (s *Syncer) stopSync() {
	if s.done != nil {
		<-s.done // wait Run to return
	}
	s.closeJobChans()
	s.wg.Wait() // wait job workers to return

	// before re-write workflow for s.syncer, simply close it
	// when resuming, re-create s.syncer

	if s.streamerController != nil {
		s.streamerController.Close(s.tctx)
	}
}

func (s *Syncer) closeOnlineDDL() {
	if s.onlineDDL != nil {
		s.onlineDDL.Close()
		s.onlineDDL = nil
	}
}

// Pause implements Unit.Pause.
func (s *Syncer) Pause() {
	if s.isClosed() {
		s.tctx.L().Warn("try to pause, but already closed")
		return
	}
	s.stopSync()
}

// Resume resumes the paused process.
func (s *Syncer) Resume(ctx context.Context, pr chan pb.ProcessResult) {
	if s.isClosed() {
		s.tctx.L().Warn("try to resume, but already closed")
		return
	}

	// continue the processing
	s.reset()
	// reset database conns
	err := s.resetDBs(s.tctx.WithContext(ctx))
	if err != nil {
		pr <- pb.ProcessResult{
			IsCanceled: false,
			Errors: []*pb.ProcessError{
				unit.NewProcessError(err),
			},
		}
		return
	}
	s.Process(ctx, pr)
}

// Update implements Unit.Update
// now, only support to update config for routes, filters, column-mappings, block-allow-list
// now no config diff implemented, so simply re-init use new config.
func (s *Syncer) Update(cfg *config.SubTaskConfig) error {
	if s.cfg.ShardMode == config.ShardPessimistic {
		_, tables := s.sgk.UnresolvedTables()
		if len(tables) > 0 {
			return terror.ErrSyncerUnitUpdateConfigInSharding.Generate(tables)
		}
	}

	var (
		err              error
		oldBaList        *filter.Filter
		oldTableRouter   *router.Table
		oldBinlogFilter  *bf.BinlogEvent
		oldColumnMapping *cm.Mapping
	)

	defer func() {
		if err == nil {
			return
		}
		if oldBaList != nil {
			s.baList = oldBaList
		}
		if oldTableRouter != nil {
			s.tableRouter = oldTableRouter
		}
		if oldBinlogFilter != nil {
			s.binlogFilter = oldBinlogFilter
		}
		if oldColumnMapping != nil {
			s.columnMapping = oldColumnMapping
		}
	}()

	// update block-allow-list
	oldBaList = s.baList
	s.baList, err = filter.New(cfg.CaseSensitive, cfg.BAList)
	if err != nil {
		return terror.ErrSyncerUnitGenBAList.Delegate(err)
	}

	// update route
	oldTableRouter = s.tableRouter
	s.tableRouter, err = router.NewTableRouter(cfg.CaseSensitive, cfg.RouteRules)
	if err != nil {
		return terror.ErrSyncerUnitGenTableRouter.Delegate(err)
	}

	// update binlog filter
	oldBinlogFilter = s.binlogFilter
	s.binlogFilter, err = bf.NewBinlogEvent(cfg.CaseSensitive, cfg.FilterRules)
	if err != nil {
		return terror.ErrSyncerUnitGenBinlogEventFilter.Delegate(err)
	}

	// update column-mappings
	oldColumnMapping = s.columnMapping
	s.columnMapping, err = cm.NewMapping(cfg.CaseSensitive, cfg.ColumnMappingRules)
	if err != nil {
		return terror.ErrSyncerUnitGenColumnMapping.Delegate(err)
	}

	switch s.cfg.ShardMode {
	case config.ShardPessimistic:
		// re-init sharding group
		err = s.sgk.Init()
		if err != nil {
			return err
		}

		err = s.initShardingGroups(context.Background(), false) // FIXME: fix context when re-implementing `Update`
		if err != nil {
			return err
		}
	case config.ShardOptimistic:
		err = s.initOptimisticShardDDL(context.Background()) // FIXME: fix context when re-implementing `Update`
		if err != nil {
			return err
		}
	}

	// update l.cfg
	s.cfg.BAList = cfg.BAList
	s.cfg.RouteRules = cfg.RouteRules
	s.cfg.FilterRules = cfg.FilterRules
	s.cfg.ColumnMappingRules = cfg.ColumnMappingRules

	// update timezone
	s.setTimezone()

	return nil
}

// assume that reset master before switching to new master, and only the new master would write
// it's a weak function to try best to fix gtid set while switching master/slave.
func (s *Syncer) retrySyncGTIDs() error {
	// NOTE: our (per-table based) checkpoint does not support GTID yet, implement it if needed
	// TODO: support GTID
	s.tctx.L().Warn("our (per-table based) checkpoint does not support GTID yet")
	return nil
}

// checkpointID returns ID which used for checkpoint table.
func (s *Syncer) checkpointID() string {
	if len(s.cfg.SourceID) > 0 {
		return s.cfg.SourceID
	}
	return strconv.FormatUint(uint64(s.cfg.ServerID), 10)
}

// UpdateFromConfig updates config for `From`.
func (s *Syncer) UpdateFromConfig(cfg *config.SubTaskConfig) error {
	s.Lock()
	defer s.Unlock()
	s.fromDB.BaseDB.Close()

	s.cfg.From = cfg.From

	var err error
	s.cfg.From.RawDBCfg = config.DefaultRawDBConfig().SetReadTimeout(maxDMLConnectionTimeout)
	s.fromDB, err = dbconn.NewUpStreamConn(s.cfg.From)
	if err != nil {
		s.tctx.L().Error("fail to create baseConn connection", log.ShortError(err))
		return err
	}

	err = s.setSyncCfg()
	if err != nil {
		return err
	}

	if s.streamerController != nil {
		s.streamerController.UpdateSyncCfg(s.syncCfg, s.fromDB)
	}
	return nil
}

func (s *Syncer) setTimezone() {
	s.tctx.L().Info("use timezone", log.WrapStringerField("location", time.UTC))
	s.timezone = time.UTC
}

func (s *Syncer) setSyncCfg() error {
	var tlsConfig *tls.Config
	var err error
	if s.cfg.From.Security != nil {
		if loadErr := s.cfg.From.Security.LoadTLSContent(); loadErr != nil {
			return terror.ErrCtlLoadTLSCfg.Delegate(loadErr)
		}
		tlsConfig, err = toolutils.ToTLSConfigWithVerifyByRawbytes(s.cfg.From.Security.SSLCABytes,
			s.cfg.From.Security.SSLCertBytes, s.cfg.From.Security.SSLKEYBytes, s.cfg.From.Security.CertAllowedCN)
		if err != nil {
			return terror.ErrConnInvalidTLSConfig.Delegate(err)
		}
		if tlsConfig != nil {
			tlsConfig.InsecureSkipVerify = true
		}
	}

	syncCfg := replication.BinlogSyncerConfig{
		ServerID:                s.cfg.ServerID,
		Flavor:                  s.cfg.Flavor,
		Host:                    s.cfg.From.Host,
		Port:                    uint16(s.cfg.From.Port),
		User:                    s.cfg.From.User,
		Password:                s.cfg.From.Password,
		TimestampStringLocation: s.timezone,
		TLSConfig:               tlsConfig,
	}
	// when retry count > 1, go-mysql will retry sync from the previous GTID set in GTID mode,
	// which may get duplicate binlog event after retry success. so just set retry count = 1, and task
	// will exit when meet error, and then auto resume by DM itself.
	common.SetDefaultReplicationCfg(&syncCfg, 1)
	s.syncCfg = syncCfg
	return nil
}

// ShardDDLOperation returns the current pending to handle shard DDL lock operation.
func (s *Syncer) ShardDDLOperation() *pessimism.Operation {
	return s.pessimist.PendingOperation()
}

func (s *Syncer) setErrLocation(startLocation, endLocation *binlog.Location, isQueryEventEvent bool) {
	s.errLocation.Lock()
	defer s.errLocation.Unlock()

	s.errLocation.isQueryEvent = isQueryEventEvent
	if s.errLocation.startLocation == nil || startLocation == nil {
		s.errLocation.startLocation = startLocation
	} else if binlog.CompareLocation(*startLocation, *s.errLocation.startLocation, s.cfg.EnableGTID) < 0 {
		s.errLocation.startLocation = startLocation
	}

	if s.errLocation.endLocation == nil || endLocation == nil {
		s.errLocation.endLocation = endLocation
	} else if binlog.CompareLocation(*endLocation, *s.errLocation.endLocation, s.cfg.EnableGTID) < 0 {
		s.errLocation.endLocation = endLocation
	}
}

func (s *Syncer) getErrLocation() (*binlog.Location, bool) {
	s.errLocation.Lock()
	defer s.errLocation.Unlock()
	return s.errLocation.startLocation, s.errLocation.isQueryEvent
}

func (s *Syncer) handleEventError(err error, startLocation, endLocation binlog.Location, isQueryEvent bool, originSQL string) error {
	if err == nil {
		return nil
	}

	s.setErrLocation(&startLocation, &endLocation, isQueryEvent)
	if len(originSQL) > 0 {
		return terror.Annotatef(err, "startLocation: [%s], endLocation: [%s], origin SQL: [%s]", startLocation, endLocation, originSQL)
	}
	return terror.Annotatef(err, "startLocation: [%s], endLocation: [%s]", startLocation, endLocation)
}

// getEvent gets an event from streamerController or errOperatorHolder.
func (s *Syncer) getEvent(tctx *tcontext.Context, startLocation binlog.Location) (*replication.BinlogEvent, error) {
	// next event is a replace event
	if s.isReplacingErr {
		s.tctx.L().Info("try to get replace event", zap.Stringer("location", startLocation))
		return s.errOperatorHolder.GetEvent(startLocation)
	}

	return s.streamerController.GetEvent(tctx)
}

func (s *Syncer) adjustGlobalPointGTID(tctx *tcontext.Context) (bool, error) {
	location := s.checkpoint.GlobalPoint()
	// situations that don't need to adjust
	// 1. GTID is not enabled
	// 2. location already has GTID position
	// 3. location is totally new, has no position info
	if !s.cfg.EnableGTID || location.GTIDSetStr() != "" || location.Position.Name == "" {
		return false, nil
	}
	// set enableGTID to false for new streamerController
	streamerController := NewStreamerController(s.syncCfg, false, s.fromDB, s.binlogType, s.cfg.RelayDir, s.timezone)

	endPos := binlog.AdjustPosition(location.Position)
	startPos := mysql.Position{
		Name: endPos.Name,
		Pos:  0,
	}
	startLocation := location.Clone()
	startLocation.Position = startPos

	err := streamerController.Start(tctx, startLocation)
	if err != nil {
		return false, err
	}
	defer streamerController.Close(tctx)

	gs, err := reader.GetGTIDsForPosFromStreamer(tctx.Context(), streamerController.streamer, endPos)
	if err != nil {
		s.tctx.L().Warn("fail to get gtids for global location", zap.Stringer("pos", location), zap.Error(err))
		return false, err
	}
	dbConn, err := s.fromDB.BaseDB.GetBaseConn(tctx.Context())
	if err != nil {
		s.tctx.L().Warn("fail to build connection", zap.Stringer("pos", location), zap.Error(err))
		return false, err
	}
	gs, err = utils.AddGSetWithPurged(tctx.Context(), gs, dbConn.DBConn)
	if err != nil {
		s.tctx.L().Warn("fail to merge purged gtidSet", zap.Stringer("pos", location), zap.Error(err))
		return false, err
	}
	err = location.SetGTID(gs.Origin())
	if err != nil {
		s.tctx.L().Warn("fail to set gtid for global location", zap.Stringer("pos", location),
			zap.String("adjusted_gtid", gs.String()), zap.Error(err))
		return false, err
	}
	s.saveGlobalPoint(location)
	// redirect streamer for new gtid set location
	err = s.streamerController.RedirectStreamer(tctx, location)
	if err != nil {
		s.tctx.L().Warn("fail to redirect streamer for global location", zap.Stringer("pos", location),
			zap.String("adjusted_gtid", gs.String()), zap.Error(err))
		return false, err
	}
	return true, nil
}

// delLoadTask is called when finish restoring data, to delete load worker in etcd.
func (s *Syncer) delLoadTask() error {
	_, _, err := ha.DelLoadTask(s.cli, s.cfg.Name, s.cfg.SourceID)
	if err != nil {
		return err
	}
	s.tctx.Logger.Info("delete load worker in etcd for all mode", zap.String("task", s.cfg.Name), zap.String("source", s.cfg.SourceID))
	return nil
}<|MERGE_RESOLUTION|>--- conflicted
+++ resolved
@@ -841,13 +841,10 @@
 	}
 }
 
-<<<<<<< HEAD
-=======
 func (s *Syncer) checkFlush() bool {
 	return s.checkpoint.CheckGlobalPoint()
 }
 
->>>>>>> 4327e5c7
 func (s *Syncer) saveTablePoint(table *filter.Table, location binlog.Location) {
 	ti, err := s.schemaTracker.GetTableInfo(table)
 	if err != nil && table.Name != "" {
@@ -949,39 +946,12 @@
 			s.tctx.L().Info("receive dml job", zap.Any("dml job", job))
 			time.Sleep(100 * time.Millisecond)
 		})
-<<<<<<< HEAD
-		metrics.AddJobDurationHistogram.WithLabelValues(job.tp.String(), s.cfg.Name, s.queueBucketMapping[queueBucket], s.cfg.SourceID).Observe(time.Since(startTime).Seconds())
 	case flushCheckpointSnapshot:
-		s.jobWg.Add(s.cfg.WorkerCount)
-		for i := 0; i < s.cfg.WorkerCount; i++ {
-			startTime := time.Now()
-			s.jobs[i] <- job
-			// flush for every DML queue
-			// TODO: evaluate correctness of metrics update
-			metrics.AddJobDurationHistogram.WithLabelValues("checkpoint", s.cfg.Name, s.queueBucketMapping[i], s.cfg.SourceID).Observe(time.Since(startTime).Seconds())
-		}
+		s.addCount(false, adminQueueName, job.tp, 1, job.targetTable)
+		s.jobWg.Add(1)
+		s.dmlJobCh <- job
+		s.addCount(true, adminQueueName, job.tp, 1, job.targetTable)
 		return nil
-	}
-
-	// nolint:ifshort
-	wait := job.tp == ddl
-=======
-	}
-
-	// nolint:ifshort
-	needFlush := s.checkFlush()
->>>>>>> 4327e5c7
-	failpoint.Inject("flushFirstJob", func() {
-		if waitJobsDone {
-			s.tctx.L().Info("trigger flushFirstJob")
-			waitJobsDone = false
-			needFlush = true
-		}
-	})
-	if needFlush {
-		s.jobWg.Add(1)
-		s.dmlJobCh <- newFlushJob()
-		s.jobWg.Wait()
 	}
 
 	if s.execError.Load() != nil {
@@ -1026,7 +996,7 @@
 		}
 	}
 
-	if needFlush || job.tp == ddl {
+	if job.tp == ddl {
 		// interrupted after save checkpoint and before flush checkpoint.
 		failpoint.Inject("FlushCheckpointStage", func(val failpoint.Value) {
 			err := handleFlushCheckpointStage(4, val.(int), "before flush checkpoint")
@@ -1037,23 +1007,35 @@
 		return s.flushCheckPoints()
 	}
 
+	// nolint:ifshort
+	// TODO: how to fix flushFirstJob test here
+	needFlush := s.checkFlush()
+	failpoint.Inject("flushFirstJob", func() {
+		if waitJobsDone {
+			s.tctx.L().Info("trigger flushFirstJob")
+			waitJobsDone = false
+			needFlush = true
+		}
+	})
+
 	// Periodically create checkpoint snapshot and async flush checkpoint snapshot
 	// TODO: configurable flush interval
-	if s.checkpoint.CheckGlobalPoint() {
+	// TODO: avoid keeping send checkpoint snapshot when it exceeds the threshold
+	if needFlush {
 		snapshotID := s.checkpoint.CreateSnapshot()
-
 		checkpointJob := newFlushCheckpointSnapshotJob(snapshotID)
-		s.jobWg.Add(s.cfg.WorkerCount)
-		for i := 0; i < s.cfg.WorkerCount; i++ {
-			startTime := time.Now()
-			s.jobs[i] <- checkpointJob
-			// flush for every DML queue
-			// TODO: evaluate correctness of metrics update
-			metrics.AddJobDurationHistogram.WithLabelValues("checkpoint", s.cfg.Name, s.queueBucketMapping[i], s.cfg.SourceID).Observe(time.Since(startTime).Seconds())
-		}
+
+		s.addCount(false, adminQueueName, job.tp, 1, job.targetTable)
+		s.jobWg.Add(1)
+		s.dmlJobCh <- checkpointJob
+		s.addCount(true, adminQueueName, job.tp, 1, job.targetTable)
 	}
 
 	return nil
+}
+
+func (s *Syncer) addFlushCheckpointSnapshotJobFunc(snapshotID string, queueID int) {
+	s.checkpoint.UpdateFlushSnapshotJob(snapshotID, queueID)
 }
 
 func (s *Syncer) flushCheckpointSnapshots() {
@@ -1349,55 +1331,6 @@
 	}
 }
 
-<<<<<<< HEAD
-// DML synced in batch by one worker.
-func (s *Syncer) syncDML(
-	tctx *tcontext.Context, queueBucket string, db *dbconn.DBConn, jobChan chan *job, workerJobIdx int) {
-	defer s.wg.Done()
-
-	idx := 0
-	count := s.cfg.Batch
-	jobs := make([]*job, 0, count)
-	// db_schema->db_table->opType
-	tpCnt := make(map[string]map[string]map[opType]int64)
-	queueID := fmt.Sprint(dmlWorkerJobIdxToQueueID(workerJobIdx))
-
-	// clearF is used to reset job queue.
-	clearF := func() {
-		// TODO: catch potential panic caused by s.jobWg.Done() here
-		for i := 0; i < idx; i++ {
-			s.jobWg.Done()
-		}
-		idx = 0
-		jobs = jobs[0:0]
-		// clear tpCnt map
-		tpCnt = make(map[string]map[string]map[opType]int64)
-	}
-
-	// successF is used to calculate lag metric and q/tps.
-	successF := func() {
-		if len(jobs) > 0 {
-			// NOTE: we can use the first job of job queue to calculate lag because when this job committed,
-			// every event before this job's event in this queue has already commit.
-			// and we can use this job to maintain the oldest binlog event ts among all workers.
-			j := jobs[0]
-			switch j.tp {
-			case ddl:
-				metrics.BinlogEventCost.WithLabelValues(metrics.BinlogEventCostStageDDLExec, s.cfg.Name, s.cfg.WorkerName, s.cfg.SourceID).Observe(time.Since(j.jobAddTime).Seconds())
-			case insert, update, del:
-				metrics.BinlogEventCost.WithLabelValues(metrics.BinlogEventCostStageDMLExec, s.cfg.Name, s.cfg.WorkerName, s.cfg.SourceID).Observe(time.Since(j.jobAddTime).Seconds())
-				// metric only increases by 1 because dm batches sql jobs in a single transaction.
-				metrics.FinishedTransactionTotal.WithLabelValues(s.cfg.Name, s.cfg.WorkerName, s.cfg.SourceID).Inc()
-			}
-		}
-		// calculate qps
-		for dbSchema, tableM := range tpCnt {
-			for dbTable, tpM := range tableM {
-				for tpName, cnt := range tpM {
-					s.addCount(true, queueBucket, tpName, cnt, &filter.Table{Schema: dbSchema, Name: dbTable})
-				}
-			}
-=======
 func (s *Syncer) successFunc(queueID int, jobs []*job) {
 	queueBucket := queueBucketName(queueID)
 	if len(jobs) > 0 {
@@ -1412,7 +1345,6 @@
 			metrics.BinlogEventCost.WithLabelValues(metrics.BinlogEventCostStageDMLExec, s.cfg.Name, s.cfg.WorkerName, s.cfg.SourceID).Observe(time.Since(j.jobAddTime).Seconds())
 			// metric only increases by 1 because dm batches sql jobs in a single transaction.
 			metrics.FinishedTransactionTotal.WithLabelValues(s.cfg.Name, s.cfg.WorkerName, s.cfg.SourceID).Inc()
->>>>>>> 4327e5c7
 		}
 	}
 
@@ -1439,71 +1371,8 @@
 	causalityCh := causalityWrap(s.dmlJobCh, s)
 	flushCh := dmlWorkerWrap(causalityCh, s)
 
-<<<<<<< HEAD
-		select {
-		case sqlJob, ok := <-jobChan:
-			metrics.QueueSizeGauge.WithLabelValues(s.cfg.Name, queueID, s.cfg.SourceID).Set(float64(len(jobChan)))
-			if !ok {
-				if len(jobs) > 0 {
-					tctx.L().Warn("have unexecuted jobs when close job chan!", zap.Any("rest job", jobs))
-				}
-				return
-			}
-			idx++
-			if sqlJob.tp != flush && sqlJob.tp != flushCheckpointSnapshot && len(sqlJob.sql) > 0 {
-				if len(jobs) == 0 {
-					// set job TS when received first job of this batch.
-					s.updateReplicationJobTS(sqlJob, workerJobIdx)
-				}
-				jobs = append(jobs, sqlJob)
-				schemaName, tableName := sqlJob.targetTable.Schema, sqlJob.targetTable.Name
-				if _, ok := tpCnt[schemaName]; !ok {
-					tpCnt[schemaName] = make(map[string]map[opType]int64)
-				}
-				if _, ok := tpCnt[schemaName][tableName]; !ok {
-					tpCnt[schemaName][tableName] = make(map[opType]int64)
-				}
-				tpCnt[schemaName][tableName][sqlJob.tp]++
-			}
-
-			if sqlJob.tp == flushCheckpointSnapshot {
-				s.checkpoint.UpdateFlushSnapshotJob(sqlJob.checkPointSnapshotID, queueID)
-			}
-
-			if idx >= count || sqlJob.tp == flush {
-				affect, err = executeSQLs()
-				if err != nil {
-					fatalF(affect, err)
-					continue
-				}
-				successF()
-				clearF()
-			}
-		case <-timer.C:
-			if len(jobs) > 0 {
-				failpoint.Inject("syncDMLTicker", func() {
-					tctx.L().Info("job queue not full, executeSQLs by ticker")
-				})
-				affect, err = executeSQLs()
-				if err != nil {
-					fatalF(affect, err)
-					continue
-				}
-				successF()
-				clearF()
-			} else {
-				failpoint.Inject("noJobInQueueLog", func() {
-					tctx.L().Debug("no job in queue, update lag to zero", zap.Int(
-						"workerJobIdx", workerJobIdx), zap.Int64("current ts", time.Now().Unix()))
-				})
-				// reset job TS when there is no job in the queue
-				s.updateReplicationJobTS(nil, workerJobIdx)
-			}
-		}
-=======
 	for range flushCh {
 		s.jobWg.Done()
->>>>>>> 4327e5c7
 	}
 }
 
