--- conflicted
+++ resolved
@@ -1639,13 +1639,6 @@
 		s.syncDDL(tctx, adminQueueName, s.ddlDBConn, s.jobs[s.cfg.WorkerCount])
 	}()
 
-<<<<<<< HEAD
-=======
-	s.wg.Add(1)
-	go func() {
-		s.printStatus(runCtx)
-	}()
-
 	s.wg.Add(1)
 	go func() {
 		defer s.wg.Done()
@@ -1661,7 +1654,6 @@
 		}
 	}()
 
->>>>>>> 6ad2f890
 	// syncing progress with sharding DDL group
 	// 1. use the global streamer to sync regular binlog events
 	// 2. sharding DDL synced for some sharding groups
