--- conflicted
+++ resolved
@@ -16,11 +16,8 @@
 import (
 	"context"
 	"errors"
-<<<<<<< HEAD
-=======
 	"fmt"
 	"strconv"
->>>>>>> 761b0481
 	"strings"
 
 	"github.com/go-sql-driver/mysql"
@@ -248,32 +245,17 @@
 
 		qec.splitedDDLs, err = parserpkg.SplitDDL(stmt, qec.ddlSchema)
 		c.Assert(err, IsNil)
-<<<<<<< HEAD
 		for _, sql := range qec.splitedDDLs {
 			sqls, err := syncer.processSplitedDDL(qec, sql)
 			c.Assert(err, IsNil)
 			qec.appliedDDLs = append(qec.appliedDDLs, sqls...)
-=======
-		c.Assert(statements, DeepEquals, expectedSQLs[i])
-		c.Assert(targetSQLs[i], HasLen, len(statements))
-
-		for j, statement := range statements {
-			ddlInfo, err := syncer.routeDDL(p, "test", statement)
-			c.Assert(err, IsNil)
-			c.Assert(ddlInfo.sql, Equals, targetSQLs[i][j])
->>>>>>> 761b0481
 		}
 		c.Assert(qec.appliedDDLs, DeepEquals, expectedSQLs[i])
 		c.Assert(targetSQLs[i], HasLen, len(qec.appliedDDLs))
 	}
 }
 
-<<<<<<< HEAD
-func (s *testSyncerSuite) TestParseDDLSQL(c *C) {
-	// TODO: need refine cases
-=======
 func (s *testDDLSuite) TestParseDDLSQL(c *C) {
->>>>>>> 761b0481
 	cases := []struct {
 		sql      string
 		isDDL    bool
@@ -349,22 +331,12 @@
 	syncer := &Syncer{
 		tctx: tctx,
 	}
-<<<<<<< HEAD
-	db, mock, err := sqlmock.New()
-	c.Assert(err, IsNil)
-	parser, err := s.mockParser(db, mock)
-	c.Assert(err, IsNil)
-	qec := &queryEventContext{
-		p: parser,
-	}
-=======
 	var err error
 	syncer := NewSyncer(cfg, nil)
 	syncer.baList, err = filter.New(syncer.cfg.CaseSensitive, syncer.cfg.BAList)
 	c.Assert(err, IsNil)
 
 	parser := parser.New()
->>>>>>> 761b0481
 
 	for _, cs := range cases {
 		qec.originSQL = cs.sql
@@ -476,18 +448,6 @@
 		},
 	}
 	tctx := tcontext.Background().WithLogger(log.With(zap.String("test", "TestResolveOnlineDDL")))
-<<<<<<< HEAD
-	ec := &eventContext{
-		tctx: tctx,
-	}
-
-	var qec *queryEventContext
-	plugin, err := onlineddl.NewRealOnlinePlugin(tctx, s.cfg)
-	c.Assert(err, IsNil)
-	syncer := NewSyncer(s.cfg, nil)
-	syncer.onlineDDL = plugin
-	c.Assert(plugin.Clear(tctx), IsNil)
-=======
 	p := parser.New()
 
 	ec := eventContext{tctx: tctx}
@@ -526,7 +486,6 @@
 		c.Assert(err, IsNil)
 		c.Assert(sqls, HasLen, 0)
 		c.Assert(tables, HasLen, 0)
->>>>>>> 761b0481
 
 	// real table
 	for _, ca := range cases {
