--- conflicted
+++ resolved
@@ -465,7 +465,6 @@
 		syncer.tctx = tctx
 		syncer.onlineDDL = plugin
 		c.Assert(plugin.Clear(tctx), IsNil)
-<<<<<<< HEAD
 		err2 := syncer.genRouter()
 		c.Assert(err2, IsNil)
 		qec = &queryEventContext{
@@ -476,38 +475,6 @@
 		}
 		qec.originSQL = ca.sql
 		stmt, err := parseDDLSQL(qec)
-=======
-		// real table
-		sql := "ALTER TABLE `test`.`t1` ADD COLUMN `n` INT"
-		stmt, err := p.ParseOneStmt(sql, "", "")
-		c.Assert(err, IsNil)
-		sqls, tables, err := syncer.splitAndFilterDDL(ec, p, stmt, "test")
-		c.Assert(err, IsNil)
-		c.Assert(sqls, HasLen, 1)
-		c.Assert(sqls[0], Equals, sql)
-		c.Assert(tables, HasLen, 0)
-
-		// trash table
-		sql = fmt.Sprintf("CREATE TABLE IF NOT EXISTS `test`.`%s` (`n` INT)", ca.trashName)
-		stmt, err = p.ParseOneStmt(sql, "", "")
-		c.Assert(err, IsNil)
-		sqls, tables, err = syncer.splitAndFilterDDL(ec, p, stmt, "test")
-		c.Assert(err, IsNil)
-		c.Assert(sqls, HasLen, 0)
-		c.Assert(tables, HasLen, 0)
-
-		// ghost table
-		sql = fmt.Sprintf("ALTER TABLE `test`.`%s` ADD COLUMN `n` INT", ca.ghostname)
-		newSQL := "ALTER TABLE `test`.`t1` ADD COLUMN `n` INT"
-		stmt, err = p.ParseOneStmt(sql, "", "")
-		c.Assert(err, IsNil)
-		sqls, tables, err = syncer.splitAndFilterDDL(ec, p, stmt, "test")
-		c.Assert(err, IsNil)
-		c.Assert(sqls, HasLen, 0)
-		c.Assert(tables, HasLen, 0)
-		sql = fmt.Sprintf("RENAME TABLE `test`.`t1` TO `test`.`%s`, `test`.`%s` TO `test`.`t1`", ca.trashName, ca.ghostname)
-		stmt, err = p.ParseOneStmt(sql, "", "")
->>>>>>> d2dc22df
 		c.Assert(err, IsNil)
 		_, ok := stmt.(ast.DDLNode)
 		c.Assert(ok, IsTrue)
