--- conflicted
+++ resolved
@@ -16,11 +16,6 @@
 import (
 	"context"
 	"errors"
-<<<<<<< HEAD
-=======
-	"fmt"
-	"strings"
->>>>>>> 487a3d10
 
 	"github.com/pingcap/dm/dm/config"
 	tcontext "github.com/pingcap/dm/pkg/context"
@@ -229,13 +224,8 @@
 		}
 		stmt, err := syncer.parseDDLSQL(qec)
 		c.Assert(err, IsNil)
-<<<<<<< HEAD
 		_, ok := stmt.(ast.DDLNode)
 		c.Assert(ok, IsTrue)
-=======
-		c.Assert(result.needSkip, IsFalse)
-		c.Assert(result.isDDL, IsTrue)
->>>>>>> 487a3d10
 
 		qec.splitedDDLs, err = parserpkg.SplitDDL(stmt, qec.ddlSchema)
 		c.Assert(err, IsNil)
@@ -253,141 +243,71 @@
 	// TODO: need refine cases
 	cases := []struct {
 		sql      string
-<<<<<<< HEAD
-=======
-		schema   string
-		needSkip bool
->>>>>>> 487a3d10
 		isDDL    bool
 		hasError bool
 	}{
 		{
 			sql:      "FLUSH",
-<<<<<<< HEAD
-=======
-			schema:   "",
-			needSkip: true,
->>>>>>> 487a3d10
 			isDDL:    false,
 			hasError: true,
 		},
 		{
 			sql:      "BEGIN",
-<<<<<<< HEAD
-=======
-			schema:   "",
-			needSkip: false,
->>>>>>> 487a3d10
 			isDDL:    false,
 			hasError: false,
 		},
 		{
 			sql:      "CREATE TABLE do_db.do_table (c1 INT)",
-<<<<<<< HEAD
-=======
-			schema:   "",
-			needSkip: false,
->>>>>>> 487a3d10
 			isDDL:    true,
 			hasError: false,
 		},
 		{
 			sql:      "INSERT INTO do_db.do_table VALUES (1)",
-<<<<<<< HEAD
-=======
-			schema:   "",
-			needSkip: false,
->>>>>>> 487a3d10
 			isDDL:    false,
 			hasError: false,
 		},
 		{
 			sql:      "INSERT INTO ignore_db.ignore_table VALUES (1)",
-<<<<<<< HEAD
-=======
-			schema:   "",
-			needSkip: true,
->>>>>>> 487a3d10
 			isDDL:    false,
 			hasError: false,
 		},
 		{
 			sql:      "UPDATE `ignore_db`.`ignore_table` SET c1=2 WHERE c1=1",
-<<<<<<< HEAD
-=======
-			schema:   "ignore_db",
-			needSkip: true,
->>>>>>> 487a3d10
 			isDDL:    false,
 			hasError: false,
 		},
 		{
 			sql:      "DELETE FROM `ignore_table` WHERE c1=2",
-<<<<<<< HEAD
-=======
-			schema:   "ignore_db",
-			needSkip: true,
->>>>>>> 487a3d10
 			isDDL:    false,
 			hasError: false,
 		},
 		{
 			sql:      "SELECT * FROM ignore_db.ignore_table",
-<<<<<<< HEAD
-=======
-			schema:   "",
-			needSkip: false,
->>>>>>> 487a3d10
 			isDDL:    false,
 			hasError: false,
 		},
 		{
 			sql:      "#",
-<<<<<<< HEAD
-=======
-			schema:   "",
-			needSkip: false,
->>>>>>> 487a3d10
 			isDDL:    false,
 			hasError: false,
 		},
 		{
 			sql:      "# this is a comment",
-<<<<<<< HEAD
-=======
-			schema:   "",
-			needSkip: false,
->>>>>>> 487a3d10
 			isDDL:    false,
 			hasError: false,
 		},
 		{
 			sql:      "# a comment with DDL\nCREATE TABLE do_db.do_table (c1 INT)",
-<<<<<<< HEAD
-=======
-			schema:   "",
-			needSkip: false,
->>>>>>> 487a3d10
 			isDDL:    true,
 			hasError: false,
 		},
 		{
 			sql:      "# a comment with DML\nUPDATE `ignore_db`.`ignore_table` SET c1=2 WHERE c1=1",
-<<<<<<< HEAD
-=======
-			schema:   "ignore_db",
-			needSkip: true,
->>>>>>> 487a3d10
 			isDDL:    false,
 			hasError: false,
 		},
 		{
 			sql:      "NOT A SQL",
-<<<<<<< HEAD
-=======
-			schema:   "",
-			needSkip: false,
->>>>>>> 487a3d10
 			isDDL:    false,
 			hasError: true,
 		},
@@ -412,13 +332,8 @@
 		} else {
 			c.Assert(err, IsNil)
 		}
-<<<<<<< HEAD
 		_, ok := stmt.(ast.DDLNode)
 		c.Assert(ok, Equals, cs.isDDL)
-=======
-		c.Assert(pr.needSkip, Equals, cs.needSkip)
-		c.Assert(pr.isDDL, Equals, cs.isDDL)
->>>>>>> 487a3d10
 	}
 }
 
