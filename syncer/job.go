// Copyright 2019 PingCAP, Inc.
//
// Licensed under the Apache License, Version 2.0 (the "License");
// you may not use this file except in compliance with the License.
// You may obtain a copy of the License at
//
//     http://www.apache.org/licenses/LICENSE-2.0
//
// Unless required by applicable law or agreed to in writing, software
// distributed under the License is distributed on an "AS IS" BASIS,
// See the License for the specific language governing permissions and
// limitations under the License.

package syncer

import (
	"fmt"
	"time"

	"github.com/go-mysql-org/go-mysql/replication"

	"github.com/pingcap/dm/pkg/binlog"
	"github.com/pingcap/tidb-tools/pkg/filter"
)

type opType byte

const (
	null opType = iota
	insert
	update
	del
	ddl
	xid
	flush
	skip // used by Syncer.recordSkipSQLsLocation to record global location, but not execute SQL
	rotate
	conflict
)

func (t opType) String() string {
	switch t {
	case insert:
		return "insert"
	case update:
		return "update"
	case del:
		return "delete"
	case ddl:
		return "ddl"
	case xid:
		return "xid"
	case flush:
		return "flush"
	case skip:
		return "skip"
	case rotate:
		return "rotate"
	case conflict:
		return "conflict"
	}

	return ""
}

type job struct {
	tp opType
	// ddl in ShardOptimistic and ShardPessimistic will only affect one table at one time but for normal node
	// we don't have this limit. So we should update multi tables in normal mode.
	// sql example: drop table `s1`.`t1`, `s2`.`t2`.
	sourceTbls      map[string][]*filter.Table
	targetTable     *filter.Table
	sql             string
	args            []interface{}
	key             string
	keys            []string
	retry           bool
	location        binlog.Location // location of last received (ROTATE / QUERY / XID) event, for global/table checkpoint
	startLocation   binlog.Location // start location of the sql in binlog, for handle_error
	currentLocation binlog.Location // end location of the sql in binlog, for user to skip sql manually by changing checkpoint
	ddls            []string
	originSQL       string // show origin sql when error, only DDL now

	eventHeader *replication.EventHeader
	jobAddTime  time.Time // job commit time
}

func (j *job) String() string {
	// only output some important information, maybe useful in execution.
	return fmt.Sprintf("tp: %s, sql: %s, args: %v, key: %s, ddls: %s, last_location: %s, start_location: %s, current_location: %s", j.tp, j.sql, j.args, j.key, j.ddls, j.location, j.startLocation, j.currentLocation)
}

<<<<<<< HEAD
func newDMLJob(tp opType, sourceSchema, sourceTable, targetSchema, targetTable, sql string, args []interface{},
	keys []string, location, startLocation, cmdLocation binlog.Location, eventHeader *replication.EventHeader) *job {
	return &job{
		tp:           tp,
		sourceTbl:    map[string][]string{sourceSchema: {sourceTable}},
		targetSchema: targetSchema,
		targetTable:  targetTable,
		sql:          sql,
		args:         args,
		keys:         keys,
		retry:        true,
=======
func newDMLJob(tp opType, sql string, sourceTable, targetTable *filter.Table, args []interface{},
	key string, location, startLocation, cmdLocation binlog.Location, eventHeader *replication.EventHeader) *job {
	return &job{
		tp:          tp,
		sourceTbls:  map[string][]*filter.Table{sourceTable.Schema: {sourceTable}},
		targetTable: targetTable,
		sql:         sql,
		args:        args,
		key:         key,
		retry:       true,
>>>>>>> 83b20074

		location:        location,
		startLocation:   startLocation,
		currentLocation: cmdLocation,
		eventHeader:     eventHeader,
		jobAddTime:      time.Now(),
	}
}

// newDDL job is used to create a new ddl job
// when cfg.ShardMode == ShardOptimistic || ShardPessimistic, len(qec.sourceTbls) == 0.
// when cfg.ShardMode == "", len(sourceTbls) != 0, we use sourceTbls to record ddl affected tables.
func newDDLJob(qec *queryEventContext) *job {
	j := &job{
		tp:          ddl,
		targetTable: &filter.Table{},
		ddls:        qec.needHandleDDLs,
		originSQL:   qec.originSQL,

		location:        *qec.lastLocation,
		startLocation:   *qec.startLocation,
		currentLocation: *qec.currentLocation,
		eventHeader:     qec.header,
		jobAddTime:      time.Now(),
	}

	if len(qec.sourceTbls) != 0 {
		j.sourceTbls = make(map[string][]*filter.Table, len(qec.sourceTbls))
		for schema, tbMap := range qec.sourceTbls {
			if len(tbMap) > 0 {
				j.sourceTbls[schema] = make([]*filter.Table, 0, len(tbMap))
			}
			for name := range tbMap {
				j.sourceTbls[schema] = append(j.sourceTbls[schema], &filter.Table{Schema: schema, Name: name})
			}
		}
	} else if qec.ddlInfo != nil && len(qec.ddlInfo.tables) >= 2 {
		j.sourceTbls = map[string][]*filter.Table{qec.ddlInfo.tables[0][0].Schema: {qec.ddlInfo.tables[0][0]}}
		j.targetTable = qec.ddlInfo.tables[1][0]
	}

	return j
}

func newSkipJob(ec *eventContext) *job {
	return &job{
		tp:          skip,
		location:    *ec.lastLocation,
		eventHeader: ec.header,
		jobAddTime:  time.Now(),
	}
}

func newXIDJob(location, startLocation, currentLocation binlog.Location) *job {
	return &job{
		tp:              xid,
		location:        location,
		startLocation:   startLocation,
		currentLocation: currentLocation,
		jobAddTime:      time.Now(),
	}
}

func newFlushJob() *job {
	return &job{
		tp:          flush,
		targetTable: &filter.Table{},
		jobAddTime:  time.Now(),
	}
}

func newCausalityJob() *job {
	return &job{
		tp:         conflict,
		jobAddTime: time.Now(),
	}
}

// put queues into bucket to monitor them.
func queueBucketName(queueID int) string {
	return fmt.Sprintf("q_%d", queueID%defaultBucketCount)
}

func dmlWorkerJobIdx(queueID int) int {
	return queueID + workerJobTSArrayInitSize
}<|MERGE_RESOLUTION|>--- conflicted
+++ resolved
@@ -18,9 +18,9 @@
 	"time"
 
 	"github.com/go-mysql-org/go-mysql/replication"
+	"github.com/pingcap/tidb-tools/pkg/filter"
 
 	"github.com/pingcap/dm/pkg/binlog"
-	"github.com/pingcap/tidb-tools/pkg/filter"
 )
 
 type opType byte
@@ -90,30 +90,16 @@
 	return fmt.Sprintf("tp: %s, sql: %s, args: %v, key: %s, ddls: %s, last_location: %s, start_location: %s, current_location: %s", j.tp, j.sql, j.args, j.key, j.ddls, j.location, j.startLocation, j.currentLocation)
 }
 
-<<<<<<< HEAD
-func newDMLJob(tp opType, sourceSchema, sourceTable, targetSchema, targetTable, sql string, args []interface{},
+func newDMLJob(tp opType, sourceTable, targetTable *filter.Table, sql string, args []interface{},
 	keys []string, location, startLocation, cmdLocation binlog.Location, eventHeader *replication.EventHeader) *job {
-	return &job{
-		tp:           tp,
-		sourceTbl:    map[string][]string{sourceSchema: {sourceTable}},
-		targetSchema: targetSchema,
-		targetTable:  targetTable,
-		sql:          sql,
-		args:         args,
-		keys:         keys,
-		retry:        true,
-=======
-func newDMLJob(tp opType, sql string, sourceTable, targetTable *filter.Table, args []interface{},
-	key string, location, startLocation, cmdLocation binlog.Location, eventHeader *replication.EventHeader) *job {
 	return &job{
 		tp:          tp,
 		sourceTbls:  map[string][]*filter.Table{sourceTable.Schema: {sourceTable}},
 		targetTable: targetTable,
 		sql:         sql,
 		args:        args,
-		key:         key,
+		keys:        keys,
 		retry:       true,
->>>>>>> 83b20074
 
 		location:        location,
 		startLocation:   startLocation,
