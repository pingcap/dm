// Copyright 2019 PingCAP, Inc.
//
// Licensed under the Apache License, Version 2.0 (the "License");
// you may not use this file except in compliance with the License.
// You may obtain a copy of the License at
//
//     http://www.apache.org/licenses/LICENSE-2.0
//
// Unless required by applicable law or agreed to in writing, software
// distributed under the License is distributed on an "AS IS" BASIS,
// See the License for the specific language governing permissions and
// limitations under the License.

package syncer

import (
	"fmt"
	"time"

	"github.com/go-mysql-org/go-mysql/replication"

	"github.com/pingcap/dm/pkg/binlog"
)

type opType byte

const (
	null opType = iota
	insert
	update
	del
	ddl
	xid
	flush
	skip // used by Syncer.recordSkipSQLsLocation to record global location, but not execute SQL
	rotate
)

func (t opType) String() string {
	switch t {
	case insert:
		return "insert"
	case update:
		return "update"
	case del:
		return "delete"
	case ddl:
		return "ddl"
	case xid:
		return "xid"
	case flush:
		return "flush"
	case skip:
		return "skip"
	case rotate:
		return "rotate"
	}

	return ""
}

type job struct {
	tp opType
	// ddl in ShardOptimistic and ShardPessimistic will only affect one table at one time but for normal node
	// we don't have this limit. So we should update multi tables in normal mode.
	// sql example: drop table `s1`.`t1`, `s2`.`t2`.
	sourceTbl       map[string][]string
	targetSchema    string
	targetTable     string
	sql             string
	args            []interface{}
	key             string
	retry           bool
	location        binlog.Location // location of last received (ROTATE / QUERY / XID) event, for global/table checkpoint
	startLocation   binlog.Location // start location of the sql in binlog, for handle_error
	currentLocation binlog.Location // end location of the sql in binlog, for user to skip sql manually by changing checkpoint
	ddls            []string
	originSQL       string // show origin sql when error, only DDL now

	eventHeader *replication.EventHeader
	jobAddTime  time.Time // job commit time
}

func (j *job) String() string {
	// only output some important information, maybe useful in execution.
	return fmt.Sprintf("tp: %s, sql: %s, args: %v, key: %s, ddls: %s, last_location: %s, start_location: %s, current_location: %s", j.tp, j.sql, j.args, j.key, j.ddls, j.location, j.startLocation, j.currentLocation)
}

func newDMLJob(tp opType, sourceSchema, sourceTable, targetSchema, targetTable, sql string, args []interface{},
	key string, location, startLocation, cmdLocation binlog.Location, eventHeader *replication.EventHeader) *job {
	return &job{
		tp:           tp,
		sourceTbl:    map[string][]string{sourceSchema: {sourceTable}},
		targetSchema: targetSchema,
		targetTable:  targetTable,
		sql:          sql,
		args:         args,
		key:          key,
		retry:        true,

		location:        location,
		startLocation:   startLocation,
		currentLocation: cmdLocation,
		eventHeader:     eventHeader,
		jobAddTime:      time.Now(),
	}
}

// newDDL job is used to create a new ddl job
// when cfg.ShardMode == "", ddlInfo == nil，sourceTbls != nil, we use sourceTbls to record ddl affected tables.
// when cfg.ShardMode == ShardOptimistic || ShardPessimistic, ddlInfo != nil, sourceTbls == nil.
func newDDLJob(ddlInfo *shardingDDLInfo, ddls []string, location, startLocation, cmdLocation binlog.Location,
	sourceTbls map[string]map[string]struct{}, originSQL string, eventHeader *replication.EventHeader) *job {
	j := &job{
		tp:        ddl,
		ddls:      ddls,
		originSQL: originSQL,

		location:        location,
		startLocation:   startLocation,
		currentLocation: cmdLocation,
		eventHeader:     eventHeader,
		jobAddTime:      time.Now(),
	}

	if ddlInfo != nil {
		j.sourceTbl = map[string][]string{ddlInfo.tableNames[0][0].Schema: {ddlInfo.tableNames[0][0].Name}}
		j.targetSchema = ddlInfo.tableNames[1][0].Schema
		j.targetTable = ddlInfo.tableNames[1][0].Name
	} else if sourceTbls != nil {
		sourceTbl := make(map[string][]string, len(sourceTbls))
		for schema, tbMap := range sourceTbls {
			if len(tbMap) > 0 {
				sourceTbl[schema] = make([]string, 0, len(tbMap))
			}
			for name := range tbMap {
				sourceTbl[schema] = append(sourceTbl[schema], name)
			}
		}
		j.sourceTbl = sourceTbl
	}

	return j
}

func newSkipJob(ec *eventContext) *job {
	return &job{
		tp:          skip,
		location:    *ec.lastLocation,
		eventHeader: ec.header,
		jobAddTime:  time.Now(),
	}
}

func newXIDJob(location, startLocation, currentLocation binlog.Location) *job {
	return &job{
		tp:              xid,
		location:        location,
		startLocation:   startLocation,
<<<<<<< HEAD
		currentLocation: cmdLocation,
		jobAddTime:      time.Now(),
=======
		currentLocation: currentLocation,
>>>>>>> 1678401b
	}
}

func newFlushJob() *job {
	return &job{
		tp:         flush,
		jobAddTime: time.Now(),
	}
}

// put queues into bucket to monitor them.
func queueBucketName(queueID int) string {
	return fmt.Sprintf("q_%d", queueID%defaultBucketCount)
}<|MERGE_RESOLUTION|>--- conflicted
+++ resolved
@@ -157,12 +157,8 @@
 		tp:              xid,
 		location:        location,
 		startLocation:   startLocation,
-<<<<<<< HEAD
-		currentLocation: cmdLocation,
+		currentLocation: currentLocation,
 		jobAddTime:      time.Now(),
-=======
-		currentLocation: currentLocation,
->>>>>>> 1678401b
 	}
 }
 
