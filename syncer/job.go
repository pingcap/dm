// Copyright 2019 PingCAP, Inc.
//
// Licensed under the Apache License, Version 2.0 (the "License");
// you may not use this file except in compliance with the License.
// You may obtain a copy of the License at
//
//     http://www.apache.org/licenses/LICENSE-2.0
//
// Unless required by applicable law or agreed to in writing, software
// distributed under the License is distributed on an "AS IS" BASIS,
// See the License for the specific language governing permissions and
// limitations under the License.

package syncer

import (
	"fmt"
	"time"

	"github.com/go-mysql-org/go-mysql/replication"
	"github.com/pingcap/tidb-tools/pkg/filter"

	"github.com/pingcap/dm/pkg/binlog"
)

type opType byte

const (
	null opType = iota
	insert
	update
	replace
	del
	ddl
	xid
	flush
	skip // used by Syncer.recordSkipSQLsLocation to record global location, but not execute SQL
	rotate
	conflict
)

func (t opType) String() string {
	switch t {
	case insert:
		return "insert"
	case update:
		return "update"
	case del:
		return "delete"
	case ddl:
		return "ddl"
	case xid:
		return "xid"
	case flush:
		return "flush"
	case skip:
		return "skip"
	case rotate:
		return "rotate"
	case conflict:
		return "conflict"
	}

	return ""
}

type job struct {
	tp opType
	// ddl in ShardOptimistic and ShardPessimistic will only affect one table at one time but for normal node
	// we don't have this limit. So we should update multi tables in normal mode.
	// sql example: drop table `s1`.`t1`, `s2`.`t2`.
	sourceTbls      map[string][]*filter.Table
	targetTable     *filter.Table
	dml             *DML
	retry           bool
	location        binlog.Location // location of last received (ROTATE / QUERY / XID) event, for global/table checkpoint
	startLocation   binlog.Location // start location of the sql in binlog, for handle_error
	currentLocation binlog.Location // end location of the sql in binlog, for user to skip sql manually by changing checkpoint
	ddls            []string
	originSQL       string // show origin sql when error, only DDL now

	eventHeader *replication.EventHeader
	jobAddTime  time.Time // job commit time
}

func (j *job) clone() *job {
	newJob := &job{}
	*newJob = *j
	return newJob
}

func (j *job) String() string {
	// only output some important information, maybe useful in execution.
	return fmt.Sprintf("tp: %s, ddls: %s, last_location: %s, start_location: %s, current_location: %s", j.tp, j.ddls, j.location, j.startLocation, j.currentLocation)
}

<<<<<<< HEAD
func newDMLJob(tp opType, sourceTable, targetTable *filter.Table, sql string, args []interface{},
	keys []string, ec *eventContext) *job {
	return &job{
		tp:          tp,
		sourceTbls:  map[string][]*filter.Table{sourceTable.Schema: {sourceTable}},
		targetTable: targetTable,
		sql:         sql,
		args:        args,
		keys:        keys,
		retry:       true,

		location:        *ec.lastLocation,
		startLocation:   *ec.startLocation,
		currentLocation: *ec.currentLocation,
		eventHeader:     ec.header,
=======
func newDMLJob(tp opType, sourceTable, targetTable *filter.Table, dml *DML, location, startLocation, cmdLocation binlog.Location, eventHeader *replication.EventHeader) *job {
	return &job{
		tp:              tp,
		sourceTbls:      map[string][]*filter.Table{sourceTable.Schema: {sourceTable}},
		targetTable:     targetTable,
		dml:             dml,
		retry:           true,
		location:        location,
		startLocation:   startLocation,
		currentLocation: cmdLocation,
		eventHeader:     eventHeader,
>>>>>>> 100215a1
		jobAddTime:      time.Now(),
	}
}

// newDDL job is used to create a new ddl job
// when cfg.ShardMode == ShardOptimistic || ShardPessimistic, len(qec.sourceTbls) == 0.
// when cfg.ShardMode == "", len(sourceTbls) != 0, we use sourceTbls to record ddl affected tables.
func newDDLJob(qec *queryEventContext) *job {
	j := &job{
		tp:          ddl,
		targetTable: &filter.Table{},
		ddls:        qec.needHandleDDLs,
		originSQL:   qec.originSQL,

		location:        *qec.lastLocation,
		startLocation:   *qec.startLocation,
		currentLocation: *qec.currentLocation,
		eventHeader:     qec.header,
		jobAddTime:      time.Now(),
	}

	ddlInfo := qec.shardingDDLInfo
	if len(qec.sourceTbls) != 0 {
		j.sourceTbls = make(map[string][]*filter.Table, len(qec.sourceTbls))
		for schema, tbMap := range qec.sourceTbls {
			if len(tbMap) > 0 {
				j.sourceTbls[schema] = make([]*filter.Table, 0, len(tbMap))
			}
			for name := range tbMap {
				j.sourceTbls[schema] = append(j.sourceTbls[schema], &filter.Table{Schema: schema, Name: name})
			}
		}
	} else if ddlInfo != nil && ddlInfo.sourceTables != nil && ddlInfo.targetTables != nil {
		j.sourceTbls = map[string][]*filter.Table{ddlInfo.sourceTables[0].Schema: {ddlInfo.sourceTables[0]}}
		j.targetTable = ddlInfo.targetTables[0]
	}

	return j
}

func newSkipJob(ec *eventContext) *job {
	return &job{
		tp:          skip,
		location:    *ec.lastLocation,
		eventHeader: ec.header,
		jobAddTime:  time.Now(),
	}
}

func newXIDJob(location, startLocation, currentLocation binlog.Location) *job {
	return &job{
		tp:              xid,
		location:        location,
		startLocation:   startLocation,
		currentLocation: currentLocation,
		jobAddTime:      time.Now(),
	}
}

func newFlushJob() *job {
	return &job{
		tp:          flush,
		targetTable: &filter.Table{},
		jobAddTime:  time.Now(),
	}
}

func newConflictJob() *job {
	return &job{
		tp:          conflict,
		targetTable: &filter.Table{},
		jobAddTime:  time.Now(),
	}
}

// put queues into bucket to monitor them.
func queueBucketName(queueID int) string {
	if queueID == -1 {
		return fmt.Sprintf("q_%d", queueID)
	}
	return fmt.Sprintf("q_%d", queueID%defaultBucketCount)
}

func dmlWorkerJobIdx(queueID int) int {
	return queueID + workerJobTSArrayInitSize
}<|MERGE_RESOLUTION|>--- conflicted
+++ resolved
@@ -94,35 +94,18 @@
 	return fmt.Sprintf("tp: %s, ddls: %s, last_location: %s, start_location: %s, current_location: %s", j.tp, j.ddls, j.location, j.startLocation, j.currentLocation)
 }
 
-<<<<<<< HEAD
-func newDMLJob(tp opType, sourceTable, targetTable *filter.Table, sql string, args []interface{},
-	keys []string, ec *eventContext) *job {
+func newDMLJob(tp opType, sourceTable, targetTable *filter.Table, dml *DML, ec *eventContext) *job {
 	return &job{
 		tp:          tp,
 		sourceTbls:  map[string][]*filter.Table{sourceTable.Schema: {sourceTable}},
 		targetTable: targetTable,
-		sql:         sql,
-		args:        args,
-		keys:        keys,
+		dml:         dml,
 		retry:       true,
 
 		location:        *ec.lastLocation,
 		startLocation:   *ec.startLocation,
 		currentLocation: *ec.currentLocation,
 		eventHeader:     ec.header,
-=======
-func newDMLJob(tp opType, sourceTable, targetTable *filter.Table, dml *DML, location, startLocation, cmdLocation binlog.Location, eventHeader *replication.EventHeader) *job {
-	return &job{
-		tp:              tp,
-		sourceTbls:      map[string][]*filter.Table{sourceTable.Schema: {sourceTable}},
-		targetTable:     targetTable,
-		dml:             dml,
-		retry:           true,
-		location:        location,
-		startLocation:   startLocation,
-		currentLocation: cmdLocation,
-		eventHeader:     eventHeader,
->>>>>>> 100215a1
 		jobAddTime:      time.Now(),
 	}
 }
