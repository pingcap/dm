--- conflicted
+++ resolved
@@ -121,18 +121,9 @@
 		jobAddTime:      time.Now(),
 	}
 
-<<<<<<< HEAD
-	if ddlInfo != nil {
-		j.sourceTbls = map[string][]string{ddlInfo.tables[0][0].Schema: {ddlInfo.tables[0][0].Name}}
-		j.targetTable = ddlInfo.tables[1][0]
-	} else if sourceTbls != nil {
-		j.sourceTbls = make(map[string][]string, len(sourceTbls))
-		for schema, tbMap := range sourceTbls {
-=======
 	if len(qec.sourceTbls) != 0 {
-		sourceTbl := make(map[string][]string, len(qec.sourceTbls))
+		j.sourceTbls = make(map[string][]string, len(qec.sourceTbls))
 		for schema, tbMap := range qec.sourceTbls {
->>>>>>> e56da7da
 			if len(tbMap) > 0 {
 				j.sourceTbls[schema] = make([]string, 0, len(tbMap))
 			}
@@ -140,14 +131,9 @@
 				j.sourceTbls[schema] = append(j.sourceTbls[schema], name)
 			}
 		}
-<<<<<<< HEAD
-=======
-		j.sourceTbl = sourceTbl
 	} else if qec.ddlInfo != nil && len(qec.ddlInfo.tables) >= 2 {
-		j.sourceTbl = map[string][]string{qec.ddlInfo.tables[0][0].Schema: {qec.ddlInfo.tables[0][0].Name}}
-		j.targetSchema = qec.ddlInfo.tables[1][0].Schema
-		j.targetTable = qec.ddlInfo.tables[1][0].Name
->>>>>>> e56da7da
+		j.sourceTbls = map[string][]string{qec.ddlInfo.tables[0][0].Schema: {qec.ddlInfo.tables[0][0].Name}}
+		j.targetTable = qec.ddlInfo.tables[1][0]
 	}
 
 	return j
