// Copyright 2019 PingCAP, Inc.
//
// Licensed under the Apache License, Version 2.0 (the "License");
// you may not use this file except in compliance with the License.
// You may obtain a copy of the License at
//
//     http://www.apache.org/licenses/LICENSE-2.0
//
// Unless required by applicable law or agreed to in writing, software
// distributed under the License is distributed on an "AS IS" BASIS,
// See the License for the specific language governing permissions and
// limitations under the License.

package syncer

import (
	"fmt"
	"time"

	"github.com/go-mysql-org/go-mysql/replication"

	"github.com/pingcap/dm/pkg/binlog"
)

type opType byte

const (
	null opType = iota
	insert
	update
	del
	ddl
	xid
	flush
	skip // used by Syncer.recordSkipSQLsLocation to record global location, but not execute SQL
	rotate
)

func (t opType) String() string {
	switch t {
	case insert:
		return "insert"
	case update:
		return "update"
	case del:
		return "delete"
	case ddl:
		return "ddl"
	case xid:
		return "xid"
	case flush:
		return "flush"
	case skip:
		return "skip"
	case rotate:
		return "rotate"
	}

	return ""
}

type job struct {
	tp opType
	// ddl in ShardOptimistic and ShardPessimistic will only affect one table at one time but for normal node
	// we don't have this limit. So we should update multi tables in normal mode.
	// sql example: drop table `s1`.`t1`, `s2`.`t2`.
	sourceTbl       map[string][]string
	targetSchema    string
	targetTable     string
	sql             string
	args            []interface{}
	key             string
	retry           bool
	location        binlog.Location // location of last received (ROTATE / QUERY / XID) event, for global/table checkpoint
	startLocation   binlog.Location // start location of the sql in binlog, for handle_error
	currentLocation binlog.Location // end location of the sql in binlog, for user to skip sql manually by changing checkpoint
	ddls            []string
	originSQL       string // show origin sql when error, only DDL now

	eventHeader *replication.EventHeader
	jobAddTime  time.Time // job commit time
}

func (j *job) String() string {
	// only output some important information, maybe useful in execution.
	return fmt.Sprintf("tp: %s, sql: %s, args: %v, key: %s, ddls: %s, last_location: %s, start_location: %s, current_location: %s", j.tp, j.sql, j.args, j.key, j.ddls, j.location, j.startLocation, j.currentLocation)
}

func newDMLJob(tp opType, sourceSchema, sourceTable, targetSchema, targetTable, sql string, args []interface{},
	key string, location, startLocation, cmdLocation binlog.Location, eventHeader *replication.EventHeader) *job {
	return &job{
		tp:           tp,
		sourceTbl:    map[string][]string{sourceSchema: {sourceTable}},
		targetSchema: targetSchema,
		targetTable:  targetTable,
		sql:          sql,
		args:         args,
		key:          key,
		retry:        true,

		location:        location,
		startLocation:   startLocation,
		currentLocation: cmdLocation,
		eventHeader:     eventHeader,
		jobAddTime:      time.Now(),
	}
}

// newDDL job is used to create a new ddl job
// when cfg.ShardMode == "", ddlInfo == nil，sourceTbls != nil, we use sourceTbls to record ddl affected tables.
// when cfg.ShardMode == ShardOptimistic || ShardPessimistic, ddlInfo != nil, sourceTbls == nil.
func newDDLJob(qec *queryEventContext) *job {
	j := &job{
		tp:        ddl,
		ddls:      qec.needHandleDDLs,
		originSQL: qec.originSQL,

		location:        *qec.lastLocation,
		startLocation:   *qec.startLocation,
		currentLocation: *qec.currentLocation,
		eventHeader:     qec.header,
		jobAddTime:      time.Now(),
	}

<<<<<<< HEAD
	if qec.sourceTbls != nil && len(qec.sourceTbls) != 0 {
		sourceTbl := make(map[string][]string, len(qec.sourceTbls))
		for schema, tbMap := range qec.sourceTbls {
=======
	if ddlInfo != nil {
		j.sourceTbl = map[string][]string{ddlInfo.tables[0][0].Schema: {ddlInfo.tables[0][0].Name}}
		j.targetSchema = ddlInfo.tables[1][0].Schema
		j.targetTable = ddlInfo.tables[1][0].Name
	} else if sourceTbls != nil {
		sourceTbl := make(map[string][]string, len(sourceTbls))
		for schema, tbMap := range sourceTbls {
>>>>>>> ab516770
			if len(tbMap) > 0 {
				sourceTbl[schema] = make([]string, 0, len(tbMap))
			}
			for name := range tbMap {
				sourceTbl[schema] = append(sourceTbl[schema], name)
			}
		}
		j.sourceTbl = sourceTbl
	} else {
		j.sourceTbl = map[string][]string{qec.ddlInfo.tableNames[0][0].Schema: {qec.ddlInfo.tableNames[0][0].Name}}
		j.targetSchema = qec.ddlInfo.tableNames[1][0].Schema
		j.targetTable = qec.ddlInfo.tableNames[1][0].Name
	}

	return j
}

func newSkipJob(ec *eventContext) *job {
	return &job{
		tp:          skip,
		location:    *ec.lastLocation,
		eventHeader: ec.header,
		jobAddTime:  time.Now(),
	}
}

func newXIDJob(location, startLocation, currentLocation binlog.Location) *job {
	return &job{
		tp:              xid,
		location:        location,
		startLocation:   startLocation,
		currentLocation: currentLocation,
		jobAddTime:      time.Now(),
	}
}

func newFlushJob() *job {
	return &job{
		tp:         flush,
		jobAddTime: time.Now(),
	}
}

// put queues into bucket to monitor them.
func queueBucketName(queueID int) string {
	return fmt.Sprintf("q_%d", queueID%defaultBucketCount)
}

func dmlWorkerJobIdx(queueID int) int {
	return queueID + workerJobTSArrayInitSize
}

func dmlWorkerJobIdxToQueueID(idx int) int {
	return idx - workerJobTSArrayInitSize
}<|MERGE_RESOLUTION|>--- conflicted
+++ resolved
@@ -122,19 +122,9 @@
 		jobAddTime:      time.Now(),
 	}
 
-<<<<<<< HEAD
 	if qec.sourceTbls != nil && len(qec.sourceTbls) != 0 {
 		sourceTbl := make(map[string][]string, len(qec.sourceTbls))
 		for schema, tbMap := range qec.sourceTbls {
-=======
-	if ddlInfo != nil {
-		j.sourceTbl = map[string][]string{ddlInfo.tables[0][0].Schema: {ddlInfo.tables[0][0].Name}}
-		j.targetSchema = ddlInfo.tables[1][0].Schema
-		j.targetTable = ddlInfo.tables[1][0].Name
-	} else if sourceTbls != nil {
-		sourceTbl := make(map[string][]string, len(sourceTbls))
-		for schema, tbMap := range sourceTbls {
->>>>>>> ab516770
 			if len(tbMap) > 0 {
 				sourceTbl[schema] = make([]string, 0, len(tbMap))
 			}
@@ -144,9 +134,9 @@
 		}
 		j.sourceTbl = sourceTbl
 	} else {
-		j.sourceTbl = map[string][]string{qec.ddlInfo.tableNames[0][0].Schema: {qec.ddlInfo.tableNames[0][0].Name}}
-		j.targetSchema = qec.ddlInfo.tableNames[1][0].Schema
-		j.targetTable = qec.ddlInfo.tableNames[1][0].Name
+		j.sourceTbl = map[string][]string{qec.ddlInfo.tables[0][0].Schema: {qec.ddlInfo.tables[0][0].Name}}
+		j.targetSchema = qec.ddlInfo.tables[1][0].Schema
+		j.targetTable = qec.ddlInfo.tables[1][0].Name
 	}
 
 	return j
