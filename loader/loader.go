// Copyright 2019 PingCAP, Inc.
//
// Licensed under the Apache License, Version 2.0 (the "License");
// you may not use this file except in compliance with the License.
// You may obtain a copy of the License at
//
//     http://www.apache.org/licenses/LICENSE-2.0
//
// Unless required by applicable law or agreed to in writing, software
// distributed under the License is distributed on an "AS IS" BASIS,
// See the License for the specific language governing permissions and
// limitations under the License.

package loader

import (
	"bufio"
	"bytes"
	"context"
	"encoding/hex"
	"io"
	"io/ioutil"
	"os"
	"path/filepath"
	"strings"
	"sync"
	"time"

	"go.etcd.io/etcd/clientv3"
	"golang.org/x/sync/errgroup"

	"github.com/pingcap/dm/dm/config"
	"github.com/pingcap/dm/dm/pb"
	"github.com/pingcap/dm/dm/unit"
	"github.com/pingcap/dm/pkg/conn"
	tcontext "github.com/pingcap/dm/pkg/context"
	"github.com/pingcap/dm/pkg/dumpling"
	fr "github.com/pingcap/dm/pkg/func-rollback"
	"github.com/pingcap/dm/pkg/ha"
	"github.com/pingcap/dm/pkg/log"
	"github.com/pingcap/dm/pkg/terror"
	"github.com/pingcap/dm/pkg/utils"

	"github.com/pingcap/errors"
	"github.com/pingcap/failpoint"
	cm "github.com/pingcap/tidb-tools/pkg/column-mapping"
	"github.com/pingcap/tidb-tools/pkg/filter"
	router "github.com/pingcap/tidb-tools/pkg/table-router"
	"go.uber.org/atomic"
	"go.uber.org/zap"
)

const (
	jobCount            = 1000
	uninitializedOffset = -1
)

// FilePosSet represents a set in mathematics.
type FilePosSet map[string][]int64

// DataFiles represent all data files for a single table.
type DataFiles []string

// Tables2DataFiles represent all data files of a table collection as a map.
type Tables2DataFiles map[string]DataFiles

type dataJob struct {
	sql          string
	schema       string
	table        string
	sourceTable  string
	sourceSchema string
	file         string
	absPath      string
	offset       int64
	lastOffset   int64
}

type fileJob struct {
	schema   string
	table    string
	dataFile string
	offset   int64
	info     *tableInfo
}

// Worker represents a worker.
type Worker struct {
	id         int
	cfg        *config.SubTaskConfig
	checkPoint CheckPoint
	conn       *DBConn
	wg         sync.WaitGroup
	jobQueue   chan *dataJob
	loader     *Loader

	logger log.Logger

	closed atomic.Bool
}

// NewWorker returns a Worker.
func NewWorker(loader *Loader, id int) *Worker {
	w := &Worker{
		id:         id,
		cfg:        loader.cfg,
		checkPoint: loader.checkPoint,
		conn:       loader.toDBConns[id],
		jobQueue:   make(chan *dataJob, jobCount),
		loader:     loader,
		logger:     loader.logger.WithFields(zap.Int("worker ID", id)),
	}

	failpoint.Inject("workerChanSize", func(val failpoint.Value) {
		size := val.(int)
		w.logger.Info("", zap.String("failpoint", "workerChanSize"), zap.Int("size", size))
		w.jobQueue = make(chan *dataJob, size)
	})

	return w
}

// Close closes worker.
func (w *Worker) Close() {
	// simulate the case that doesn't wait all doJob goroutine exit
	failpoint.Inject("workerCantClose", func(_ failpoint.Value) {
		w.logger.Info("", zap.String("failpoint", "workerCantClose"))
		failpoint.Return()
	})

	if !w.closed.CAS(false, true) {
		w.wg.Wait()
		w.logger.Info("already closed...")
		return
	}

	w.logger.Info("start to close...")
	close(w.jobQueue)
	w.wg.Wait()
	w.logger.Info("closed !!!")
}

func (w *Worker) run(ctx context.Context, fileJobQueue chan *fileJob, runFatalChan chan *pb.ProcessError) {
	w.closed.Store(false)

	newCtx, cancel := context.WithCancel(ctx)
	defer func() {
		cancel()
		// make sure all doJob goroutines exit
		w.Close()
	}()

	ctctx := tcontext.NewContext(newCtx, w.logger)

	doJob := func() {
		hasError := false
		for {
			job, ok := <-w.jobQueue
			if !ok {
				w.logger.Info("job queue was closed, execution goroutine exits")
				return
			}
			if job == nil {
				w.logger.Info("jobs are finished, execution goroutine exits")
				return
			}
			if hasError {
				continue // continue to read so than the sender will not be blocked
			}

			sqls := make([]string, 0, 3)
			sqls = append(sqls, "USE `"+unescapePercent(job.schema, w.logger)+"`;")
			sqls = append(sqls, job.sql)

			offsetSQL := w.checkPoint.GenSQL(job.file, job.offset)
			sqls = append(sqls, offsetSQL)

			failpoint.Inject("LoadExceedOffsetExit", func(val failpoint.Value) {
				threshold, _ := val.(int)
				if job.offset >= int64(threshold) {
					w.logger.Warn("load offset execeeds threshold, it will exit", zap.Int64("load offset", job.offset), zap.Int("value", threshold), zap.String("failpoint", "LoadExceedOffsetExit"))
					utils.OsExit(1)
				}
			})

			failpoint.Inject("LoadDataSlowDown", nil)

			failpoint.Inject("LoadDataSlowDownByTask", func(val failpoint.Value) {
				tasks := val.(string)
				taskNames := strings.Split(tasks, ",")
				for _, taskName := range taskNames {
					if w.cfg.Name == taskName {
						w.logger.Info("inject failpoint LoadDataSlowDownByTask", zap.String("task", taskName))
						<-newCtx.Done()
					}
				}
			})

			startTime := time.Now()
			err := w.conn.executeSQL(ctctx, sqls)
			failpoint.Inject("executeSQLError", func(_ failpoint.Value) {
				w.logger.Info("", zap.String("failpoint", "executeSQLError"))
				err = errors.New("inject failpoint executeSQLError")
			})
			if err != nil {
				// expect pause rather than exit
				err = terror.WithScope(terror.Annotatef(err, "file %s", job.file), terror.ScopeDownstream)
				if !utils.IsContextCanceledError(err) {
					runFatalChan <- unit.NewProcessError(err)
				}
				hasError = true
				failpoint.Inject("returnDoJobError", func(_ failpoint.Value) {
					w.logger.Info("", zap.String("failpoint", "returnDoJobError"))
					failpoint.Return()
				})
				continue
			}
<<<<<<< HEAD
			txnHistogram.WithLabelValues(w.cfg.Name, w.cfg.WorkerName, w.cfg.SourceID, job.schema, job.table).Observe(time.Since(startTime).Seconds())
			w.loader.checkPoint.UpdateOffset(job.file, job.offset)
=======

			failpoint.Inject("loaderCPUpdateOffsetError", func(_ failpoint.Value) {
				job.file = "notafile" + job.file
			})
			if err := w.loader.checkPoint.UpdateOffset(job.file, job.offset); err != nil {
				runFatalChan <- unit.NewProcessError(err)
				hasError = true
				continue
			}
>>>>>>> 50841fb0
			w.loader.finishedDataSize.Add(job.offset - job.lastOffset)
			w.loader.dbTableDataFinishedSize[job.sourceSchema][job.sourceTable].Add(job.offset - job.lastOffset)
		}
	}

	// worker main routine
	for {
		select {
		case <-newCtx.Done():
			w.logger.Info("context canceled, main goroutine exits")
			return
		case job, ok := <-fileJobQueue:
			if !ok {
				w.logger.Info("file queue was closed, main routine exit.")
				return
			}

			w.wg.Add(1)
			go func() {
				defer w.wg.Done()
				doJob()
			}()

			// restore a table
			if err := w.restoreDataFile(ctx, filepath.Join(w.cfg.Dir, job.dataFile), job.offset, job.info); err != nil {
				// expect pause rather than exit
				err = terror.Annotatef(err, "restore data file (%v) failed", job.dataFile)
				if !utils.IsContextCanceledError(err) {
					runFatalChan <- unit.NewProcessError(err)
				}
				return
			}
		}
	}
}

func (w *Worker) restoreDataFile(ctx context.Context, filePath string, offset int64, table *tableInfo) error {
	w.logger.Info("start to restore dump sql file", zap.String("data file", filePath))
	err := w.dispatchSQL(ctx, filePath, offset, table)
	if err != nil {
		return err
	}

	failpoint.Inject("dispatchError", func(_ failpoint.Value) {
		w.logger.Info("", zap.String("failpoint", "dispatchError"))
		failpoint.Return(errors.New("inject failpoint dispatchError"))
	})

	// dispatchSQL completed, send nil to make sure all dmls are applied to target database
	// we don't want to close and re-make chan frequently
	// but if we need to re-call w.run, we need re-make jobQueue chan
	w.jobQueue <- nil
	w.wg.Wait()

	w.logger.Info("finish to restore dump sql file", zap.String("data file", filePath))
	return nil
}

func (w *Worker) dispatchSQL(ctx context.Context, file string, offset int64, table *tableInfo) error {
	var (
		f   *os.File
		err error
		cur int64
	)

	baseFile := filepath.Base(file)

	f, err = os.Open(file)
	if err != nil {
		return terror.ErrLoadUnitDispatchSQLFromFile.Delegate(err)
	}
	defer f.Close()

	// file was not found in checkpoint
	if offset == uninitializedOffset {
		offset = 0

		finfo, err2 := f.Stat()
		if err2 != nil {
			return terror.ErrLoadUnitDispatchSQLFromFile.Delegate(err2)
		}

		tctx := tcontext.NewContext(ctx, w.logger)
		err2 = w.checkPoint.Init(tctx, baseFile, finfo.Size())
		failpoint.Inject("WaitLoaderStopAfterInitCheckpoint", func(v failpoint.Value) {
			t := v.(int)
			w.logger.Info("wait loader stop after init checkpoint")
			w.wg.Add(1)
			time.Sleep(time.Duration(t) * time.Second)
			w.wg.Done()
		})

		if err2 != nil {
			w.logger.Error("fail to initial checkpoint", zap.String("data file", file), zap.Int64("offset", offset), log.ShortError(err2))
			return err2
		}
	}

	cur, err = f.Seek(offset, io.SeekStart)
	if err != nil {
		return terror.ErrLoadUnitDispatchSQLFromFile.Delegate(err)
	}
	w.logger.Debug("read file", zap.String("data file", file), zap.Int64("offset", offset))

	lastOffset := cur

	data := make([]byte, 0, 1024*1024)
	br := bufio.NewReader(f)
	for {
		select {
		case <-ctx.Done():
			w.logger.Info("sql dispatcher is ready to quit.", zap.String("data file", file), zap.Int64("offset", offset))
			return nil
		default:
			// do nothing
		}
		line, err := br.ReadString('\n')
		cur += int64(len(line))

		if err == io.EOF {
			w.logger.Info("data are scanned finished.", zap.String("data file", file), zap.Int64("offset", offset))
			break
		}

		realLine := strings.TrimSpace(line[:len(line)-1])
		if len(realLine) == 0 {
			continue
		}

		data = append(data, []byte(line)...)
		if realLine[len(realLine)-1] == ';' {
			query := strings.TrimSpace(string(data))
			if strings.HasPrefix(query, "/*") && strings.HasSuffix(query, "*/;") {
				data = data[0:0]
				continue
			}

			if w.loader.columnMapping != nil {
				// column mapping and route table
				query, err = reassemble(data, table, w.loader.columnMapping)
				if err != nil {
					return terror.Annotatef(err, "file %s", file)
				}
			} else if table.sourceTable != table.targetTable {
				// dumped data files always use backquote as quotes
				query = renameShardingTable(query, table.sourceTable, table.targetTable, false)
			}

			idx := strings.Index(query, "INSERT INTO")
			if idx < 0 {
				return terror.ErrLoadUnitInvalidInsertSQL.Generate(query)
			}

			data = data[0:0]

			j := &dataJob{
				sql:          query,
				schema:       table.targetSchema,
				table:        table.targetTable,
				sourceSchema: table.sourceSchema,
				sourceTable:  table.sourceTable,
				file:         baseFile,
				absPath:      file,
				offset:       cur,
				lastOffset:   lastOffset,
			}
			lastOffset = cur

			w.jobQueue <- j
		}
	}

	return nil
}

type tableInfo struct {
	sourceSchema   string
	sourceTable    string
	targetSchema   string
	targetTable    string
	columnNameList []string
	insertHeadStmt string
}

// Loader can load your mydumper data into TiDB database.
type Loader struct {
	sync.RWMutex

	cfg        *config.SubTaskConfig
	cli        *clientv3.Client
	workerName string
	checkPoint CheckPoint

	logger log.Logger

	// db -> tables
	// table -> data files
	db2Tables  map[string]Tables2DataFiles
	tableInfos map[string]*tableInfo

	fileJobQueue chan *fileJob

	tableRouter   *router.Table
	baList        *filter.Filter
	columnMapping *cm.Mapping

	toDB      *conn.BaseDB
	toDBConns []*DBConn

	totalFileCount   atomic.Int64 // schema + table + data
	totalDataSize    atomic.Int64
	finishedDataSize atomic.Int64

	// to calcaute remainingTimeGauge metric, map will be init in `l.prepare.prepareDataFiles`
	dbTableDataTotalSize        map[string]map[string]*atomic.Int64
	dbTableDataFinishedSize     map[string]map[string]*atomic.Int64
	dbTableDataLastFinishedSize map[string]map[string]*atomic.Int64

	metaBinlog     atomic.String
	metaBinlogGTID atomic.String

	// record process error rather than log.Fatal
	runFatalChan chan *pb.ProcessError

	// for every worker goroutine, not for every data file
	workerWg *sync.WaitGroup
	// for other goroutines
	wg sync.WaitGroup

	fileJobQueueClosed atomic.Bool
	finish             atomic.Bool
	closed             atomic.Bool
}

// NewLoader creates a new Loader.
func NewLoader(cfg *config.SubTaskConfig, cli *clientv3.Client, workerName string) *Loader {
	loader := &Loader{
		cfg:        cfg,
		cli:        cli,
		db2Tables:  make(map[string]Tables2DataFiles),
		tableInfos: make(map[string]*tableInfo),
		workerWg:   new(sync.WaitGroup),
		logger:     log.With(zap.String("task", cfg.Name), zap.String("unit", "load")),
		workerName: workerName,
	}
	loader.fileJobQueueClosed.Store(true) // not open yet
	return loader
}

// Type implements Unit.Type.
func (l *Loader) Type() pb.UnitType {
	return pb.UnitType_Load
}

// Init initializes loader for a load task, but not start Process.
// if fail, it should not call l.Close.
func (l *Loader) Init(ctx context.Context) (err error) {
	rollbackHolder := fr.NewRollbackHolder("loader")
	defer func() {
		if err != nil {
			rollbackHolder.RollbackReverseOrder()
		}
	}()

	tctx := tcontext.NewContext(ctx, l.logger)

	checkpoint, err := newRemoteCheckPoint(tctx, l.cfg, l.checkpointID())
	failpoint.Inject("ignoreLoadCheckpointErr", func(_ failpoint.Value) {
		l.logger.Info("", zap.String("failpoint", "ignoreLoadCheckpointErr"))
		err = nil
	})
	if err != nil {
		return err
	}
	l.checkPoint = checkpoint
	rollbackHolder.Add(fr.FuncRollback{Name: "close-checkpoint", Fn: l.checkPoint.Close})

	l.baList, err = filter.New(l.cfg.CaseSensitive, l.cfg.BAList)
	if err != nil {
		return terror.ErrLoadUnitGenBAList.Delegate(err)
	}

	err = l.genRouter(l.cfg.RouteRules)
	if err != nil {
		return err
	}

	if len(l.cfg.ColumnMappingRules) > 0 {
		l.columnMapping, err = cm.NewMapping(l.cfg.CaseSensitive, l.cfg.ColumnMappingRules)
		if err != nil {
			return terror.ErrLoadUnitGenColumnMapping.Delegate(err)
		}
	}

	dbCfg := l.cfg.To
	dbCfg.RawDBCfg = config.DefaultRawDBConfig().
		SetMaxIdleConns(l.cfg.PoolSize)

	// used to change loader's specified DB settings, currently SQL Mode
	lcfg, err := l.cfg.Clone()
	if err != nil {
		return err
	}
	// fix nil map after clone, which we will use below
	// TODO: we may develop `SafeClone` in future
	if lcfg.To.Session == nil {
		lcfg.To.Session = make(map[string]string)
	}
	lcfg.To.Session["time_zone"] = "+00:00"

	hasSQLMode := false
	for k := range l.cfg.To.Session {
		if strings.ToLower(k) == "sql_mode" {
			hasSQLMode = true
			break
		}
	}
	if !hasSQLMode {
		lcfg.To.Session["sql_mode"] = l.cfg.LoaderConfig.SQLMode
	}

	l.toDB, l.toDBConns, err = createConns(tctx, lcfg, l.cfg.PoolSize)
	if err != nil {
		return err
	}

	return nil
}

// Process implements Unit.Process.
func (l *Loader) Process(ctx context.Context, pr chan pb.ProcessResult) {
	loaderExitWithErrorCounter.WithLabelValues(l.cfg.Name, l.cfg.SourceID).Add(0)

	newCtx, cancel := context.WithCancel(ctx)
	defer cancel()

	l.newFileJobQueue()
	if err := l.getMydumpMetadata(); err != nil {
		loaderExitWithErrorCounter.WithLabelValues(l.cfg.Name, l.cfg.SourceID).Inc()
		pr <- pb.ProcessResult{
			Errors: []*pb.ProcessError{unit.NewProcessError(err)},
		}
		return
	}

	l.runFatalChan = make(chan *pb.ProcessError, 2*l.cfg.PoolSize)
	errs := make([]*pb.ProcessError, 0, 2)

	var wg sync.WaitGroup
	wg.Add(1)
	go func() {
		defer wg.Done()
		for err := range l.runFatalChan {
			cancel() // cancel l.Restore
			errs = append(errs, err)
		}
	}()

	err := l.Restore(newCtx)
	close(l.runFatalChan) // Restore returned, all potential fatal sent to l.runFatalChan
	cancel()              // cancel the goroutines created in `Restore`.

	failpoint.Inject("dontWaitWorkerExit", func(_ failpoint.Value) {
		l.logger.Info("", zap.String("failpoint", "dontWaitWorkerExit"))
		l.workerWg.Wait()
	})

	wg.Wait() // wait for receive all fatal from l.runFatalChan

	if err != nil {
		if utils.IsContextCanceledError(err) {
			l.logger.Info("filter out error caused by user cancel")
		} else {
			loaderExitWithErrorCounter.WithLabelValues(l.cfg.Name, l.cfg.SourceID).Inc()
			errs = append(errs, unit.NewProcessError(err))
		}
	}

	isCanceled := false
	select {
	case <-ctx.Done():
		isCanceled = true
	default:
	}

	if len(errs) != 0 {
		// pause because of error occurred
		l.Pause()
	}
	pr <- pb.ProcessResult{
		IsCanceled: isCanceled,
		Errors:     errs,
	}
}

func (l *Loader) newFileJobQueue() {
	l.closeFileJobQueue()
	l.fileJobQueue = make(chan *fileJob, jobCount)
	l.fileJobQueueClosed.Store(false)
}

func (l *Loader) closeFileJobQueue() {
	if l.fileJobQueueClosed.Load() {
		return
	}
	close(l.fileJobQueue)
	l.fileJobQueueClosed.Store(true)
}

// align with https://github.com/pingcap/dumpling/pull/140
// if input is malformed, return original string and print log.
func unescapePercent(input string, logger log.Logger) string {
	buf := bytes.Buffer{}
	buf.Grow(len(input))
	i := 0
	for i < len(input) {
		if input[i] != '%' {
			buf.WriteByte(input[i])
			i++
		} else {
			if i+2 >= len(input) {
				logger.Error("malformed filename while unescapePercent", zap.String("filename", input))
				return input
			}
			ascii, err := hex.DecodeString(input[i+1 : i+3])
			if err != nil {
				logger.Error("malformed filename while unescapePercent", zap.String("filename", input))
				return input
			}
			buf.Write(ascii)
			i += 3
		}
	}
	return buf.String()
}

func (l *Loader) skipSchemaAndTable(table *filter.Table) bool {
	if filter.IsSystemSchema(table.Schema) {
		return true
	}

	table.Schema = unescapePercent(table.Schema, l.logger)
	table.Name = unescapePercent(table.Name, l.logger)

	tbs := []*filter.Table{table}
	tbs = l.baList.ApplyOn(tbs)
	return len(tbs) == 0
}

func (l *Loader) isClosed() bool {
	return l.closed.Load()
}

// IsFreshTask implements Unit.IsFreshTask.
func (l *Loader) IsFreshTask(ctx context.Context) (bool, error) {
	count, err := l.checkPoint.Count(tcontext.NewContext(ctx, l.logger))
	return count == 0, err
}

// Restore begins the restore process.
func (l *Loader) Restore(ctx context.Context) error {
	if err := l.putLoadTask(); err != nil {
		return err
	}
	// reset some counter used to calculate progress
	l.totalDataSize.Store(0)
	l.finishedDataSize.Store(0) // reset before load from checkpoint
	l.dbTableDataTotalSize = make(map[string]map[string]*atomic.Int64)
	l.dbTableDataFinishedSize = make(map[string]map[string]*atomic.Int64)
	l.dbTableDataLastFinishedSize = make(map[string]map[string]*atomic.Int64)

	if err := l.prepare(); err != nil {
		l.logger.Error("scan directory failed", zap.String("directory", l.cfg.Dir), log.ShortError(err))
		return err
	}

	failpoint.Inject("WaitLoaderStopBeforeLoadCheckpoint", func(v failpoint.Value) {
		t := v.(int)
		l.logger.Info("wait loader stop before load checkpoint")
		l.wg.Add(1)
		time.Sleep(time.Duration(t) * time.Second)
		l.wg.Done()
	})

	// not update checkpoint in memory when restoring, so when re-Restore, we need to load checkpoint from DB
	err := l.checkPoint.Load(tcontext.NewContext(ctx, l.logger))
	if err != nil {
		return err
	}
	err = l.checkPoint.CalcProgress(l.db2Tables)
	if err != nil {
		l.logger.Error("calc load process", log.ShortError(err))
		return err
	}
	l.loadFinishedSize()
	if err2 := l.initAndStartWorkerPool(ctx); err2 != nil {
		l.logger.Error("initial and start worker pools failed", log.ShortError(err))
		return err2
	}

	l.wg.Add(1)
	go func() {
		defer l.wg.Done()
		l.PrintStatus(ctx)
	}()

	begin := time.Now()
	err = l.restoreData(ctx)

	failpoint.Inject("dontWaitWorkerExit", func(_ failpoint.Value) {
		l.logger.Info("", zap.String("failpoint", "dontWaitWorkerExit"))
		failpoint.Return(nil)
	})

	// make sure all workers exit
	l.closeFileJobQueue() // all data file dispatched, close it
	l.workerWg.Wait()

	if err == nil {
		l.finish.Store(true)
		l.logger.Info("all data files have been finished", zap.Duration("cost time", time.Since(begin)))
		if l.checkPoint.AllFinished() {
			if l.cfg.Mode == config.ModeFull {
				if err = l.delLoadTask(); err != nil {
					return err
				}
			}
			if l.cfg.CleanDumpFile {
				l.cleanDumpFiles()
			}
		}
	} else if errors.Cause(err) != context.Canceled {
		return err
	}

	return nil
}

func (l *Loader) loadFinishedSize() {
	results := l.checkPoint.GetAllRestoringFileInfo()
	for file, pos := range results {
		db, table, err := getDBAndTableFromFilename(file)
		if err != nil {
			l.logger.Warn("invalid db table sql file", zap.String("file", file), zap.Error(err))
			continue
		}
		l.finishedDataSize.Add(pos[0])
		l.dbTableDataFinishedSize[db][table].Add(pos[0])
	}
}

// Close does graceful shutdown.
func (l *Loader) Close() {
	l.Lock()
	defer l.Unlock()
	if l.isClosed() {
		return
	}

	l.stopLoad()

	if err := l.toDB.Close(); err != nil {
		l.logger.Error("close downstream DB error", log.ShortError(err))
	}
	l.checkPoint.Close()
	l.removeLabelValuesWithTaskInMetrics(l.cfg.Name)
	l.closed.Store(true)
}

// stopLoad stops loading, now it used by Close and Pause
// maybe we can refine the workflow more clear.
func (l *Loader) stopLoad() {
	// before re-write workflow, simply close all job queue and job workers
	// when resuming, re-create them
	l.logger.Info("stop importing data process")

	l.closeFileJobQueue()
	l.workerWg.Wait()
	l.logger.Debug("all workers have been closed")

	l.wg.Wait()
	l.logger.Debug("all loader's go-routines have been closed")
}

// Pause pauses the process, and it can be resumed later
// should cancel context from external.
func (l *Loader) Pause() {
	if l.isClosed() {
		l.logger.Warn("try to pause, but already closed")
		return
	}

	l.stopLoad()
}

// Resume resumes the paused process.
func (l *Loader) Resume(ctx context.Context, pr chan pb.ProcessResult) {
	if l.isClosed() {
		l.logger.Warn("try to resume, but already closed")
		return
	}

	if err := l.resetDBs(ctx); err != nil {
		pr <- pb.ProcessResult{
			IsCanceled: false,
			Errors: []*pb.ProcessError{
				unit.NewProcessError(err),
			},
		}
		return
	}
	// continue the processing
	l.Process(ctx, pr)
}

func (l *Loader) resetDBs(ctx context.Context) error {
	var err error
	tctx := tcontext.NewContext(ctx, l.logger)

	for i := 0; i < len(l.toDBConns); i++ {
		err = l.toDBConns[i].resetConn(tctx)
		if err != nil {
			return terror.WithScope(err, terror.ScopeDownstream)
		}
	}

	err = l.checkPoint.ResetConn(tctx)
	if err != nil {
		return terror.WithScope(err, terror.ScopeDownstream)
	}

	return nil
}

// Update implements Unit.Update
// now, only support to update config for routes, filters, column-mappings, block-allow-list
// now no config diff implemented, so simply re-init use new config
// no binlog filter for loader need to update.
func (l *Loader) Update(cfg *config.SubTaskConfig) error {
	var (
		err              error
		oldBaList        *filter.Filter
		oldTableRouter   *router.Table
		oldColumnMapping *cm.Mapping
	)

	defer func() {
		if err == nil {
			return
		}
		if oldBaList != nil {
			l.baList = oldBaList
		}
		if oldTableRouter != nil {
			l.tableRouter = oldTableRouter
		}
		if oldColumnMapping != nil {
			l.columnMapping = oldColumnMapping
		}
	}()

	// update block-allow-list
	oldBaList = l.baList
	l.baList, err = filter.New(cfg.CaseSensitive, cfg.BAList)
	if err != nil {
		return terror.ErrLoadUnitGenBAList.Delegate(err)
	}

	// update route, for loader, this almost useless, because schemas often have been restored
	oldTableRouter = l.tableRouter
	l.tableRouter, err = router.NewTableRouter(cfg.CaseSensitive, cfg.RouteRules)
	if err != nil {
		return terror.ErrLoadUnitGenTableRouter.Delegate(err)
	}

	// update column-mappings
	oldColumnMapping = l.columnMapping
	l.columnMapping, err = cm.NewMapping(cfg.CaseSensitive, cfg.ColumnMappingRules)
	if err != nil {
		return terror.ErrLoadUnitGenColumnMapping.Delegate(err)
	}

	// update l.cfg
	l.cfg.BAList = cfg.BAList
	l.cfg.RouteRules = cfg.RouteRules
	l.cfg.ColumnMappingRules = cfg.ColumnMappingRules
	return nil
}

func (l *Loader) genRouter(rules []*router.TableRule) error {
	l.tableRouter, _ = router.NewTableRouter(l.cfg.CaseSensitive, []*router.TableRule{})
	for _, rule := range rules {
		err := l.tableRouter.AddRule(rule)
		if err != nil {
			return terror.ErrLoadUnitGenTableRouter.Delegate(err)
		}
	}
	schemaRules, tableRules := l.tableRouter.AllRules()
	l.logger.Debug("all route rules", zap.Reflect("schema route rules", schemaRules), zap.Reflect("table route rules", tableRules))
	return nil
}

func (l *Loader) initAndStartWorkerPool(ctx context.Context) error {
	for i := 0; i < l.cfg.PoolSize; i++ {
		worker := NewWorker(l, i)
		l.workerWg.Add(1) // for every worker goroutine, Add(1)
		go func() {
			defer l.workerWg.Done()
			worker.run(ctx, l.fileJobQueue, l.runFatalChan)
		}()
	}
	return nil
}

func (l *Loader) prepareDBFiles(files map[string]struct{}) error {
	// reset some variables
	l.db2Tables = make(map[string]Tables2DataFiles)
	l.totalFileCount.Store(0) // reset
	schemaFileCount := 0
	for file := range files {
		db, ok := utils.GetDBFromDumpFilename(file)
		if !ok {
			continue
		}
		schemaFileCount++
		if l.skipSchemaAndTable(&filter.Table{Schema: db}) {
			l.logger.Warn("ignore schema file", zap.String("schema file", file))
			continue
		}

		l.db2Tables[db] = make(Tables2DataFiles)
		l.totalFileCount.Add(1) // for schema
	}

	if schemaFileCount == 0 {
		l.logger.Warn("invalid mydumper files for there are no `-schema-create.sql` files found, and will generate later")
	}
	if len(l.db2Tables) == 0 {
		l.logger.Warn("no available `-schema-create.sql` files, check mydumper parameter matches block-allow-list in task config, will generate later")
	}

	return nil
}

func (l *Loader) prepareTableFiles(files map[string]struct{}) error {
	var tablesNumber float64
	for file := range files {
		db, table, ok := utils.GetTableFromDumpFilename(file)
		if !ok {
			continue
		}
		if l.skipSchemaAndTable(&filter.Table{Schema: db, Name: table}) {
			l.logger.Warn("ignore table file", zap.String("table file", file))
			continue
		}
		tables, ok := l.db2Tables[db]
		if !ok {
			l.logger.Warn("can't find schema create file, will generate one", zap.String("schema", db))
			if err := generateSchemaCreateFile(l.cfg.Dir, db); err != nil {
				return err
			}
			l.db2Tables[db] = make(Tables2DataFiles)
			tables = l.db2Tables[db]
			l.totalFileCount.Add(1)
		}

		if _, ok := tables[table]; ok {
			return terror.ErrLoadUnitDuplicateTableFile.Generate(file)
		}
		tablesNumber++
		tables[table] = make(DataFiles, 0, 16)
		l.totalFileCount.Add(1) // for table
	}

	tableGauge.WithLabelValues(l.cfg.Name, l.cfg.SourceID).Set(tablesNumber)
	return nil
}

func (l *Loader) prepareDataFiles(files map[string]struct{}) error {
	var dataFilesNumber float64

	for file := range files {
		if !strings.HasSuffix(file, ".sql") || strings.Contains(file, "-schema.sql") ||
			strings.Contains(file, "-schema-create.sql") {
			continue
		}

		// ignore view / triggers
		if strings.Contains(file, "-schema-view.sql") || strings.Contains(file, "-schema-triggers.sql") ||
			strings.Contains(file, "-schema-post.sql") {
			l.logger.Warn("ignore unsupport view/trigger file", zap.String("file", file))
			continue
		}

		db, table, err := getDBAndTableFromFilename(file)
		if err != nil {
			l.logger.Warn("invalid db table sql file", zap.String("file", file), zap.Error(err))
			continue
		}
		if l.skipSchemaAndTable(&filter.Table{Schema: db, Name: table}) {
			l.logger.Warn("ignore data file", zap.String("data file", file))
			continue
		}
		tables, ok := l.db2Tables[db]
		if !ok {
			return terror.ErrLoadUnitNoDBFile.Generate(file)
		}

		dataFiles, ok := tables[table]
		if !ok {
			return terror.ErrLoadUnitNoTableFile.Generate(file)
		}

		size, err := utils.GetFileSize(filepath.Join(l.cfg.Dir, file))
		if err != nil {
			return err
		}
		l.totalDataSize.Add(size)
		l.totalFileCount.Add(1) // for data
		if _, ok := l.dbTableDataTotalSize[db]; !ok {
			l.dbTableDataTotalSize[db] = make(map[string]*atomic.Int64)
			l.dbTableDataFinishedSize[db] = make(map[string]*atomic.Int64)
			l.dbTableDataLastFinishedSize[db] = make(map[string]*atomic.Int64)
		}
		if _, ok := l.dbTableDataTotalSize[db][table]; !ok {
			l.dbTableDataTotalSize[db][table] = atomic.NewInt64(0)
			l.dbTableDataFinishedSize[db][table] = atomic.NewInt64(0)
			l.dbTableDataLastFinishedSize[db][table] = atomic.NewInt64(0)
		}
		l.dbTableDataTotalSize[db][table].Add(size)

		dataFiles = append(dataFiles, file)
		dataFilesNumber++
		tables[table] = dataFiles
	}

	dataFileGauge.WithLabelValues(l.cfg.Name, l.cfg.SourceID).Set(dataFilesNumber)
	dataSizeGauge.WithLabelValues(l.cfg.Name, l.cfg.SourceID).Set(float64(l.totalDataSize.Load()))
	return nil
}

func (l *Loader) prepare() error {
	begin := time.Now()
	defer func() {
		l.logger.Info("prepare loading", zap.Duration("cost time", time.Since(begin)))
	}()

	// check if mydumper dir data exists.
	if !utils.IsDirExists(l.cfg.Dir) {
		// compatibility with no `.name` suffix
		dirSuffix := "." + l.cfg.Name
		var trimmed bool
		if strings.HasSuffix(l.cfg.Dir, dirSuffix) {
			dirPrefix := strings.TrimSuffix(l.cfg.Dir, dirSuffix)
			if utils.IsDirExists(dirPrefix) {
				l.logger.Warn("directory doesn't exist, try to load data from old fashion directory", zap.String("directory", l.cfg.Dir), zap.String("old fashion directory", dirPrefix))
				l.cfg.Dir = dirPrefix
				trimmed = true
			}
		}
		if !trimmed {
			return terror.ErrLoadUnitDumpDirNotFound.Generate(l.cfg.Dir)
		}
	}

	// collect dir files.
	files, err := utils.CollectDirFiles(l.cfg.Dir)
	if err != nil {
		return err
	}

	l.logger.Debug("collected files", zap.Reflect("files", files))

	/* Mydumper file names format
	 * db    {db}-schema-create.sql
	 * table {db}.{table}-schema.sql
	 * sql   {db}.{table}.{part}.sql or {db}.{table}.sql
	 */

	// Sql file for create db
	if err := l.prepareDBFiles(files); err != nil {
		return err
	}

	// Sql file for create table
	if err := l.prepareTableFiles(files); err != nil {
		return err
	}

	// Sql file for restore data
	return l.prepareDataFiles(files)
}

// restoreSchema creates schema.
func (l *Loader) restoreSchema(ctx context.Context, conn *DBConn, sqlFile, schema string) error {
	if l.checkPoint.IsTableCreated(schema, "") {
		l.logger.Info("database already exists in checkpoint, skip creating it", zap.String("schema", schema), zap.String("db schema file", sqlFile))
		return nil
	}
	err := l.restoreStructure(ctx, conn, sqlFile, schema, "")
	if err != nil {
		if isErrDBExists(err) {
			l.logger.Info("database already exists, skip it", zap.String("db schema file", sqlFile))
		} else {
			return terror.Annotatef(err, "run db schema failed - dbfile %s", sqlFile)
		}
	}
	return nil
}

// restoreTable creates table.
func (l *Loader) restoreTable(ctx context.Context, conn *DBConn, sqlFile, schema, table string) error {
	if l.checkPoint.IsTableCreated(schema, table) {
		l.logger.Info("table already exists in checkpoint, skip creating it", zap.String("schema", schema), zap.String("table", table), zap.String("db schema file", sqlFile))
		return nil
	}
	err := l.restoreStructure(ctx, conn, sqlFile, schema, table)
	if err != nil {
		if isErrTableExists(err) {
			l.logger.Info("table already exists, skip it", zap.String("table schema file", sqlFile))
		} else {
			return terror.Annotatef(err, "run table schema failed - dbfile %s", sqlFile)
		}
	}
	return nil
}

// restoreStruture creates schema or table.
func (l *Loader) restoreStructure(ctx context.Context, conn *DBConn, sqlFile string, schema string, table string) error {
	f, err := os.Open(sqlFile)
	if err != nil {
		return terror.ErrLoadUnitReadSchemaFile.Delegate(err)
	}
	defer f.Close()

	tctx := tcontext.NewContext(ctx, l.logger)
	ansiquote := strings.Contains(l.cfg.SQLMode, "ANSI_QUOTES")

	data := make([]byte, 0, 1024*1024)
	br := bufio.NewReader(f)
	for {
		line, err := br.ReadString('\n')
		if err == io.EOF {
			break
		}

		realLine := strings.TrimSpace(line[:len(line)-1])
		if len(realLine) == 0 {
			continue
		}

		data = append(data, []byte(realLine)...)
		if data[len(data)-1] == ';' {
			query := string(data)
			data = data[0:0]
			if strings.HasPrefix(query, "/*") && strings.HasSuffix(query, "*/;") {
				continue
			}

			var sqls []string
			dstSchema, dstTable := fetchMatchedLiteral(tctx, l.tableRouter, schema, table)
			// for table
			if table != "" {
				sqls = append(sqls, "USE `"+unescapePercent(dstSchema, l.logger)+"`;")
				query = renameShardingTable(query, table, dstTable, ansiquote)
			} else {
				query = renameShardingSchema(query, schema, dstSchema, ansiquote)
			}

			l.logger.Debug("schema create statement", zap.String("sql", query))

			sqls = append(sqls, query)
			err = conn.executeSQL(tctx, sqls)
			if err != nil {
				return terror.WithScope(err, terror.ScopeDownstream)
			}
		}
	}

	return nil
}

// renameShardingTable replaces srcTable with dstTable in query.
func renameShardingTable(query, srcTable, dstTable string, ansiquote bool) string {
	return SQLReplace(query, srcTable, dstTable, ansiquote)
}

// renameShardingSchema replaces srcSchema with dstSchema in query.
func renameShardingSchema(query, srcSchema, dstSchema string, ansiquote bool) string {
	return SQLReplace(query, srcSchema, dstSchema, ansiquote)
}

func fetchMatchedLiteral(ctx *tcontext.Context, router *router.Table, schema, table string) (targetSchema string, targetTable string) {
	if schema == "" {
		// nothing change
		return schema, table
	}

	targetSchema, targetTable, err := router.Route(schema, table)
	if err != nil {
		ctx.L().Error("fail to route table", zap.Error(err)) // log the error, but still continue
	}
	if targetSchema == "" {
		// nothing change
		return schema, table
	}
	if targetTable == "" {
		// table still same;
		targetTable = table
	}

	return targetSchema, targetTable
}

// `restore Schema Job` present a data structure of schema restoring job.
type restoreSchemaJob struct {
	loader   *Loader
	session  *DBConn
	database string // database name
	table    string // table name, empty if it's a schema of database
	filepath string // file path of dumpped schema file
}

// `jobQueue` of schema restoring which (only) support consumptions concurrently.
type jobQueue struct {
	ctx           context.Context
	msgq          chan *restoreSchemaJob // job message queue channel
	consumerCount int                    // count of consumers
	eg            *errgroup.Group        // err wait group of consumer's go-routines
}

// `newJobQueue` consturct a jobQueue.
func newJobQueue(ctx context.Context, consumerCount, length int) *jobQueue {
	eg, selfCtx := errgroup.WithContext(ctx)
	return &jobQueue{
		ctx:           selfCtx,
		msgq:          make(chan *restoreSchemaJob, length),
		consumerCount: consumerCount,
		eg:            eg,
	}
}

// `push` will append a job to the queue.
func (q *jobQueue) push(job *restoreSchemaJob) error {
	var err error
	select {
	case <-q.ctx.Done():
		err = q.ctx.Err()
	case q.msgq <- job:
	}
	return terror.WithScope(err, terror.ScopeInternal)
}

// `close` wait jobs done and close queue forever.
func (q *jobQueue) close() error {
	// queue is closing
	close(q.msgq)
	// wait until go-routines of consumption was exited
	return q.eg.Wait()
}

// `startConsumers` run multiple go-routines of job consumption with user defined handler.
func (q *jobQueue) startConsumers(handler func(ctx context.Context, job *restoreSchemaJob) error) {
	for i := 0; i < q.consumerCount; i++ {
		q.eg.Go(func() error {
			var session *DBConn
		consumeLoop:
			for {
				select {
				case <-q.ctx.Done():
					err := q.ctx.Err()
					return err
				case job, active := <-q.msgq:
					if !active {
						break consumeLoop
					}
					// test condition for `job.session` means db session still could be controlled outside,
					// it's used in unit test for now.
					if session == nil && job.session == nil {
						baseConn, err2 := job.loader.toDB.GetBaseConn(q.ctx)
						if err2 != nil {
							return err2
						}
						defer func(baseConn *conn.BaseConn) {
							err2 := job.loader.toDB.CloseBaseConn(baseConn)
							if err2 != nil {
								job.loader.logger.Warn("fail to close connection", zap.Error(err2))
							}
						}(baseConn)
						session = &DBConn{
							cfg:      job.loader.cfg,
							baseConn: baseConn,
							resetBaseConnFn: func(*tcontext.Context, *conn.BaseConn) (*conn.BaseConn, error) {
								return nil, terror.ErrDBBadConn.Generate("bad connection error restoreData")
							},
						}
					}
					if job.session == nil {
						job.session = session
					}
					err := handler(q.ctx, job)
					if err != nil {
						return err
					}
				}
			}
			return nil
		})
	}
}

func (l *Loader) restoreData(ctx context.Context) error {
	begin := time.Now()
	dispatchMap := make(map[string]*fileJob)
	concurrency := l.cfg.PoolSize
	// `for v := range map` would present random order
	// `dbs` array keep same order for restore schema job generating
	var err error
	dbs := make([]string, 0, len(l.db2Tables))
	for db := range l.db2Tables {
		dbs = append(dbs, db)
	}
	tctx := tcontext.NewContext(ctx, l.logger)

	// run consumers of restore database schema queue
	dbRestoreQueue := newJobQueue(ctx, concurrency, concurrency /** length of queue */)
	dbRestoreQueue.startConsumers(func(ctx context.Context, job *restoreSchemaJob) error {
		// restore database schema
		job.loader.logger.Info("start to create schema", zap.String("schema file", job.filepath))
		err2 := job.loader.restoreSchema(ctx, job.session, job.filepath, job.database)
		if err2 != nil {
			return err2
		}
		job.loader.logger.Info("finish to create schema", zap.String("schema file", job.filepath))
		return nil
	})

	// push database schema restoring jobs to the queue
	for _, db := range dbs {
		schemaFile := l.cfg.Dir + "/" + db + "-schema-create.sql" // cache friendly
		err = dbRestoreQueue.push(&restoreSchemaJob{
			loader:   l,
			database: db,
			table:    "",
			filepath: schemaFile,
		})
		if err != nil {
			break
		}
	}

	// check producing error
	if err != nil {
		runtimeErr := dbRestoreQueue.close()
		if errors.ErrorEqual(err, context.Canceled) {
			err = runtimeErr
		}
		return err
	}
	// wait whole task done & close queue
	err = dbRestoreQueue.close()
	if err != nil {
		return err
	}

	// run consumers of restore table schema queue
	tblRestoreQueue := newJobQueue(ctx, concurrency, concurrency /** length of queue */)
	tblRestoreQueue.startConsumers(func(ctx context.Context, job *restoreSchemaJob) error {
		job.loader.logger.Info("start to create table", zap.String("table file", job.filepath))
		err2 := job.loader.restoreTable(ctx, job.session, job.filepath, job.database, job.table)
		if err2 != nil {
			return err2
		}
		job.loader.logger.Info("finish to create table", zap.String("table file", job.filepath))
		return nil
	})

	// push table schema restoring jobs to the queue
tblSchemaLoop:
	for _, db := range dbs {
		for table := range l.db2Tables[db] {
			schemaFile := l.cfg.Dir + "/" + db + "." + table + "-schema.sql" // cache friendly
			if _, ok := l.tableInfos[tableName(db, table)]; !ok {
				l.tableInfos[tableName(db, table)], err = parseTable(tctx, l.tableRouter, db, table, schemaFile, l.cfg.LoaderConfig.SQLMode)
				if err != nil {
					err = terror.Annotatef(err, "parse table %s/%s", db, table)
					break tblSchemaLoop
				}
			}
			if l.checkPoint.IsTableFinished(db, table) {
				l.logger.Info("table has finished, skip it.", zap.String("schema", db), zap.String("table", table))
				continue
			}
			err = tblRestoreQueue.push(&restoreSchemaJob{
				loader:   l,
				database: db,
				table:    table,
				filepath: schemaFile,
			})
			if err != nil {
				break tblSchemaLoop
			}
		}
	}

	// check producing error
	if err != nil {
		runtimeErr := tblRestoreQueue.close()
		if errors.ErrorEqual(err, context.Canceled) {
			err = runtimeErr
		}
		return err
	}
	// wait whole task done & close queue
	err = tblRestoreQueue.close()
	if err != nil {
		return err
	}

	// all schemas was restored
	l.logger.Info("finish to create tables", zap.Duration("cost time", time.Since(begin)))

	// generate restore table data file job
	for _, db := range dbs {
		table2DataFileMap := l.db2Tables[db]
		for table := range table2DataFileMap {
			restoringFiles := l.checkPoint.GetRestoringFileInfo(db, table)
			l.logger.Debug("restoring table data", zap.String("schema", db), zap.String("table", table), zap.Reflect("data files", restoringFiles))

			for _, file := range table2DataFileMap[table] {
				select {
				case <-ctx.Done():
					l.logger.Warn("stop generate data file job", log.ShortError(ctx.Err()))
					return ctx.Err()
				default:
					// do nothing
				}
				l.logger.Debug("dispatch data file", zap.String("schema", db), zap.String("table", table), zap.String("data file", file))

				offset := int64(uninitializedOffset)
				posSet, ok := restoringFiles[file]
				if ok {
					offset = posSet[0]
				}
				dispatchMap[db+"_"+table+"_"+file] = &fileJob{
					schema:   db,
					table:    table,
					dataFile: file,
					offset:   offset,
					info:     l.tableInfos[tableName(db, table)],
				}
			}
		}
	}

	// a simple and naive approach to dispatch files randomly based on the feature of golang map(range by random)
	for _, j := range dispatchMap {
		select {
		case <-ctx.Done():
			l.logger.Warn("stop dispatch data file job", log.ShortError(ctx.Err()))
			return ctx.Err()
		case l.fileJobQueue <- j:
		}
	}

	l.logger.Info("all data files have been dispatched, waiting for them finished")
	return nil
}

// checkpointID returns ID which used for checkpoint table.
func (l *Loader) checkpointID() string {
	if len(l.cfg.SourceID) > 0 {
		return l.cfg.SourceID
	}
	dir, err := filepath.Abs(l.cfg.Dir)
	if err != nil {
		l.logger.Warn("get abs dir", zap.String("directory", l.cfg.Dir), log.ShortError(err))
		return l.cfg.Dir
	}
	return shortSha1(dir)
}

func (l *Loader) getMydumpMetadata() error {
	metafile := filepath.Join(l.cfg.LoaderConfig.Dir, "metadata")
	loc, _, err := dumpling.ParseMetaData(metafile, l.cfg.Flavor)
	if err != nil {
		if os.IsNotExist(err) {
			worker, _, err2 := ha.GetLoadTask(l.cli, l.cfg.Name, l.cfg.SourceID)
			if err2 != nil {
				l.logger.Warn("get load task", log.ShortError(err2))
			}
			if worker != "" && worker != l.workerName {
				return terror.ErrLoadTaskWorkerNotMatch.Generate(worker, l.workerName)
			}
		}
		if terror.ErrMetadataNoBinlogLoc.Equal(err) {
			l.logger.Warn("dumped metadata doesn't have binlog location, it's OK if DM doesn't enter incremental mode")
			return nil
		}

		toPrint, err2 := ioutil.ReadFile(metafile)
		if err2 != nil {
			toPrint = []byte(err2.Error())
		}
		l.logger.Error("fail to parse dump metadata", log.ShortError(err))
		return terror.ErrParseMydumperMeta.Generate(err, toPrint)
	}

	l.metaBinlog.Store(loc.Position.String())
	l.metaBinlogGTID.Store(loc.GTIDSetStr())
	return nil
}

// cleanDumpFiles is called when finish restoring data, to clean useless files.
func (l *Loader) cleanDumpFiles() {
	l.logger.Info("clean dump files")
	if l.cfg.Mode == config.ModeFull {
		// in full-mode all files won't be need in the future
		if err := os.RemoveAll(l.cfg.Dir); err != nil {
			l.logger.Warn("error when remove loaded dump folder", zap.String("data folder", l.cfg.Dir), zap.Error(err))
		}
	} else {
		// leave metadata file and table structure files, only delete data files
		files, err := utils.CollectDirFiles(l.cfg.Dir)
		if err != nil {
			l.logger.Warn("fail to collect files", zap.String("data folder", l.cfg.Dir), zap.Error(err))
		}
		var lastErr error
		for f := range files {
			if strings.HasSuffix(f, ".sql") {
				if strings.HasSuffix(f, "-schema-create.sql") || strings.HasSuffix(f, "-schema.sql") {
					continue
				}
				lastErr = os.Remove(filepath.Join(l.cfg.Dir, f))
			}
		}
		if lastErr != nil {
			l.logger.Warn("show last error when remove loaded dump sql files", zap.String("data folder", l.cfg.Dir), zap.Error(lastErr))
		}
	}
}

// putLoadTask is called when start restoring data, to put load worker in etcd.
func (l *Loader) putLoadTask() error {
	_, err := ha.PutLoadTask(l.cli, l.cfg.Name, l.cfg.SourceID, l.workerName)
	if err != nil {
		return err
	}
	l.logger.Info("put load worker in etcd", zap.String("task", l.cfg.Name), zap.String("source", l.cfg.SourceID), zap.String("worker", l.workerName))
	return nil
}

// delLoadTask is called when finish restoring data, to delete load worker in etcd.
func (l *Loader) delLoadTask() error {
	_, _, err := ha.DelLoadTask(l.cli, l.cfg.Name, l.cfg.SourceID)
	if err != nil {
		return err
	}
	l.logger.Info("delete load worker in etcd for full mode", zap.String("task", l.cfg.Name), zap.String("source", l.cfg.SourceID), zap.String("worker", l.workerName))
	return nil
}<|MERGE_RESOLUTION|>--- conflicted
+++ resolved
@@ -215,10 +215,9 @@
 				})
 				continue
 			}
-<<<<<<< HEAD
 			txnHistogram.WithLabelValues(w.cfg.Name, w.cfg.WorkerName, w.cfg.SourceID, job.schema, job.table).Observe(time.Since(startTime).Seconds())
-			w.loader.checkPoint.UpdateOffset(job.file, job.offset)
-=======
+			w.loader.finishedDataSize.Add(job.offset - job.lastOffset)
+			w.loader.dbTableDataFinishedSize[job.sourceSchema][job.sourceTable].Add(job.offset - job.lastOffset)
 
 			failpoint.Inject("loaderCPUpdateOffsetError", func(_ failpoint.Value) {
 				job.file = "notafile" + job.file
@@ -228,9 +227,6 @@
 				hasError = true
 				continue
 			}
->>>>>>> 50841fb0
-			w.loader.finishedDataSize.Add(job.offset - job.lastOffset)
-			w.loader.dbTableDataFinishedSize[job.sourceSchema][job.sourceTable].Add(job.offset - job.lastOffset)
 		}
 	}
 
