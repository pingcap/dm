--- conflicted
+++ resolved
@@ -687,10 +687,10 @@
 	}
 
 	if schemaFileCount == 0 {
-		log.Warn("invalid mydumper files for there are no `-schema-create.sql` files found, and will generate later")
+		l.logger.Warn("invalid mydumper files for there are no `-schema-create.sql` files found, and will generate later")
 	}
 	if len(l.db2Tables) == 0 {
-		log.Warn("no available `-schema-create.sql` files, check mydumper parameter matches black-white-list in task config, will generate later")
+		l.logger.Warn("no available `-schema-create.sql` files, check mydumper parameter matches black-white-list in task config, will generate later")
 	}
 
 	return nil
@@ -717,7 +717,7 @@
 		}
 		tables, ok := l.db2Tables[db]
 		if !ok {
-			log.Warnf("can't find schema create file for db %s, will generate one", db)
+			l.logger.Warn("can't find schema create file, will generate one", zap.String("schema", db))
 			if err := generateSchemaCreateFile(l.cfg.Dir, db); err != nil {
 				return errors.Trace(err)
 			}
@@ -745,15 +745,9 @@
 		}
 
 		// ignore view / triggers
-<<<<<<< HEAD
-		if strings.Index(file, "-schema-view.sql") >= 0 || strings.Index(file, "-schema-triggers.sql") >= 0 ||
-			strings.Index(file, "-schema-post.sql") >= 0 {
-			l.logger.Warn("ignore unsupport view/trigger", zap.String("file", file))
-=======
 		if strings.Contains(file, "-schema-view.sql") || strings.Contains(file, "-schema-triggers.sql") ||
 			strings.Contains(file, "-schema-post.sql") {
-			log.Warnf("[loader] ignore unsupport view/trigger: %s", file)
->>>>>>> a9011a7d
+			l.logger.Warn("ignore unsupport view/trigger file", zap.String("file", file))
 			continue
 		}
 
@@ -810,11 +804,7 @@
 		if strings.HasSuffix(l.cfg.Dir, dirSuffix) {
 			dirPrefix := strings.TrimSuffix(l.cfg.Dir, dirSuffix)
 			if utils.IsDirExists(dirPrefix) {
-<<<<<<< HEAD
 				l.logger.Warn("directory doesn't exist, try to load data from old fashion directory", zap.String("directory", l.cfg.Dir), zap.String("old fashion directory", dirPrefix))
-=======
-				log.Warnf("[loader] %s does not exist, trying to load data from %s", l.cfg.Dir, dirPrefix)
->>>>>>> a9011a7d
 				l.cfg.Dir = dirPrefix
 				trimmed = true
 			}
@@ -1023,13 +1013,8 @@
 			for _, file := range dataFiles {
 				select {
 				case <-ctx.Done():
-<<<<<<< HEAD
 					l.logger.Warn("stop generate data file job", log.ShortError(ctx.Err()))
-					return nil
-=======
-					log.Infof("stop generate data file job because %v", ctx.Err())
 					return ctx.Err()
->>>>>>> a9011a7d
 				default:
 					// do nothing
 				}
@@ -1059,14 +1044,9 @@
 	for _, j := range dispatchMap {
 		select {
 		case <-ctx.Done():
-<<<<<<< HEAD
 			l.logger.Warn("stop dispatch data file job", log.ShortError(ctx.Err()))
-			break
-=======
-			log.Infof("stop dispatch data file job because %v", ctx.Err())
 			l.closeFileJobQueue()
 			return ctx.Err()
->>>>>>> a9011a7d
 		case l.fileJobQueue <- j:
 		}
 	}
