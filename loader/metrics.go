--- conflicted
+++ resolved
@@ -47,39 +47,24 @@
 			Buckets:   prometheus.ExponentialBuckets(0.0005, 2, 16),
 		}, []string{"task"})
 
-<<<<<<< HEAD
-	dataFileCounter = metricsProxy.NewCounterVec(
-		prometheus.CounterOpts{
-=======
-	dataFileGauge = prometheus.NewGaugeVec(
+	dataFileGauge = metricsProxy.NewGaugeVec(
 		prometheus.GaugeOpts{
->>>>>>> 513729f1
 			Namespace: "dm",
 			Subsystem: "loader",
 			Name:      "data_file_gauge",
 			Help:      "data files in total",
 		}, []string{"task"})
 
-<<<<<<< HEAD
-	tableCounter = metricsProxy.NewCounterVec(
-		prometheus.CounterOpts{
-=======
-	tableGauge = prometheus.NewGaugeVec(
+	tableGauge = metricsProxy.NewGaugeVec(
 		prometheus.GaugeOpts{
->>>>>>> 513729f1
 			Namespace: "dm",
 			Subsystem: "loader",
 			Name:      "table_gauge",
 			Help:      "tables in total",
 		}, []string{"task"})
 
-<<<<<<< HEAD
-	dataSizeCounter = metricsProxy.NewCounterVec(
-		prometheus.CounterOpts{
-=======
-	dataSizeGauge = prometheus.NewGaugeVec(
+	dataSizeGauge = metricsProxy.NewGaugeVec(
 		prometheus.GaugeOpts{
->>>>>>> 513729f1
 			Namespace: "dm",
 			Subsystem: "loader",
 			Name:      "data_size_gauge",
@@ -120,9 +105,9 @@
 	tidbExecutionErrorCounter.DeleteAllAboutLabels(prometheus.Labels{"task": task})
 	txnHistogram.DeleteAllAboutLabels(prometheus.Labels{"task": task})
 	queryHistogram.DeleteAllAboutLabels(prometheus.Labels{"task": task})
-	dataFileCounter.DeleteAllAboutLabels(prometheus.Labels{"task": task})
-	tableCounter.DeleteAllAboutLabels(prometheus.Labels{"task": task})
-	dataSizeCounter.DeleteAllAboutLabels(prometheus.Labels{"task": task})
+	dataFileGauge.DeleteAllAboutLabels(prometheus.Labels{"task": task})
+	tableGauge.DeleteAllAboutLabels(prometheus.Labels{"task": task})
+	dataSizeGauge.DeleteAllAboutLabels(prometheus.Labels{"task": task})
 	progressGauge.DeleteAllAboutLabels(prometheus.Labels{"task": task})
 	loaderExitWithErrorCounter.DeleteAllAboutLabels(prometheus.Labels{"task": task})
 }