--- conflicted
+++ resolved
@@ -26,17 +26,10 @@
 var printStatusInterval = time.Second * 5
 
 // Status implements Unit.Status.
-<<<<<<< HEAD
 func (l *Loader) Status() interface{} {
-	finishedSize := l.finishedDataSize.Get()
-	totalSize := l.totalDataSize.Get()
-	progress := percent(finishedSize, totalSize, l.finish.Get())
-=======
-func (l *Loader) Status(ctx context.Context) interface{} {
 	finishedSize := l.finishedDataSize.Load()
 	totalSize := l.totalDataSize.Load()
 	progress := percent(finishedSize, totalSize, l.finish.Load())
->>>>>>> 708e96a4
 	s := &pb.LoadStatus{
 		FinishedBytes:  finishedSize,
 		TotalBytes:     totalSize,
