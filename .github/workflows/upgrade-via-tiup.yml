name: Upgrade via TiUP

on:
  pull_request:
    branches:
      - master
      - release-2.0
  schedule:
    - cron: "3 22 * * *" # run at minute 06:03 UTC+8
  workflow_dispatch:
    inputs: # TODO: use these inputs
      fromVer:
        dmVer: "v1.0.7"
      toVer:
        dmVer: "nightly"

jobs:
  from_v1:
    name: From V1
    runs-on: ubuntu-18.04
    env:
      working-directory: ${{ github.workspace }}/go/src/github.com/pingcap/dm

    steps:
      - name: Set up Go 1.16
        uses: actions/setup-go@v2
        with:
          go-version: 1.16
      - name: Check out code
        uses: actions/checkout@v2
        with:
          path: go/src/github.com/pingcap/dm

      - name: Setup containers
        working-directory: ${{ env.working-directory }}
        run: |
          cd ${{ env.working-directory }}/tests/tiup/docker
          GOPATH=${GITHUB_WORKSPACE}/go docker-compose up -d

      - name: Run test cases
        working-directory: ${{ env.working-directory }}
        run: |
          cd ${{ env.working-directory }}/tests/tiup/docker
          docker-compose exec -T control bash -c "cd /go/src/github.com/pingcap/dm && ./tests/tiup/upgrade-from-v1.sh"

      # send Slack notify if failed.
      # NOTE: With the exception of `GITHUB_TOKEN`, secrets are not passed to the runner when a workflow is triggered from a forked repository.
      - name: Slack notification
        if: ${{ failure() }}
        env:
          SLACK_WEBHOOK: ${{ secrets.SLACK_NOTIFY }}
        uses: Ilshidur/action-slack@2.1.0
        with:
          args: "upgrade job failed, see https://github.com/pingcap/dm/actions/runs/{{ GITHUB_RUN_ID }}"

      - name: Feishu notification
        if: ${{ failure() }}
        uses: whatwewant/action-robot-feishu@v0.0.10
        with:
          url: ${{ secrets.FEISHU_BOT_WEBHOOK_URL }}
          title: FIX ME
          text: |
            repository: ${{ github.repository }}
            committer: ${{ github.actor }}
            compare: ${{ github.event.compare }}
            job status: ${{ job.status }}
            job url: https://github.com/${{github.repository}}/actions/runs/${{github.run_id}}

      # Debug via SSH if previous steps failed
      - name: Set up tmate session
        if: ${{ failure() }}
        uses: mxschmitt/action-tmate@v2

  from_v2:
    name: From V2
    runs-on: ubuntu-18.04
    env:
      working-directory: ${{ github.workspace }}/go/src/github.com/pingcap/dm
    strategy:
      fail-fast: false
      matrix:
        previous_v2: ["v2.0.0", "v2.0.1", "v2.0.3", "v2.0.4"]

    steps:
      - name: Set up Go 1.16
        uses: actions/setup-go@v2
        with:
          go-version: 1.16
      - name: Check out code
        uses: actions/checkout@v2
        with:
          path: go/src/github.com/pingcap/dm

      - name: Build
        if: ${{ github.ref != 'refs/heads/master' }}
        working-directory: ${{ env.working-directory }}
        run: make build nolint=true

      - name: Package files
        if: ${{ github.ref != 'refs/heads/master' }}
        run: |
          mkdir ${{ github.workspace }}/package
          cd ${{ github.workspace }}/package

          echo "package dm-master"
          mkdir dm-master
          cp ${{ env.working-directory }}/bin/dm-master dm-master
          cp -r ${{ env.working-directory }}/dm/dm-ansible/conf dm-master
          cp -r ${{ env.working-directory }}/dm/dm-ansible/scripts dm-master
          tar -czvf dm-master-nightly-linux-amd64.tar.gz dm-master

          echo "package dm-worker"
          mkdir dm-worker
          cp ${{ env.working-directory }}/bin/dm-worker dm-worker
          cp -r ${{ env.working-directory }}/dm/dm-ansible/conf dm-worker/conf
          cp -r ${{ env.working-directory }}/dm/dm-ansible/scripts dm-worker/scripts
          tar -czvf dm-worker-nightly-linux-amd64.tar.gz dm-worker

          echo "package dmctl"
          mkdir dmctl
          cp ${{ env.working-directory }}/bin/dmctl dmctl
          cp -r ${{ env.working-directory }}/dm/dm-ansible/conf dmctl/conf
          cp -r ${{ env.working-directory }}/dm/dm-ansible/scripts dmctl/scripts
          tar -czvf dmctl-nightly-linux-amd64.tar.gz dmctl

      - name: Setup containers
        working-directory: ${{ env.working-directory }}
        run: |
          cd ${{ env.working-directory }}/tests/tiup/docker
          GOPATH=${GITHUB_WORKSPACE}/go docker-compose up -d

      - name: Copy package files
        if: ${{ github.ref != 'refs/heads/master' }}
        run: |
          cd ${{ github.workspace }}/package
          docker cp dm-master-nightly-linux-amd64.tar.gz control:/tmp
          docker cp dm-worker-nightly-linux-amd64.tar.gz control:/tmp
          docker cp dmctl-nightly-linux-amd64.tar.gz control:/tmp

      # TODO: support more CUR_VER
      - name: Run test cases
        working-directory: ${{ env.working-directory }}
        run: |
          cd ${{ env.working-directory }}/tests/tiup/docker
          docker-compose exec -e ref=${{ github.ref }} -T control bash -c "cd /go/src/github.com/pingcap/dm && ./tests/tiup/upgrade-from-v2.sh ${{ matrix.previous_v2 }} nightly"

      # if above step is passed, logs will be removed by tiup dm destroy
      - name: Copy logs to hack permission
        if: ${{ failure() }}
        run: |
          mkdir ./logs
          docker cp -L master1:/home/tidb/dm/deploy/dm-master-8261/log ./logs/master
          docker cp -L worker1:/home/tidb/dm/deploy/dm-worker-8262/log ./logs/worker1
          docker cp -L worker2:/home/tidb/dm/deploy/dm-worker-8262/log ./logs/worker2
          sudo chown -R runner ./logs

      # Update logs as artifact seems not stable, so we set `continue-on-error: true` here.
      - name: Upload logs
        continue-on-error: true
        uses: actions/upload-artifact@v2
        if: ${{ failure() }}
        with:
          name: upgrade-via-tiup-${{ matrix.previous_v2 }}
          path: |
            ./logs

      # send Slack notify if failed.
      # NOTE: With the exception of `GITHUB_TOKEN`, secrets are not passed to the runner when a workflow is triggered from a forked repository.
      - name: Slack notification
        if: ${{ failure() }}
        env:
          SLACK_WEBHOOK: ${{ secrets.SLACK_NOTIFY }}
        uses: Ilshidur/action-slack@2.1.0
        with:
          args: "upgrade-via-tiup job failed, see https://github.com/pingcap/dm/actions/runs/{{ GITHUB_RUN_ID }}"

      - name: Feishu notification
        if: ${{ failure() }}
        uses: whatwewant/action-robot-feishu@v0.0.10
        with:
          url: ${{ secrets.FEISHU_BOT_WEBHOOK_URL }}
          title: FIX ME
          text: |
            repository: ${{ github.repository }}
            committer: ${{ github.actor }}
            compare: ${{ github.event.compare }}
            job status: ${{ job.status }}
            job url: https://github.com/${{github.repository}}/actions/runs/${{github.run_id}}

      # Debug via SSH if previous steps failed
      - name: Set up tmate session
        if: ${{ failure() }}
        uses: mxschmitt/action-tmate@v2

  upgrade_tidb:
    name: Upgrade TiDB
    runs-on: ubuntu-18.04
    env:
      working-directory: ${{ github.workspace }}/go/src/github.com/pingcap/dm
    steps:
      - name: Set up Go 1.16
        uses: actions/setup-go@v2
        with:
          go-version: 1.16

      - name: Check out code
        uses: actions/checkout@v2
        with:
          path: go/src/github.com/pingcap/dm

      # TODO: support more versions
      - name: Setup containers
        working-directory: ${{ env.working-directory }}
        run: |
          cd ${{ env.working-directory }}/tests/tiup/docker
          sed -i "s/tidb:v4.0.7/tidb:v3.0.19/g" docker-compose.yml
          GOPATH=${GITHUB_WORKSPACE}/go docker-compose up -d

      - name: Run test cases before upgrade
        working-directory: ${{ env.working-directory }}
        run: |
          cd ${{ env.working-directory }}/tests/tiup/docker
          docker-compose exec -T control bash -c "cd /go/src/github.com/pingcap/dm && ./tests/tiup/upgrade-tidb.sh before_upgrade nightly"

      - name: Upgrade TiDB
        working-directory: ${{ env.working-directory }}
        run: |
          cd ${{ env.working-directory }}/tests/tiup/docker
          sed -i "s/tidb:v3.0.19/tidb:v4.0.7/g" docker-compose.yml
          GOPATH=${GITHUB_WORKSPACE}/go docker-compose up -d

<<<<<<< HEAD
    - name: Run test cases after upgrade
      working-directory: ${{ env.working-directory }}
      run: |
        cd ${{ env.working-directory }}/tests/tiup/docker
        docker-compose exec -T control bash -c "source /root/.profile && cd /go/src/github.com/pingcap/dm && ./tests/tiup/upgrade-tidb.sh after_upgrade nightly"

    # send Slack notify if failed.
    # NOTE: With the exception of `GITHUB_TOKEN`, secrets are not passed to the runner when a workflow is triggered from a forked repository.
    - name: Slack notification
      if: ${{ failure() }}
      env:
        SLACK_WEBHOOK: ${{ secrets.SLACK_NOTIFY }}
      uses: Ilshidur/action-slack@2.1.0
      with:
        args: "upgrade job failed, see https://github.com/pingcap/dm/actions/runs/{{ GITHUB_RUN_ID }}"

    # Debug via SSH if previous steps failed
    - name: Set up tmate session
      if: ${{ failure() }}
      uses: mxschmitt/action-tmate@v3
      with:
        timeout-minutes: 60
=======
      - name: Run test cases after upgrade
        working-directory: ${{ env.working-directory }}
        run: |
          cd ${{ env.working-directory }}/tests/tiup/docker
          docker-compose exec -T control bash -c "source /root/.profile && cd /go/src/github.com/pingcap/dm && ./tests/tiup/upgrade-tidb.sh after_upgrade nightly"

      # send Slack notify if failed.
      # NOTE: With the exception of `GITHUB_TOKEN`, secrets are not passed to the runner when a workflow is triggered from a forked repository.
      - name: Slack notification
        if: ${{ failure() }}
        env:
          SLACK_WEBHOOK: ${{ secrets.SLACK_NOTIFY }}
        uses: Ilshidur/action-slack@2.1.0
        with:
          args: "upgrade job failed, see https://github.com/pingcap/dm/actions/runs/{{ GITHUB_RUN_ID }}"

      - name: Feishu notification
        if: ${{ failure() }}
        uses: whatwewant/action-robot-feishu@v0.0.10
        with:
          url: ${{ secrets.FEISHU_BOT_WEBHOOK_URL }}
          title: FIX ME
          text: |
            repository: ${{ github.repository }}
            committer: ${{ github.actor }}
            compare: ${{ github.event.compare }}
            job status: ${{ job.status }}
            job url: https://github.com/${{github.repository}}/actions/runs/${{github.run_id}}

      # Debug via SSH if previous steps failed
      - name: Set up tmate session
        if: ${{ failure() }}
        uses: mxschmitt/action-tmate@v2
        with:
          timeout-minutes: 60
>>>>>>> ebe01806
<|MERGE_RESOLUTION|>--- conflicted
+++ resolved
@@ -229,30 +229,6 @@
           sed -i "s/tidb:v3.0.19/tidb:v4.0.7/g" docker-compose.yml
           GOPATH=${GITHUB_WORKSPACE}/go docker-compose up -d
 
-<<<<<<< HEAD
-    - name: Run test cases after upgrade
-      working-directory: ${{ env.working-directory }}
-      run: |
-        cd ${{ env.working-directory }}/tests/tiup/docker
-        docker-compose exec -T control bash -c "source /root/.profile && cd /go/src/github.com/pingcap/dm && ./tests/tiup/upgrade-tidb.sh after_upgrade nightly"
-
-    # send Slack notify if failed.
-    # NOTE: With the exception of `GITHUB_TOKEN`, secrets are not passed to the runner when a workflow is triggered from a forked repository.
-    - name: Slack notification
-      if: ${{ failure() }}
-      env:
-        SLACK_WEBHOOK: ${{ secrets.SLACK_NOTIFY }}
-      uses: Ilshidur/action-slack@2.1.0
-      with:
-        args: "upgrade job failed, see https://github.com/pingcap/dm/actions/runs/{{ GITHUB_RUN_ID }}"
-
-    # Debug via SSH if previous steps failed
-    - name: Set up tmate session
-      if: ${{ failure() }}
-      uses: mxschmitt/action-tmate@v3
-      with:
-        timeout-minutes: 60
-=======
       - name: Run test cases after upgrade
         working-directory: ${{ env.working-directory }}
         run: |
@@ -287,5 +263,4 @@
         if: ${{ failure() }}
         uses: mxschmitt/action-tmate@v2
         with:
-          timeout-minutes: 60
->>>>>>> ebe01806
+          timeout-minutes: 60