// Copyright 2019 PingCAP, Inc.
//
// Licensed under the Apache License, Version 2.0 (the "License");
// you may not use this file except in compliance with the License.
// You may obtain a copy of the License at
//
//     http://www.apache.org/licenses/LICENSE-2.0
//
// Unless required by applicable law or agreed to in writing, software
// distributed under the License is distributed on an "AS IS" BASIS,
// See the License for the specific language governing permissions and
// limitations under the License.

package purger

import (
	"context"
	"path/filepath"
	"sync"
	"time"

	"github.com/pingcap/dm/pkg/log"
	"github.com/pingcap/errors"
	"github.com/siddontang/go/sync2"

	"github.com/pingcap/dm/dm/pb"
	"github.com/pingcap/dm/pkg/streamer"
	"github.com/pingcap/dm/pkg/utils"
)

// errors created by Purger
var (
	ErrSelfPurging  = errors.New("this strategy is purging")
	MsgOtherPurging = "%s is purging"
)

// RelayOperator represents an operator for relay log files, like writer, reader
type RelayOperator interface {
	// EarliestActiveRelayLog returns the earliest active relay log info in this operator
	EarliestActiveRelayLog() *streamer.RelayLogInfo
}

// PurgeInterceptor represents an interceptor may forbid the purge process
type PurgeInterceptor interface {
	// ForbidPurge returns whether forbidding purge currently and an optional message
	ForbidPurge() (bool, string)
}

const (
	stageNew int32 = iota
	stageRunning
	stageClosed
)

// Purger purges relay log according to some strategies
type Purger struct {
<<<<<<< HEAD
	sync.RWMutex
=======
	lock            sync.RWMutex
>>>>>>> 92d5902c
	wg              sync.WaitGroup
	cancel          context.CancelFunc
	running         sync2.AtomicInt32
	purgingStrategy sync2.AtomicUint32

	cfg          Config
	baseRelayDir string
	indexPath    string // server-uuid.index file path
	operators    []RelayOperator
	interceptors []PurgeInterceptor
	strategies   map[strategyType]PurgeStrategy
}

// NewPurger creates a new purger
func NewPurger(cfg Config, baseRelayDir string, operators []RelayOperator, interceptors []PurgeInterceptor) *Purger {
	p := &Purger{
		cfg:          cfg,
		baseRelayDir: baseRelayDir,
		indexPath:    filepath.Join(baseRelayDir, utils.UUIDIndexFilename),
		operators:    operators,
		interceptors: interceptors,
		strategies:   make(map[strategyType]PurgeStrategy),
	}

	// add strategies
	p.strategies[strategyInactive] = newInactiveStrategy()
	p.strategies[strategyFilename] = newFilenameStrategy()
	p.strategies[strategyTime] = newTimeStrategy()
	p.strategies[strategySpace] = newSpaceStrategy()

	return p
}

// Start starts strategies by config
func (p *Purger) Start() {
	if !p.running.CompareAndSwap(stageNew, stageRunning) {
		return
	}

	if p.cfg.Interval <= 0 || (p.cfg.Expires <= 0 && p.cfg.RemainSpace <= 0) {
		return // no need do purge in the background
	}

	log.Infof("[purger] starting relay log purger with config %+v", p.cfg)

	// Close will wait process to return
	p.wg.Add(1)
	go func() {
		defer p.wg.Done()
		p.run()
	}()
}

// run starts running the process
// NOTE: ensure run is called at most once of a Purger
func (p *Purger) run() {
	ticker := time.NewTicker(time.Duration(p.cfg.Interval) * time.Second)
	defer ticker.Stop()

	var ctx context.Context
<<<<<<< HEAD
	p.Lock()
	ctx, p.cancel = context.WithCancel(context.Background())
	p.Unlock()
=======
	p.lock.Lock()
	ctx, p.cancel = context.WithCancel(context.Background())
	p.lock.Unlock()
>>>>>>> 92d5902c
	for {
		select {
		case <-ctx.Done():
			return
		case <-ticker.C:
			p.tryPurge()
		}
	}
}

// Close stops the started strategies
func (p *Purger) Close() {
	if !p.running.CompareAndSwap(stageRunning, stageClosed) {
		return
	}

	log.Info("[purger] closing relay log purger")

<<<<<<< HEAD
	p.RLock()
	if p.cancel != nil {
		p.cancel()
	}
	p.RUnlock()
=======
	p.lock.RLock()
	if p.cancel != nil {
		p.cancel()
	}
	p.lock.RUnlock()
>>>>>>> 92d5902c
	p.wg.Wait()
}

// Purging returns whether the purger is purging
func (p *Purger) Purging() bool {
	return p.purgingStrategy.Get() != uint32(strategyNone)
}

// Do does the purge process one time
func (p *Purger) Do(ctx context.Context, req *pb.PurgeRelayRequest) error {
	uuids, err := utils.ParseUUIDIndex(p.indexPath)
	if err != nil {
		return errors.Annotatef(err, "parse UUID index file %s", p.indexPath)
	}

	if req.Inactive {
		ps := p.strategies[strategyInactive]
		args := &inactiveArgs{
			relayBaseDir: p.baseRelayDir,
			uuids:        uuids,
		}
		return errors.Trace(p.doPurge(ps, args))
	} else if req.Time > 0 {
		ps := p.strategies[strategyTime]
		args := &timeArgs{
			relayBaseDir: p.baseRelayDir,
			safeTime:     time.Unix(req.Time, 0),
			uuids:        uuids,
		}
		return errors.Trace(p.doPurge(ps, args))
	} else if len(req.Filename) > 0 {
		ps := p.strategies[strategyFilename]
		args := &filenameArgs{
			relayBaseDir: p.baseRelayDir,
			filename:     req.Filename,
			subDir:       req.SubDir,
			uuids:        uuids,
		}
		return errors.Trace(p.doPurge(ps, args))
	}
	return errors.NotValidf("request %+v", req)
}

// tryPurge tries to do purge by check condition first
func (p *Purger) tryPurge() {
	strategy, args, err := p.check()
	if err != nil {
		log.Errorf("[purger] check whether need to purge relay log files in background error %v", errors.ErrorStack(err))
		return
	}
	if strategy == nil {
		return
	}
	err = p.doPurge(strategy, args)
	if err != nil {
		log.Errorf("[purge] do purge with %s error %v", strategy.Type(), errors.ErrorStack(err))
	}
}

// doPurge does the purging operation
func (p *Purger) doPurge(ps PurgeStrategy, args StrategyArgs) error {
	if !p.purgingStrategy.CompareAndSwap(uint32(strategyNone), uint32(ps.Type())) {
		return errors.Errorf(MsgOtherPurging, ps.Type())
	}
	defer p.purgingStrategy.Set(uint32(strategyNone))

	for _, inter := range p.interceptors {
		forbidden, msg := inter.ForbidPurge()
		if forbidden {
			return errors.Errorf("relay log purge is forbidden temporarily, because %s, please try again later", msg)
		}
	}

	// set ActiveRelayLog lazily to make it can be protected by purgingStrategy
	earliest := p.earliestActiveRelayLog()
	if earliest == nil {
		return errors.NotValidf("no active relay log file found")
	}
	args.SetActiveRelayLog(earliest)

	log.Infof("[purger] start purging relay log files with %s with args %v", ps.Type(), args)
	return errors.Trace(ps.Do(args))
}

func (p *Purger) check() (PurgeStrategy, StrategyArgs, error) {
	log.Info("[purger] checking whether needing to purge relay log files")

	uuids, err := utils.ParseUUIDIndex(p.indexPath)
	if err != nil {
		return nil, nil, errors.Annotatef(err, "parse UUID index file %s", p.indexPath)
	}

	// NOTE: no priority supported yet
	// 1. strategyInactive only used by dmctl manually
	// 2. strategyFilename only used by dmctl manually

	// 3. strategySpace should be started if set RemainSpace
	if p.cfg.RemainSpace > 0 {
		args := &spaceArgs{
			relayBaseDir: p.baseRelayDir,
			remainSpace:  p.cfg.RemainSpace,
			uuids:        uuids,
		}
		ps := p.strategies[strategySpace]
		need, err := ps.Check(args)
		if err != nil {
			return nil, nil, errors.Annotatef(err, "check with %s with args %+v", ps.Type(), args)
		}
		if need {
			return ps, args, nil
		}
	}

	// 4. strategyTime should be started if set Expires
	if p.cfg.Expires > 0 {
		safeTime := time.Now().Add(time.Duration(-p.cfg.Expires) * time.Hour)
		args := &timeArgs{
			relayBaseDir: p.baseRelayDir,
			safeTime:     safeTime,
			uuids:        uuids,
		}
		ps := p.strategies[strategyTime]
		need, err := ps.Check(args)
		if err != nil {
			return nil, nil, errors.Annotatef(err, "check with %s with args %+v", ps.Type(), args)
		}
		if need {
			return ps, args, nil
		}
	}

	return nil, nil, nil
}

// earliestActiveRelayLog returns the current earliest active relay log info
func (p *Purger) earliestActiveRelayLog() *streamer.RelayLogInfo {
	var earliest *streamer.RelayLogInfo
	for _, op := range p.operators {
		info := op.EarliestActiveRelayLog()
		if info == nil {
			continue
		} else if earliest == nil || info.Earlier(earliest) {
			earliest = info
		}
	}
	return earliest
}<|MERGE_RESOLUTION|>--- conflicted
+++ resolved
@@ -54,11 +54,7 @@
 
 // Purger purges relay log according to some strategies
 type Purger struct {
-<<<<<<< HEAD
-	sync.RWMutex
-=======
 	lock            sync.RWMutex
->>>>>>> 92d5902c
 	wg              sync.WaitGroup
 	cancel          context.CancelFunc
 	running         sync2.AtomicInt32
@@ -119,15 +115,9 @@
 	defer ticker.Stop()
 
 	var ctx context.Context
-<<<<<<< HEAD
-	p.Lock()
-	ctx, p.cancel = context.WithCancel(context.Background())
-	p.Unlock()
-=======
 	p.lock.Lock()
 	ctx, p.cancel = context.WithCancel(context.Background())
 	p.lock.Unlock()
->>>>>>> 92d5902c
 	for {
 		select {
 		case <-ctx.Done():
@@ -146,19 +136,11 @@
 
 	log.Info("[purger] closing relay log purger")
 
-<<<<<<< HEAD
-	p.RLock()
-	if p.cancel != nil {
-		p.cancel()
-	}
-	p.RUnlock()
-=======
 	p.lock.RLock()
 	if p.cancel != nil {
 		p.cancel()
 	}
 	p.lock.RUnlock()
->>>>>>> 92d5902c
 	p.wg.Wait()
 }
 
