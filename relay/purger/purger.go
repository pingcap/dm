--- conflicted
+++ resolved
@@ -248,13 +248,8 @@
 	return errors.Trace(ps.Do(args))
 }
 
-<<<<<<< HEAD
-func (p *Purger) check() (PurgeStrategy, StrategyArgs, error) {
+func (p *RelayPurger) check() (PurgeStrategy, StrategyArgs, error) {
 	logger.Info("[purger] checking whether needing to purge relay log files")
-=======
-func (p *RelayPurger) check() (PurgeStrategy, StrategyArgs, error) {
-	log.Info("[purger] checking whether needing to purge relay log files")
->>>>>>> 2b609d4d
 
 	uuids, err := utils.ParseUUIDIndex(p.indexPath)
 	if err != nil {
