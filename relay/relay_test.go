// Copyright 2019 PingCAP, Inc.
//
// Licensed under the Apache License, Version 2.0 (the "License");
// you may not use this file except in compliance with the License.
// You may obtain a copy of the License at
//
//     http://www.apache.org/licenses/LICENSE-2.0
//
// Unless required by applicable law or agreed to in writing, software
// distributed under the License is distributed on an "AS IS" BASIS,
// See the License for the specific language governing permissions and
// limitations under the License.

package relay

import (
	"bytes"
	"context"
	"database/sql"
	"fmt"
	"io/ioutil"
	"os"
	"path/filepath"
	"strconv"
	"sync"
	"testing"
	"time"

	. "github.com/pingcap/check"
	"github.com/pingcap/errors"
	"github.com/pingcap/parser"
	"github.com/siddontang/go-mysql/mysql"
	gmysql "github.com/siddontang/go-mysql/mysql"
	"github.com/siddontang/go-mysql/replication"

	"github.com/pingcap/dm/dm/config"
	"github.com/pingcap/dm/pkg/binlog"
	"github.com/pingcap/dm/pkg/binlog/event"
	"github.com/pingcap/dm/pkg/gtid"
	"github.com/pingcap/dm/pkg/log"
	"github.com/pingcap/dm/pkg/streamer"
	"github.com/pingcap/dm/pkg/utils"
	"github.com/pingcap/dm/relay/reader"
	"github.com/pingcap/dm/relay/retry"
	"github.com/pingcap/dm/relay/transformer"
	"github.com/pingcap/dm/relay/writer"
)

var _ = Suite(&testRelaySuite{})

func TestSuite(t *testing.T) {
	TestingT(t)
}

type testRelaySuite struct {
}

func (t *testRelaySuite) SetUpSuite(c *C) {
	c.Assert(log.InitLogger(&log.Config{}), IsNil)
}

func newRelayCfg(c *C, flavor string) *Config {
	dbCfg := getDBConfigForTest()
	return &Config{
		EnableGTID: false, // position mode, so auto-positioning can work
		Flavor:     flavor,
		RelayDir:   c.MkDir(),
		ServerID:   12321,
		From: config.DBConfig{
			Host:     dbCfg.Host,
			Port:     dbCfg.Port,
			User:     dbCfg.User,
			Password: dbCfg.Password,
		},
		ReaderRetry: retry.ReaderRetryConfig{
			BackoffRollback: 200 * time.Millisecond,
			BackoffMax:      1 * time.Second,
			BackoffMin:      1 * time.Millisecond,
			BackoffJitter:   true,
			BackoffFactor:   2,
		},
	}
}

func getDBConfigForTest() config.DBConfig {
	host := os.Getenv("MYSQL_HOST")
	if host == "" {
		host = "127.0.0.1"
	}
	port, _ := strconv.Atoi(os.Getenv("MYSQL_PORT"))
	if port == 0 {
		port = 3306
	}
	user := os.Getenv("MYSQL_USER")
	if user == "" {
		user = "root"
	}
	password := os.Getenv("MYSQL_PSWD")
	return config.DBConfig{
		Host:     host,
		Port:     port,
		User:     user,
		Password: password,
	}
}

func openDBForTest() (*sql.DB, error) {
	cfg := getDBConfigForTest()

	dsn := fmt.Sprintf("%s:%s@tcp(%s:%d)/?charset=utf8mb4", cfg.User, cfg.Password, cfg.Host, cfg.Port)
	return sql.Open("mysql", dsn)
}

// mockReader is used only for relay testing.
type mockReader struct {
	result reader.Result
	err    error
}

func (r *mockReader) Start() error {
	return nil
}

func (r *mockReader) Close() error {
	return nil
}

func (r *mockReader) GetEvent(ctx context.Context) (reader.Result, error) {
	select {
	case <-ctx.Done():
		return reader.Result{}, ctx.Err()
	default:
	}
	return r.result, r.err
}

// mockWriter is used only for relay testing.
type mockWriter struct {
	result      writer.Result
	err         error
	latestEvent *replication.BinlogEvent
}

func (w *mockWriter) Start() error {
	return nil
}

func (w *mockWriter) Close() error {
	return nil
}

func (w *mockWriter) Recover(ctx context.Context) (writer.RecoverResult, error) {
	return writer.RecoverResult{}, nil
}

func (w *mockWriter) WriteEvent(ev *replication.BinlogEvent) (writer.Result, error) {
	w.latestEvent = ev // hold it
	return w.result, w.err
}

func (w *mockWriter) Flush() error {
	return nil
}

func (t *testRelaySuite) TestTryRecoverLatestFile(c *C) {
	var (
		uuid               = "24ecd093-8cec-11e9-aa0d-0242ac170002"
		uuidWithSuffix     = fmt.Sprintf("%s.000001", uuid)
		previousGTIDSetStr = "3ccc475b-2343-11e7-be21-6c0b84d59f30:1-14,53bfca22-690d-11e7-8a62-18ded7a37b78:1-495,406a3f61-690d-11e7-87c5-6c92bf46f384:123-456"
		latestGTIDStr1     = "3ccc475b-2343-11e7-be21-6c0b84d59f30:14"
		latestGTIDStr2     = "53bfca22-690d-11e7-8a62-18ded7a37b78:495"
		recoverGTIDSetStr  = "3ccc475b-2343-11e7-be21-6c0b84d59f30:1-17,53bfca22-690d-11e7-8a62-18ded7a37b78:1-505,406a3f61-690d-11e7-87c5-6c92bf46f384:1-456" // 406a3f61-690d-11e7-87c5-6c92bf46f384:123-456 --> 406a3f61-690d-11e7-87c5-6c92bf46f384:1-456
		greaterGITDSetStr  = "3ccc475b-2343-11e7-be21-6c0b84d59f30:1-20,53bfca22-690d-11e7-8a62-18ded7a37b78:1-510,406a3f61-690d-11e7-87c5-6c92bf46f384:123-456"
		filename           = "mysql-bin.000001"
		startPos           = gmysql.Position{Name: filename, Pos: 123}

		parser2  = parser.New()
		relayCfg = newRelayCfg(c, mysql.MySQLFlavor)
		r        = NewRelay(relayCfg).(*Relay)
	)
	c.Assert(r.Init(context.Background()), IsNil)
	// purge old relay dir
	f, err := os.Create(filepath.Join(r.cfg.RelayDir, "old_relay_log"))
	c.Assert(err, IsNil)
	f.Close()
	c.Assert(r.purgeRelayDir(), IsNil)
	files, err := ioutil.ReadDir(r.cfg.RelayDir)
	c.Assert(err, IsNil)
	c.Assert(files, HasLen, 0)

	c.Assert(r.meta.Load(), IsNil)

	// no file specified, no need to recover
	c.Assert(r.tryRecoverLatestFile(context.Background(), parser2), IsNil)

	// save position into meta
	c.Assert(r.meta.AddDir(uuid, &startPos, nil), IsNil)

	// relay log file does not exists, no need to recover
	c.Assert(r.tryRecoverLatestFile(context.Background(), parser2), IsNil)

	// use a generator to generate some binlog events
	previousGTIDSet, err := gtid.ParserGTID(relayCfg.Flavor, previousGTIDSetStr)
	c.Assert(err, IsNil)
	latestGTID1, err := gtid.ParserGTID(relayCfg.Flavor, latestGTIDStr1)
	c.Assert(err, IsNil)
	latestGTID2, err := gtid.ParserGTID(relayCfg.Flavor, latestGTIDStr2)
	c.Assert(err, IsNil)
	g, _, data := genBinlogEventsWithGTIDs(c, relayCfg.Flavor, previousGTIDSet, latestGTID1, latestGTID2)

	// write events into relay log file
	err = ioutil.WriteFile(filepath.Join(r.meta.Dir(), filename), data, 0600)
	c.Assert(err, IsNil)

	// all events/transactions are complete, no need to recover
	c.Assert(r.tryRecoverLatestFile(context.Background(), parser2), IsNil)
	// now, we do not update position/GTID set in meta if not recovered
	t.verifyMetadata(c, r, uuidWithSuffix, startPos, "", []string{uuidWithSuffix})

	// write some invalid data into the relay log file
	f, err = os.OpenFile(filepath.Join(r.meta.Dir(), filename), os.O_WRONLY|os.O_APPEND, 0600)
	c.Assert(err, IsNil)
	_, err = f.Write([]byte("invalid event data"))
	c.Assert(err, IsNil)
	f.Close()

	// write a greater GTID sets in meta
	greaterGITDSet, err := gtid.ParserGTID(relayCfg.Flavor, greaterGITDSetStr)
	c.Assert(err, IsNil)
	c.Assert(r.SaveMeta(startPos, greaterGITDSet), IsNil)

	// invalid data truncated, meta updated
	c.Assert(r.tryRecoverLatestFile(context.Background(), parser2), IsNil)
	_, latestPos := r.meta.Pos()
	c.Assert(latestPos, DeepEquals, gmysql.Position{Name: filename, Pos: g.LatestPos})
	_, latestGTIDs := r.meta.GTID()
	recoverGTIDSet, err := gtid.ParserGTID(relayCfg.Flavor, recoverGTIDSetStr)
	c.Assert(err, IsNil)
	c.Assert(latestGTIDs.Equal(recoverGTIDSet), IsTrue) // verifyMetadata is not enough

	// no relay log file need to recover
<<<<<<< HEAD
	c.Assert(r.SaveMeta(minCheckpoint, latestGTIDs), IsNil)
	c.Assert(r.tryRecoverLatestFile(parser2), IsNil)
=======
	c.Assert(r.meta.Save(minCheckpoint, latestGTIDs), IsNil)
	c.Assert(r.tryRecoverLatestFile(context.Background(), parser2), IsNil)
>>>>>>> f03b9ff9
	_, latestPos = r.meta.Pos()
	c.Assert(latestPos, DeepEquals, minCheckpoint)
	_, latestGTIDs = r.meta.GTID()
	c.Assert(latestGTIDs.Contain(g.LatestGTID), IsTrue)
}

func (t *testRelaySuite) TestTryRecoverMeta(c *C) {
	var (
		uuid               = "24ecd093-8cec-11e9-aa0d-0242ac170002"
		previousGTIDSetStr = "3ccc475b-2343-11e7-be21-6c0b84d59f30:1-14,53bfca22-690d-11e7-8a62-18ded7a37b78:1-495,406a3f61-690d-11e7-87c5-6c92bf46f384:123-456"
		latestGTIDStr1     = "3ccc475b-2343-11e7-be21-6c0b84d59f30:14"
		latestGTIDStr2     = "53bfca22-690d-11e7-8a62-18ded7a37b78:495"
		recoverGTIDSetStr  = "3ccc475b-2343-11e7-be21-6c0b84d59f30:1-17,53bfca22-690d-11e7-8a62-18ded7a37b78:1-505,406a3f61-690d-11e7-87c5-6c92bf46f384:1-456" // 406a3f61-690d-11e7-87c5-6c92bf46f384:123-456 --> 406a3f61-690d-11e7-87c5-6c92bf46f384:1-456
		filename           = "mysql-bin.000001"
		startPos           = gmysql.Position{Name: filename, Pos: 123}

		parser2  = parser.New()
		relayCfg = newRelayCfg(c, mysql.MySQLFlavor)
		r        = NewRelay(relayCfg).(*Relay)
	)
	c.Assert(r.Init(context.Background()), IsNil)
	recoverGTIDSet, err := gtid.ParserGTID(relayCfg.Flavor, recoverGTIDSetStr)
	c.Assert(err, IsNil)

	c.Assert(r.meta.AddDir(uuid, &startPos, nil), IsNil)
	c.Assert(r.meta.Load(), IsNil)

	// use a generator to generate some binlog events
	previousGTIDSet, err := gtid.ParserGTID(relayCfg.Flavor, previousGTIDSetStr)
	c.Assert(err, IsNil)
	latestGTID1, err := gtid.ParserGTID(relayCfg.Flavor, latestGTIDStr1)
	c.Assert(err, IsNil)
	latestGTID2, err := gtid.ParserGTID(relayCfg.Flavor, latestGTIDStr2)
	c.Assert(err, IsNil)
	g, _, data := genBinlogEventsWithGTIDs(c, relayCfg.Flavor, previousGTIDSet, latestGTID1, latestGTID2)

	// write events into relay log file
	err = ioutil.WriteFile(filepath.Join(r.meta.Dir(), filename), data, 0600)
	c.Assert(err, IsNil)
	// write some invalid data into the relay log file to trigger a recover.
	f, err := os.OpenFile(filepath.Join(r.meta.Dir(), filename), os.O_WRONLY|os.O_APPEND, 0600)
	c.Assert(err, IsNil)
	_, err = f.Write([]byte("invalid event data"))
	c.Assert(err, IsNil)
	f.Close()

	// recover with empty GTIDs.
	c.Assert(r.tryRecoverLatestFile(context.Background(), parser2), IsNil)
	_, latestPos := r.meta.Pos()
	c.Assert(latestPos, DeepEquals, gmysql.Position{Name: filename, Pos: g.LatestPos})
	_, latestGTIDs := r.meta.GTID()
	c.Assert(latestGTIDs.Equal(recoverGTIDSet), IsTrue)

	// write some invalid data into the relay log file again.
	f, err = os.OpenFile(filepath.Join(r.meta.Dir(), filename), os.O_WRONLY|os.O_APPEND, 0600)
	c.Assert(err, IsNil)
	_, err = f.Write([]byte("invalid event data"))
	c.Assert(err, IsNil)
	f.Close()

	// recover with the subset of GTIDs (previous GTID set).
<<<<<<< HEAD
	c.Assert(r.SaveMeta(startPos, previousGTIDSet), IsNil)
	c.Assert(r.tryRecoverLatestFile(parser2), IsNil)
=======
	c.Assert(r.meta.Save(startPos, previousGTIDSet), IsNil)
	c.Assert(r.tryRecoverLatestFile(context.Background(), parser2), IsNil)
>>>>>>> f03b9ff9
	_, latestPos = r.meta.Pos()
	c.Assert(latestPos, DeepEquals, gmysql.Position{Name: filename, Pos: g.LatestPos})
	_, latestGTIDs = r.meta.GTID()
	c.Assert(latestGTIDs.Equal(recoverGTIDSet), IsTrue)
}

// genBinlogEventsWithGTIDs generates some binlog events used by testFileUtilSuite and testFileWriterSuite.
// now, its generated events including 3 DDL and 10 DML.
func genBinlogEventsWithGTIDs(c *C, flavor string, previousGTIDSet, latestGTID1, latestGTID2 gtid.Set) (*event.Generator, []*replication.BinlogEvent, []byte) {
	var (
		serverID  uint32 = 11
		latestPos uint32
		latestXID uint64 = 10

		allEvents = make([]*replication.BinlogEvent, 0, 50)
		allData   bytes.Buffer
	)

	// use a binlog event generator to generate some binlog events.
	g, err := event.NewGenerator(flavor, serverID, latestPos, latestGTID1, previousGTIDSet, latestXID)
	c.Assert(err, IsNil)

	// file header with FormatDescriptionEvent and PreviousGTIDsEvent
	events, data, err := g.GenFileHeader()
	c.Assert(err, IsNil)
	allEvents = append(allEvents, events...)
	allData.Write(data)

	// CREATE DATABASE/TABLE, 3 DDL
	queries := []string{
		"CREATE DATABASE `db`",
		"CREATE TABLE `db`.`tbl1` (c1 INT)",
		"CREATE TABLE `db`.`tbl2` (c1 INT)",
	}
	for _, query := range queries {
		events, data, err = g.GenDDLEvents("db", query)
		c.Assert(err, IsNil)
		allEvents = append(allEvents, events...)
		allData.Write(data)
	}

	// DMLs, 10 DML
	g.LatestGTID = latestGTID2 // use another latest GTID with different SID/DomainID
	var (
		tableID    uint64 = 8
		columnType        = []byte{gmysql.MYSQL_TYPE_LONG}
		eventType         = replication.WRITE_ROWS_EVENTv2
		schema            = "db"
		table             = "tbl1"
	)
	for i := 0; i < 10; i++ {
		insertRows := make([][]interface{}, 0, 1)
		insertRows = append(insertRows, []interface{}{int32(i)})
		dmlData := []*event.DMLData{
			{
				TableID:    tableID,
				Schema:     schema,
				Table:      table,
				ColumnType: columnType,
				Rows:       insertRows,
			},
		}
		events, data, err = g.GenDMLEvents(eventType, dmlData)
		c.Assert(err, IsNil)
		allEvents = append(allEvents, events...)
		allData.Write(data)
	}

	return g, allEvents, allData.Bytes()
}

func (t *testRelaySuite) TestHandleEvent(c *C) {
	// NOTE: we can test metrics later.
	var (
		reader2      = &mockReader{}
		transformer2 = transformer.NewTransformer(parser.New())
		writer2      = &mockWriter{}
		relayCfg     = newRelayCfg(c, mysql.MariaDBFlavor)
		r            = NewRelay(relayCfg).(*Relay)

		eventHeader = &replication.EventHeader{
			Timestamp: uint32(time.Now().Unix()),
			ServerID:  11,
		}
		binlogPos   = gmysql.Position{Name: "mysql-bin.666888", Pos: 4}
		rotateEv, _ = event.GenRotateEvent(eventHeader, 123, []byte(binlogPos.Name), uint64(binlogPos.Pos))
		queryEv, _  = event.GenQueryEvent(eventHeader, 123, 0, 0, 0, nil, nil, []byte("CREATE DATABASE db_relay_test"))
	)
	c.Assert(r.Init(context.Background()), IsNil)
	// NOTE: we can mock meta later.
	c.Assert(r.meta.Load(), IsNil)
	c.Assert(r.meta.AddDir("24ecd093-8cec-11e9-aa0d-0242ac170002", nil, nil), IsNil)

	// attach GTID sets to QueryEv
	queryEv2 := queryEv.Event.(*replication.QueryEvent)
	queryEv2.GSet, _ = gmysql.ParseGTIDSet(relayCfg.Flavor, "1-2-3")

	ctx, cancel := context.WithTimeout(context.Background(), 10*time.Millisecond)
	defer cancel()

	// reader return with an error
	for _, reader2.err = range []error{
		errors.New("reader error for testing"),
		replication.ErrChecksumMismatch,
		replication.ErrSyncClosed,
		replication.ErrNeedSyncAgain,
	} {
		err := r.handleEvents(ctx, reader2, transformer2, writer2)
		c.Assert(errors.Cause(err), Equals, reader2.err)
	}

	// reader return valid event
	reader2.err = nil
	reader2.result.Event = rotateEv

	// writer return error
	writer2.err = errors.New("writer error for testing")
	// return with the annotated writer error
	err := r.handleEvents(ctx, reader2, transformer2, writer2)
	c.Assert(errors.Cause(err), Equals, writer2.err)

	// writer without error
	writer2.err = nil
	err = r.handleEvents(ctx, reader2, transformer2, writer2) // returned when ctx timeout
	c.Assert(errors.Cause(err), Equals, ctx.Err())
	// check written event
	c.Assert(writer2.latestEvent, Equals, reader2.result.Event)
	// check meta
	_, pos := r.meta.Pos()
	_, gs := r.meta.GTID()
	c.Assert(pos, DeepEquals, binlogPos)
	c.Assert(gs.String(), Equals, "") // no GTID sets in event yet

	ctx2, cancel2 := context.WithTimeout(context.Background(), 10*time.Millisecond)
	defer cancel2()

	// write a QueryEvent with GTID sets
	reader2.result.Event = queryEv
	err = r.handleEvents(ctx2, reader2, transformer2, writer2)
	c.Assert(errors.Cause(err), Equals, ctx.Err())
	// check written event
	c.Assert(writer2.latestEvent, Equals, reader2.result.Event)
	// check meta
	_, pos = r.meta.Pos()
	_, gs = r.meta.GTID()
	c.Assert(pos.Name, Equals, binlogPos.Name)
	c.Assert(pos.Pos, Equals, queryEv.Header.LogPos)
	c.Assert(gs.Origin(), DeepEquals, queryEv2.GSet) // got GTID sets

	// transformer return ignorable for the event
	reader2.err = nil
	reader2.result.Event = &replication.BinlogEvent{
		Header: &replication.EventHeader{EventType: replication.HEARTBEAT_EVENT},
		Event:  &replication.GenericEvent{}}
	ctx4, cancel4 := context.WithTimeout(context.Background(), 10*time.Millisecond)
	defer cancel4()
	err = r.handleEvents(ctx4, reader2, transformer2, writer2)
	c.Assert(errors.Cause(err), Equals, ctx.Err())
	select {
	case <-ctx4.Done():
	default:
		c.Fatalf("ignorable event for transformer not ignored")
	}

	// writer return ignorable for the event
	reader2.result.Event = queryEv
	writer2.result.Ignore = true
	ctx5, cancel5 := context.WithTimeout(context.Background(), 10*time.Millisecond)
	defer cancel5()
	err = r.handleEvents(ctx5, reader2, transformer2, writer2)
	c.Assert(errors.Cause(err), Equals, ctx.Err())
	select {
	case <-ctx5.Done():
	default:
		c.Fatalf("ignorable event for writer not ignored")
	}
}

func (t *testRelaySuite) TestReSetupMeta(c *C) {
	ctx, cancel := context.WithTimeout(context.Background(), utils.DefaultDBTimeout)
	defer cancel()

	var (
		relayCfg = &Config{
			RelayDir: c.MkDir(),
			Flavor:   gmysql.MySQLFlavor,
		}
		r = NewRelay(relayCfg).(*Relay)
	)
	// empty metadata
	c.Assert(r.meta.Load(), IsNil)
	t.verifyMetadata(c, r, "", minCheckpoint, "", nil)

	// open connected DB and get its UUID
	db, err := openDBForTest()
	c.Assert(err, IsNil)
	r.db = db
	defer func() {
		r.db.Close()
		r.db = nil
	}()
	uuid, err := utils.GetServerUUID(ctx, r.db, r.cfg.Flavor)
	c.Assert(err, IsNil)

	// re-setup meta with start pos adjusted
	r.cfg.EnableGTID = true
	r.cfg.BinlogGTID = "24ecd093-8cec-11e9-aa0d-0242ac170002:1-23"
	r.cfg.BinLogName = "mysql-bin.000005"
	c.Assert(r.reSetupMeta(ctx), IsNil)
	uuid001 := fmt.Sprintf("%s.000001", uuid)
	t.verifyMetadata(c, r, uuid001, gmysql.Position{Name: r.cfg.BinLogName, Pos: 4}, r.cfg.BinlogGTID, []string{uuid001})

	// re-setup meta again, often happen when connecting a server behind a VIP.
	c.Assert(r.reSetupMeta(ctx), IsNil)
	uuid002 := fmt.Sprintf("%s.000002", uuid)
	t.verifyMetadata(c, r, uuid002, minCheckpoint, r.cfg.BinlogGTID, []string{uuid001, uuid002})

}

func (t *testRelaySuite) verifyMetadata(c *C, r *Relay, uuidExpected string,
	posExpected gmysql.Position, gsStrExpected string, UUIDsExpected []string) {
	uuid, pos := r.meta.Pos()
	_, gs := r.meta.GTID()
	c.Assert(uuid, Equals, uuidExpected)
	c.Assert(pos, DeepEquals, posExpected)
	c.Assert(gs.String(), Equals, gsStrExpected)

	indexFile := filepath.Join(r.cfg.RelayDir, utils.UUIDIndexFilename)
	UUIDs, err := utils.ParseUUIDIndex(indexFile)
	c.Assert(err, IsNil)
	c.Assert(UUIDs, DeepEquals, UUIDsExpected)
}

func (t *testRelaySuite) TestProcess(c *C) {
	var (
		dbCfg    = getDBConfigForTest()
		relayCfg = &Config{
			EnableGTID: false, // position mode, so auto-positioning can work
			Flavor:     gmysql.MySQLFlavor,
			RelayDir:   c.MkDir(),
			ServerID:   12321,
			From: config.DBConfig{
				Host:     dbCfg.Host,
				Port:     dbCfg.Port,
				User:     dbCfg.User,
				Password: dbCfg.Password,
			},
			ReaderRetry: retry.ReaderRetryConfig{
				BackoffRollback: 200 * time.Millisecond,
				BackoffMax:      1 * time.Second,
				BackoffMin:      1 * time.Millisecond,
				BackoffJitter:   true,
				BackoffFactor:   2,
			},
		}
		r = NewRelay(relayCfg).(*Relay)
	)
	ctx, cancel := context.WithCancel(context.Background())
	var wg sync.WaitGroup
	err := r.Init(ctx)
	c.Assert(err, IsNil)
	wg.Add(1)
	go func() {
		defer wg.Done()
		err2 := r.process(ctx)
		if !utils.IsErrBinlogPurged(err2) {
			// we can tolerate `ERROR 1236` caused by `RESET MASTER` in other test cases.
			c.Assert(err2, IsNil)
		}
	}()

	time.Sleep(1 * time.Second) // waiting for get events from upstream

	// kill the binlog dump connection
	ctx2, cancel2 := context.WithTimeout(context.Background(), 10*time.Second)
	defer cancel2()
	var connID uint32
	c.Assert(utils.WaitSomething(30, 100*time.Millisecond, func() bool {
		connID, err = getBinlogDumpConnID(ctx2, r.db)
		return err == nil
	}), IsTrue)
	_, err = r.db.ExecContext(ctx2, fmt.Sprintf(`KILL %d`, connID))
	c.Assert(err, IsNil)

	// execute a DDL again
	lastDDL := "CREATE DATABASE `test_relay_retry_db`"
	_, err = r.db.ExecContext(ctx2, lastDDL)
	c.Assert(err, IsNil)

	defer func() {
		query := "DROP DATABASE IF EXISTS `test_relay_retry_db`"
		_, err = r.db.ExecContext(ctx2, query)
		c.Assert(err, IsNil)
	}()

	time.Sleep(2 * time.Second) // waiting for events
	cancel()                    // stop processing
	wg.Wait()

	// should got the last DDL
	gotLastDDL := false
	onEventFunc := func(e *replication.BinlogEvent) error {
		switch ev := e.Event.(type) {
		case *replication.QueryEvent:
			if bytes.Contains(ev.Query, []byte(lastDDL)) {
				gotLastDDL = true
			}
		}
		return nil
	}
	parser2 := replication.NewBinlogParser()
	parser2.SetVerifyChecksum(true)

	// check whether have binlog file in relay directory
	// and check for events already done in `TestHandleEvent`
	uuid, err := utils.GetServerUUID(ctx2, r.db, r.cfg.Flavor)
	c.Assert(err, IsNil)
	files, err := streamer.CollectAllBinlogFiles(filepath.Join(relayCfg.RelayDir, fmt.Sprintf("%s.000001", uuid)))
	c.Assert(err, IsNil)
	var binlogFileCount int
	for _, f := range files {
		if binlog.VerifyFilename(f) {
			binlogFileCount++

			if !gotLastDDL {
				err = parser2.ParseFile(filepath.Join(relayCfg.RelayDir, fmt.Sprintf("%s.000001", uuid), f), 0, onEventFunc)
				c.Assert(err, IsNil)
			}
		}
	}
	c.Assert(binlogFileCount, Greater, 0)
	c.Assert(gotLastDDL, IsTrue)
}

// getBinlogDumpConnID gets the `Binlog Dump` connection ID.
// now only return the first one.
func getBinlogDumpConnID(ctx context.Context, db *sql.DB) (uint32, error) {
	query := `SHOW PROCESSLIST`
	rows, err := db.QueryContext(ctx, query)
	if err != nil {
		return 0, err
	}
	defer rows.Close()

	var (
		id      sql.NullInt64
		user    sql.NullString
		host    sql.NullString
		db2     sql.NullString
		command sql.NullString
		time2   sql.NullInt64
		state   sql.NullString
		info    sql.NullString
	)
	for rows.Next() {
		err = rows.Scan(&id, &user, &host, &db2, &command, &time2, &state, &info)
		if err != nil {
			return 0, err
		}
		if id.Valid && command.Valid && command.String == "Binlog Dump" {
			return uint32(id.Int64), rows.Err()
		}
	}
	return 0, errors.NotFoundf("Binlog Dump")
}<|MERGE_RESOLUTION|>--- conflicted
+++ resolved
@@ -239,13 +239,8 @@
 	c.Assert(latestGTIDs.Equal(recoverGTIDSet), IsTrue) // verifyMetadata is not enough
 
 	// no relay log file need to recover
-<<<<<<< HEAD
 	c.Assert(r.SaveMeta(minCheckpoint, latestGTIDs), IsNil)
-	c.Assert(r.tryRecoverLatestFile(parser2), IsNil)
-=======
-	c.Assert(r.meta.Save(minCheckpoint, latestGTIDs), IsNil)
 	c.Assert(r.tryRecoverLatestFile(context.Background(), parser2), IsNil)
->>>>>>> f03b9ff9
 	_, latestPos = r.meta.Pos()
 	c.Assert(latestPos, DeepEquals, minCheckpoint)
 	_, latestGTIDs = r.meta.GTID()
@@ -307,13 +302,8 @@
 	f.Close()
 
 	// recover with the subset of GTIDs (previous GTID set).
-<<<<<<< HEAD
 	c.Assert(r.SaveMeta(startPos, previousGTIDSet), IsNil)
-	c.Assert(r.tryRecoverLatestFile(parser2), IsNil)
-=======
-	c.Assert(r.meta.Save(startPos, previousGTIDSet), IsNil)
 	c.Assert(r.tryRecoverLatestFile(context.Background(), parser2), IsNil)
->>>>>>> f03b9ff9
 	_, latestPos = r.meta.Pos()
 	c.Assert(latestPos, DeepEquals, gmysql.Position{Name: filename, Pos: g.LatestPos})
 	_, latestGTIDs = r.meta.GTID()
