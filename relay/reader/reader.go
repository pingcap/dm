--- conflicted
+++ resolved
@@ -29,13 +29,6 @@
 	"github.com/pingcap/dm/pkg/log"
 )
 
-<<<<<<< HEAD
-// // logger writes log start with `[component=relay]`
-var logger log.Logger
-
-func init() {
-	logger = log.With(zap.String("component", "relay"))
-=======
 const (
 	// event timeout when trying to read events from upstream master server.
 	eventTimeout = 10 * time.Minute
@@ -44,7 +37,6 @@
 // Result represents a read operation result.
 type Result struct {
 	Event *replication.BinlogEvent
->>>>>>> a9011a7d
 }
 
 // Reader reads binlog events from a upstream master server.
@@ -83,14 +75,17 @@
 
 	in  br.Reader // the underlying reader used to read binlog events.
 	out chan *replication.BinlogEvent
+
+	logger log.Logger
 }
 
 // NewReader creates a Reader instance.
 func NewReader(cfg *Config) Reader {
 	return &reader{
-		cfg: cfg,
-		in:  br.NewTCPReader(cfg.SyncConfig),
-		out: make(chan *replication.BinlogEvent),
+		cfg:    cfg,
+		in:     br.NewTCPReader(cfg.SyncConfig),
+		out:    make(chan *replication.BinlogEvent),
+		logger: log.With(zap.String("component", "relay reader")),
 	}
 }
 
@@ -106,7 +101,7 @@
 
 	defer func() {
 		status := r.in.Status()
-		logger.Info("set up binlog reader", zap.String("master", r.cfg.MasterID), zap.String("status", status))
+		r.logger.Info("set up binlog reader", zap.String("master", r.cfg.MasterID), zap.Reflect("status", status))
 	}()
 
 	var err error
@@ -150,17 +145,10 @@
 		cancel2()
 
 		if err == nil {
-<<<<<<< HEAD
-			return ev, nil
-		} else if isIgnorableError(err) {
-			logger.Warn("get event with ignorable error", log.ShortError(err))
-			return nil, nil // return without error and also without binlog event
-=======
 			result.Event = ev
 		} else if isRetryableError(err) {
-			log.Infof("[relay] get retryable error %v when reading binlog event", err)
+			r.logger.Info("get retryable error when reading binlog event", log.ShortError(err))
 			continue
->>>>>>> a9011a7d
 		}
 		return result, errors.Trace(err)
 	}
@@ -168,12 +156,12 @@
 
 func (r *reader) setUpReaderByGTID() error {
 	gs := r.cfg.GTIDs
-	logger.Info("start sync", zap.String("master", r.cfg.MasterID), zap.String("from GTID set", gs))
+	r.logger.Info("start sync", zap.String("master", r.cfg.MasterID), zap.Stringer("from GTID set", gs))
 	return r.in.StartSyncByGTID(gs)
 }
 
 func (r *reader) setUpReaderByPos() error {
 	pos := r.cfg.Pos
-	logger.Info("start sync", zap.String("master", r.cfg.MasterID), zap.String("from position", pos))
+	r.logger.Info("start sync", zap.String("master", r.cfg.MasterID), zap.Stringer("from position", pos))
 	return r.in.StartSyncByPos(pos)
 }