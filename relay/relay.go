--- conflicted
+++ resolved
@@ -142,10 +142,7 @@
 		cfg:       cfg,
 		syncerCfg: syncerCfg,
 		meta:      NewLocalMeta(cfg.Flavor, cfg.RelayDir),
-<<<<<<< HEAD
 		logger:    log.With(zap.String("component", "relay log")),
-=======
->>>>>>> 369933f3
 	}
 }
 
@@ -253,42 +250,13 @@
 	}
 
 	reader2, err := r.setUpReader()
-<<<<<<< HEAD
 	if err != nil {
 		return errors.Trace(err)
 	}
 	defer func() {
 		err = reader2.Close()
 		if err != nil {
-			r.logger.Error("fail to close binlog event reader", zap.Error(err))
-		}
-	}()
-
-	writer2, err := r.setUpWriter(parser2)
-=======
->>>>>>> 369933f3
-	if err != nil {
-		return errors.Trace(err)
-	}
-	defer func() {
-<<<<<<< HEAD
-		err = writer2.Close()
-		if err != nil {
 			r.logger.Error("fail to close binlog event writer", zap.Error(err))
-		}
-	}()
-
-	transformer2 := transformer.NewTransformer(parser2)
-
-	go r.doIntervalOps(parentCtx)
-
-	return errors.Trace(r.handleEvents(parentCtx, reader2, transformer2, writer2))
-}
-
-=======
-		err = reader2.Close()
-		if err != nil {
-			log.Errorf("[relay] close binlog event reader error %v", err)
 		}
 	}()
 
@@ -299,7 +267,7 @@
 	defer func() {
 		err = writer2.Close()
 		if err != nil {
-			log.Errorf("[relay] close binlog event writer error %v", err)
+			r.logger.Error("fail to close binlog event writer", zap.Error(err))
 		}
 	}()
 
@@ -310,7 +278,6 @@
 	return errors.Trace(r.handleEvents(parentCtx, reader2, transformer2, writer2))
 }
 
->>>>>>> 369933f3
 // tryRecoverLatestFile tries to recover latest relay log file with corrupt/incomplete binlog events/transactions.
 func (r *Relay) tryRecoverLatestFile(parser2 *parser.Parser) error {
 	var (
@@ -319,11 +286,7 @@
 	)
 
 	if latestPos.Compare(minCheckpoint) <= 0 {
-<<<<<<< HEAD
 		r.logger.Warn("[no relay log file need to recover", zap.Stringer("position", latestPos), zap.Stringer("gtid set", latestGTID))
-=======
-		log.Warnf("[relay] no relay log file need to recover, position %s, GTID sets %v", latestPos, latestGTID)
->>>>>>> 369933f3
 		return nil
 	}
 
@@ -340,41 +303,24 @@
 	defer func() {
 		err2 := writer2.Close()
 		if err2 != nil {
-<<<<<<< HEAD
 			r.logger.Error("fail to close recover writer", zap.String("UUID", uuid), zap.Reflect("config", cfg), log.ShortError(err2))
 		}
 	}()
 	r.logger.Info("started recover writer", zap.String("UUID", uuid), zap.Reflect("config", cfg))
-=======
-			log.Errorf("[relay] close recover writer for UUID %s with config %+v error %v", uuid, cfg, err2)
-		}
-	}()
-	log.Infof("[relay] started recover writer for UUID %s with config %+v", uuid, cfg)
->>>>>>> 369933f3
 
 	result, err := writer2.Recover()
 	if err == nil {
 		if result.Recovered {
-<<<<<<< HEAD
 			r.logger.Warn("relay log file recovered",
 				zap.Stringer("from position", latestPos), zap.Stringer("to position", result.LatestPos), zap.Stringer("from GTID set", latestGTID), zap.Stringer("to GTID set", result.LatestGTIDs))
-=======
-			log.Warnf("[relay] relay log file recovered from position %s to %s, GTID sets %v to %v",
-				latestPos, result.LatestPos, latestGTID, result.LatestGTIDs)
->>>>>>> 369933f3
 			err = r.meta.Save(result.LatestPos, result.LatestGTIDs)
 			if err != nil {
 				return errors.Annotatef(err, "save position %s, GTID sets %v after recovered", result.LatestPos, result.LatestGTIDs)
 			}
 		} else if result.LatestPos.Compare(latestPos) > 0 ||
 			(result.LatestGTIDs != nil && !result.LatestGTIDs.Equal(latestGTID) && result.LatestGTIDs.Contain(latestGTID)) {
-<<<<<<< HEAD
 			r.logger.Warn("relay log file have more events",
 				zap.Stringer("after position", latestPos), zap.Stringer("until position", result.LatestPos), zap.Stringer("after GTID set", latestGTID), zap.Stringer("until GTID set", result.LatestGTIDs))
-=======
-			log.Warnf("[relay] relay log file have more events after position %s (until %s), GTID sets %v (until %v)",
-				latestPos, result.LatestPos, latestGTID, result.LatestGTIDs)
->>>>>>> 369933f3
 		}
 
 	}
@@ -410,24 +356,15 @@
 				if utils.IsErrBinlogPurged(err) {
 					// TODO: try auto fix GTID, and can support auto switching between upstream server later.
 					cfg := r.cfg.From
-<<<<<<< HEAD
 					r.logger.Error("the requested binlog files have purged in the master server or the master server have switched, currently DM do no support to handle this error",
 						zap.String("db host", cfg.Host), zap.Int("db port", cfg.Port), log.ShortError(err))
-=======
-					log.Errorf("[relay] the requested binlog files have purged in the master server or the master server behind %s:%d have switched, currently DM do no support to handle this error %v",
-						cfg.Host, cfg.Port, err)
->>>>>>> 369933f3
 				}
 				binlogReadErrorCounter.Inc()
 			}
 			return errors.Trace(err)
 		}
 		e := rResult.Event
-<<<<<<< HEAD
 		r.logger.Debug("receive binlog event with header", zap.Reflect("binlog header", e.Header))
-=======
-		log.Debugf("[relay] receive binlog event with header %+v", e.Header)
->>>>>>> 369933f3
 
 		// 2. transform events
 		tResult := transformer2.Transform(e)
@@ -436,37 +373,22 @@
 				Name: string(tResult.NextLogName),
 				Pos:  uint32(tResult.LogPos),
 			}
-<<<<<<< HEAD
 			r.logger.Info("rotate event", zap.Stringer("position", lastPos))
 		}
 		if tResult.Ignore {
 			r.logger.Info("ignore event by transformer", zap.Reflect("header", e.Header))
-=======
-			log.Infof("[relay] rotate to %s", lastPos.String())
-		}
-		if tResult.Ignore {
-			log.Infof("[relay] ignore event %+v by transformer", e.Header)
->>>>>>> 369933f3
 			continue
 		}
 
 		// 3. save events into file
 		writeTimer := time.Now()
-<<<<<<< HEAD
 		r.logger.Debug("writing binlog event", zap.Reflect("header", e.Header))
-=======
-		log.Debugf("[relay] writing binlog event with header %+v", e.Header)
->>>>>>> 369933f3
 		wResult, err := writer2.WriteEvent(e)
 		if err != nil {
 			relayLogWriteErrorCounter.Inc()
 			return errors.Trace(err)
 		} else if wResult.Ignore {
-<<<<<<< HEAD
 			r.logger.Info("ignore event by writer", zap.Reflect("header", e.Header))
-=======
-			log.Infof("[relay] ignore event %+v by writer", e.Header)
->>>>>>> 369933f3
 			r.tryUpdateActiveRelayLog(e, lastPos.Name) // even the event ignored we still need to try this update.
 			continue
 		}
@@ -515,11 +437,7 @@
 func (r *Relay) tryUpdateActiveRelayLog(e *replication.BinlogEvent, filename string) {
 	if e.Header.EventType == replication.FORMAT_DESCRIPTION_EVENT {
 		r.setActiveRelayLog(filename)
-<<<<<<< HEAD
 		r.logger.Info("change the active relay log file", zap.String("file name", filename))
-=======
-		log.Infof("[relay] the active relay log file change to %s", filename)
->>>>>>> 369933f3
 	}
 }
 
@@ -630,11 +548,7 @@
 		return nil, errors.Annotatef(err, "start reader for UUID %s", uuid)
 	}
 
-<<<<<<< HEAD
 	r.logger.Info("started underlying reader", zap.String("UUID", uuid))
-=======
-	log.Infof("[relay] started underlying reader for UUID %s ", uuid)
->>>>>>> 369933f3
 	return reader2, nil
 }
 
@@ -644,7 +558,6 @@
 	cfg := &writer.FileConfig{
 		RelayDir: r.meta.Dir(),
 		Filename: pos.Name,
-<<<<<<< HEAD
 	}
 	writer2 := writer.NewFileWriter(cfg, parser2)
 	err := writer2.Start()
@@ -653,16 +566,6 @@
 	}
 
 	r.logger.Info("started underlying writer", zap.String("UUID", uuid), zap.Reflect("config", cfg))
-=======
-	}
-	writer2 := writer.NewFileWriter(cfg, parser2)
-	err := writer2.Start()
-	if err != nil {
-		return nil, errors.Annotatef(err, "start writer for UUID %s with config %+v", uuid, cfg)
-	}
-
-	log.Infof("[relay] started underlying writer for UUID %s with config %+v", uuid, cfg)
->>>>>>> 369933f3
 	return writer2, nil
 }
 
