--- conflicted
+++ resolved
@@ -38,10 +38,6 @@
 	"github.com/pingcap/dm/pkg/binlog"
 	"github.com/pingcap/dm/pkg/binlog/common"
 	"github.com/pingcap/dm/pkg/conn"
-<<<<<<< HEAD
-	tcontext "github.com/pingcap/dm/pkg/context"
-=======
->>>>>>> aa6cf8cb
 	fr "github.com/pingcap/dm/pkg/func-rollback"
 	"github.com/pingcap/dm/pkg/gtid"
 	"github.com/pingcap/dm/pkg/log"
@@ -99,13 +95,10 @@
 	IsClosed() bool
 	// SaveMeta save relay meta
 	SaveMeta(pos mysql.Position, gset gtid.Set) error
-<<<<<<< HEAD
 	// ResetMeta reset relay meta
 	ResetMeta()
 	// PurgeRelayDir will clear all contents under w.cfg.RelayDir
 	PurgeRelayDir() error
-=======
->>>>>>> aa6cf8cb
 }
 
 // Relay relays mysql binlog to local file.
@@ -131,15 +124,9 @@
 // NewRealRelay creates an instance of Relay.
 func NewRealRelay(cfg *Config) Process {
 	return &Relay{
-<<<<<<< HEAD
-		cfg:  cfg,
-		meta: NewLocalMeta(cfg.Flavor, cfg.RelayDir),
-		tctx: tcontext.Background().WithLogger(log.With(zap.String("component", "relay log"))),
-=======
 		cfg:    cfg,
 		meta:   NewLocalMeta(cfg.Flavor, cfg.RelayDir),
 		logger: log.With(zap.String("component", "relay log")),
->>>>>>> aa6cf8cb
 	}
 }
 
@@ -215,15 +202,9 @@
 		return err
 	}
 
-<<<<<<< HEAD
 	if isNew || len(r.cfg.UUIDSuffix) > 0 {
 		// re-setup meta for new server or new source
-		err = r.reSetupMeta()
-=======
-	if isNew {
-		// re-setup meta for new server
 		err = r.reSetupMeta(ctx)
->>>>>>> aa6cf8cb
 		if err != nil {
 			return err
 		}
@@ -236,7 +217,7 @@
 		}
 	}
 
-	reader2, err := r.setUpReader()
+	reader2, err := r.setUpReader(ctx)
 	if err != nil {
 		return err
 	}
@@ -284,7 +265,7 @@
 		if err != nil {
 			r.logger.Error("fail to close binlog event reader", zap.Error(err))
 		}
-		reader2, err = r.setUpReader() // setup a new one
+		reader2, err = r.setUpReader(ctx) // setup a new one
 		if err != nil {
 			return err
 		}
@@ -652,8 +633,10 @@
 }
 
 // setUpReader setups the underlying reader used to read binlog events from the upstream master server.
-func (r *Relay) setUpReader() (reader.Reader, error) {
-	randomServerID, err := utils.GetRandomServerID(r.tctx.Context(), r.db)
+func (r *Relay) setUpReader(ctx context.Context) (reader.Reader, error) {
+	ctx2, cancel := context.WithTimeout(ctx, utils.DefaultDBTimeout)
+	defer cancel()
+	randomServerID, err := utils.GetRandomServerID(ctx2, r.db)
 	if err != nil {
 		// should never happened unless the master has too many slave
 		return nil, terror.Annotate(err, "fail to get random server id for relay reader")
@@ -717,14 +700,11 @@
 	return nil
 }
 
-<<<<<<< HEAD
 // ResetMeta reset relay meta
 func (r *Relay) ResetMeta() {
 	r.meta = NewLocalMeta(r.cfg.Flavor, r.cfg.RelayDir)
 }
 
-=======
->>>>>>> aa6cf8cb
 // FlushMeta flush relay meta and clear all metas in RelayLogInfo
 func (r *Relay) FlushMeta() error {
 	if err := r.meta.Flush(); err != nil {
@@ -737,11 +717,7 @@
 // stopSync stops syncing, now it used by Close and Pause
 func (r *Relay) stopSync() {
 	if err := r.FlushMeta(); err != nil {
-<<<<<<< HEAD
-		r.tctx.L().Error("flush meta", zap.Error(err))
-=======
 		r.logger.Error("flush checkpoint", zap.Error(err))
->>>>>>> aa6cf8cb
 	}
 }
 
@@ -863,11 +839,7 @@
 		return err
 	}
 
-<<<<<<< HEAD
-	r.tctx.L().Info("relay unit is updated")
-=======
 	r.logger.Info("relay unit is updated")
->>>>>>> aa6cf8cb
 
 	return nil
 }
