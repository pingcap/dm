--- conflicted
+++ resolved
@@ -701,16 +701,12 @@
 	return nil
 }
 
-<<<<<<< HEAD
 // ResetMeta reset relay meta
 func (r *Relay) ResetMeta() {
 	r.meta = NewLocalMeta(r.cfg.Flavor, r.cfg.RelayDir)
 }
 
-// FlushMeta flush relay meta.
-=======
 // FlushMeta flush relay meta
->>>>>>> 513821e6
 func (r *Relay) FlushMeta() error {
 	return r.meta.Flush()
 }
