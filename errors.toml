[error.DM-database-10001]
message = "database driver error"
description = ""
workaround = "Please check the database connection and the database config in configuration file."
tags = ["not-set", "high"]

[error.DM-database-10002]
message = "database driver"
description = ""
workaround = "Please check the database connection, then use `pause-task` to pause the task and then use `resume-task` to resume the task."
tags = ["not-set", "high"]

[error.DM-database-10003]
message = "database driver"
description = ""
workaround = "Please check the database connection, then use `pause-task` to stop the task and then use `resume-task` to resume the task."
tags = ["not-set", "high"]

[error.DM-database-10004]
message = "unexpect database error: %s"
description = ""
workaround = ""
tags = ["not-set", "high"]

[error.DM-database-10005]
message = "query statement failed: %s"
description = ""
workaround = ""
tags = ["not-set", "high"]

[error.DM-database-10006]
message = "execute statement failed: %s"
description = ""
workaround = ""
tags = ["not-set", "high"]

[error.DM-functional-11001]
message = "parse mydumper metadata error: %s, metadata: %s"
description = ""
workaround = ""
tags = ["internal", "high"]

[error.DM-functional-11002]
message = "get file %s size"
description = ""
workaround = ""
tags = ["internal", "high"]

[error.DM-functional-11003]
message = "not allowed operation: drop multiple tables in one statement"
description = ""
workaround = "It is recommended to include only one DDL operation in a statement executed upstream. Please manually handle it using dmctl (skipping the DDL statement or replacing the DDL statement with a specified DDL statement). For details, see https://docs.pingcap.com/tidb-data-migration/stable/handle-failed-sql-statements"
tags = ["internal", "high"]

[error.DM-functional-11004]
message = "not allowed operation: rename multiple tables in one statement"
description = ""
workaround = "It is recommended to include only one DDL operation in a statement executed upstream. Please manually handle it using dmctl (skipping the DDL statement or replacing the DDL statement with a specified DDL statement). For details, see https://docs.pingcap.com/tidb-data-migration/stable/handle-failed-sql-statements"
tags = ["internal", "high"]

[error.DM-functional-11005]
message = "not allowed operation: alter multiple tables in one statement"
description = ""
workaround = "It is recommended to include only one DDL operation in a statement executed upstream. Please manually handle it using dmctl (skipping the DDL statement or replacing the DDL statement with a specified DDL statement). For details, see https://docs.pingcap.com/tidb-data-migration/stable/handle-failed-sql-statements"
tags = ["internal", "high"]

[error.DM-functional-11006]
message = "parse statement: %s"
description = ""
workaround = ""
tags = ["internal", "high"]

[error.DM-functional-11007]
message = "unknown type ddl %+v"
description = ""
workaround = "Please manually handle it using dmctl (skipping the DDL statement or replacing the DDL statement with a specified DDL statement). For details, see https://docs.pingcap.com/tidb-data-migration/stable/handle-failed-sql-statements"
tags = ["internal", "high"]

[error.DM-functional-11008]
message = "restore ast node"
description = ""
workaround = ""
tags = ["internal", "high"]

[error.DM-functional-11009]
message = "parse GTID %s"
description = ""
workaround = ""
tags = ["internal", "high"]

[error.DM-functional-11010]
message = "flavor %s not supported"
description = ""
workaround = "Please check `flavor` config in source configuration file."
tags = ["internal", "high"]

[error.DM-functional-11011]
message = "%s is not mysql GTID set"
description = ""
workaround = ""
tags = ["internal", "high"]

[error.DM-functional-11012]
message = "%s is not mariadb GTID set"
description = ""
workaround = ""
tags = ["internal", "high"]

[error.DM-functional-11013]
message = "%v is not UUID string"
description = ""
workaround = ""
tags = ["internal", "high"]

[error.DM-functional-11014]
message = "%v is not uint32"
description = ""
workaround = ""
tags = ["internal", "high"]

[error.DM-functional-11015]
message = "invalid server id %s"
description = ""
workaround = ""
tags = ["internal", "high"]

[error.DM-functional-11016]
message = "get sql mode from string literal %s"
description = ""
workaround = ""
tags = ["internal", "high"]

[error.DM-functional-11017]
message = ""
description = ""
workaround = "Please make sure the args are correct."
tags = ["internal", "low"]

[error.DM-functional-11018]
message = "get file statfs"
description = ""
workaround = ""
tags = ["internal", "high"]

[error.DM-functional-11019]
message = "binlog reader is already running"
description = ""
workaround = ""
tags = ["internal", "high"]

[error.DM-functional-11020]
message = "stage %s, expect %s, already started"
description = ""
workaround = ""
tags = ["internal", "high"]

[error.DM-functional-11021]
message = "stage %s, expect %s, can not close"
description = ""
workaround = ""
tags = ["internal", "high"]

[error.DM-functional-11022]
message = "stage %s, expect %s"
description = ""
workaround = ""
tags = ["internal", "high"]

[error.DM-functional-11023]
message = "empty relay dir"
description = ""
workaround = "Please check `relay-dir` config in task configuration file."
tags = ["internal", "high"]

[error.DM-functional-11024]
message = "read dir: %s"
description = ""
workaround = ""
tags = ["internal", "high"]

[error.DM-functional-11025]
message = "base file %s in directory %s not found"
description = ""
workaround = ""
tags = ["internal", "high"]

[error.DM-functional-11026]
message = "cmp condition %v not supported"
description = ""
workaround = ""
tags = ["internal", "high"]

[error.DM-functional-11027]
message = "binlog file %s not valid"
description = ""
workaround = ""
tags = ["internal", "high"]

[error.DM-functional-11028]
message = "binlog files in dir %s not found"
description = ""
workaround = ""
tags = ["internal", "high"]

[error.DM-functional-11029]
message = "get stat for relay log %s"
description = ""
workaround = ""
tags = ["internal", "high"]

[error.DM-functional-11030]
message = "add watch for relay log dir %s"
description = ""
workaround = ""
tags = ["internal", "high"]

[error.DM-functional-11031]
message = "watcher starts for relay log dir %s"
description = ""
workaround = ""
tags = ["internal", "high"]

[error.DM-functional-11032]
message = "watcher's %s chan for relay log dir %s closed"
description = ""
workaround = ""
tags = ["internal", "high"]

[error.DM-functional-11033]
message = "watcher receives error, relay log dir %s"
description = ""
workaround = ""
tags = ["internal", "high"]

[error.DM-functional-11034]
message = "file size of relay log %s become smaller"
description = ""
workaround = "Please check the status of relay log and re-pull it. If you want to re-pull it, you should open relay.meta, set the binlog-name to the error pos name, set binlog-pos to 4, delete the stashed relay log and run `resume-relay` in dmctl."
tags = ["internal", "high"]

[error.DM-functional-11035]
message = "binlog file must be specified"
description = ""
workaround = ""
tags = ["internal", "high"]

[error.DM-functional-11036]
message = "no relay log files in dir %s match pos %s"
description = ""
workaround = ""
tags = ["internal", "high"]

[error.DM-functional-11037]
message = "the first relay log %s not match the start pos %v"
description = ""
workaround = ""
tags = ["internal", "high"]

[error.DM-functional-11038]
message = "parse relay log file %s"
description = ""
workaround = ""
tags = ["internal", "high"]

[error.DM-functional-11039]
message = "parse for previous sub relay directory finished, but no next sub directory need to switch"
description = ""
workaround = ""
tags = ["internal", "high"]

[error.DM-functional-11040]
message = "Last sync error or closed, try sync and get event again"
description = ""
workaround = ""
tags = ["internal", "high"]

[error.DM-functional-11041]
message = "Sync was closed"
description = ""
workaround = ""
tags = ["internal", "high"]

[error.DM-functional-11042]
message = "table name %s not valid"
description = ""
workaround = ""
tags = ["internal", "high"]

[error.DM-functional-11043]
message = "generate table router"
description = ""
workaround = "Please check `routes` config in task configuration file."
tags = ["internal", "high"]

[error.DM-functional-11044]
message = "key size should be 16, 24 or 32, but input key's size is %d"
description = ""
workaround = ""
tags = ["internal", "high"]

[error.DM-functional-11045]
message = "generate cipher"
description = ""
workaround = ""
tags = ["internal", "high"]

[error.DM-functional-11046]
message = "generate iv"
description = ""
workaround = ""
tags = ["internal", "high"]

[error.DM-functional-11047]
message = "ciphertext's length should be greater than %d, but got %d not valid"
description = ""
workaround = ""
tags = ["internal", "high"]

[error.DM-functional-11048]
message = "ciphertext's content not valid"
description = ""
workaround = ""
tags = ["internal", "high"]

[error.DM-functional-11049]
message = "invalid mysql position string: %s"
description = ""
workaround = ""
tags = ["internal", "high"]

[error.DM-functional-11050]
message = "decode base64 encoded password %s"
description = ""
workaround = ""
tags = ["internal", "high"]

[error.DM-functional-11051]
message = ""
description = ""
workaround = ""
tags = ["internal", "high"]

[error.DM-functional-11052]
message = ""
description = ""
workaround = ""
tags = ["internal", "high"]

[error.DM-functional-11053]
message = "header length should be %d, but got %d not valid"
description = ""
workaround = ""
tags = ["internal", "high"]

[error.DM-functional-11054]
message = "decode % X"
description = ""
workaround = ""
tags = ["internal", "high"]

[error.DM-functional-11055]
message = "empty next binlog name not valid"
description = ""
workaround = ""
tags = ["internal", "high"]

[error.DM-functional-11056]
message = ""
description = ""
workaround = ""
tags = ["internal", "high"]

[error.DM-functional-11057]
message = "empty GTID set not valid"
description = ""
workaround = ""
tags = ["internal", "high"]

[error.DM-functional-11058]
message = "GTID set %s with flavor %s not valid"
description = ""
workaround = ""
tags = ["internal", "high"]

[error.DM-functional-11059]
message = "GTID set string %s for MySQL not valid"
description = ""
workaround = ""
tags = ["internal", "high"]

[error.DM-functional-11060]
message = "GTID set string %s for MariaDB not valid"
description = ""
workaround = ""
tags = ["internal", "high"]

[error.DM-functional-11061]
message = "server_id mismatch, in GTID (%d), in event header/server_id (%d)"
description = ""
workaround = ""
tags = ["internal", "high"]

[error.DM-functional-11062]
message = "only one GTID in set is supported, but got %d (%s)"
description = ""
workaround = ""
tags = ["internal", "high"]

[error.DM-functional-11063]
message = "only one Interval in UUIDSet is supported, but got %d (%s)"
description = ""
workaround = ""
tags = ["internal", "high"]

[error.DM-functional-11064]
message = "Interval's Stop should equal to Start+1, but got %+v (%s)"
description = ""
workaround = ""
tags = ["internal", "high"]

[error.DM-functional-11065]
message = "empty query not valid"
description = ""
workaround = ""
tags = ["internal", "high"]

[error.DM-functional-11066]
message = "empty schema (% X) or table (% X) or column type (% X)"
description = ""
workaround = ""
tags = ["internal", "high"]

[error.DM-functional-11067]
message = "expect FormatDescriptionEvent, but got %+v"
description = ""
workaround = ""
tags = ["internal", "high"]

[error.DM-functional-11068]
message = "expect TableMapEvent, but got %+v"
description = ""
workaround = ""
tags = ["internal", "high"]

[error.DM-functional-11069]
message = "expect event with type (%d), but got %+v"
description = ""
workaround = ""
tags = ["internal", "high"]

[error.DM-functional-11070]
message = "unexpected event %+v"
description = ""
workaround = ""
tags = ["internal", "high"]

[error.DM-functional-11071]
message = ""
description = ""
workaround = ""
tags = ["internal", "high"]

[error.DM-functional-11072]
message = "event type %d not valid"
description = ""
workaround = ""
tags = ["internal", "high"]

[error.DM-functional-11073]
message = "no rows not valid"
description = ""
workaround = ""
tags = ["internal", "high"]

[error.DM-functional-11074]
message = "no columns not valid"
description = ""
workaround = ""
tags = ["internal", "high"]

[error.DM-functional-11075]
message = "length of row (%d) not equal to length of column-type (%d)"
description = ""
workaround = ""
tags = ["internal", "high"]

[error.DM-functional-11076]
message = "column type %d in binlog not supported"
description = ""
workaround = ""
tags = ["internal", "high"]

[error.DM-functional-11077]
message = "go-mysql type %d in event generator not supported"
description = ""
workaround = ""
tags = ["internal", "high"]

[error.DM-functional-11078]
message = "value %+v (type %v) with column type %v not valid"
description = ""
workaround = ""
tags = ["internal", "high"]

[error.DM-functional-11079]
message = "required dummy event size (%d) is too small, the minimum supported size is %d"
description = ""
workaround = ""
tags = ["internal", "high"]

[error.DM-functional-11080]
message = "flavor %s not supported"
description = ""
workaround = ""
tags = ["internal", "high"]

[error.DM-functional-11081]
message = "empty data not valid"
description = ""
workaround = ""
tags = ["internal", "high"]

[error.DM-functional-11082]
message = "latest GTID %s is not one of the latest previousGTIDs %s not valid"
description = ""
workaround = ""
tags = ["internal", "high"]

[error.DM-functional-11083]
message = "read from file by GTID not supported"
description = ""
workaround = ""
tags = ["internal", "high"]

[error.DM-functional-11084]
message = "stage %s, expect %s, already started"
description = ""
workaround = ""
tags = ["internal", "high"]

[error.DM-functional-11085]
message = "stage %s, expect %s, can not close"
description = ""
workaround = ""
tags = ["internal", "high"]

[error.DM-functional-11086]
message = "stage %s, expect %s"
description = ""
workaround = ""
tags = ["internal", "high"]

[error.DM-functional-11087]
message = "open file"
description = ""
workaround = ""
tags = ["internal", "high"]

[error.DM-functional-11088]
message = "get stat for %s"
description = ""
workaround = ""
tags = ["internal", "high"]

[error.DM-functional-11089]
message = "data length %d"
description = ""
workaround = ""
tags = ["internal", "high"]

[error.DM-functional-11090]
message = "file %s not opened"
description = ""
workaround = ""
tags = ["internal", "high"]

[error.DM-functional-11091]
message = "sync file"
description = ""
workaround = ""
tags = ["internal", "high"]

[error.DM-functional-11092]
message = "the event should be a PreviousGTIDsEvent in go-mysql, but got %T"
description = ""
workaround = ""
tags = ["internal", "high"]

[error.DM-functional-11093]
message = "decode from % X"
description = ""
workaround = ""
tags = ["internal", "high"]

[error.DM-functional-11094]
message = "the event should be a MariadbGTIDListEvent, but got %T"
description = ""
workaround = ""
tags = ["internal", "high"]

[error.DM-functional-11095]
message = "parse MariaDB GTID set"
description = ""
workaround = ""
tags = ["internal", "high"]

[error.DM-functional-11096]
message = "add set %v to GTID set"
description = ""
workaround = ""
tags = ["internal", "high"]

[error.DM-functional-11097]
message = "invalid event data for type: %s"
description = ""
workaround = ""
tags = ["internal", "high"]

[error.DM-functional-11098]
message = "upload event"
description = ""
workaround = ""
tags = ["internal", "high"]

[error.DM-functional-11099]
message = "invalid event type %s, will not process"
description = ""
workaround = ""
tags = ["internal", "high"]

[error.DM-functional-11100]
message = "failed to get code information from runtime.Caller"
description = ""
workaround = ""
tags = ["internal", "high"]

[error.DM-functional-11101]
message = "calc data checksum"
description = ""
workaround = ""
tags = ["internal", "high"]

[error.DM-functional-11102]
message = "get tso"
description = ""
workaround = ""
tags = ["internal", "high"]

[error.DM-functional-11103]
message = "backoff argument %s value %v not valid"
description = ""
workaround = ""
tags = ["internal", "medium"]

[error.DM-functional-11104]
message = "init logger failed"
description = ""
workaround = ""
tags = ["internal", "medium"]

[error.DM-functional-11105]
message = "truncate GTID sets %v to %v not valid"
description = ""
workaround = ""
tags = ["internal", "high"]

[error.DM-functional-11106]
message = "the given relay log pos %s of meta config is too big, please check it again"
description = ""
workaround = "If the size of the corresponding binlog file has exceeded 4GB, please follow the solution in https://docs.pingcap.com/tidb-data-migration/stable/error-handling#the-relay-unit-throws-error-event-from--in--diff-from-passed-in-event--or-a-replication-task-is-interrupted-with-failing-to-get-or-parse-binlog-errors-like-get-binlog-error-error-1236-hy000-and-binlog-checksum-mismatch-data-may-be-corrupted-returned"
tags = ["internal", "high"]

[error.DM-functional-11107]
message = "fail to campaign leader: %s"
description = ""
workaround = ""
tags = ["internal", "high"]

[error.DM-functional-11108]
message = "fail to get leader ID"
description = ""
workaround = ""
tags = ["internal", "medium"]

[error.DM-functional-11109]
message = "invalid binlog filename with uuid suffix %s"
description = ""
workaround = ""
tags = ["internal", "high"]

[error.DM-functional-11110]
message = "fail to decode etcd key: %s"
description = ""
workaround = ""
tags = ["internal", "medium"]

[error.DM-functional-11111]
message = "fail to try sync the optimistic shard ddl lock %s: %s"
description = ""
workaround = "Please use `show-ddl-locks` command for more details."
tags = ["internal", "medium"]

[error.DM-functional-11112]
message = "invalid TLS config"
description = ""
workaround = "Please check the `ssl-ca`, `ssl-cert` and `ssl-key` config."
tags = ["internal", "medium"]

[error.DM-functional-11113]
message = "fail to registry TLS config"
description = ""
workaround = ""
tags = ["internal", "medium"]

[error.DM-functional-11114]
message = "fail to operate DM cluster version in etcd"
description = ""
workaround = "Please use `list-member --master` to confirm whether the DM-master cluster is healthy"
tags = ["internal", "high"]

[error.DM-functional-11115]
message = "%s is an invalid v1.0.x DM-worker meta path"
description = ""
workaround = "Please check no `meta-dir` set for v1.0.x DM-worker."
tags = ["internal", "medium"]

[error.DM-functional-11116]
message = "fail to upgrade v1.0.x DB schema"
description = ""
workaround = "Please confirm that you have not violated any restrictions in the upgrade documentation."
tags = ["internal", "medium"]

[error.DM-functional-11117]
message = "fail to parse binglog status_vars: %v, offset: %d"
description = ""
workaround = ""
tags = ["internal", "medium"]

[error.DM-functional-11118]
message = ""
description = ""
workaround = "Please make sure the args are correct."
tags = ["internal", "low"]

[error.DM-functional-11119]
message = "failed to rewrite SQL for target DB, stmt: %+v, targetTableNames: %+v"
description = ""
workaround = ""
tags = ["internal", "high"]

[error.DM-functional-11120]
message = "no relay subdir match gtid %s"
description = ""
workaround = ""
tags = ["internal", "high"]

[error.DM-functional-11121]
message = "no relay pos match gtid %s"
description = ""
workaround = ""
tags = ["internal", "high"]

[error.DM-functional-11122]
message = ""
description = ""
workaround = ""
tags = ["internal", "low"]

[error.DM-functional-11123]
message = "didn't found binlog location in dumped metadata file %s"
description = ""
workaround = "Please check log of dump unit, there maybe errors when read upstream binlog status"
tags = ["upstream", "low"]

[error.DM-functional-11124]
message = "no previous gtid event from binlog %s"
description = ""
workaround = ""
tags = ["internal", "high"]

[error.DM-functional-11125]
message = "upstream returns an empty result for SHOW MASTER STATUS"
description = ""
workaround = "Please check the upstream settings like privileges, RDS settings to read data from SHOW MASTER STATUS."
tags = ["upstream", "medium"]

[error.DM-binlog-op-11126]
message = "upstream didn't log enough columns in binlog"
description = ""
workaround = "Please check if session `binlog_row_image` variable is not FULL, restart task to the location from where FULL binlog_row_image is used."
tags = ["upstream", "high"]

[error.DM-config-20001]
message = "checking item %s is not supported\n%s"
description = ""
workaround = "Please check `ignore-checking-items` config in task configuration file, which can be set including `all`/`dump_privilege`/`replication_privilege`/`version`/`binlog_enable`/`binlog_format`/`binlog_row_image`/`table_schema`/`schema_of_shard_tables`/`auto_increment_ID`."
tags = ["internal", "medium"]

[error.DM-config-20002]
message = "%s"
description = ""
workaround = "Please check the configuration file has correct TOML format."
tags = ["internal", "medium"]

[error.DM-config-20003]
message = "%s"
description = ""
workaround = "Please check the configuration file has correct YAML format."
tags = ["internal", "medium"]

[error.DM-config-20004]
message = "task name should not be empty"
description = ""
workaround = "Please check the `name` config in task configuration file."
tags = ["internal", "medium"]

[error.DM-config-20005]
message = "empty source-id not valid"
description = ""
workaround = "Please check the `source-id` config in configuration file."
tags = ["internal", "medium"]

[error.DM-config-20006]
message = "too long source-id not valid"
description = ""
workaround = "Please check the `source-id` config in configuration file. The max source id length is 32."
tags = ["internal", "medium"]

[error.DM-config-20007]
message = "online scheme %s not supported"
description = ""
workaround = "Please check the `online-ddl-scheme` config in task configuration file. Only `ghost` and `pt` are currently supported."
tags = ["internal", "medium"]

[error.DM-config-20008]
message = "invalid timezone string: %s"
description = ""
workaround = "Please check the `timezone` config in task configuration file."
tags = ["internal", "medium"]

[error.DM-config-20009]
message = "parse subtask config flag set"
description = ""
workaround = ""
tags = ["internal", "medium"]

[error.DM-config-20010]
message = "decrypt DB password %s failed"
description = ""
workaround = ""
tags = ["internal", "medium"]

[error.DM-config-20011]
message = "must specify `binlog-name` without GTID enabled for the source or specify `binlog-gtid` with GTID enabled for the source"
description = ""
workaround = "Please check the `meta` config in task configuration file."
tags = ["internal", "medium"]

[error.DM-config-20012]
message = "mysql instance config must specify"
description = ""
workaround = "Please check the `mysql-instances` config in task configuration file."
tags = ["internal", "medium"]

[error.DM-config-20013]
message = "must specify at least one mysql-instances"
description = ""
workaround = "Please check the `mysql-instances` config in task configuration file."
tags = ["internal", "medium"]

[error.DM-config-20014]
message = "mysql-instance (%d) and (%d) have same source-id (%s)"
description = ""
workaround = "Please check the `mysql-instances` config in task configuration file."
tags = ["internal", "medium"]

[error.DM-config-20015]
message = "mydumper-config-name and mydumper should only specify one"
description = ""
workaround = "Please check the `mydumper-config-name` and `mydumper` config in task configuration file."
tags = ["internal", "medium"]

[error.DM-config-20016]
message = "loader-config-name and loader should only specify one"
description = ""
workaround = "Please check the `loader-config-name` and `loader` config in task configuration file."
tags = ["internal", "medium"]

[error.DM-config-20017]
message = "syncer-config-name and syncer should only specify one"
description = ""
workaround = "Please check the `syncer-config-name` and `syncer` config in task configuration file."
tags = ["internal", "medium"]

[error.DM-config-20018]
message = "read config file %v"
description = ""
workaround = ""
tags = ["internal", "medium"]

[error.DM-config-20019]
message = "must specify a unique task name"
description = ""
workaround = "Please check the `name` config in task configuration file."
tags = ["internal", "medium"]

[error.DM-config-20020]
message = "please specify right task-mode, support `full`, `incremental`, `all`"
description = ""
workaround = "Please check the `task-mode` config in task configuration file."
tags = ["internal", "medium"]

[error.DM-config-20021]
message = "must specify target-database"
description = ""
workaround = "Please check the `target-database` config in task configuration file."
tags = ["internal", "medium"]

[error.DM-config-20022]
message = "mysql-instance(%d) must set meta for task-mode %s"
description = ""
workaround = "Please check the `meta` config in task configuration file."
tags = ["internal", "medium"]

[error.DM-config-20023]
message = "mysql-instance(%d)'s route-rules %s not exist in routes"
description = ""
workaround = "Please check the `route-rules` config in task configuration file."
tags = ["internal", "medium"]

[error.DM-config-20024]
message = "mysql-instance(%d)'s filter-rules %s not exist in filters"
description = ""
workaround = "Please check the `filter-rules` config in task configuration file."
tags = ["internal", "medium"]

[error.DM-config-20025]
message = "mysql-instance(%d)'s column-mapping-rules %s not exist in column-mapping"
description = ""
workaround = "Please check the `column-mapping-rules` config in task configuration file."
tags = ["internal", "medium"]

[error.DM-config-20026]
message = "mysql-instance(%d)'s list %s not exist in block allow list"
description = ""
workaround = "Please check the `block-allow-list` config in task configuration file."
tags = ["internal", "medium"]

[error.DM-config-20027]
message = "mysql-instance(%d)'s mydumper config %s not exist in mydumpers"
description = ""
workaround = "Please check the `mydumper-config-name` config in task configuration file."
tags = ["internal", "medium"]

[error.DM-config-20028]
message = "mysql-instance(%d)'s mydumper-path must specify a valid path to mydumper binary when task-mode is all or full"
description = ""
workaround = "Please check the `mydumper-path` config in task configuration file."
tags = ["internal", "medium"]

[error.DM-config-20029]
message = "mysql-instance(%d)'s loader config %s not exist in loaders"
description = ""
workaround = "Please check the `loader-config-name` config in task configuration file."
tags = ["internal", "medium"]

[error.DM-config-20030]
message = "mysql-instance(%d)'s syncer config %s not exist in syncer"
description = ""
workaround = "Please check the `syncer-config-name` config in task configuration file."
tags = ["internal", "medium"]

[error.DM-config-20031]
message = "source %s in deployment configuration not found"
description = ""
workaround = "Please use `operate-source create source-config-file-path` to add source."
tags = ["internal", "medium"]

[error.DM-config-20032]
message = "the following mysql configs have duplicate items, please remove the duplicates:\n%s"
description = ""
workaround = "Please check the `mysql-instances` config in task configuration file."
tags = ["internal", "medium"]

[error.DM-config-20033]
message = "shard mode %s not supported"
description = ""
workaround = "Please check the `shard-mode` config in task configuration file, which can be set to `pessimistic`/`optimistic`."
tags = ["internal", "medium"]

[error.DM-config-20034]
message = "found %d %s for %s which should <= 1"
description = ""
workaround = ""
tags = ["internal", "high"]

[error.DM-config-20035]
message = "incapable config of %s from etcd"
description = ""
workaround = ""
tags = ["internal", "high"]

[error.DM-config-20036]
message = "source bound %s doesn't have related source config in etcd"
description = ""
workaround = ""
tags = ["internal", "high"]

[error.DM-config-20037]
message = "generate binlog event filter"
description = ""
workaround = "Please check the `filters` config in source and task configuration files."
tags = ["internal", "high"]

[error.DM-config-20038]
message = "The configurations as following %v are set in global configuration but instances don't use them"
description = ""
workaround = "Please check the configuration files."
tags = ["internal", "high"]

[error.DM-config-20039]
message = "expression filter can only specify one of (insert, update, delete) expressions, but %s has specified %v"
description = ""
workaround = "If you want to filter by A or B, please write two filters."
tags = ["internal", "high"]

[error.DM-config-20040]
message = "mysql-instance(%d)'s expression-filters %s not exist in expression-filter"
description = ""
workaround = "Please check the `expression-filters` config in task configuration file."
tags = ["internal", "high"]

[error.DM-config-20041]
message = "expression-filter name(%s) SQL(%s) has wrong grammar: %v"
description = ""
workaround = "Please check the `expression-filters` config in task configuration file."
tags = ["internal", "high"]

[error.DM-config-20042]
message = "expression-filter %s has empty %s"
description = ""
workaround = "Please check the `expression-filters` config in task configuration file."
tags = ["internal", "high"]

[error.DM-config-20043]
message = "`backoff-max` value %v is less than `backoff-min` value %v"
description = ""
workaround = "Please increase `backoff-max` config in task configuration file."
tags = ["internal", "high"]

[error.DM-config-20044]
message = "generate block allow list error"
description = ""
workaround = "Please check the `block-allow-list` config in task configuration file."
tags = ["internal", "high"]

[error.DM-config-20045]
message = "generate table router error"
description = ""
workaround = "Please check the `routes` config in task configuration file."
tags = ["internal", "high"]

[error.DM-config-20046]
message = "generate column mapping error"
description = ""
workaround = "Please check the `column-mappings` config in task configuration file."
tags = ["internal", "high"]

[error.DM-config-20047]
message = "invalid `chunk-filesize` %v"
description = ""
workaround = "Please check the `chunk-filesize` config in task configuration file."
tags = ["internal", "high"]

[error.DM-config-20048]
message = "config '%s' regex pattern '%s' invalid, reason: %s"
description = ""
workaround = "Please check if params is correctly in the configuration file."
tags = ["internal", "high"]

[error.DM-config-20049]
message = "online ddl sql '%s' invalid, table %s fail to match '%s' online ddl regex"
description = ""
workaround = "Please update your `shadow-table-rules` or `trash-table-rules` in the configuration file."
tags = ["internal", "high"]

[error.DM-binlog-op-22001]
message = ""
description = ""
workaround = ""
tags = ["internal", "high"]

[error.DM-binlog-op-22002]
message = "invalid binlog filename"
description = ""
workaround = ""
tags = ["internal", "high"]

[error.DM-binlog-op-22003]
message = ""
description = ""
workaround = ""
tags = ["internal", "high"]

[error.DM-checkpoint-24001]
message = "invalid task mode: %s"
description = ""
workaround = ""
tags = ["internal", "medium"]

[error.DM-checkpoint-24002]
message = "save point %s is older than current location %s"
description = ""
workaround = ""
tags = ["internal", "high"]

[error.DM-checkpoint-24003]
message = "invalid db table sql file - %s"
description = ""
workaround = ""
tags = ["internal", "medium"]

[error.DM-checkpoint-24004]
message = "db (%s) not exist in data files, but in checkpoint"
description = ""
workaround = ""
tags = ["internal", "medium"]

[error.DM-checkpoint-24005]
message = "table (%s) not exist in db (%s) data files, but in checkpoint"
description = ""
workaround = ""
tags = ["internal", "medium"]

[error.DM-checkpoint-24006]
message = "restoring count greater than total count for table[%v]"
description = ""
workaround = ""
tags = ["internal", "medium"]

[error.DM-task-check-26001]
message = "same table name in case-insensitive %v"
description = ""
workaround = "Please check `target-table` config in task configuration file."
tags = ["internal", "medium"]

[error.DM-task-check-26002]
message = "failed to open DSN %s:***@%s:%d"
description = ""
workaround = "Please check the database config in configuration file."
tags = ["internal", "high"]

[error.DM-task-check-26003]
message = "generate table router error"
description = ""
workaround = "Please check the `routes` config in task configuration file."
tags = ["internal", "medium"]

[error.DM-task-check-26004]
message = "generate column mapping error"
description = ""
workaround = "Please check the `column-mappings` config in task configuration file."
tags = ["internal", "medium"]

[error.DM-task-check-26005]
message = "%s: %v\n detail: %v"
description = ""
workaround = ""
tags = ["internal", "medium"]

[error.DM-task-check-26006]
message = "generate block allow list error"
description = ""
workaround = "Please check the `block-allow-list` config in task configuration file."
tags = ["internal", "medium"]

[error.DM-task-check-26007]
message = "%s has GTID_MODE = %s instead of ON"
description = ""
workaround = "Please check the `enable-gtid` config in source configuration file."
tags = ["internal", "medium"]

[error.DM-relay-event-lib-28001]
message = "parse server-uuid.index"
description = ""
workaround = ""
tags = ["internal", "high"]

[error.DM-relay-event-lib-28002]
message = "UUID (with suffix) %s not valid"
description = ""
workaround = ""
tags = ["internal", "high"]

[error.DM-relay-event-lib-28003]
message = "no UUID (with suffix) matched %s found in %s, all UUIDs are %v"
description = ""
workaround = ""
tags = ["internal", "high"]

[error.DM-relay-event-lib-28004]
message = "generate fake rotate event"
description = ""
workaround = ""
tags = ["internal", "high"]

[error.DM-relay-event-lib-28005]
message = "there aren't any data under relay log directory %s."
description = ""
workaround = "Please check relay log using query-status."
tags = ["internal", "high"]

[error.DM-relay-unit-30001]
message = "UUID %s suffix %d should be 1 larger than previous suffix %d"
description = ""
workaround = ""
tags = ["internal", "high"]

[error.DM-relay-unit-30002]
message = "previous UUID %s has suffix larger than %s"
description = ""
workaround = ""
tags = ["internal", "high"]

[error.DM-relay-unit-30003]
message = "load meta data"
description = ""
workaround = ""
tags = ["internal", "high"]

[error.DM-relay-unit-30004]
message = "relay-binlog-name %s not valid"
description = ""
workaround = "Please check the `relay-binlog-name` config in source config file."
tags = ["internal", "high"]

[error.DM-relay-unit-30005]
message = "no current UUID set"
description = ""
workaround = ""
tags = ["internal", "high"]

[error.DM-relay-unit-30006]
message = "flush local meta"
description = ""
workaround = ""
tags = ["internal", "high"]

[error.DM-relay-unit-30007]
message = "update UUID index file %s"
description = ""
workaround = ""
tags = ["internal", "high"]

[error.DM-relay-unit-30008]
message = "dirpath is empty"
description = ""
workaround = "Please check the `relay-dir` config in source config file."
tags = ["internal", "high"]

[error.DM-relay-unit-30009]
message = "stage %s, expect %s, already started"
description = ""
workaround = ""
tags = ["internal", "high"]

[error.DM-relay-unit-30010]
message = "stage %s, expect %s, can not close"
description = ""
workaround = ""
tags = ["internal", "high"]

[error.DM-relay-unit-30011]
message = "stage %s, expect %s"
description = ""
workaround = ""
tags = ["internal", "high"]

[error.DM-relay-unit-30012]
message = "start sync from position %s"
description = ""
workaround = ""
tags = ["upstream", "high"]

[error.DM-relay-unit-30013]
message = "nil GTID set not valid"
description = ""
workaround = ""
tags = ["internal", "high"]

[error.DM-relay-unit-30014]
message = "start sync from GTID set %s"
description = ""
workaround = ""
tags = ["upstream", "high"]

[error.DM-relay-unit-30015]
message = "TCPReader get relay event with error"
description = ""
workaround = ""
tags = ["upstream", "high"]

[error.DM-relay-unit-30016]
message = "stage %s, expect %s, already started"
description = ""
workaround = ""
tags = ["internal", "high"]

[error.DM-relay-unit-30017]
message = "stage %s, expect %s, can not close"
description = ""
workaround = ""
tags = ["internal", "high"]

[error.DM-relay-unit-30018]
message = "stage %s, expect %s"
description = ""
workaround = ""
tags = ["internal", "high"]

[error.DM-relay-unit-30019]
message = "no underlying writer opened"
description = ""
workaround = ""
tags = ["internal", "high"]

[error.DM-relay-unit-30020]
message = "except RotateEvent, but got %+v"
description = ""
workaround = ""
tags = ["internal", "high"]

[error.DM-relay-unit-30021]
message = "non-fake RotateEvent %+v received, but no binlog file opened"
description = ""
workaround = ""
tags = ["internal", "high"]

[error.DM-relay-unit-30022]
message = "invalid status type %T of the underlying writer"
description = ""
workaround = ""
tags = ["internal", "high"]

[error.DM-relay-unit-30023]
message = "get stat for %s"
description = ""
workaround = ""
tags = ["internal", "high"]

[error.DM-relay-unit-30024]
message = "latest pos %d greater than file size %d, should not happen"
description = ""
workaround = ""
tags = ["internal", "high"]

[error.DM-relay-unit-30025]
message = ""
description = ""
workaround = ""
tags = ["internal", "high"]

[error.DM-relay-unit-30026]
message = ""
description = ""
workaround = ""
tags = ["internal", "high"]

[error.DM-relay-unit-30027]
message = ""
description = ""
workaround = ""
tags = ["internal", "high"]

[error.DM-relay-unit-30028]
message = "parse %s"
description = ""
workaround = ""
tags = ["internal", "high"]

[error.DM-relay-unit-30029]
message = ""
description = ""
workaround = ""
tags = ["internal", "high"]

[error.DM-relay-unit-30030]
message = "update GTID set %v with GTID %s"
description = ""
workaround = ""
tags = ["internal", "high"]

[error.DM-relay-unit-30031]
message = "should have a PreviousGTIDsEvent before the GTIDEvent %+v"
description = ""
workaround = ""
tags = ["internal", "high"]

[error.DM-relay-unit-30032]
message = "should have a MariadbGTIDListEvent before the MariadbGTIDEvent %+v"
description = ""
workaround = ""
tags = ["internal", "high"]

[error.DM-relay-unit-30033]
message = "relay mkdir"
description = ""
workaround = ""
tags = ["internal", "high"]

[error.DM-relay-unit-30034]
message = "can only switch relay's master server when GTID enabled"
description = ""
workaround = "Please check `enable-gtid` config in source configuration file."
tags = ["internal", "high"]

[error.DM-relay-unit-30035]
message = "this strategy is purging"
description = ""
workaround = ""
tags = ["internal", "high"]

[error.DM-relay-unit-30036]
message = "%s is purging"
description = ""
workaround = ""
tags = ["internal", "high"]

[error.DM-relay-unit-30037]
message = "relay log purge is forbidden temporarily, because %s"
description = ""
workaround = "Please try again later."
tags = ["internal", "high"]

[error.DM-relay-unit-30038]
message = "no active relay log file found"
description = ""
workaround = ""
tags = ["internal", "high"]

[error.DM-relay-unit-30039]
message = "request %+v not valid"
description = ""
workaround = ""
tags = ["internal", "high"]

[error.DM-relay-unit-30040]
message = "UUID %s in UUIDs %v not found"
description = ""
workaround = ""
tags = ["internal", "high"]

[error.DM-relay-unit-30041]
message = "remove relay log %s %s"
description = ""
workaround = ""
tags = ["internal", "high"]

[error.DM-relay-unit-30042]
message = "args (%T) %+v not valid"
description = ""
workaround = ""
tags = ["internal", "high"]

[error.DM-relay-unit-30043]
message = "previousGTIDs %s not valid"
description = ""
workaround = ""
tags = ["internal", "high"]

[error.DM-relay-unit-30044]
message = "receive fake rotate event with different server_id"
description = ""
workaround = "Please use `resume-relay` command if upstream database has changed"
tags = ["internal", "high"]

[error.DM-dump-unit-32001]
message = "mydumper/dumpling runs with error, with output (may empty): %s"
description = ""
workaround = ""
tags = ["internal", "high"]

[error.DM-dump-unit-32002]
message = "generate table router"
description = ""
workaround = "Please check `routes` config in task configuration file."
tags = ["internal", "high"]

[error.DM-dump-unit-32003]
message = "generate block allow list"
description = ""
workaround = "Please check the `block-allow-list` config in task configuration file."
tags = ["internal", "high"]

[error.DM-dump-unit-32004]
message = "Couldn't acquire global lock"
description = ""
workaround = "Please check upstream privilege about FTWRL, or add `--no-locks` or `--consistency none` to extra-args of mydumpers"
tags = ["internal", "high"]

[error.DM-load-unit-34001]
message = "generate schema file"
description = ""
workaround = "Please check the `loaders` config in task configuration file."
tags = ["internal", "medium"]

[error.DM-load-unit-34002]
message = "corresponding ending of sql: ')' not found"
description = ""
workaround = ""
tags = ["internal", "high"]

[error.DM-load-unit-34003]
message = "parse quote values error"
description = ""
workaround = ""
tags = ["internal", "high"]

[error.DM-load-unit-34004]
message = "mapping row data %v for table %+v"
description = ""
workaround = ""
tags = ["internal", "high"]

[error.DM-load-unit-34005]
message = "read schema from sql file %s"
description = ""
workaround = ""
tags = ["internal", "high"]

[error.DM-load-unit-34006]
message = "parse statement %s"
description = ""
workaround = ""
tags = ["internal", "high"]

[error.DM-load-unit-34007]
message = "statement %s for %s/%s is not create table statement"
description = ""
workaround = ""
tags = ["internal", "high"]

[error.DM-load-unit-34008]
message = "dispatch sql"
description = ""
workaround = ""
tags = ["internal", "high"]

[error.DM-load-unit-34009]
message = "invalid insert sql %s"
description = ""
workaround = ""
tags = ["internal", "high"]

[error.DM-load-unit-34010]
message = "generate table router"
description = ""
workaround = "Please check `routes` config in task configuration file."
tags = ["internal", "high"]

[error.DM-load-unit-34011]
message = "generate column mapping"
description = ""
workaround = "Please check the `column-mapping-rules` config in task configuration file."
tags = ["internal", "high"]

[error.DM-load-unit-34012]
message = "invalid data sql file, cannot find db - %s"
description = ""
workaround = ""
tags = ["internal", "high"]

[error.DM-load-unit-34013]
message = "invalid data sql file, cannot find table - %s"
description = ""
workaround = ""
tags = ["internal", "high"]

[error.DM-load-unit-34014]
message = "%s does not exist or it's not a dir"
description = ""
workaround = ""
tags = ["internal", "high"]

[error.DM-load-unit-34015]
message = "invalid table schema file, duplicated item - %s"
description = ""
workaround = ""
tags = ["internal", "high"]

[error.DM-load-unit-34016]
message = "generate block allow list"
description = ""
workaround = "Please check the `block-allow-list` config in task configuration file."
tags = ["internal", "high"]

[error.DM-functional-34017]
message = "different worker in load stage, previous worker: %s, current worker: %s"
description = ""
workaround = "Please check if the previous worker is online."
tags = ["internal", "high"]

[error.DM-functional-34018]
message = "inconsistent checkpoints between loader and target database"
description = ""
workaround = "If you want to redo the whole task, please check that you have not forgotten to add -remove-meta flag for start-task command."
tags = ["internal", "high"]

[error.DM-functional-34019]
message = "DM do not support backend %s "
description = ""
workaround = "If you do not understand the configure `tidb.backend` you can just delete it."
tags = ["internal", "high"]

[error.DM-sync-unit-36001]
message = "panic error: %v"
description = ""
workaround = ""
tags = ["internal", "high"]

[error.DM-sync-unit-36002]
message = "extract table name for DML error: %s"
description = ""
workaround = ""
tags = ["internal", "high"]

[error.DM-sync-unit-36003]
message = "table name parse error: %s"
description = ""
workaround = ""
tags = ["internal", "high"]

[error.DM-sync-unit-36004]
message = "DMLNode %v not supported"
description = ""
workaround = ""
tags = ["internal", "high"]

[error.DM-sync-unit-36005]
message = "in sequence sharding, add table, activeDDL: %s, sharding sequence: %s not supported"
description = ""
workaround = ""
tags = ["internal", "medium"]

[error.DM-sync-unit-36006]
message = "in sequence sharding try drop sources %v not supported, activeDDL: %s, sharding sequence: %s"
description = ""
workaround = ""
tags = ["internal", "medium"]

[error.DM-sync-unit-36007]
message = "invalid sharding meta data"
description = ""
workaround = ""
tags = ["internal", "high"]

[error.DM-sync-unit-36008]
message = "detect inconsistent DDL sequence from source %+v, right DDL sequence should be %+v"
description = ""
workaround = "Please use `show-ddl-locks` command for more details."
tags = ["internal", "high"]

[error.DM-sync-unit-36009]
message = "activeIdx %d larger than length of global DDLItems: %v"
description = ""
workaround = ""
tags = ["internal", "high"]

[error.DM-sync-unit-36010]
message = "table group %s exists"
description = ""
workaround = ""
tags = ["internal", "high"]

[error.DM-sync-unit-36011]
message = "sharding group for %v not found"
description = ""
workaround = ""
tags = ["internal", "high"]

[error.DM-sync-unit-36012]
message = ""
description = ""
workaround = ""
tags = ["internal", "high"]

[error.DM-sync-unit-36013]
message = "some conflicts in causality, must be resolved"
description = ""
workaround = ""
tags = ["internal", "high"]

[error.DM-sync-unit-36014]
message = "only support ROW format binlog, unexpected DML statement found in query event"
description = ""
workaround = ""
tags = ["internal", "high"]

[error.DM-sync-unit-36015]
message = ""
description = ""
workaround = ""
tags = ["internal", "high"]

[error.DM-sync-unit-36016]
message = "invalid replication event type %v"
description = ""
workaround = ""
tags = ["internal", "high"]

[error.DM-sync-unit-36017]
message = ""
description = ""
workaround = ""
tags = ["internal", "high"]

[error.DM-sync-unit-36018]
message = "UUID %s not the latest one in UUIDs %v"
description = ""
workaround = ""
tags = ["internal", "high"]

[error.DM-sync-unit-36019]
message = "the chan has closed or already in sending"
description = ""
workaround = ""
tags = ["internal", "high"]

[error.DM-sync-unit-36020]
message = "canceled from external"
description = ""
workaround = ""
tags = ["internal", "high"]

[error.DM-sync-unit-36021]
message = "canceled by Close or Renew"
description = ""
workaround = ""
tags = ["internal", "high"]

[error.DM-sync-unit-36022]
message = "ddl on multiple table: %s not supported"
description = ""
workaround = "It is recommended to include only one DDL operation in a statement executed upstream. Please manually handle it using dmctl (skipping the DDL statement or replacing the DDL statement with a specified DDL statement). For details, see https://docs.pingcap.com/tidb-data-migration/stable/handle-failed-sql-statements"
tags = ["internal", "high"]

[error.DM-sync-unit-36023]
message = "only support inject DDL for sharding group to be synced currently, but got %s"
description = ""
workaround = ""
tags = ["internal", "low"]

[error.DM-sync-unit-36024]
message = "injected DDL %s without schema name not valid"
description = ""
workaround = ""
tags = ["internal", "low"]

[error.DM-sync-unit-36025]
message = "op %s not supported"
description = ""
workaround = ""
tags = ["internal", "medium"]

[error.DM-sync-unit-36026]
message = "nil request not valid"
description = ""
workaround = ""
tags = ["internal", "medium"]

[error.DM-sync-unit-36027]
message = "Column count doesn't match value count: %d (columns) vs %d (values)"
description = ""
workaround = "Please check the log files to see if a related DDL has been skipped, and you could use `operate-schema` to get and set the table structure."
tags = ["internal", "high"]

[error.DM-sync-unit-36028]
message = "Old value count doesn't match new value count: %d (old) vs %d (new)"
description = ""
workaround = ""
tags = ["internal", "high"]

[error.DM-sync-unit-36029]
message = "prune DML columns and data mismatch in length: %d (columns) %d (data)"
description = ""
workaround = ""
tags = ["internal", "high"]

[error.DM-sync-unit-36030]
message = "generate binlog event filter"
description = ""
workaround = "Please check the `filters` config in source and task configuration files."
tags = ["internal", "high"]

[error.DM-sync-unit-36031]
message = "generate table router"
description = ""
workaround = "Please check `routes` config in task configuration file."
tags = ["internal", "high"]

[error.DM-sync-unit-36032]
message = "generate column mapping"
description = ""
workaround = "Please check the `column-mappings` config in task configuration file."
tags = ["internal", "high"]

[error.DM-sync-unit-36033]
message = "mapping row data %v for table %v"
description = ""
workaround = ""
tags = ["internal", "high"]

[error.DM-sync-unit-36034]
message = "cache key %s in %s not found"
description = ""
workaround = ""
tags = ["internal", "high"]

[error.DM-sync-unit-36035]
message = ""
description = ""
workaround = "Please check `heartbeat` config in task configuration file."
tags = ["internal", "medium"]

[error.DM-sync-unit-36036]
message = "heartbeat slave record for task %s already exists"
description = ""
workaround = ""
tags = ["internal", "medium"]

[error.DM-sync-unit-36037]
message = "heartbeat slave record for task %s not found"
description = ""
workaround = ""
tags = ["internal", "medium"]

[error.DM-sync-unit-36038]
message = "heartbeat record %s not valid"
description = ""
workaround = ""
tags = ["internal", "medium"]

[error.DM-sync-unit-36039]
message = "online ddl meta invalid"
description = ""
workaround = ""
tags = ["internal", "high"]

[error.DM-sync-unit-36040]
message = "online ddl scheme (%s) not supported"
description = ""
workaround = "Please check the `online-ddl-scheme` config in task configuration file. Only `ghost` and `pt` are currently supported."
tags = ["internal", "high"]

[error.DM-sync-unit-36041]
message = "online ddl changes on multiple table: %s not supported"
description = ""
workaround = ""
tags = ["internal", "high"]

[error.DM-sync-unit-36042]
message = "empty tables not valid"
description = ""
workaround = ""
tags = ["internal", "high"]

[error.DM-sync-unit-36043]
message = "tables should contain old and new table name"
description = ""
workaround = ""
tags = ["internal", "high"]

[error.DM-sync-unit-36044]
message = "rename table to gh-ost temporary table %s not supported"
description = ""
workaround = ""
tags = ["internal", "high"]

[error.DM-sync-unit-36045]
message = "rename gh-ost temporary table to other temporary table %s not supported"
description = ""
workaround = ""
tags = ["internal", "high"]

[error.DM-sync-unit-36046]
message = "online ddl metadata for ghost temporary table `%s`.`%s` not found"
description = ""
workaround = ""
tags = ["internal", "high"]

[error.DM-sync-unit-36047]
message = "empty tables not valid"
description = ""
workaround = ""
tags = ["internal", "high"]

[error.DM-sync-unit-36048]
message = "tables should contain old and new table name"
description = ""
workaround = ""
tags = ["internal", "high"]

[error.DM-sync-unit-36049]
message = "rename table to pt temporary table %s not supported"
description = ""
workaround = ""
tags = ["internal", "high"]

[error.DM-sync-unit-36050]
message = "rename pt temporary table to other temporary table %s not supported"
description = ""
workaround = ""
tags = ["internal", "high"]

[error.DM-sync-unit-36051]
message = "online ddl metadata for pt temporary table `%s`.`%s` not found"
description = ""
workaround = "This error may caused when the online DDL is filtered by binlog event filter, if so, please use `handle-error skip` sometimes to skip related DDLs."
tags = ["internal", "high"]

[error.DM-sync-unit-36052]
message = "open remote streamer with GTID mode not supported"
description = ""
workaround = ""
tags = ["internal", "high"]

[error.DM-sync-unit-36053]
message = "start syncing binlog from remote streamer"
description = ""
workaround = ""
tags = ["internal", "high"]

[error.DM-sync-unit-36054]
message = "invalid table `%s`.`%s`"
description = ""
workaround = ""
tags = ["internal", "high"]

[error.DM-sync-unit-36055]
message = "no valid End_log_pos of the first DDL exists for sharding group with source %s"
description = ""
workaround = ""
tags = ["internal", "high"]

[error.DM-sync-unit-36056]
message = "resolve karam error %v"
description = ""
workaround = ""
tags = ["internal", "high"]

[error.DM-sync-unit-36057]
message = "reopen %T not supported"
description = ""
workaround = ""
tags = ["internal", "high"]

[error.DM-sync-unit-36058]
message = "try update config when some tables' (%v) sharding DDL not synced not supported"
description = ""
workaround = "Please try again later."
tags = ["internal", "high"]

[error.DM-sync-unit-36059]
message = "process unit not waiting for sharding DDL to sync"
description = ""
workaround = ""
tags = ["internal", "high"]

[error.DM-sync-unit-36060]
message = "generate block allow list"
description = ""
workaround = "Please check the `block-allow-list` config in task configuration file."
tags = ["internal", "high"]

[error.DM-sync-unit-36061]
message = "fail to handle ddl job for %s"
description = ""
workaround = ""
tags = ["internal", "high"]

[error.DM-sync-unit-36062]
message = "fail to handle shard ddl %v in optimistic mode, because schema conflict detected, conflict error: %s"
description = ""
workaround = "Please use show-ddl-locks command for more details."
tags = ["internal", "high"]

[error.DM-sync-unit-36063]
message = "failpoint specified error"
description = ""
workaround = ""
tags = ["internal", "low"]

[error.DM-sync-unit-36064]
message = ""
description = ""
workaround = ""
tags = ["internal", "high"]

[error.DM-sync-unit-36065]
message = "error operator not exist, position: %s"
description = ""
workaround = ""
tags = ["internal", "low"]

[error.DM-sync-unit-36066]
message = "replace event not exist, location: %s"
description = ""
workaround = ""
tags = ["internal", "high"]

[error.DM-sync-unit-36067]
message = "parse DDL: %s"
description = ""
workaround = "Please confirm your DDL statement is correct and needed. For TiDB compatible DDL, see https://docs.pingcap.com/tidb/stable/mysql-compatibility#ddl. You can use `handle-error` command to skip or replace the DDL or add a binlog filter rule to ignore it if the DDL is not needed."
tags = ["internal", "high"]

[error.DM-sync-unit-36068]
message = "`%s` statement not supported in %s mode"
description = ""
workaround = ""
tags = ["internal", "high"]

[error.DM-sync-unit-36069]
message = "get binlog event error: %v"
description = ""
workaround = "Please check if the binlog file could be parsed by `mysqlbinlog`."
tags = ["upstream", "high"]

[error.DM-dm-master-38001]
message = "nil request not valid"
description = ""
workaround = ""
tags = ["internal", "medium"]

[error.DM-dm-master-38002]
message = "op %s not supported"
description = ""
workaround = ""
tags = ["internal", "medium"]

[error.DM-dm-master-38003]
message = "operate request without --sharding specified not valid"
description = ""
workaround = ""
tags = ["internal", "medium"]

[error.DM-dm-master-38004]
message = "create grpc connection"
description = ""
workaround = ""
tags = ["internal", "high"]

[error.DM-dm-master-38005]
message = "send request on a closed client"
description = ""
workaround = ""
tags = ["internal", "high"]

[error.DM-dm-master-38006]
message = "close rpc client"
description = ""
workaround = ""
tags = ["internal", "high"]

[error.DM-dm-master-38007]
message = "invalid request type: %v"
description = ""
workaround = ""
tags = ["internal", "high"]

[error.DM-dm-master-38008]
message = "grpc request error"
description = ""
workaround = ""
tags = ["internal", "high"]

[error.DM-dm-master-38009]
message = "user should specify valid relation between source(mysql/mariadb) and dm-worker, config %+v not valid"
description = ""
workaround = ""
tags = ["internal", "high"]

[error.DM-dm-master-38010]
message = "parse config flag set"
description = ""
workaround = ""
tags = ["internal", "medium"]

[error.DM-dm-master-38011]
message = "master config contained unknown configuration options: %s"
description = ""
workaround = ""
tags = ["internal", "medium"]

[error.DM-dm-master-38012]
message = "'%s' is an invalid flag"
description = ""
workaround = ""
tags = ["internal", "medium"]

[error.DM-dm-master-38013]
message = "config toml transform"
description = ""
workaround = "Please check the configuration file has correct TOML format."
tags = ["internal", "medium"]

[error.DM-dm-master-38014]
message = "parse rpc timeout str"
description = ""
workaround = ""
tags = ["internal", "medium"]

[error.DM-dm-master-38015]
message = "update config file"
description = ""
workaround = ""
tags = ["internal", "high"]

[error.DM-dm-master-38016]
message = "sharding ddls in ddl lock %s is different with %s"
description = ""
workaround = "Please use show-ddl-locks command for more details."
tags = ["internal", "high"]

[error.DM-dm-master-38017]
message = "start server"
description = ""
workaround = ""
tags = ["internal", "high"]

[error.DM-dm-master-38018]
message = "fail to get emit opportunity for source %s"
description = ""
workaround = ""
tags = ["internal", "high"]

[error.DM-dm-master-38019]
message = "lock with ID %s not found"
description = ""
workaround = "Please use show-ddl-locks command to see lock id."
tags = ["internal", "high"]

[error.DM-dm-master-38020]
message = "lock %s is resolving"
description = ""
workaround = ""
tags = ["internal", "high"]

[error.DM-dm-master-38021]
message = "source %s relevant worker-client not found"
description = ""
workaround = ""
tags = ["internal", "high"]

[error.DM-dm-master-38022]
message = "worker %s not waiting for DDL lock %s"
description = ""
workaround = ""
tags = ["internal", "high"]

[error.DM-dm-master-38023]
message = "request DDL lock %s owner %s handle SQLs request %s fail %s"
description = ""
workaround = ""
tags = ["internal", "high"]

[error.DM-dm-master-38024]
message = "owner %s ExecuteDDL fail"
description = ""
workaround = ""
tags = ["internal", "high"]

[error.DM-dm-master-38025]
message = "DDL lock %s owner ExecuteDDL successfully, so DDL lock removed. but some dm-workers ExecuteDDL fail, you should to handle dm-worker directly"
description = ""
workaround = ""
tags = ["internal", "high"]

[error.DM-dm-master-38026]
message = "worker %s exist ddl lock"
description = ""
workaround = "Please unlock ddl lock first."
tags = ["internal", "high"]

[error.DM-dm-master-38027]
message = ""
description = ""
workaround = ""
tags = ["internal", "high"]

[error.DM-dm-master-38028]
message = ""
description = ""
workaround = ""
tags = ["internal", "high"]

[error.DM-dm-master-38029]
message = ""
description = ""
workaround = ""
tags = ["internal", "high"]

[error.DM-dm-master-38030]
message = ""
description = ""
workaround = ""
tags = ["internal", "high"]

[error.DM-dm-master-38031]
message = "operation %d of task %s on worker %s not found"
description = ""
workaround = "Please execute `query-status` to check status."
tags = ["internal", "high"]

[error.DM-dm-master-38032]
message = "some error occurs in dm-worker: %s"
description = ""
workaround = "Please execute `query-status` to check status."
tags = ["internal", "high"]

[error.DM-dm-master-38033]
message = "request to dm-worker %s is timeout, but request may be successful"
description = ""
workaround = "Please execute `query-status` to check status."
tags = ["internal", "high"]

[error.DM-dm-master-38034]
message = "serve http apis to grpc"
description = ""
workaround = ""
tags = ["internal", "high"]

[error.DM-dm-master-38035]
message = "host:port '%s' not valid"
description = ""
workaround = "Please check the `master-addr` config in master configuration file."
tags = ["internal", "high"]

[error.DM-dm-master-38036]
message = "get hostname fail"
description = ""
workaround = ""
tags = ["internal", "high"]

[error.DM-dm-master-38037]
message = "fail to generate config item %s for embed etcd"
description = ""
workaround = "Please check configs in master configuration file."
tags = ["internal", "high"]

[error.DM-dm-master-38038]
message = "fail to start embed etcd"
description = ""
workaround = "Please check all dm-master of `initial-cluster` in configuration file is up, and check the log for a detailed error."
tags = ["internal", "high"]

[error.DM-dm-master-38039]
message = "fail to parse URL %s"
description = ""
workaround = "Please check configs in master configuration file."
tags = ["internal", "high"]

[error.DM-dm-master-38040]
message = "fail to join embed etcd: %s"
description = ""
workaround = "Please check configs in master configuration file."
tags = ["internal", "high"]

[error.DM-dm-master-38041]
message = "invalid op %s on %s"
description = ""
workaround = ""
tags = ["internal", "medium"]

[error.DM-dm-master-38042]
message = "advertise address %s not valid"
description = ""
workaround = "Please check the `advertise-addr` config in master configuration file."
tags = ["internal", "high"]

[error.DM-dm-master-38043]
message = "master is not leader, and can't forward request to leader"
description = ""
workaround = ""
tags = ["internal", "high"]

[error.DM-dm-master-38044]
message = "request %s is not an async one, needn't wait for ok"
description = ""
workaround = ""
tags = ["internal", "medium"]

[error.DM-dm-master-38045]
message = "fail to get expected result"
description = ""
workaround = ""
tags = ["internal", "medium"]

[error.DM-dm-master-38046]
message = "the shardddl pessimist has not started"
description = ""
workaround = ""
tags = ["internal", "medium"]

[error.DM-dm-master-38047]
message = "the shardddl optimist has not started"
description = ""
workaround = ""
tags = ["internal", "medium"]

[error.DM-dm-master-38048]
message = "dm-master with name %s not exists"
description = ""
workaround = "Please use list-member command to see masters."
tags = ["internal", "low"]

[error.DM-dm-master-38049]
message = "offline member type %s is invalid"
description = ""
workaround = "Please use master/worker."
tags = ["internal", "low"]

[error.DM-dm-master-38050]
message = "advertise peer urls %s not valid"
description = ""
workaround = "Please check the `advertise-peer-urls` config in master configuration file."
tags = ["internal", "high"]

[error.DM-dm-master-38051]
message = "TLS config not valid"
description = ""
workaround = "Please check the `ssl-ca`, `ssl-cert` and `ssl-key` config in master configuration file."
tags = ["internal", "high"]

[error.DM-dm-master-38052]
message = "source bound is changed too frequently, last old bound %s:, new bound %s"
description = ""
workaround = "Please try again later"
tags = ["internal", "low"]

[error.DM-dm-master-38053]
message = "fail to import DM cluster from v1.0.x"
description = ""
workaround = "Please confirm that you have not violated any restrictions in the upgrade documentation."
tags = ["internal", "high"]

[error.DM-dm-master-38054]
message = "inconsistent count of optimistic ddls and table infos, ddls: %d, table info: %d"
description = ""
workaround = ""
tags = ["internal", "high"]

[error.DM-dm-master-38055]
message = "table-info-before not exist in optimistic ddls: %v"
description = ""
workaround = ""
tags = ["internal", "high"]

[error.DM-dm-worker-40001]
message = "parse dm-worker config flag set"
description = ""
workaround = ""
tags = ["internal", "medium"]

[error.DM-dm-worker-40002]
message = "'%s' is an invalid flag"
description = ""
workaround = ""
tags = ["internal", "medium"]

[error.DM-dm-worker-40003]
message = "toml decode file"
description = ""
workaround = "Please check the configuration file has correct TOML format."
tags = ["internal", "medium"]

[error.DM-dm-worker-40004]
message = "worker config contains unknown configuration options: %s"
description = ""
workaround = "Please check configs in worker configurtion file."
tags = ["internal", "medium"]

[error.DM-dm-worker-40005]
message = "dm-worker should bind a non-empty source ID which represents a MySQL/MariaDB instance or a replica group. \n notice: if you use old version dm-ansible, please update to newest version."
description = ""
workaround = ""
tags = ["internal", "medium"]

[error.DM-dm-worker-40006]
message = "the length of source ID %s is more than max allowed value %d"
description = ""
workaround = ""
tags = ["internal", "medium"]

[error.DM-dm-worker-40007]
message = "relay-binlog-name %s not valid"
description = ""
workaround = ""
tags = ["internal", "medium"]

[error.DM-dm-worker-40008]
message = "write config to local file"
description = ""
workaround = ""
tags = ["internal", "medium"]

[error.DM-dm-worker-40009]
message = "handler is nil, please pass a leveldb.DB or leveldb.Transaction"
description = ""
workaround = ""
tags = ["internal", "high"]

[error.DM-dm-worker-40010]
message = "not valid length data as pointer % X"
description = ""
workaround = ""
tags = ["internal", "high"]

[error.DM-dm-worker-40011]
message = "fetch handled pointer"
description = ""
workaround = ""
tags = ["internal", "high"]

[error.DM-dm-worker-40012]
message = "unmarshal handle pointer % X"
description = ""
workaround = ""
tags = ["internal", "high"]

[error.DM-dm-worker-40013]
message = "clear handled pointer"
description = ""
workaround = ""
tags = ["internal", "high"]

[error.DM-dm-worker-40014]
message = "not valid length data as task log key % X"
description = ""
workaround = ""
tags = ["internal", "high"]

[error.DM-dm-worker-40015]
message = "unmarshal task log % X"
description = ""
workaround = ""
tags = ["internal", "high"]

[error.DM-dm-worker-40016]
message = "fetch logs from meta with handle pointer %+v"
description = ""
workaround = ""
tags = ["internal", "high"]

[error.DM-dm-worker-40017]
message = "get task log %d from leveldb"
description = ""
workaround = ""
tags = ["internal", "high"]

[error.DM-dm-worker-40018]
message = "unmarshal task log binary % X"
description = ""
workaround = ""
tags = ["internal", "high"]

[error.DM-dm-worker-40019]
message = "forward handled pointer to %d"
description = ""
workaround = ""
tags = ["internal", "high"]

[error.DM-dm-worker-40020]
message = "marshal task log %+v"
description = ""
workaround = ""
tags = ["internal", "high"]

[error.DM-dm-worker-40021]
message = "save task log %+v"
description = ""
workaround = ""
tags = ["internal", "high"]

[error.DM-dm-worker-40022]
message = "delete kv with prefix % X until % X"
description = ""
workaround = ""
tags = ["internal", "high"]

[error.DM-dm-worker-40023]
message = "iterate kv with prefix % X"
description = ""
workaround = ""
tags = ["internal", "high"]

[error.DM-dm-worker-40024]
message = "unmarshal task meta % X"
description = ""
workaround = ""
tags = ["internal", "high"]

[error.DM-dm-worker-40025]
message = "fetch tasks from meta with prefix % X"
description = ""
workaround = ""
tags = ["internal", "high"]

[error.DM-dm-worker-40026]
message = ""
description = ""
workaround = ""
tags = ["internal", "high"]

[error.DM-dm-worker-40027]
message = "save task meta %s into kv db"
description = ""
workaround = ""
tags = ["internal", "high"]

[error.DM-dm-worker-40028]
message = "get task meta %s from kv db"
description = ""
workaround = ""
tags = ["internal", "high"]

[error.DM-dm-worker-40029]
message = "delete task meta %s from kv db"
description = ""
workaround = ""
tags = ["internal", "high"]

[error.DM-dm-worker-40030]
message = "meta toml transform"
description = ""
workaround = ""
tags = ["internal", "high"]

[error.DM-dm-worker-40031]
message = "get old file stat"
description = ""
workaround = ""
tags = ["internal", "high"]

[error.DM-dm-worker-40032]
message = "read old metadata file %s"
description = ""
workaround = ""
tags = ["internal", "high"]

[error.DM-dm-worker-40033]
message = "encode task %v"
description = ""
workaround = ""
tags = ["internal", "high"]

[error.DM-dm-worker-40034]
message = "remove old meta dir"
description = ""
workaround = ""
tags = ["internal", "high"]

[error.DM-dm-worker-40035]
message = "any task operation log not found"
description = ""
workaround = ""
tags = ["internal", "high"]

[error.DM-dm-worker-40036]
message = "please handle task operation order by log ID, the log need to be handled is %+v, not %+v"
description = ""
workaround = ""
tags = ["internal", "high"]

[error.DM-dm-worker-40037]
message = "open kv db txn"
description = ""
workaround = ""
tags = ["internal", "high"]

[error.DM-dm-worker-40038]
message = "commit kv db txn"
description = ""
workaround = ""
tags = ["internal", "high"]

[error.DM-dm-worker-40039]
message = "current stage is %s, %s required, relay op %s"
description = ""
workaround = ""
tags = ["internal", "high"]

[error.DM-dm-worker-40040]
message = "operation %s not supported"
description = ""
workaround = ""
tags = ["internal", "high"]

[error.DM-dm-worker-40041]
message = "open kv db file"
description = ""
workaround = ""
tags = ["internal", "high"]

[error.DM-dm-worker-40042]
message = ""
description = ""
workaround = ""
tags = ["internal", "high"]

[error.DM-dm-worker-40043]
message = "marshal version %s to binary data"
description = ""
workaround = ""
tags = ["internal", "high"]

[error.DM-dm-worker-40044]
message = "unmarshal version from data % X"
description = ""
workaround = ""
tags = ["internal", "high"]

[error.DM-dm-worker-40045]
message = "load version with key %v from levelDB"
description = ""
workaround = ""
tags = ["internal", "high"]

[error.DM-dm-worker-40046]
message = "save version %v into levelDB with key %v"
description = ""
workaround = ""
tags = ["internal", "high"]

[error.DM-dm-worker-40047]
message = "the previous version %s is newer than current %s, automatic downgrade is not supported now, please handle it manually"
description = ""
workaround = ""
tags = ["internal", "high"]

[error.DM-dm-worker-40048]
message = "start server"
description = ""
workaround = ""
tags = ["internal", "high"]

[error.DM-dm-worker-40049]
message = "mysql source handler worker already closed"
description = ""
workaround = ""
tags = ["internal", "high"]

[error.DM-dm-worker-40050]
message = "current stage is %s but not running, invalid"
description = ""
workaround = ""
tags = ["internal", "high"]

[error.DM-dm-worker-40051]
message = "current stage is %s but not paused, invalid"
description = ""
workaround = ""
tags = ["internal", "high"]

[error.DM-dm-worker-40052]
message = "can only update task on Paused stage, but current stage is %s"
description = ""
workaround = "Please use `pause-task` command to pause the task."
tags = ["internal", "high"]

[error.DM-dm-worker-40053]
message = "relay unit has stopped, can not be migrated"
description = ""
workaround = ""
tags = ["internal", "high"]

[error.DM-dm-worker-40054]
message = "sub task with name %s not found"
description = ""
workaround = ""
tags = ["internal", "high"]

[error.DM-dm-worker-40055]
message = "sub task %s already exists"
description = ""
workaround = ""
tags = ["internal", "high"]

[error.DM-dm-worker-40056]
message = "such operation is only available for syncer, but now syncer is not running. current unit is %s"
description = ""
workaround = ""
tags = ["internal", "high"]

[error.DM-dm-worker-40057]
message = "Worker's relay log unit in invalid stage: %s"
description = ""
workaround = ""
tags = ["internal", "high"]

[error.DM-dm-worker-40058]
message = "there is a subtask does not run syncer"
description = ""
workaround = ""
tags = ["internal", "high"]

[error.DM-dm-worker-40059]
message = "update source ID is not allowed"
description = ""
workaround = ""
tags = ["internal", "high"]

[error.DM-dm-worker-40060]
message = "subtask %s has no dm units for mode %s"
description = ""
workaround = ""
tags = ["internal", "high"]

[error.DM-dm-worker-40061]
message = "DDLLockInfo with ID %s not found"
description = ""
workaround = "Please use show-ddl-locks command to see lock id."
tags = ["internal", "high"]

[error.DM-dm-worker-40062]
message = "DDLLockInfo for task %s already exists"
description = ""
workaround = ""
tags = ["internal", "high"]

[error.DM-dm-worker-40063]
message = "CacheDDLInfo for task %s already exists"
description = ""
workaround = ""
tags = ["internal", "high"]

[error.DM-dm-worker-40064]
message = "execDDL and skipDDL can not specify both at the same time"
description = ""
workaround = ""
tags = ["internal", "high"]

[error.DM-dm-worker-40065]
message = "only syncer support ExecuteDDL, but current unit is %s"
description = ""
workaround = ""
tags = ["internal", "high"]

[error.DM-dm-worker-40066]
message = "ExecuteDDL timeout (exceeding %s)"
description = ""
workaround = "Please try use `query-status` to query whether the DDL is still blocking."
tags = ["internal", "high"]

[error.DM-dm-worker-40067]
message = "waiting for relay to catch up with loader is timeout (exceeding %s), loader: %s, relay: %s"
description = ""
workaround = ""
tags = ["internal", "high"]

[error.DM-dm-worker-40068]
message = "relay log purger is purging, cannot start sub task %s"
description = ""
workaround = "Please try again later."
tags = ["internal", "high"]

[error.DM-dm-worker-40069]
message = "host:port '%s' not valid"
description = ""
workaround = "Please check configs in worker configuration file."
tags = ["internal", "high"]

[error.DM-dm-worker-40070]
message = "no mysql source is being handled in the worker"
description = ""
workaround = ""
tags = ["internal", "high"]

[error.DM-dm-worker-40071]
message = "mysql source worker %s has already started with source %s, but get a request with source %s"
description = ""
workaround = "Please try restart this DM-worker"
tags = ["internal", "high"]

[error.DM-dm-worker-40072]
message = "source of request does not match with source in worker"
description = ""
workaround = ""
tags = ["internal", "high"]

[error.DM-dm-worker-40073]
message = "there is no relative subtask config for task %s in etcd"
description = ""
workaround = ""
tags = ["internal", "medium"]

[error.DM-dm-worker-40074]
message = "there is no relative source config for source %s in etcd"
description = ""
workaround = ""
tags = ["internal", "medium"]

[error.DM-dm-worker-40075]
message = "missing shard DDL lock operation for shard DDL info (%s)"
description = ""
workaround = ""
tags = ["internal", "high"]

[error.DM-dm-worker-40076]
message = "TLS config not valid"
description = ""
workaround = "Please check the `ssl-ca`, `ssl-cert` and `ssl-key` config in worker configuration file."
tags = ["internal", "high"]

[error.DM-dm-worker-40077]
message = "cannot join with master endpoints: %v, error: %v"
description = ""
workaround = "Please check network connection of worker and check worker name is unique."
tags = ["internal", "high"]

[error.DM-dm-worker-40078]
message = "cannot compare gtid between loader and relay, loader gtid: %s, relay gtid: %s"
description = ""
workaround = ""
tags = ["internal", "high"]

[error.DM-dm-worker-40079]
message = "relay config of worker %s is changed too frequently, last relay source %s:, new relay source %s"
description = ""
workaround = "Please try again later"
tags = ["internal", "low"]

[error.DM-dm-tracer-42001]
message = "parse dm-tracer config flag set"
description = ""
workaround = ""
tags = ["internal", "medium"]

[error.DM-dm-tracer-42002]
message = "config toml transform"
description = ""
workaround = "Please check the configuration file has correct TOML format."
tags = ["internal", "medium"]

[error.DM-dm-tracer-42003]
message = "'%s' is an invalid flag"
description = ""
workaround = ""
tags = ["internal", "medium"]

[error.DM-dm-tracer-42004]
message = "trace event %s not found"
description = ""
workaround = ""
tags = ["internal", "medium"]

[error.DM-dm-tracer-42005]
message = "trace id not provided"
description = ""
workaround = ""
tags = ["internal", "medium"]

[error.DM-dm-tracer-42006]
message = "param %s value %s not valid"
description = ""
workaround = ""
tags = ["internal", "medium"]

[error.DM-dm-tracer-42007]
message = "post method only"
description = ""
workaround = ""
tags = ["internal", "medium"]

[error.DM-dm-tracer-42008]
message = "type %s event: %v not valid"
description = ""
workaround = ""
tags = ["internal", "high"]

[error.DM-dm-tracer-42009]
message = "trace event type %d not valid"
description = ""
workaround = ""
tags = ["internal", "high"]

[error.DM-dm-tracer-42010]
message = "start server"
description = ""
workaround = ""
tags = ["internal", "high"]

[error.DM-schema-tracker-44001]
message = "saved schema of `%s`.`%s` is not proper JSON"
description = ""
workaround = ""
tags = ["downstream", "high"]

[error.DM-schema-tracker-44002]
message = "failed to create database for `%s` in schema tracker"
description = ""
workaround = ""
tags = ["internal", "high"]

[error.DM-schema-tracker-44003]
message = "failed to create table for %v in schema tracker"
description = ""
workaround = ""
tags = ["internal", "high"]

[error.DM-schema-tracker-44004]
message = "failed to serialize table info for `%s`.`%s`"
description = ""
workaround = ""
tags = ["internal", "high"]

[error.DM-schema-tracker-44005]
message = "cannot get table info for %v from schema tracker"
description = ""
workaround = ""
tags = ["internal", "high"]

[error.DM-schema-tracker-44006]
message = "cannot track DDL: %s"
description = ""
workaround = ""
tags = ["internal", "high"]

[error.DM-schema-tracker-44007]
message = "cannot fetch downstream table schema of %v to initialize upstream schema %v in schema tracker"
description = ""
workaround = ""
tags = ["downstream", "medium"]

[error.DM-schema-tracker-44008]
message = "cannot parse downstream table schema of %v to initialize upstream schema %v in schema tracker"
description = ""
workaround = ""
tags = ["internal", "high"]

[error.DM-schema-tracker-44009]
message = "%s is not a valid `CREATE TABLE` statement"
description = ""
workaround = ""
tags = ["internal", "medium"]

[error.DM-schema-tracker-44010]
message = "fail to restore the statement"
description = ""
workaround = ""
tags = ["internal", "medium"]

[error.DM-schema-tracker-44011]
message = "failed to drop table for %v in schema tracker"
description = ""
workaround = ""
tags = ["internal", "high"]

[error.DM-schema-tracker-44012]
message = "failed to create schema tracker"
description = ""
workaround = ""
tags = ["internal", "high"]

[error.DM-scheduler-46001]
message = "the scheduler has not started"
description = ""
workaround = ""
tags = ["internal", "high"]

[error.DM-scheduler-46002]
message = "the scheduler has already started"
description = ""
workaround = ""
tags = ["internal", "medium"]

[error.DM-scheduler-46003]
message = "dm-worker with name %s already exists"
description = ""
workaround = ""
tags = ["internal", "medium"]

[error.DM-scheduler-46004]
message = "dm-worker with name %s not exists"
description = ""
workaround = ""
tags = ["internal", "medium"]

[error.DM-scheduler-46005]
message = "dm-worker with name %s is still online"
description = ""
workaround = "Please shut it down first."
tags = ["internal", "medium"]

[error.DM-scheduler-46006]
message = "invalid stage transformation for dm-worker %s, from %s to %s"
description = ""
workaround = ""
tags = ["internal", "medium"]

[error.DM-scheduler-46007]
message = "source config with ID %s already exists"
description = ""
workaround = ""
tags = ["internal", "medium"]

[error.DM-scheduler-46008]
message = "source config with ID %s not exists"
description = ""
workaround = ""
tags = ["internal", "medium"]

[error.DM-dm-master-46009]
message = "sources %v have not bound"
description = ""
workaround = ""
tags = ["internal", "medium"]

[error.DM-dm-master-46010]
message = "source with name %s need to operate has existing tasks %v"
description = ""
workaround = "Please `stop-task` first."
tags = ["internal", "medium"]

[error.DM-scheduler-46011]
message = "invalid new expectant relay stage %s"
description = ""
workaround = ""
tags = ["internal", "medium"]

[error.DM-scheduler-46012]
message = "sources %v need to update expectant relay stage not exist"
description = ""
workaround = ""
tags = ["internal", "medium"]

[error.DM-scheduler-46013]
message = "the scheduler cannot perform multiple different tasks %v in one operation"
description = ""
workaround = ""
tags = ["internal", "medium"]

[error.DM-scheduler-46014]
message = "subtasks with name %s for sources %v already exist"
description = ""
workaround = "Please use `query-status` command to see tasks."
tags = ["internal", "medium"]

[error.DM-dm-master-46015]
message = "invalid new expectant subtask stage %s"
description = ""
workaround = ""
tags = ["internal", "medium"]

[error.DM-dm-master-46016]
message = "subtasks with name %s need to be operate not exist"
description = ""
workaround = "Please use `query-status` command to see tasks."
tags = ["internal", "medium"]

[error.DM-dm-master-46017]
message = "sources %v need to be operate not exist"
description = ""
workaround = ""
tags = ["internal", "medium"]

[error.DM-scheduler-46018]
message = "task with name %s not exist"
description = ""
workaround = "Please use `query-status` command to see tasks."
tags = ["internal", "medium"]

[error.DM-scheduler-46019]
message = "tasks %v on source %s should not be running"
description = ""
workaround = "Please use `pause-task [-s source ...] task` to pause them first."
tags = ["internal", "high"]

[error.DM-scheduler-46020]
message = "these workers %s have started relay for sources %s respectively"
description = ""
workaround = "Please use `stop-relay` to stop them, or change your topology."
tags = ["internal", "high"]

[error.DM-scheduler-46021]
message = "these workers %s have bound for another sources %s respectively"
description = ""
workaround = "Please `start-relay` on free or same source workers."
tags = ["internal", "high"]

[error.DM-scheduler-46022]
message = "these workers %s have started relay for another sources %s respectively"
description = ""
workaround = "Please correct sources in `stop-relay`."
tags = ["internal", "high"]

[error.DM-scheduler-46023]
message = "source with name %s need to operate has existing relay workers %s"
description = ""
workaround = "Please `stop-relay` first."
tags = ["internal", "high"]

[error.DM-scheduler-46024]
message = "when %s, resource %s is in use by other client"
description = ""
workaround = "Please try again later"
tags = ["internal", "low"]

[error.DM-scheduler-46025]
message = "source can only update relay-log related parts for now"
description = ""
workaround = ""
tags = ["internal", "low"]

[error.DM-scheduler-46026]
message = "require DM master to modify worker [%s] with source [%s], but currently the worker is bound to source [%s]"
description = ""
workaround = ""
tags = ["internal", "medium"]

[error.DM-scheduler-46027]
<<<<<<< HEAD
message = "require DM worker [%s] to be bound to source [%s], but it has been started relay for source [%s]"
=======
message = "require DM worker to be bound to source [%s], but it has been started relay for source [%s]"
>>>>>>> 3ecadb99
description = ""
workaround = ""
tags = ["internal", "medium"]

[error.DM-dmctl-48001]
message = "can not create grpc connection"
description = ""
workaround = "Please check your network connection."
tags = ["internal", "high"]

[error.DM-dmctl-48002]
message = "invalid TLS config"
description = ""
workaround = "Please check the `ssl-ca`, `ssl-cert` and `ssl-key` config in command line."
tags = ["internal", "medium"]

[error.DM-dmctl-48003]
message = "can not load tls config"
description = ""
workaround = "Please ensure that the tls certificate is accessible on the node currently running dmctl."
tags = ["internal", "high"]

[error.DM-openapi-49001]
message = "some unexpected errors have occurred, please check the detailed error message"
description = ""
workaround = ""
tags = ["internal", "high"]

[error.DM-openapi-49002]
message = "data source configuration not found"
description = ""
workaround = "Please check if the data source exists in the configuration file."
tags = ["internal", "high"]

[error.DM-not-set-50000]
message = ""
description = ""
workaround = ""
tags = ["not-set", "high"]
<|MERGE_RESOLUTION|>--- conflicted
+++ resolved
@@ -3119,11 +3119,7 @@
 tags = ["internal", "medium"]
 
 [error.DM-scheduler-46027]
-<<<<<<< HEAD
 message = "require DM worker [%s] to be bound to source [%s], but it has been started relay for source [%s]"
-=======
-message = "require DM worker to be bound to source [%s], but it has been started relay for source [%s]"
->>>>>>> 3ecadb99
 description = ""
 workaround = ""
 tags = ["internal", "medium"]
