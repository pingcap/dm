[error.DM-database-10001]
message = "database driver error"
description = ""
workaround = "Please check the database connection and the database config in configuration file."
tags = ["not-set", "high"]

[error.DM-database-10002]
message = "database driver"
description = ""
workaround = "Please check the database connection, then use `pause-task` to pause the task and then use `resume-task` to resume the task."
tags = ["not-set", "high"]

[error.DM-database-10003]
message = "database driver"
description = ""
workaround = "Please check the database connection, then use `pause-task` to stop the task and then use `resume-task` to resume the task."
tags = ["not-set", "high"]

[error.DM-database-10004]
message = "unexpect database error: %s"
description = ""
workaround = ""
tags = ["not-set", "high"]

[error.DM-database-10005]
message = "query statement failed: %s"
description = ""
workaround = ""
tags = ["not-set", "high"]

[error.DM-database-10006]
message = "execute statement failed: %s"
description = ""
workaround = ""
tags = ["not-set", "high"]

[error.DM-functional-11001]
message = "parse mydumper metadata error: %s, metadata: %s"
description = ""
workaround = ""
tags = ["internal", "high"]

[error.DM-functional-11002]
message = "get file %s size"
description = ""
workaround = ""
tags = ["internal", "high"]

[error.DM-functional-11003]
message = "not allowed operation: drop multiple tables in one statement"
description = ""
workaround = "It is recommended to include only one DDL operation in a statement executed upstream. Please manually handle it using dmctl (skipping the DDL statement or replacing the DDL statement with a specified DDL statement). For details, see https://docs.pingcap.com/tidb-data-migration/stable/handle-failed-sql-statements"
tags = ["internal", "high"]

[error.DM-functional-11004]
message = "not allowed operation: rename multiple tables in one statement"
description = ""
workaround = "It is recommended to include only one DDL operation in a statement executed upstream. Please manually handle it using dmctl (skipping the DDL statement or replacing the DDL statement with a specified DDL statement). For details, see https://docs.pingcap.com/tidb-data-migration/stable/handle-failed-sql-statements"
tags = ["internal", "high"]

[error.DM-functional-11005]
message = "not allowed operation: alter multiple tables in one statement"
description = ""
workaround = "It is recommended to include only one DDL operation in a statement executed upstream. Please manually handle it using dmctl (skipping the DDL statement or replacing the DDL statement with a specified DDL statement). For details, see https://docs.pingcap.com/tidb-data-migration/stable/handle-failed-sql-statements"
tags = ["internal", "high"]

[error.DM-functional-11006]
message = "parse statement"
description = ""
workaround = "Please manually handle it using dmctl (skipping the DDL statement or replacing the DDL statement with a specified DDL statement). For details, see https://docs.pingcap.com/tidb-data-migration/stable/handle-failed-sql-statements"
tags = ["internal", "high"]

[error.DM-functional-11007]
message = "unknown type ddl %+v"
description = ""
workaround = "Please manually handle it using dmctl (skipping the DDL statement or replacing the DDL statement with a specified DDL statement). For details, see https://docs.pingcap.com/tidb-data-migration/stable/handle-failed-sql-statements"
tags = ["internal", "high"]

[error.DM-functional-11008]
message = "restore ast node"
description = ""
workaround = ""
tags = ["internal", "high"]

[error.DM-functional-11009]
message = "parse GTID %s"
description = ""
workaround = ""
tags = ["internal", "high"]

[error.DM-functional-11010]
message = "flavor %s not supported"
description = ""
workaround = "Please check `flavor` config in source configuration file."
tags = ["internal", "high"]

[error.DM-functional-11011]
message = "%s is not mysql GTID set"
description = ""
workaround = ""
tags = ["internal", "high"]

[error.DM-functional-11012]
message = "%s is not mariadb GTID set"
description = ""
workaround = ""
tags = ["internal", "high"]

[error.DM-functional-11013]
message = "%v is not UUID string"
description = ""
workaround = ""
tags = ["internal", "high"]

[error.DM-functional-11014]
message = "%v is not uint32"
description = ""
workaround = ""
tags = ["internal", "high"]

[error.DM-functional-11015]
message = "invalid server id %s"
description = ""
workaround = ""
tags = ["internal", "high"]

[error.DM-functional-11016]
message = "get sql mode from string literal %s"
description = ""
workaround = ""
tags = ["internal", "high"]

[error.DM-functional-11017]
message = ""
description = ""
workaround = "Please make sure the args are correct."
tags = ["internal", "low"]

[error.DM-functional-11018]
message = "get file statfs"
description = ""
workaround = ""
tags = ["internal", "high"]

[error.DM-functional-11019]
message = "binlog reader is already running"
description = ""
workaround = ""
tags = ["internal", "high"]

[error.DM-functional-11020]
message = "stage %s, expect %s, already started"
description = ""
workaround = ""
tags = ["internal", "high"]

[error.DM-functional-11021]
message = "stage %s, expect %s, can not close"
description = ""
workaround = ""
tags = ["internal", "high"]

[error.DM-functional-11022]
message = "stage %s, expect %s"
description = ""
workaround = ""
tags = ["internal", "high"]

[error.DM-functional-11023]
message = "empty relay dir"
description = ""
workaround = "Please check `relay-dir` config in task configuration file."
tags = ["internal", "high"]

[error.DM-functional-11024]
message = "read dir: %s"
description = ""
workaround = ""
tags = ["internal", "high"]

[error.DM-functional-11025]
message = "base file %s in directory %s not found"
description = ""
workaround = ""
tags = ["internal", "high"]

[error.DM-functional-11026]
message = "cmp condition %v not supported"
description = ""
workaround = ""
tags = ["internal", "high"]

[error.DM-functional-11027]
message = "binlog file %s not valid"
description = ""
workaround = ""
tags = ["internal", "high"]

[error.DM-functional-11028]
message = "binlog files in dir %s not found"
description = ""
workaround = ""
tags = ["internal", "high"]

[error.DM-functional-11029]
message = "get stat for relay log %s"
description = ""
workaround = ""
tags = ["internal", "high"]

[error.DM-functional-11030]
message = "add watch for relay log dir %s"
description = ""
workaround = ""
tags = ["internal", "high"]

[error.DM-functional-11031]
message = "watcher starts for relay log dir %s"
description = ""
workaround = ""
tags = ["internal", "high"]

[error.DM-functional-11032]
message = "watcher's %s chan for relay log dir %s closed"
description = ""
workaround = ""
tags = ["internal", "high"]

[error.DM-functional-11033]
message = "watcher receives error, relay log dir %s"
description = ""
workaround = ""
tags = ["internal", "high"]

[error.DM-functional-11034]
message = "file size of relay log %s become smaller"
description = ""
workaround = "Please check the status of relay log and re-pull it. If you want to re-pull it, you should open relay.meta, set the binlog-name to the error pos name, set binlog-pos to 4, delete the stashed relay log and run `resume-relay` in dmctl."
tags = ["internal", "high"]

[error.DM-functional-11035]
message = "binlog file must be specified"
description = ""
workaround = ""
tags = ["internal", "high"]

[error.DM-functional-11036]
message = "no relay log files in dir %s match pos %s"
description = ""
workaround = ""
tags = ["internal", "high"]

[error.DM-functional-11037]
message = "the first relay log %s not match the start pos %v"
description = ""
workaround = ""
tags = ["internal", "high"]

[error.DM-functional-11038]
message = "parse relay log file %s"
description = ""
workaround = ""
tags = ["internal", "high"]

[error.DM-functional-11039]
message = "parse for previous sub relay directory finished, but no next sub directory need to switch"
description = ""
workaround = ""
tags = ["internal", "high"]

[error.DM-functional-11040]
message = "Last sync error or closed, try sync and get event again"
description = ""
workaround = ""
tags = ["internal", "high"]

[error.DM-functional-11041]
message = "Sync was closed"
description = ""
workaround = ""
tags = ["internal", "high"]

[error.DM-functional-11042]
message = "table name %s not valid"
description = ""
workaround = ""
tags = ["internal", "high"]

[error.DM-functional-11043]
message = "generate table router"
description = ""
workaround = "Please check `routes` config in task configuration file."
tags = ["internal", "high"]

[error.DM-functional-11044]
message = "key size should be 16, 24 or 32, but input key's size is %d"
description = ""
workaround = ""
tags = ["internal", "high"]

[error.DM-functional-11045]
message = "generate cipher"
description = ""
workaround = ""
tags = ["internal", "high"]

[error.DM-functional-11046]
message = "generate iv"
description = ""
workaround = ""
tags = ["internal", "high"]

[error.DM-functional-11047]
message = "ciphertext's length should be greater than %d, but got %d not valid"
description = ""
workaround = ""
tags = ["internal", "high"]

[error.DM-functional-11048]
message = "ciphertext's content not valid"
description = ""
workaround = ""
tags = ["internal", "high"]

[error.DM-functional-11049]
message = "invalid mysql position string: %s"
description = ""
workaround = ""
tags = ["internal", "high"]

[error.DM-functional-11050]
message = "decode base64 encoded password %s"
description = ""
workaround = ""
tags = ["internal", "high"]

[error.DM-functional-11051]
message = ""
description = ""
workaround = ""
tags = ["internal", "high"]

[error.DM-functional-11052]
message = ""
description = ""
workaround = ""
tags = ["internal", "high"]

[error.DM-functional-11053]
message = "header length should be %d, but got %d not valid"
description = ""
workaround = ""
tags = ["internal", "high"]

[error.DM-functional-11054]
message = "decode % X"
description = ""
workaround = ""
tags = ["internal", "high"]

[error.DM-functional-11055]
message = "empty next binlog name not valid"
description = ""
workaround = ""
tags = ["internal", "high"]

[error.DM-functional-11056]
message = ""
description = ""
workaround = ""
tags = ["internal", "high"]

[error.DM-functional-11057]
message = "empty GTID set not valid"
description = ""
workaround = ""
tags = ["internal", "high"]

[error.DM-functional-11058]
message = "GTID set %s with flavor %s not valid"
description = ""
workaround = ""
tags = ["internal", "high"]

[error.DM-functional-11059]
message = "GTID set string %s for MySQL not valid"
description = ""
workaround = ""
tags = ["internal", "high"]

[error.DM-functional-11060]
message = "GTID set string %s for MariaDB not valid"
description = ""
workaround = ""
tags = ["internal", "high"]

[error.DM-functional-11061]
message = "server_id mismatch, in GTID (%d), in event header/server_id (%d)"
description = ""
workaround = ""
tags = ["internal", "high"]

[error.DM-functional-11062]
message = "only one GTID in set is supported, but got %d (%s)"
description = ""
workaround = ""
tags = ["internal", "high"]

[error.DM-functional-11063]
message = "only one Interval in UUIDSet is supported, but got %d (%s)"
description = ""
workaround = ""
tags = ["internal", "high"]

[error.DM-functional-11064]
message = "Interval's Stop should equal to Start+1, but got %+v (%s)"
description = ""
workaround = ""
tags = ["internal", "high"]

[error.DM-functional-11065]
message = "empty query not valid"
description = ""
workaround = ""
tags = ["internal", "high"]

[error.DM-functional-11066]
message = "empty schema (% X) or table (% X) or column type (% X)"
description = ""
workaround = ""
tags = ["internal", "high"]

[error.DM-functional-11067]
message = "expect FormatDescriptionEvent, but got %+v"
description = ""
workaround = ""
tags = ["internal", "high"]

[error.DM-functional-11068]
message = "expect TableMapEvent, but got %+v"
description = ""
workaround = ""
tags = ["internal", "high"]

[error.DM-functional-11069]
message = "expect event with type (%d), but got %+v"
description = ""
workaround = ""
tags = ["internal", "high"]

[error.DM-functional-11070]
message = "unexpected event %+v"
description = ""
workaround = ""
tags = ["internal", "high"]

[error.DM-functional-11071]
message = ""
description = ""
workaround = ""
tags = ["internal", "high"]

[error.DM-functional-11072]
message = "event type %d not valid"
description = ""
workaround = ""
tags = ["internal", "high"]

[error.DM-functional-11073]
message = "no rows not valid"
description = ""
workaround = ""
tags = ["internal", "high"]

[error.DM-functional-11074]
message = "no columns not valid"
description = ""
workaround = ""
tags = ["internal", "high"]

[error.DM-functional-11075]
message = "length of row (%d) not equal to length of column-type (%d)"
description = ""
workaround = ""
tags = ["internal", "high"]

[error.DM-functional-11076]
message = "column type %d in binlog not supported"
description = ""
workaround = ""
tags = ["internal", "high"]

[error.DM-functional-11077]
message = "go-mysql type %d in event generator not supported"
description = ""
workaround = ""
tags = ["internal", "high"]

[error.DM-functional-11078]
message = "value %+v (type %v) with column type %v not valid"
description = ""
workaround = ""
tags = ["internal", "high"]

[error.DM-functional-11079]
message = "required dummy event size (%d) is too small, the minimum supported size is %d"
description = ""
workaround = ""
tags = ["internal", "high"]

[error.DM-functional-11080]
message = "flavor %s not supported"
description = ""
workaround = ""
tags = ["internal", "high"]

[error.DM-functional-11081]
message = "empty data not valid"
description = ""
workaround = ""
tags = ["internal", "high"]

[error.DM-functional-11082]
message = "latest GTID %s is not one of the latest previousGTIDs %s not valid"
description = ""
workaround = ""
tags = ["internal", "high"]

[error.DM-functional-11083]
message = "read from file by GTID not supported"
description = ""
workaround = ""
tags = ["internal", "high"]

[error.DM-functional-11084]
message = "stage %s, expect %s, already started"
description = ""
workaround = ""
tags = ["internal", "high"]

[error.DM-functional-11085]
message = "stage %s, expect %s, can not close"
description = ""
workaround = ""
tags = ["internal", "high"]

[error.DM-functional-11086]
message = "stage %s, expect %s"
description = ""
workaround = ""
tags = ["internal", "high"]

[error.DM-functional-11087]
message = "open file"
description = ""
workaround = ""
tags = ["internal", "high"]

[error.DM-functional-11088]
message = "get stat for %s"
description = ""
workaround = ""
tags = ["internal", "high"]

[error.DM-functional-11089]
message = "data length %d"
description = ""
workaround = ""
tags = ["internal", "high"]

[error.DM-functional-11090]
message = "file %s not opened"
description = ""
workaround = ""
tags = ["internal", "high"]

[error.DM-functional-11091]
message = "sync file"
description = ""
workaround = ""
tags = ["internal", "high"]

[error.DM-functional-11092]
message = "the event should be a PreviousGTIDsEvent in go-mysql, but got %T"
description = ""
workaround = ""
tags = ["internal", "high"]

[error.DM-functional-11093]
message = "decode from % X"
description = ""
workaround = ""
tags = ["internal", "high"]

[error.DM-functional-11094]
message = "the event should be a MariadbGTIDListEvent, but got %T"
description = ""
workaround = ""
tags = ["internal", "high"]

[error.DM-functional-11095]
message = "parse MariaDB GTID set"
description = ""
workaround = ""
tags = ["internal", "high"]

[error.DM-functional-11096]
message = "add set %v to GTID set"
description = ""
workaround = ""
tags = ["internal", "high"]

[error.DM-functional-11097]
message = "invalid event data for type: %s"
description = ""
workaround = ""
tags = ["internal", "high"]

[error.DM-functional-11098]
message = "upload event"
description = ""
workaround = ""
tags = ["internal", "high"]

[error.DM-functional-11099]
message = "invalid event type %s, will not process"
description = ""
workaround = ""
tags = ["internal", "high"]

[error.DM-functional-11100]
message = "failed to get code information from runtime.Caller"
description = ""
workaround = ""
tags = ["internal", "high"]

[error.DM-functional-11101]
message = "calc data checksum"
description = ""
workaround = ""
tags = ["internal", "high"]

[error.DM-functional-11102]
message = "get tso"
description = ""
workaround = ""
tags = ["internal", "high"]

[error.DM-functional-11103]
message = "backoff argument %s value %v not valid"
description = ""
workaround = ""
tags = ["internal", "medium"]

[error.DM-functional-11104]
message = "init logger failed"
description = ""
workaround = ""
tags = ["internal", "medium"]

[error.DM-functional-11105]
message = "truncate GTID sets %v to %v not valid"
description = ""
workaround = ""
tags = ["internal", "high"]

[error.DM-functional-11106]
message = "the given relay log pos %s of meta config is too big, please check it again"
description = ""
workaround = "If the size of the corresponding binlog file has exceeded 4GB, please follow the solution in https://docs.pingcap.com/tidb-data-migration/stable/error-handling#the-relay-unit-throws-error-event-from--in--diff-from-passed-in-event--or-a-replication-task-is-interrupted-with-failing-to-get-or-parse-binlog-errors-like-get-binlog-error-error-1236-hy000-and-binlog-checksum-mismatch-data-may-be-corrupted-returned"
tags = ["internal", "high"]

[error.DM-functional-11107]
message = "fail to campaign leader: %s"
description = ""
workaround = ""
tags = ["internal", "high"]

[error.DM-functional-11108]
message = "fail to get leader ID"
description = ""
workaround = ""
tags = ["internal", "medium"]

[error.DM-functional-11109]
message = "invalid binlog filename with uuid suffix %s"
description = ""
workaround = ""
tags = ["internal", "high"]

[error.DM-functional-11110]
message = "fail to decode etcd key: %s"
description = ""
workaround = ""
tags = ["internal", "medium"]

[error.DM-functional-11111]
message = "fail to try sync the optimistic shard ddl lock %s: %s"
description = ""
workaround = "Please use `show-ddl-locks` command for more details."
tags = ["internal", "medium"]

[error.DM-functional-11112]
message = "invalid TLS config"
description = ""
workaround = "Please check the `ssl-ca`, `ssl-cert` and `ssl-key` config."
tags = ["internal", "medium"]

[error.DM-functional-11113]
message = "fail to registry TLS config"
description = ""
workaround = ""
tags = ["internal", "medium"]

[error.DM-functional-11114]
message = "fail to operate DM cluster version in etcd"
description = ""
workaround = "Please use `list-member --master` to confirm whether the DM-master cluster is healthy"
tags = ["internal", "high"]

[error.DM-functional-11115]
message = "%s is an invalid v1.0.x DM-worker meta path"
description = ""
workaround = "Please check no `meta-dir` set for v1.0.x DM-worker."
tags = ["internal", "medium"]

[error.DM-functional-11116]
message = "fail to upgrade v1.0.x DB schema"
description = ""
workaround = "Please confirm that you have not violated any restrictions in the upgrade documentation."
tags = ["internal", "medium"]

[error.DM-functional-11117]
message = "fail to parse binglog status_vars: %v, offset: %d"
description = ""
workaround = ""
tags = ["internal", "medium"]

[error.DM-functional-11118]
message = ""
description = ""
workaround = "Please make sure the args are correct."
tags = ["internal", "low"]

[error.DM-functional-11119]
message = "failed to rewrite SQL for target DB, stmt: %+v, targetTableNames: %+v"
description = ""
workaround = ""
tags = ["internal", "high"]

<<<<<<< HEAD
<<<<<<< HEAD
=======
=======
>>>>>>> 8d8ffc19
[error.DM-functional-11120]
message = "no relay subdir match gtid %s"
description = ""
workaround = ""
tags = ["internal", "high"]

[error.DM-functional-11121]
message = "no relay pos match gtid %s"
description = ""
workaround = ""
tags = ["internal", "high"]

[error.DM-functional-11122]
message = ""
description = ""
workaround = ""
tags = ["internal", "low"]

<<<<<<< HEAD
[error.DM-functional-11123]
message = "didn't found binlog location in dumped metadata file %s"
description = ""
workaround = "Please check log of dump unit, there maybe errors when read upstream binlog status"
tags = ["upstream", "low"]

>>>>>>> 7e79861c... load: load should not need metadata (#1321)
=======
>>>>>>> 8d8ffc19
[error.DM-config-20001]
message = "checking item %s is not supported\n%s"
description = ""
workaround = "Please check `ignore-checking-items` config in task configuration file, which can be set including `all`/`dump_privilege`/`replication_privilege`/`version`/`binlog_enable`/`binlog_format`/`binlog_row_image`/`table_schema`/`schema_of_shard_tables`/`auto_increment_ID`."
tags = ["internal", "medium"]

[error.DM-config-20002]
message = "%s"
description = ""
workaround = "Please check the configuration file has correct TOML format."
tags = ["internal", "medium"]

[error.DM-config-20003]
message = "%s"
description = ""
workaround = "Please check the configuration file has correct YAML format."
tags = ["internal", "medium"]

[error.DM-config-20004]
message = "task name should not be empty"
description = ""
workaround = "Please check the `name` config in task configuration file."
tags = ["internal", "medium"]

[error.DM-config-20005]
message = "empty source-id not valid"
description = ""
workaround = "Please check the `source-id` config in configuration file."
tags = ["internal", "medium"]

[error.DM-config-20006]
message = "too long source-id not valid"
description = ""
workaround = "Please check the `source-id` config in configuration file. The max source id length is 32."
tags = ["internal", "medium"]

[error.DM-config-20007]
message = "online scheme %s not supported"
description = ""
workaround = "Please check the `online-ddl-scheme` config in task configuration file. Only `ghost` and `pt` are currently supported."
tags = ["internal", "medium"]

[error.DM-config-20008]
message = "invalid timezone string: %s"
description = ""
workaround = "Please check the `timezone` config in task configuration file."
tags = ["internal", "medium"]

[error.DM-config-20009]
message = "parse subtask config flag set"
description = ""
workaround = ""
tags = ["internal", "medium"]

[error.DM-config-20010]
message = "decrypt DB password %s failed"
description = ""
workaround = ""
tags = ["internal", "medium"]

[error.DM-config-20011]
message = "must specify `binlog-name` without GTID enabled for the source or specify `binlog-gtid` with GTID enabled for the source"
description = ""
workaround = "Please check the `meta` config in task configuration file."
tags = ["internal", "medium"]

[error.DM-config-20012]
message = "mysql instance config must specify"
description = ""
workaround = "Please check the `mysql-instances` config in task configuration file."
tags = ["internal", "medium"]

[error.DM-config-20013]
message = "must specify at least one mysql-instances"
description = ""
workaround = "Please check the `mysql-instances` config in task configuration file."
tags = ["internal", "medium"]

[error.DM-config-20014]
message = "mysql-instance (%d) and (%d) have same source-id (%s)"
description = ""
workaround = "Please check the `mysql-instances` config in task configuration file."
tags = ["internal", "medium"]

[error.DM-config-20015]
message = "mydumper-config-name and mydumper should only specify one"
description = ""
workaround = "Please check the `mydumper-config-name` and `mydumper` config in task configuration file."
tags = ["internal", "medium"]

[error.DM-config-20016]
message = "loader-config-name and loader should only specify one"
description = ""
workaround = "Please check the `loader-config-name` and `loader` config in task configuration file."
tags = ["internal", "medium"]

[error.DM-config-20017]
message = "syncer-config-name and syncer should only specify one"
description = ""
workaround = "Please check the `syncer-config-name` and `syncer` config in task configuration file."
tags = ["internal", "medium"]

[error.DM-config-20018]
message = "read config file %v"
description = ""
workaround = ""
tags = ["internal", "medium"]

[error.DM-config-20019]
message = "must specify a unique task name"
description = ""
workaround = "Please check the `name` config in task configuration file."
tags = ["internal", "medium"]

[error.DM-config-20020]
message = "please specify right task-mode, support `full`, `incremental`, `all`"
description = ""
workaround = "Please check the `task-mode` config in task configuration file."
tags = ["internal", "medium"]

[error.DM-config-20021]
message = "must specify target-database"
description = ""
workaround = "Please check the `target-database` config in task configuration file."
tags = ["internal", "medium"]

[error.DM-config-20022]
message = "mysql-instance(%d) must set meta for task-mode %s"
description = ""
workaround = "Please check the `meta` config in task configuration file."
tags = ["internal", "medium"]

[error.DM-config-20023]
message = "mysql-instance(%d)'s route-rules %s not exist in routes"
description = ""
workaround = "Please check the `route-rules` config in task configuration file."
tags = ["internal", "medium"]

[error.DM-config-20024]
message = "mysql-instance(%d)'s filter-rules %s not exist in filters"
description = ""
workaround = "Please check the `filter-rules` config in task configuration file."
tags = ["internal", "medium"]

[error.DM-config-20025]
message = "mysql-instance(%d)'s column-mapping-rules %s not exist in column-mapping"
description = ""
workaround = "Please check the `column-mapping-rules` config in task configuration file."
tags = ["internal", "medium"]

[error.DM-config-20026]
message = "mysql-instance(%d)'s list %s not exist in block allow list"
description = ""
workaround = "Please check the `block-allow-list` config in task configuration file."
tags = ["internal", "medium"]

[error.DM-config-20027]
message = "mysql-instance(%d)'s mydumper config %s not exist in mydumpers"
description = ""
workaround = "Please check the `mydumper-config-name` config in task configuration file."
tags = ["internal", "medium"]

[error.DM-config-20028]
message = "mysql-instance(%d)'s mydumper-path must specify a valid path to mydumper binary when task-mode is all or full"
description = ""
workaround = "Please check the `mydumper-path` config in task configuration file."
tags = ["internal", "medium"]

[error.DM-config-20029]
message = "mysql-instance(%d)'s loader config %s not exist in loaders"
description = ""
workaround = "Please check the `loader-config-name` config in task configuration file."
tags = ["internal", "medium"]

[error.DM-config-20030]
message = "mysql-instance(%d)'s syncer config %s not exist in syncer"
description = ""
workaround = "Please check the `syncer-config-name` config in task configuration file."
tags = ["internal", "medium"]

[error.DM-config-20031]
message = "source %s in deployment configuration not found"
description = ""
workaround = "Please use `operate-source create source-config-file-path` to add source."
tags = ["internal", "medium"]

[error.DM-config-20032]
message = "the following mysql configs have duplicate items, please remove the duplicates:\n%s"
description = ""
workaround = "Please check the `mysql-instances` config in task configuration file."
tags = ["internal", "medium"]

[error.DM-config-20033]
message = "shard mode %s not supported"
description = ""
workaround = "Please check the `shard-mode` config in task configuration file, which can be set to `pessimistic`/`optimistic`."
tags = ["internal", "medium"]

[error.DM-config-20034]
message = "found %d %s for %s which should <= 1"
description = ""
workaround = ""
tags = ["internal", "high"]

[error.DM-config-20035]
message = "incapable config of %s from etcd"
description = ""
workaround = ""
tags = ["internal", "high"]

[error.DM-config-20036]
message = "source bound %s doesn't have related source config in etcd"
description = ""
workaround = ""
tags = ["internal", "high"]

[error.DM-binlog-op-22001]
message = ""
description = ""
workaround = ""
tags = ["internal", "high"]

[error.DM-binlog-op-22002]
message = "invalid binlog filename"
description = ""
workaround = ""
tags = ["internal", "high"]

[error.DM-binlog-op-22003]
message = ""
description = ""
workaround = ""
tags = ["internal", "high"]

[error.DM-checkpoint-24001]
message = "invalid task mode: %s"
description = ""
workaround = ""
tags = ["internal", "medium"]

[error.DM-checkpoint-24002]
message = "save point %s is older than current location %s"
description = ""
workaround = ""
tags = ["internal", "high"]

[error.DM-checkpoint-24003]
message = "invalid db table sql file - %s"
description = ""
workaround = ""
tags = ["internal", "medium"]

[error.DM-checkpoint-24004]
message = "db (%s) not exist in data files, but in checkpoint"
description = ""
workaround = ""
tags = ["internal", "medium"]

[error.DM-checkpoint-24005]
message = "table (%s) not exist in db (%s) data files, but in checkpoint"
description = ""
workaround = ""
tags = ["internal", "medium"]

[error.DM-checkpoint-24006]
message = "restoring count greater than total count for table[%v]"
description = ""
workaround = ""
tags = ["internal", "medium"]

[error.DM-task-check-26001]
message = "same table name in case-insensitive %v"
description = ""
workaround = "Please check `target-table` config in task configuration file."
tags = ["internal", "medium"]

[error.DM-task-check-26002]
message = "failed to open DSN %s:***@%s:%d"
description = ""
workaround = "Please check the database config in configuration file."
tags = ["internal", "high"]

[error.DM-task-check-26003]
message = "generate table router error"
description = ""
workaround = "Please check the `routes` config in task configuration file."
tags = ["internal", "medium"]

[error.DM-task-check-26004]
message = "generate column mapping error"
description = ""
workaround = "Please check the `column-mappings` config in task configuration file."
tags = ["internal", "medium"]

[error.DM-task-check-26005]
message = "%s: %v\n detail: %v"
description = ""
workaround = ""
tags = ["internal", "medium"]

[error.DM-task-check-26006]
message = "generate block allow list error"
description = ""
workaround = "Please check the `block-allow-list` config in task configuration file."
tags = ["internal", "medium"]

[error.DM-task-check-26007]
message = "%s has GTID_MODE = %s instead of ON"
description = ""
workaround = "Please check the `enable-gtid` config in source configuration file."
tags = ["internal", "medium"]

[error.DM-relay-event-lib-28001]
message = "parse server-uuid.index"
description = ""
workaround = ""
tags = ["internal", "high"]

[error.DM-relay-event-lib-28002]
message = "UUID (with suffix) %s not valid"
description = ""
workaround = ""
tags = ["internal", "high"]

[error.DM-relay-event-lib-28003]
message = "no UUID (with suffix) matched %s found in %s, all UUIDs are %v"
description = ""
workaround = ""
tags = ["internal", "high"]

[error.DM-relay-event-lib-28004]
message = "generate fake rotate event"
description = ""
workaround = ""
tags = ["internal", "high"]

[error.DM-relay-event-lib-28005]
message = "there aren't any data under relay log directory %s."
description = ""
workaround = "Please check relay log using query-status."
tags = ["internal", "high"]

[error.DM-relay-unit-30001]
message = "UUID %s suffix %d should be 1 larger than previous suffix %d"
description = ""
workaround = ""
tags = ["internal", "high"]

[error.DM-relay-unit-30002]
message = "previous UUID %s has suffix larger than %s"
description = ""
workaround = ""
tags = ["internal", "high"]

[error.DM-relay-unit-30003]
message = "load meta data"
description = ""
workaround = ""
tags = ["internal", "high"]

[error.DM-relay-unit-30004]
message = "relay-binlog-name %s not valid"
description = ""
workaround = "Please check the `relay-binlog-name` config in source config file."
tags = ["internal", "high"]

[error.DM-relay-unit-30005]
message = "no current UUID set"
description = ""
workaround = ""
tags = ["internal", "high"]

[error.DM-relay-unit-30006]
message = "flush local meta"
description = ""
workaround = ""
tags = ["internal", "high"]

[error.DM-relay-unit-30007]
message = "update UUID index file %s"
description = ""
workaround = ""
tags = ["internal", "high"]

[error.DM-relay-unit-30008]
message = "dirpath is empty"
description = ""
workaround = "Please check the `relay-dir` config in source config file."
tags = ["internal", "high"]

[error.DM-relay-unit-30009]
message = "stage %s, expect %s, already started"
description = ""
workaround = ""
tags = ["internal", "high"]

[error.DM-relay-unit-30010]
message = "stage %s, expect %s, can not close"
description = ""
workaround = ""
tags = ["internal", "high"]

[error.DM-relay-unit-30011]
message = "stage %s, expect %s"
description = ""
workaround = ""
tags = ["internal", "high"]

[error.DM-relay-unit-30012]
message = "start sync from position %s"
description = ""
workaround = ""
tags = ["upstream", "high"]

[error.DM-relay-unit-30013]
message = "nil GTID set not valid"
description = ""
workaround = ""
tags = ["internal", "high"]

[error.DM-relay-unit-30014]
message = "start sync from GTID set %s"
description = ""
workaround = ""
tags = ["upstream", "high"]

[error.DM-relay-unit-30015]
message = "TCPReader get relay event with error"
description = ""
workaround = ""
tags = ["upstream", "high"]

[error.DM-relay-unit-30016]
message = "stage %s, expect %s, already started"
description = ""
workaround = ""
tags = ["internal", "high"]

[error.DM-relay-unit-30017]
message = "stage %s, expect %s, can not close"
description = ""
workaround = ""
tags = ["internal", "high"]

[error.DM-relay-unit-30018]
message = "stage %s, expect %s"
description = ""
workaround = ""
tags = ["internal", "high"]

[error.DM-relay-unit-30019]
message = "no underlying writer opened"
description = ""
workaround = ""
tags = ["internal", "high"]

[error.DM-relay-unit-30020]
message = "except RotateEvent, but got %+v"
description = ""
workaround = ""
tags = ["internal", "high"]

[error.DM-relay-unit-30021]
message = "non-fake RotateEvent %+v received, but no binlog file opened"
description = ""
workaround = ""
tags = ["internal", "high"]

[error.DM-relay-unit-30022]
message = "invalid status type %T of the underlying writer"
description = ""
workaround = ""
tags = ["internal", "high"]

[error.DM-relay-unit-30023]
message = "get stat for %s"
description = ""
workaround = ""
tags = ["internal", "high"]

[error.DM-relay-unit-30024]
message = "latest pos %d greater than file size %d, should not happen"
description = ""
workaround = ""
tags = ["internal", "high"]

[error.DM-relay-unit-30025]
message = ""
description = ""
workaround = ""
tags = ["internal", "high"]

[error.DM-relay-unit-30026]
message = ""
description = ""
workaround = ""
tags = ["internal", "high"]

[error.DM-relay-unit-30027]
message = ""
description = ""
workaround = ""
tags = ["internal", "high"]

[error.DM-relay-unit-30028]
message = "parse %s"
description = ""
workaround = ""
tags = ["internal", "high"]

[error.DM-relay-unit-30029]
message = ""
description = ""
workaround = ""
tags = ["internal", "high"]

[error.DM-relay-unit-30030]
message = "update GTID set %v with GTID %s"
description = ""
workaround = ""
tags = ["internal", "high"]

[error.DM-relay-unit-30031]
message = "should have a PreviousGTIDsEvent before the GTIDEvent %+v"
description = ""
workaround = ""
tags = ["internal", "high"]

[error.DM-relay-unit-30032]
message = "should have a MariadbGTIDListEvent before the MariadbGTIDEvent %+v"
description = ""
workaround = ""
tags = ["internal", "high"]

[error.DM-relay-unit-30033]
message = "relay mkdir"
description = ""
workaround = ""
tags = ["internal", "high"]

[error.DM-relay-unit-30034]
message = "can only switch relay's master server when GTID enabled"
description = ""
workaround = "Please check `enable-gtid` config in source configuration file."
tags = ["internal", "high"]

[error.DM-relay-unit-30035]
message = "this strategy is purging"
description = ""
workaround = ""
tags = ["internal", "high"]

[error.DM-relay-unit-30036]
message = "%s is purging"
description = ""
workaround = ""
tags = ["internal", "high"]

[error.DM-relay-unit-30037]
message = "relay log purge is forbidden temporarily, because %s"
description = ""
workaround = "Please try again later."
tags = ["internal", "high"]

[error.DM-relay-unit-30038]
message = "no active relay log file found"
description = ""
workaround = ""
tags = ["internal", "high"]

[error.DM-relay-unit-30039]
message = "request %+v not valid"
description = ""
workaround = ""
tags = ["internal", "high"]

[error.DM-relay-unit-30040]
message = "UUID %s in UUIDs %v not found"
description = ""
workaround = ""
tags = ["internal", "high"]

[error.DM-relay-unit-30041]
message = "remove relay log %s %s"
description = ""
workaround = ""
tags = ["internal", "high"]

[error.DM-relay-unit-30042]
message = "args (%T) %+v not valid"
description = ""
workaround = ""
tags = ["internal", "high"]

[error.DM-relay-unit-30043]
message = "previousGTIDs %s not valid"
description = ""
workaround = ""
tags = ["internal", "high"]

[error.DM-dump-unit-32001]
message = "mydumper/dumpling runs with error, with output (may empty): %s"
description = ""
workaround = ""
tags = ["internal", "high"]

[error.DM-dump-unit-32002]
message = "generate table router"
description = ""
workaround = "Please check `routes` config in task configuration file."
tags = ["internal", "high"]

[error.DM-dump-unit-32003]
message = "generate block allow list"
description = ""
workaround = "Please check the `block-allow-list` config in task configuration file."
tags = ["internal", "high"]

[error.DM-dump-unit-32004]
message = "Couldn't acquire global lock"
description = ""
workaround = "Please check upstream privilege about FTWRL, or add `--no-locks` or `--consistency none` to extra-args of mydumpers"
tags = ["internal", "high"]

[error.DM-load-unit-34001]
message = "generate schema file"
description = ""
workaround = "Please check the `loaders` config in task configuration file."
tags = ["internal", "medium"]

[error.DM-load-unit-34002]
message = "corresponding ending of sql: ')' not found"
description = ""
workaround = ""
tags = ["internal", "high"]

[error.DM-load-unit-34003]
message = "parse quote values error"
description = ""
workaround = ""
tags = ["internal", "high"]

[error.DM-load-unit-34004]
message = "mapping row data %v for table %+v"
description = ""
workaround = ""
tags = ["internal", "high"]

[error.DM-load-unit-34005]
message = "read schema from sql file %s"
description = ""
workaround = ""
tags = ["internal", "high"]

[error.DM-load-unit-34006]
message = "parse statement %s"
description = ""
workaround = ""
tags = ["internal", "high"]

[error.DM-load-unit-34007]
message = "statement %s for %s/%s is not create table statement"
description = ""
workaround = ""
tags = ["internal", "high"]

[error.DM-load-unit-34008]
message = "dispatch sql"
description = ""
workaround = ""
tags = ["internal", "high"]

[error.DM-load-unit-34009]
message = "invalid insert sql %s"
description = ""
workaround = ""
tags = ["internal", "high"]

[error.DM-load-unit-34010]
message = "generate table router"
description = ""
workaround = "Please check `routes` config in task configuration file."
tags = ["internal", "high"]

[error.DM-load-unit-34011]
message = "generate column mapping"
description = ""
workaround = "Please check the `column-mapping-rules` config in task configuration file."
tags = ["internal", "high"]

[error.DM-load-unit-34012]
message = "invalid data sql file, cannot find db - %s"
description = ""
workaround = ""
tags = ["internal", "high"]

[error.DM-load-unit-34013]
message = "invalid data sql file, cannot find table - %s"
description = ""
workaround = ""
tags = ["internal", "high"]

[error.DM-load-unit-34014]
message = "%s does not exist or it's not a dir"
description = ""
workaround = ""
tags = ["internal", "high"]

[error.DM-load-unit-34015]
message = "invalid table schema file, duplicated item - %s"
description = ""
workaround = ""
tags = ["internal", "high"]

[error.DM-load-unit-34016]
message = "generate block allow list"
description = ""
workaround = "Please check the `block-allow-list` config in task configuration file."
tags = ["internal", "high"]

[error.DM-sync-unit-36001]
message = "panic error: %v"
description = ""
workaround = ""
tags = ["internal", "high"]

[error.DM-sync-unit-36002]
message = "extract table name for DML error: %s"
description = ""
workaround = ""
tags = ["internal", "high"]

[error.DM-sync-unit-36003]
message = "table name parse error: %s"
description = ""
workaround = ""
tags = ["internal", "high"]

[error.DM-sync-unit-36004]
message = "DMLNode %v not supported"
description = ""
workaround = ""
tags = ["internal", "high"]

[error.DM-sync-unit-36005]
message = "in sequence sharding, add table, activeDDL: %s, sharding sequence: %s not supported"
description = ""
workaround = ""
tags = ["internal", "medium"]

[error.DM-sync-unit-36006]
message = "in sequence sharding try drop sources %v not supported, activeDDL: %s, sharding sequence: %s"
description = ""
workaround = ""
tags = ["internal", "medium"]

[error.DM-sync-unit-36007]
message = "invalid sharding meta data"
description = ""
workaround = ""
tags = ["internal", "high"]

[error.DM-sync-unit-36008]
message = "detect inconsistent DDL sequence from source %+v, right DDL sequence should be %+v"
description = ""
workaround = "Please use `show-ddl-locks` command for more details."
tags = ["internal", "high"]

[error.DM-sync-unit-36009]
message = "activeIdx %d larger than length of global DDLItems: %v"
description = ""
workaround = ""
tags = ["internal", "high"]

[error.DM-sync-unit-36010]
message = "table group %s exists"
description = ""
workaround = ""
tags = ["internal", "high"]

[error.DM-sync-unit-36011]
message = "sharding group for `%s`.`%s` not found"
description = ""
workaround = ""
tags = ["internal", "high"]

[error.DM-sync-unit-36012]
message = ""
description = ""
workaround = ""
tags = ["internal", "high"]

[error.DM-sync-unit-36013]
message = "some conflicts in causality, must be resolved"
description = ""
workaround = ""
tags = ["internal", "high"]

[error.DM-sync-unit-36014]
message = "only support ROW format binlog, unexpected DML statement found in query event"
description = ""
workaround = ""
tags = ["internal", "high"]

[error.DM-sync-unit-36015]
message = ""
description = ""
workaround = ""
tags = ["internal", "high"]

[error.DM-sync-unit-36016]
message = "invalid replication event type %v"
description = ""
workaround = ""
tags = ["internal", "high"]

[error.DM-sync-unit-36017]
message = ""
description = ""
workaround = ""
tags = ["internal", "high"]

[error.DM-sync-unit-36018]
message = "UUID %s not the latest one in UUIDs %v"
description = ""
workaround = ""
tags = ["internal", "high"]

[error.DM-sync-unit-36019]
message = "the chan has closed or already in sending"
description = ""
workaround = ""
tags = ["internal", "high"]

[error.DM-sync-unit-36020]
message = "canceled from external"
description = ""
workaround = ""
tags = ["internal", "high"]

[error.DM-sync-unit-36021]
message = "canceled by Close or Renew"
description = ""
workaround = ""
tags = ["internal", "high"]

[error.DM-sync-unit-36022]
message = "ddl on multiple table: %s not supported"
description = ""
workaround = "It is recommended to include only one DDL operation in a statement executed upstream. Please manually handle it using dmctl (skipping the DDL statement or replacing the DDL statement with a specified DDL statement). For details, see https://docs.pingcap.com/tidb-data-migration/stable/handle-failed-sql-statements"
tags = ["internal", "high"]

[error.DM-sync-unit-36023]
message = "only support inject DDL for sharding group to be synced currently, but got %s"
description = ""
workaround = ""
tags = ["internal", "low"]

[error.DM-sync-unit-36024]
message = "injected DDL %s without schema name not valid"
description = ""
workaround = ""
tags = ["internal", "low"]

[error.DM-sync-unit-36025]
message = "op %s not supported"
description = ""
workaround = ""
tags = ["internal", "medium"]

[error.DM-sync-unit-36026]
message = "nil request not valid"
description = ""
workaround = ""
tags = ["internal", "medium"]

[error.DM-sync-unit-36027]
message = "Column count doesn't match value count: %d (columns) vs %d (values)"
description = ""
workaround = ""
tags = ["internal", "high"]

[error.DM-sync-unit-36028]
message = "Old value count doesn't match new value count: %d (old) vs %d (new)"
description = ""
workaround = ""
tags = ["internal", "high"]

[error.DM-sync-unit-36029]
message = "prune DML columns and data mismatch in length: %d (columns) %d (data)"
description = ""
workaround = ""
tags = ["internal", "high"]

[error.DM-sync-unit-36030]
message = "generate binlog event filter"
description = ""
workaround = ""
tags = ["internal", "high"]

[error.DM-sync-unit-36031]
message = "generate table router"
description = ""
workaround = "Please check `routes` config in task configuration file."
tags = ["internal", "high"]

[error.DM-sync-unit-36032]
message = "generate column mapping"
description = ""
workaround = "Please check the `column-mappings` config in task configuration file."
tags = ["internal", "high"]

[error.DM-sync-unit-36033]
message = "mapping row data %v for table `%s`.`%s`"
description = ""
workaround = ""
tags = ["internal", "high"]

[error.DM-sync-unit-36034]
message = "cache key %s in %s not found"
description = ""
workaround = ""
tags = ["internal", "high"]

[error.DM-sync-unit-36035]
message = ""
description = ""
workaround = "Please check `heartbeat` config in task configuration file."
tags = ["internal", "medium"]

[error.DM-sync-unit-36036]
message = "heartbeat slave record for task %s already exists"
description = ""
workaround = ""
tags = ["internal", "medium"]

[error.DM-sync-unit-36037]
message = "heartbeat slave record for task %s not found"
description = ""
workaround = ""
tags = ["internal", "medium"]

[error.DM-sync-unit-36038]
message = "heartbeat record %s not valid"
description = ""
workaround = ""
tags = ["internal", "medium"]

[error.DM-sync-unit-36039]
message = "online ddl meta invalid"
description = ""
workaround = ""
tags = ["internal", "high"]

[error.DM-sync-unit-36040]
message = "online ddl scheme (%s) not supported"
description = ""
workaround = "Please check the `online-ddl-scheme` config in task configuration file. Only `ghost` and `pt` are currently supported."
tags = ["internal", "high"]

[error.DM-sync-unit-36041]
message = "online ddl changes on multiple table: %s not supported"
description = ""
workaround = ""
tags = ["internal", "high"]

[error.DM-sync-unit-36042]
message = "empty tables not valid"
description = ""
workaround = ""
tags = ["internal", "high"]

[error.DM-sync-unit-36043]
message = "tables should contain old and new table name"
description = ""
workaround = ""
tags = ["internal", "high"]

[error.DM-sync-unit-36044]
message = "rename table to gh-ost temporary table %s not supported"
description = ""
workaround = ""
tags = ["internal", "high"]

[error.DM-sync-unit-36045]
message = "rename gh-ost temporary table to other temporary table %s not supported"
description = ""
workaround = ""
tags = ["internal", "high"]

[error.DM-sync-unit-36046]
message = "online ddl metadata for ghost temporary table `%s`.`%s` not found"
description = ""
workaround = ""
tags = ["internal", "high"]

[error.DM-sync-unit-36047]
message = "empty tables not valid"
description = ""
workaround = ""
tags = ["internal", "high"]

[error.DM-sync-unit-36048]
message = "tables should contain old and new table name"
description = ""
workaround = ""
tags = ["internal", "high"]

[error.DM-sync-unit-36049]
message = "rename table to pt temporary table %s not supported"
description = ""
workaround = ""
tags = ["internal", "high"]

[error.DM-sync-unit-36050]
message = "rename pt temporary table to other temporary table %s not supported"
description = ""
workaround = ""
tags = ["internal", "high"]

[error.DM-sync-unit-36051]
message = "online ddl metadata for pt temporary table `%s`.`%s` not found"
description = ""
workaround = ""
tags = ["internal", "high"]

[error.DM-sync-unit-36052]
message = "open remote streamer with GTID mode not supported"
description = ""
workaround = ""
tags = ["internal", "high"]

[error.DM-sync-unit-36053]
message = "start syncing binlog from remote streamer"
description = ""
workaround = ""
tags = ["internal", "high"]

[error.DM-sync-unit-36054]
message = "invalid table `%s`.`%s`"
description = ""
workaround = ""
tags = ["internal", "high"]

[error.DM-sync-unit-36055]
message = "no valid End_log_pos of the first DDL exists for sharding group with source %s"
description = ""
workaround = ""
tags = ["internal", "high"]

[error.DM-sync-unit-36056]
message = "resolve karam error %v"
description = ""
workaround = ""
tags = ["internal", "high"]

[error.DM-sync-unit-36057]
message = "reopen %T not supported"
description = ""
workaround = ""
tags = ["internal", "high"]

[error.DM-sync-unit-36058]
message = "try update config when some tables' (%v) sharding DDL not synced not supported"
description = ""
workaround = "Please try again later."
tags = ["internal", "high"]

[error.DM-sync-unit-36059]
message = "process unit not waiting for sharding DDL to sync"
description = ""
workaround = ""
tags = ["internal", "high"]

[error.DM-sync-unit-36060]
message = "generate block allow list"
description = ""
workaround = "Please check the `block-allow-list` config in task configuration file."
tags = ["internal", "high"]

[error.DM-sync-unit-36061]
message = "fail to handle ddl job for %s"
description = ""
workaround = ""
tags = ["internal", "high"]

[error.DM-sync-unit-36062]
message = "fail to handle shard ddl %v in optimistic mode, because schema conflict detected"
description = ""
workaround = "Please use show-ddl-locks command for more details."
tags = ["internal", "high"]

[error.DM-sync-unit-36063]
message = "failpoint specified error"
description = ""
workaround = ""
tags = ["internal", "low"]

[error.DM-sync-unit-36064]
message = ""
description = ""
workaround = ""
tags = ["internal", "high"]

[error.DM-sync-unit-36065]
message = "error operator not exist, position: %s"
description = ""
workaround = ""
tags = ["internal", "low"]

[error.DM-sync-unit-36066]
message = "replace event not exist, location: %s"
description = ""
workaround = ""
tags = ["internal", "high"]

[error.DM-dm-master-38001]
message = "nil request not valid"
description = ""
workaround = ""
tags = ["internal", "medium"]

[error.DM-dm-master-38002]
message = "op %s not supported"
description = ""
workaround = ""
tags = ["internal", "medium"]

[error.DM-dm-master-38003]
message = "operate request without --sharding specified not valid"
description = ""
workaround = ""
tags = ["internal", "medium"]

[error.DM-dm-master-38004]
message = "create grpc connection"
description = ""
workaround = ""
tags = ["internal", "high"]

[error.DM-dm-master-38005]
message = "send request on a closed client"
description = ""
workaround = ""
tags = ["internal", "high"]

[error.DM-dm-master-38006]
message = "close rpc client"
description = ""
workaround = ""
tags = ["internal", "high"]

[error.DM-dm-master-38007]
message = "invalid request type: %v"
description = ""
workaround = ""
tags = ["internal", "high"]

[error.DM-dm-master-38008]
message = "grpc request error"
description = ""
workaround = ""
tags = ["internal", "high"]

[error.DM-dm-master-38009]
message = "user should specify valid relation between source(mysql/mariadb) and dm-worker, config %+v not valid"
description = ""
workaround = ""
tags = ["internal", "high"]

[error.DM-dm-master-38010]
message = "parse config flag set"
description = ""
workaround = ""
tags = ["internal", "medium"]

[error.DM-dm-master-38011]
message = "master config contained unknown configuration options: %s"
description = ""
workaround = ""
tags = ["internal", "medium"]

[error.DM-dm-master-38012]
message = "'%s' is an invalid flag"
description = ""
workaround = ""
tags = ["internal", "medium"]

[error.DM-dm-master-38013]
message = "config toml transform"
description = ""
workaround = "Please check the configuration file has correct TOML format."
tags = ["internal", "medium"]

[error.DM-dm-master-38014]
message = "parse rpc timeout str"
description = ""
workaround = ""
tags = ["internal", "medium"]

[error.DM-dm-master-38015]
message = "update config file"
description = ""
workaround = ""
tags = ["internal", "high"]

[error.DM-dm-master-38016]
message = "sharding ddls in ddl lock %s is different with %s"
description = ""
workaround = "Please use show-ddl-locks command for more details."
tags = ["internal", "high"]

[error.DM-dm-master-38017]
message = "start server"
description = ""
workaround = ""
tags = ["internal", "high"]

[error.DM-dm-master-38018]
message = "fail to get emit opportunity for source %s"
description = ""
workaround = ""
tags = ["internal", "high"]

[error.DM-dm-master-38019]
message = "lock with ID %s not found"
description = ""
workaround = "Please use show-ddl-locks command to see lock id."
tags = ["internal", "high"]

[error.DM-dm-master-38020]
message = "lock %s is resolving"
description = ""
workaround = ""
tags = ["internal", "high"]

[error.DM-dm-master-38021]
message = "source %s relevant worker-client not found"
description = ""
workaround = ""
tags = ["internal", "high"]

[error.DM-dm-master-38022]
message = "worker %s not waiting for DDL lock %s"
description = ""
workaround = ""
tags = ["internal", "high"]

[error.DM-dm-master-38023]
message = "request DDL lock %s owner %s handle SQLs request %s fail %s"
description = ""
workaround = ""
tags = ["internal", "high"]

[error.DM-dm-master-38024]
message = "owner %s ExecuteDDL fail"
description = ""
workaround = ""
tags = ["internal", "high"]

[error.DM-dm-master-38025]
message = "DDL lock %s owner ExecuteDDL successfully, so DDL lock removed. but some dm-workers ExecuteDDL fail, you should to handle dm-worker directly"
description = ""
workaround = ""
tags = ["internal", "high"]

[error.DM-dm-master-38026]
message = "worker %s exist ddl lock"
description = ""
workaround = "Please unlock ddl lock first."
tags = ["internal", "high"]

[error.DM-dm-master-38027]
message = ""
description = ""
workaround = ""
tags = ["internal", "high"]

[error.DM-dm-master-38028]
message = ""
description = ""
workaround = ""
tags = ["internal", "high"]

[error.DM-dm-master-38029]
message = ""
description = ""
workaround = ""
tags = ["internal", "high"]

[error.DM-dm-master-38030]
message = ""
description = ""
workaround = ""
tags = ["internal", "high"]

[error.DM-dm-master-38031]
message = "operation %d of task %s on worker %s not found"
description = ""
workaround = "Please execute `query-status` to check status."
tags = ["internal", "high"]

[error.DM-dm-master-38032]
message = "some error occurs in dm-worker: %s"
description = ""
workaround = "Please execute `query-status` to check status."
tags = ["internal", "high"]

[error.DM-dm-master-38033]
message = "request to dm-worker %s is timeout, but request may be successful"
description = ""
workaround = "Please execute `query-status` to check status."
tags = ["internal", "high"]

[error.DM-dm-master-38034]
message = "serve http apis to grpc"
description = ""
workaround = ""
tags = ["internal", "high"]

[error.DM-dm-master-38035]
message = "host:port '%s' not valid"
description = ""
workaround = "Please check the `master-addr` config in master configuration file."
tags = ["internal", "high"]

[error.DM-dm-master-38036]
message = "get hostname fail"
description = ""
workaround = ""
tags = ["internal", "high"]

[error.DM-dm-master-38037]
message = "fail to generate config item %s for embed etcd"
description = ""
workaround = "Please check configs in master configuration file."
tags = ["internal", "high"]

[error.DM-dm-master-38038]
message = "fail to start embed etcd"
description = ""
workaround = ""
tags = ["internal", "high"]

[error.DM-dm-master-38039]
message = "fail to parse URL %s"
description = ""
workaround = "Please check configs in master configuration file."
tags = ["internal", "high"]

[error.DM-dm-master-38040]
message = "fail to join embed etcd: %s"
description = ""
workaround = "Please check configs in master configuration file."
tags = ["internal", "high"]

[error.DM-dm-master-38041]
message = "invalid op %s on %s"
description = ""
workaround = ""
tags = ["internal", "medium"]

[error.DM-dm-master-38042]
message = "advertise address %s not valid"
description = ""
workaround = "Please check the `advertise-addr` config in master configuration file."
tags = ["internal", "high"]

[error.DM-dm-master-38043]
message = "master is not leader, and can't forward request to leader"
description = ""
workaround = ""
tags = ["internal", "high"]

[error.DM-dm-master-38044]
message = "request %s is not an async one, needn't wait for ok"
description = ""
workaround = ""
tags = ["internal", "medium"]

[error.DM-dm-master-38045]
message = "fail to get expected result"
description = ""
workaround = ""
tags = ["internal", "medium"]

[error.DM-dm-master-38046]
message = "the shardddl pessimist has not started"
description = ""
workaround = ""
tags = ["internal", "medium"]

[error.DM-dm-master-38047]
message = "the shardddl optimist has not started"
description = ""
workaround = ""
tags = ["internal", "medium"]

[error.DM-dm-master-38048]
message = "dm-master with name %s not exists"
description = ""
workaround = "Please use list-member command to see masters."
tags = ["internal", "low"]

[error.DM-dm-master-38049]
message = "offline member type %s is invalid"
description = ""
workaround = "Please use master/worker."
tags = ["internal", "low"]

[error.DM-dm-master-38050]
message = "advertise peer urls %s not valid"
description = ""
workaround = "Please check the `advertise-peer-urls` config in master configuration file."
tags = ["internal", "high"]

[error.DM-dm-master-38051]
message = "TLS config not valid"
description = ""
workaround = "Please check the `ssl-ca`, `ssl-cert` and `ssl-key` config in master configuration file."
tags = ["internal", "high"]

[error.DM-dm-master-38052]
message = "source bound is changed too frequently, last old bound %s:, new bound %s"
description = ""
workaround = "Please try again later"
tags = ["internal", "low"]

[error.DM-dm-master-38053]
message = "fail to import DM cluster from v1.0.x"
description = ""
workaround = "Please confirm that you have not violated any restrictions in the upgrade documentation."
tags = ["internal", "high"]

[error.DM-dm-worker-40001]
message = "parse dm-worker config flag set"
description = ""
workaround = ""
tags = ["internal", "medium"]

[error.DM-dm-worker-40002]
message = "'%s' is an invalid flag"
description = ""
workaround = ""
tags = ["internal", "medium"]

[error.DM-dm-worker-40003]
message = "toml decode file"
description = ""
workaround = "Please check the configuration file has correct TOML format."
tags = ["internal", "medium"]

[error.DM-dm-worker-40004]
message = "worker config contains unknown configuration options: %s"
description = ""
workaround = "Please check configs in worker configurtion file."
tags = ["internal", "medium"]

[error.DM-dm-worker-40005]
message = "dm-worker should bind a non-empty source ID which represents a MySQL/MariaDB instance or a replica group. \n notice: if you use old version dm-ansible, please update to newest version."
description = ""
workaround = ""
tags = ["internal", "medium"]

[error.DM-dm-worker-40006]
message = "the length of source ID %s is more than max allowed value %d"
description = ""
workaround = ""
tags = ["internal", "medium"]

[error.DM-dm-worker-40007]
message = "relay-binlog-name %s not valid"
description = ""
workaround = ""
tags = ["internal", "medium"]

[error.DM-dm-worker-40008]
message = "write config to local file"
description = ""
workaround = ""
tags = ["internal", "medium"]

[error.DM-dm-worker-40009]
message = "handler is nil, please pass a leveldb.DB or leveldb.Transaction"
description = ""
workaround = ""
tags = ["internal", "high"]

[error.DM-dm-worker-40010]
message = "not valid length data as pointer % X"
description = ""
workaround = ""
tags = ["internal", "high"]

[error.DM-dm-worker-40011]
message = "fetch handled pointer"
description = ""
workaround = ""
tags = ["internal", "high"]

[error.DM-dm-worker-40012]
message = "unmarshal handle pointer % X"
description = ""
workaround = ""
tags = ["internal", "high"]

[error.DM-dm-worker-40013]
message = "clear handled pointer"
description = ""
workaround = ""
tags = ["internal", "high"]

[error.DM-dm-worker-40014]
message = "not valid length data as task log key % X"
description = ""
workaround = ""
tags = ["internal", "high"]

[error.DM-dm-worker-40015]
message = "unmarshal task log % X"
description = ""
workaround = ""
tags = ["internal", "high"]

[error.DM-dm-worker-40016]
message = "fetch logs from meta with handle pointer %+v"
description = ""
workaround = ""
tags = ["internal", "high"]

[error.DM-dm-worker-40017]
message = "get task log %d from leveldb"
description = ""
workaround = ""
tags = ["internal", "high"]

[error.DM-dm-worker-40018]
message = "unmarshal task log binary % X"
description = ""
workaround = ""
tags = ["internal", "high"]

[error.DM-dm-worker-40019]
message = "forward handled pointer to %d"
description = ""
workaround = ""
tags = ["internal", "high"]

[error.DM-dm-worker-40020]
message = "marshal task log %+v"
description = ""
workaround = ""
tags = ["internal", "high"]

[error.DM-dm-worker-40021]
message = "save task log %+v"
description = ""
workaround = ""
tags = ["internal", "high"]

[error.DM-dm-worker-40022]
message = "delete kv with prefix % X until % X"
description = ""
workaround = ""
tags = ["internal", "high"]

[error.DM-dm-worker-40023]
message = "iterate kv with prefix % X"
description = ""
workaround = ""
tags = ["internal", "high"]

[error.DM-dm-worker-40024]
message = "unmarshal task meta % X"
description = ""
workaround = ""
tags = ["internal", "high"]

[error.DM-dm-worker-40025]
message = "fetch tasks from meta with prefix % X"
description = ""
workaround = ""
tags = ["internal", "high"]

[error.DM-dm-worker-40026]
message = ""
description = ""
workaround = ""
tags = ["internal", "high"]

[error.DM-dm-worker-40027]
message = "save task meta %s into kv db"
description = ""
workaround = ""
tags = ["internal", "high"]

[error.DM-dm-worker-40028]
message = "get task meta %s from kv db"
description = ""
workaround = ""
tags = ["internal", "high"]

[error.DM-dm-worker-40029]
message = "delete task meta %s from kv db"
description = ""
workaround = ""
tags = ["internal", "high"]

[error.DM-dm-worker-40030]
message = "meta toml transform"
description = ""
workaround = ""
tags = ["internal", "high"]

[error.DM-dm-worker-40031]
message = "get old file stat"
description = ""
workaround = ""
tags = ["internal", "high"]

[error.DM-dm-worker-40032]
message = "read old metadata file %s"
description = ""
workaround = ""
tags = ["internal", "high"]

[error.DM-dm-worker-40033]
message = "encode task %v"
description = ""
workaround = ""
tags = ["internal", "high"]

[error.DM-dm-worker-40034]
message = "remove old meta dir"
description = ""
workaround = ""
tags = ["internal", "high"]

[error.DM-dm-worker-40035]
message = "any task operation log not found"
description = ""
workaround = ""
tags = ["internal", "high"]

[error.DM-dm-worker-40036]
message = "please handle task operation order by log ID, the log need to be handled is %+v, not %+v"
description = ""
workaround = ""
tags = ["internal", "high"]

[error.DM-dm-worker-40037]
message = "open kv db txn"
description = ""
workaround = ""
tags = ["internal", "high"]

[error.DM-dm-worker-40038]
message = "commit kv db txn"
description = ""
workaround = ""
tags = ["internal", "high"]

[error.DM-dm-worker-40039]
message = "current stage is %s, %s required, relay op %s"
description = ""
workaround = ""
tags = ["internal", "high"]

[error.DM-dm-worker-40040]
message = "operation %s not supported"
description = ""
workaround = ""
tags = ["internal", "high"]

[error.DM-dm-worker-40041]
message = "open kv db file"
description = ""
workaround = ""
tags = ["internal", "high"]

[error.DM-dm-worker-40042]
message = ""
description = ""
workaround = ""
tags = ["internal", "high"]

[error.DM-dm-worker-40043]
message = "marshal version %s to binary data"
description = ""
workaround = ""
tags = ["internal", "high"]

[error.DM-dm-worker-40044]
message = "unmarshal version from data % X"
description = ""
workaround = ""
tags = ["internal", "high"]

[error.DM-dm-worker-40045]
message = "load version with key %v from levelDB"
description = ""
workaround = ""
tags = ["internal", "high"]

[error.DM-dm-worker-40046]
message = "save version %v into levelDB with key %v"
description = ""
workaround = ""
tags = ["internal", "high"]

[error.DM-dm-worker-40047]
message = "the previous version %s is newer than current %s, automatic downgrade is not supported now, please handle it manually"
description = ""
workaround = ""
tags = ["internal", "high"]

[error.DM-dm-worker-40048]
message = "start server"
description = ""
workaround = ""
tags = ["internal", "high"]

[error.DM-dm-worker-40049]
message = "mysql source handler worker already closed"
description = ""
workaround = ""
tags = ["internal", "high"]

[error.DM-dm-worker-40050]
message = "current stage is %s but not running, invalid"
description = ""
workaround = ""
tags = ["internal", "high"]

[error.DM-dm-worker-40051]
message = "current stage is %s but not paused, invalid"
description = ""
workaround = ""
tags = ["internal", "high"]

[error.DM-dm-worker-40052]
message = "can only update task on Paused stage, but current stage is %s"
description = ""
workaround = "Please use `pause-task` command to pause the task."
tags = ["internal", "high"]

[error.DM-dm-worker-40053]
message = "relay unit has stopped, can not be migrated"
description = ""
workaround = ""
tags = ["internal", "high"]

[error.DM-dm-worker-40054]
message = "sub task with name %s not found"
description = ""
workaround = ""
tags = ["internal", "high"]

[error.DM-dm-worker-40055]
message = "sub task %s already exists"
description = ""
workaround = ""
tags = ["internal", "high"]

[error.DM-dm-worker-40056]
message = "such operation is only available for syncer, but now syncer is not running. current unit is %s"
description = ""
workaround = ""
tags = ["internal", "high"]

[error.DM-dm-worker-40057]
message = "Worker's relay log unit in invalid stage: %s"
description = ""
workaround = ""
tags = ["internal", "high"]

[error.DM-dm-worker-40058]
message = "there is a subtask does not run syncer"
description = ""
workaround = ""
tags = ["internal", "high"]

[error.DM-dm-worker-40059]
message = "update source ID is not allowed"
description = ""
workaround = ""
tags = ["internal", "high"]

[error.DM-dm-worker-40060]
message = "subtask %s has no dm units for mode %s"
description = ""
workaround = ""
tags = ["internal", "high"]

[error.DM-dm-worker-40061]
message = "DDLLockInfo with ID %s not found"
description = ""
workaround = "Please use show-ddl-locks command to see lock id."
tags = ["internal", "high"]

[error.DM-dm-worker-40062]
message = "DDLLockInfo for task %s already exists"
description = ""
workaround = ""
tags = ["internal", "high"]

[error.DM-dm-worker-40063]
message = "CacheDDLInfo for task %s already exists"
description = ""
workaround = ""
tags = ["internal", "high"]

[error.DM-dm-worker-40064]
message = "execDDL and skipDDL can not specify both at the same time"
description = ""
workaround = ""
tags = ["internal", "high"]

[error.DM-dm-worker-40065]
message = "only syncer support ExecuteDDL, but current unit is %s"
description = ""
workaround = ""
tags = ["internal", "high"]

[error.DM-dm-worker-40066]
message = "ExecuteDDL timeout (exceeding %s)"
description = ""
workaround = "Please try use `query-status` to query whether the DDL is still blocking."
tags = ["internal", "high"]

[error.DM-dm-worker-40067]
message = "waiting for relay to catch up with loader is timeout (exceeding %s), loader: %s, relay: %s"
description = ""
workaround = ""
tags = ["internal", "high"]

[error.DM-dm-worker-40068]
message = "relay log purger is purging, cannot start sub task %s"
description = ""
workaround = "Please try again later."
tags = ["internal", "high"]

[error.DM-dm-worker-40069]
message = "host:port '%s' not valid"
description = ""
workaround = "Please check configs in worker configuration file."
tags = ["internal", "high"]

[error.DM-dm-worker-40070]
message = "no mysql source is being handled in the worker"
description = ""
workaround = ""
tags = ["internal", "high"]

[error.DM-dm-worker-40071]
message = "mysql source handler worker already started"
description = ""
workaround = ""
tags = ["internal", "high"]

[error.DM-dm-worker-40072]
message = "source of request does not match with source in worker"
description = ""
workaround = ""
tags = ["internal", "high"]

[error.DM-dm-worker-40073]
message = "there is no relative subtask config for task %s in etcd"
description = ""
workaround = ""
tags = ["internal", "medium"]

[error.DM-dm-worker-40074]
message = "there is no relative source config for source %s in etcd"
description = ""
workaround = ""
tags = ["internal", "medium"]

[error.DM-dm-worker-40075]
message = "missing shard DDL lock operation for shard DDL info (%s)"
description = ""
workaround = ""
tags = ["internal", "high"]

[error.DM-dm-worker-40076]
message = "TLS config not valid"
description = ""
workaround = "Please check the `ssl-ca`, `ssl-cert` and `ssl-key` config in worker configuration file."
tags = ["internal", "high"]

[error.DM-dm-worker-40077]
message = "cannot connect with master endpoints: %v"
description = ""
workaround = "Please check network connection of worker"
tags = ["internal", "high"]

[error.DM-dm-worker-40078]
message = "cannot compare gtid between loader and relay, loader gtid: %s, relay gtid: %s"
description = ""
workaround = ""
tags = ["internal", "high"]

[error.DM-dm-tracer-42001]
message = "parse dm-tracer config flag set"
description = ""
workaround = ""
tags = ["internal", "medium"]

[error.DM-dm-tracer-42002]
message = "config toml transform"
description = ""
workaround = "Please check the configuration file has correct TOML format."
tags = ["internal", "medium"]

[error.DM-dm-tracer-42003]
message = "'%s' is an invalid flag"
description = ""
workaround = ""
tags = ["internal", "medium"]

[error.DM-dm-tracer-42004]
message = "trace event %s not found"
description = ""
workaround = ""
tags = ["internal", "medium"]

[error.DM-dm-tracer-42005]
message = "trace id not provided"
description = ""
workaround = ""
tags = ["internal", "medium"]

[error.DM-dm-tracer-42006]
message = "param %s value %s not valid"
description = ""
workaround = ""
tags = ["internal", "medium"]

[error.DM-dm-tracer-42007]
message = "post method only"
description = ""
workaround = ""
tags = ["internal", "medium"]

[error.DM-dm-tracer-42008]
message = "type %s event: %v not valid"
description = ""
workaround = ""
tags = ["internal", "high"]

[error.DM-dm-tracer-42009]
message = "trace event type %d not valid"
description = ""
workaround = ""
tags = ["internal", "high"]

[error.DM-dm-tracer-42010]
message = "start server"
description = ""
workaround = ""
tags = ["internal", "high"]

[error.DM-schema-tracker-44001]
message = "saved schema of `%s`.`%s` is not proper JSON"
description = ""
workaround = ""
tags = ["downstream", "high"]

[error.DM-schema-tracker-44002]
message = "failed to create database for `%s` in schema tracker"
description = ""
workaround = ""
tags = ["internal", "high"]

[error.DM-schema-tracker-44003]
message = "failed to create table for `%s`.`%s` in schema tracker"
description = ""
workaround = ""
tags = ["internal", "high"]

[error.DM-schema-tracker-44004]
message = "failed to serialize table info for `%s`.`%s`"
description = ""
workaround = ""
tags = ["internal", "high"]

[error.DM-schema-tracker-44005]
message = "cannot get table info for `%s`.`%s` from schema tracker"
description = ""
workaround = ""
tags = ["internal", "high"]

[error.DM-schema-tracker-44006]
message = "cannot track DDL: %s"
description = ""
workaround = ""
tags = ["internal", "high"]

[error.DM-schema-tracker-44007]
message = "cannot fetch downstream table schema of `%s`.`%s` to initialize upstream schema `%s`.`%s` in schema tracker"
description = ""
workaround = ""
tags = ["downstream", "medium"]

[error.DM-schema-tracker-44008]
message = "cannot parse downstream table schema of `%s`.`%s` to initialize upstream schema `%s`.`%s` in schema tracker"
description = ""
workaround = ""
tags = ["internal", "high"]

[error.DM-schema-tracker-44009]
message = "%s is not a valid `CREATE TABLE` statement"
description = ""
workaround = ""
tags = ["internal", "medium"]

[error.DM-schema-tracker-44010]
message = "fail to restore the statement"
description = ""
workaround = ""
tags = ["internal", "medium"]

[error.DM-schema-tracker-44011]
message = "failed to drop table for `%s`.`%s` in schema tracker"
description = ""
workaround = ""
tags = ["internal", "high"]

[error.DM-schema-tracker-44012]
message = "failed to create schema tracker"
description = ""
workaround = ""
tags = ["internal", "high"]

[error.DM-scheduler-46001]
message = "the scheduler has not started"
description = ""
workaround = ""
tags = ["internal", "high"]

[error.DM-scheduler-46002]
message = "the scheduler has already started"
description = ""
workaround = ""
tags = ["internal", "medium"]

[error.DM-scheduler-46003]
message = "dm-worker with name %s already exists"
description = ""
workaround = ""
tags = ["internal", "medium"]

[error.DM-scheduler-46004]
message = "dm-worker with name %s not exists"
description = ""
workaround = ""
tags = ["internal", "medium"]

[error.DM-scheduler-46005]
message = "dm-worker with name %s is still online"
description = ""
workaround = "Please shut it down first."
tags = ["internal", "medium"]

[error.DM-scheduler-46006]
message = "invalid stage transformation for dm-worker %s, from %s to %s"
description = ""
workaround = ""
tags = ["internal", "medium"]

[error.DM-scheduler-46007]
message = "source config with ID %s already exists"
description = ""
workaround = ""
tags = ["internal", "medium"]

[error.DM-scheduler-46008]
message = "source config with ID %s not exists"
description = ""
workaround = ""
tags = ["internal", "medium"]

[error.DM-dm-master-46009]
message = "sources %v have not bound"
description = ""
workaround = ""
tags = ["internal", "medium"]

[error.DM-dm-master-46010]
message = "source with name %s need to operate with tasks %v exist"
description = ""
workaround = ""
tags = ["internal", "medium"]

[error.DM-scheduler-46011]
message = "invalid new expectant relay stage %s"
description = ""
workaround = ""
tags = ["internal", "medium"]

[error.DM-scheduler-46012]
message = "sources %v need to update expectant relay stage not exist"
description = ""
workaround = ""
tags = ["internal", "medium"]

[error.DM-scheduler-46013]
message = "the scheduler cannot perform multiple different tasks %v in one operation"
description = ""
workaround = ""
tags = ["internal", "medium"]

[error.DM-scheduler-46014]
message = "subtasks with name %s for sources %v already exist"
description = ""
workaround = "Please use `query-status` command to see tasks."
tags = ["internal", "medium"]

[error.DM-dm-master-46015]
message = "invalid new expectant subtask stage %s"
description = ""
workaround = ""
tags = ["internal", "medium"]

[error.DM-dm-master-46016]
message = "subtasks with name %s need to be operate not exist"
description = ""
workaround = "Please use `query-status` command to see tasks."
tags = ["internal", "medium"]

[error.DM-dm-master-46017]
message = "sources %v need to be operate not exist"
description = ""
workaround = ""
tags = ["internal", "medium"]

[error.DM-scheduler-46018]
message = "task with name %s not exist"
description = ""
workaround = "Please use `query-status` command to see tasks."
tags = ["internal", "medium"]

[error.DM-dmctl-48001]
message = "can not create grpc connection"
description = ""
workaround = "Please check your network connection."
tags = ["internal", "high"]

[error.DM-dmctl-48002]
message = "invalid TLS config"
description = ""
workaround = "Please check the `ssl-ca`, `ssl-cert` and `ssl-key` config in command line."
tags = ["internal", "medium"]

[error.DM-not-set-50000]
message = ""
description = ""
workaround = ""
tags = ["not-set", "high"]
<|MERGE_RESOLUTION|>--- conflicted
+++ resolved
@@ -748,11 +748,6 @@
 workaround = ""
 tags = ["internal", "high"]
 
-<<<<<<< HEAD
-<<<<<<< HEAD
-=======
-=======
->>>>>>> 8d8ffc19
 [error.DM-functional-11120]
 message = "no relay subdir match gtid %s"
 description = ""
@@ -771,16 +766,12 @@
 workaround = ""
 tags = ["internal", "low"]
 
-<<<<<<< HEAD
 [error.DM-functional-11123]
 message = "didn't found binlog location in dumped metadata file %s"
 description = ""
 workaround = "Please check log of dump unit, there maybe errors when read upstream binlog status"
 tags = ["upstream", "low"]
 
->>>>>>> 7e79861c... load: load should not need metadata (#1321)
-=======
->>>>>>> 8d8ffc19
 [error.DM-config-20001]
 message = "checking item %s is not supported\n%s"
 description = ""
