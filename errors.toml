[error.DM-database-10001]
message = "database driver error"
description = ""
workaround = "Please check the database connection and the database config in configuration file."
tags = ["not-set", "high"]

[error.DM-database-10002]
message = "database driver"
description = ""
workaround = "Please check the database connection, then use `pause-task` to pause the task and then use `resume-task` to resume the task."
tags = ["not-set", "high"]

[error.DM-database-10003]
message = "database driver"
description = ""
workaround = "Please check the database connection, then use `pause-task` to stop the task and then use `resume-task` to resume the task."
tags = ["not-set", "high"]

[error.DM-database-10004]
message = "unexpect database error: %s"
description = ""
workaround = ""
tags = ["not-set", "high"]

[error.DM-database-10005]
message = "query statement failed: %s"
description = ""
workaround = ""
tags = ["not-set", "high"]

[error.DM-database-10006]
message = "execute statement failed: %s"
description = ""
workaround = ""
tags = ["not-set", "high"]

[error.DM-functional-11001]
message = "parse mydumper metadata error: %s"
description = ""
workaround = ""
tags = ["internal", "high"]

[error.DM-functional-11002]
message = "get file %s size"
description = ""
workaround = ""
tags = ["internal", "high"]

[error.DM-functional-11003]
message = "not allowed operation: drop multiple tables in one statement"
description = ""
workaround = "It is recommended to include only one DDL operation in a statement executed upstream. Please manually handle it using dmctl (skipping the DDL statement or replacing the DDL statement with a specified DDL statement). For details, see https://docs.pingcap.com/tidb-data-migration/stable/skip-or-replace-abnormal-sql-statements"
tags = ["internal", "high"]

[error.DM-functional-11004]
message = "not allowed operation: rename multiple tables in one statement"
description = ""
workaround = "It is recommended to include only one DDL operation in a statement executed upstream. Please manually handle it using dmctl (skipping the DDL statement or replacing the DDL statement with a specified DDL statement). For details, see https://docs.pingcap.com/tidb-data-migration/stable/skip-or-replace-abnormal-sql-statements"
tags = ["internal", "high"]

[error.DM-functional-11005]
message = "not allowed operation: alter multiple tables in one statement"
description = ""
workaround = "It is recommended to include only one DDL operation in a statement executed upstream. Please manually handle it using dmctl (skipping the DDL statement or replacing the DDL statement with a specified DDL statement). For details, see https://docs.pingcap.com/tidb-data-migration/stable/skip-or-replace-abnormal-sql-statements"
tags = ["internal", "high"]

[error.DM-functional-11006]
message = "parse statement"
description = ""
workaround = "Please manually handle it using dmctl (skipping the DDL statement or replacing the DDL statement with a specified DDL statement). For details, see https://docs.pingcap.com/tidb-data-migration/stable/skip-or-replace-abnormal-sql-statements"
tags = ["internal", "high"]

[error.DM-functional-11007]
message = "unknown type ddl %+v"
description = ""
workaround = "Please manually handle it using dmctl (skipping the DDL statement or replacing the DDL statement with a specified DDL statement). For details, see https://docs.pingcap.com/tidb-data-migration/stable/skip-or-replace-abnormal-sql-statements"
tags = ["internal", "high"]

[error.DM-functional-11008]
message = "restore ast node"
description = ""
workaround = ""
tags = ["internal", "high"]

[error.DM-functional-11009]
message = "parse GTID %s"
description = ""
workaround = ""
tags = ["internal", "high"]

[error.DM-functional-11010]
message = "flavor %s not supported"
description = ""
workaround = "Please check `flavor` config in source configuration file."
tags = ["internal", "high"]

[error.DM-functional-11011]
message = "%s is not mysql GTID set"
description = ""
workaround = ""
tags = ["internal", "high"]

[error.DM-functional-11012]
message = "%s is not mariadb GTID set"
description = ""
workaround = ""
tags = ["internal", "high"]

[error.DM-functional-11013]
message = "%v is not UUID string"
description = ""
workaround = ""
tags = ["internal", "high"]

[error.DM-functional-11014]
message = "%v is not uint32"
description = ""
workaround = ""
tags = ["internal", "high"]

[error.DM-functional-11015]
message = "invalid server id %s"
description = ""
workaround = ""
tags = ["internal", "high"]

[error.DM-functional-11016]
message = "get sql mode from string literal %s"
description = ""
workaround = ""
tags = ["internal", "high"]

[error.DM-functional-11017]
message = ""
description = ""
workaround = "Please make sure the args are correct."
tags = ["internal", "low"]

[error.DM-functional-11018]
message = "get file statfs"
description = ""
workaround = ""
tags = ["internal", "high"]

[error.DM-functional-11019]
message = "binlog reader is already running"
description = ""
workaround = ""
tags = ["internal", "high"]

[error.DM-functional-11020]
message = "stage %s, expect %s, already started"
description = ""
workaround = ""
tags = ["internal", "high"]

[error.DM-functional-11021]
message = "stage %s, expect %s, can not close"
description = ""
workaround = ""
tags = ["internal", "high"]

[error.DM-functional-11022]
message = "stage %s, expect %s"
description = ""
workaround = ""
tags = ["internal", "high"]

[error.DM-functional-11023]
message = "empty relay dir"
description = ""
workaround = "Please check `relay-dir` config in task configuration file."
tags = ["internal", "high"]

[error.DM-functional-11024]
message = "read dir: %s"
description = ""
workaround = ""
tags = ["internal", "high"]

[error.DM-functional-11025]
message = "base file %s in directory %s not found"
description = ""
workaround = ""
tags = ["internal", "high"]

[error.DM-functional-11026]
message = "cmp condition %v not supported"
description = ""
workaround = ""
tags = ["internal", "high"]

[error.DM-functional-11027]
message = "binlog file %s not valid"
description = ""
workaround = ""
tags = ["internal", "high"]

[error.DM-functional-11028]
message = "binlog files in dir %s not found"
description = ""
workaround = ""
tags = ["internal", "high"]

[error.DM-functional-11029]
message = "get stat for relay log %s"
description = ""
workaround = ""
tags = ["internal", "high"]

[error.DM-functional-11030]
message = "add watch for relay log dir %s"
description = ""
workaround = ""
tags = ["internal", "high"]

[error.DM-functional-11031]
message = "watcher starts for relay log dir %s"
description = ""
workaround = ""
tags = ["internal", "high"]

[error.DM-functional-11032]
message = "watcher's %s chan for relay log dir %s closed"
description = ""
workaround = ""
tags = ["internal", "high"]

[error.DM-functional-11033]
message = "watcher receives error, relay log dir %s"
description = ""
workaround = ""
tags = ["internal", "high"]

[error.DM-functional-11034]
message = "file size of relay log %s become smaller"
description = ""
workaround = "Please check the status of relay log and re-pull it. If you want to re-pull it, you should open relay.meta, set the binlog-name to the error pos name, set binlog-pos to 4, delete the stashed relay log and run `resume-relay` in dmctl."
tags = ["internal", "high"]

[error.DM-functional-11035]
message = "binlog file must be specified"
description = ""
workaround = ""
tags = ["internal", "high"]

[error.DM-functional-11036]
message = "no relay log files in dir %s match pos %s"
description = ""
workaround = ""
tags = ["internal", "high"]

[error.DM-functional-11037]
message = "the first relay log %s not match the start pos %v"
description = ""
workaround = ""
tags = ["internal", "high"]

[error.DM-functional-11038]
message = "parse relay log file %s"
description = ""
workaround = ""
tags = ["internal", "high"]

[error.DM-functional-11039]
message = "parse for previous sub relay directory finished, but no next sub directory need to switch"
description = ""
workaround = ""
tags = ["internal", "high"]

[error.DM-functional-11040]
message = "Last sync error or closed, try sync and get event again"
description = ""
workaround = ""
tags = ["internal", "high"]

[error.DM-functional-11041]
message = "Sync was closed"
description = ""
workaround = ""
tags = ["internal", "high"]

[error.DM-functional-11042]
message = "table name %s not valid"
description = ""
workaround = ""
tags = ["internal", "high"]

[error.DM-functional-11043]
message = "generate table router"
description = ""
workaround = "Please check `routes` config in task configuration file."
tags = ["internal", "high"]

[error.DM-functional-11044]
message = "key size should be 16, 24 or 32, but input key's size is %d"
description = ""
workaround = ""
tags = ["internal", "high"]

[error.DM-functional-11045]
message = "generate cipher"
description = ""
workaround = ""
tags = ["internal", "high"]

[error.DM-functional-11046]
message = "generate iv"
description = ""
workaround = ""
tags = ["internal", "high"]

[error.DM-functional-11047]
message = "ciphertext's length should be greater than %d, but got %d not valid"
description = ""
workaround = ""
tags = ["internal", "high"]

[error.DM-functional-11048]
message = "ciphertext's content not valid"
description = ""
workaround = ""
tags = ["internal", "high"]

[error.DM-functional-11049]
message = "invalid mysql position string: %s"
description = ""
workaround = ""
tags = ["internal", "high"]

[error.DM-functional-11050]
message = "decode base64 encoded password %s"
description = ""
workaround = ""
tags = ["internal", "high"]

[error.DM-functional-11051]
message = ""
description = ""
workaround = ""
tags = ["internal", "high"]

[error.DM-functional-11052]
message = ""
description = ""
workaround = ""
tags = ["internal", "high"]

[error.DM-functional-11053]
message = "header length should be %d, but got %d not valid"
description = ""
workaround = ""
tags = ["internal", "high"]

[error.DM-functional-11054]
message = "decode % X"
description = ""
workaround = ""
tags = ["internal", "high"]

[error.DM-functional-11055]
message = "empty next binlog name not valid"
description = ""
workaround = ""
tags = ["internal", "high"]

[error.DM-functional-11056]
message = ""
description = ""
workaround = ""
tags = ["internal", "high"]

[error.DM-functional-11057]
message = "empty GTID set not valid"
description = ""
workaround = ""
tags = ["internal", "high"]

[error.DM-functional-11058]
message = "GTID set %s with flavor %s not valid"
description = ""
workaround = ""
tags = ["internal", "high"]

[error.DM-functional-11059]
message = "GTID set string %s for MySQL not valid"
description = ""
workaround = ""
tags = ["internal", "high"]

[error.DM-functional-11060]
message = "GTID set string %s for MariaDB not valid"
description = ""
workaround = ""
tags = ["internal", "high"]

[error.DM-functional-11061]
message = "server_id mismatch, in GTID (%d), in event header/server_id (%d)"
description = ""
workaround = ""
tags = ["internal", "high"]

[error.DM-functional-11062]
message = "only one GTID in set is supported, but got %d (%s)"
description = ""
workaround = ""
tags = ["internal", "high"]

[error.DM-functional-11063]
message = "only one Interval in UUIDSet is supported, but got %d (%s)"
description = ""
workaround = ""
tags = ["internal", "high"]

[error.DM-functional-11064]
message = "Interval's Stop should equal to Start+1, but got %+v (%s)"
description = ""
workaround = ""
tags = ["internal", "high"]

[error.DM-functional-11065]
message = "empty query not valid"
description = ""
workaround = ""
tags = ["internal", "high"]

[error.DM-functional-11066]
message = "empty schema (% X) or table (% X) or column type (% X)"
description = ""
workaround = ""
tags = ["internal", "high"]

[error.DM-functional-11067]
message = "expect FormatDescriptionEvent, but got %+v"
description = ""
workaround = ""
tags = ["internal", "high"]

[error.DM-functional-11068]
message = "expect TableMapEvent, but got %+v"
description = ""
workaround = ""
tags = ["internal", "high"]

[error.DM-functional-11069]
message = "expect event with type (%d), but got %+v"
description = ""
workaround = ""
tags = ["internal", "high"]

[error.DM-functional-11070]
message = "unexpected event %+v"
description = ""
workaround = ""
tags = ["internal", "high"]

[error.DM-functional-11071]
message = ""
description = ""
workaround = ""
tags = ["internal", "high"]

[error.DM-functional-11072]
message = "event type %d not valid"
description = ""
workaround = ""
tags = ["internal", "high"]

[error.DM-functional-11073]
message = "no rows not valid"
description = ""
workaround = ""
tags = ["internal", "high"]

[error.DM-functional-11074]
message = "no columns not valid"
description = ""
workaround = ""
tags = ["internal", "high"]

[error.DM-functional-11075]
message = "length of row (%d) not equal to length of column-type (%d)"
description = ""
workaround = ""
tags = ["internal", "high"]

[error.DM-functional-11076]
message = "column type %d in binlog not supported"
description = ""
workaround = ""
tags = ["internal", "high"]

[error.DM-functional-11077]
message = "go-mysql type %d in event generator not supported"
description = ""
workaround = ""
tags = ["internal", "high"]

[error.DM-functional-11078]
message = "value %+v (type %v) with column type %v not valid"
description = ""
workaround = ""
tags = ["internal", "high"]

[error.DM-functional-11079]
message = "required dummy event size (%d) is too small, the minimum supported size is %d"
description = ""
workaround = ""
tags = ["internal", "high"]

[error.DM-functional-11080]
message = "flavor %s not supported"
description = ""
workaround = ""
tags = ["internal", "high"]

[error.DM-functional-11081]
message = "empty data not valid"
description = ""
workaround = ""
tags = ["internal", "high"]

[error.DM-functional-11082]
message = "latest GTID %s is not one of the latest previousGTIDs %s not valid"
description = ""
workaround = ""
tags = ["internal", "high"]

[error.DM-functional-11083]
message = "read from file by GTID not supported"
description = ""
workaround = ""
tags = ["internal", "high"]

[error.DM-functional-11084]
message = "stage %s, expect %s, already started"
description = ""
workaround = ""
tags = ["internal", "high"]

[error.DM-functional-11085]
message = "stage %s, expect %s, can not close"
description = ""
workaround = ""
tags = ["internal", "high"]

[error.DM-functional-11086]
message = "stage %s, expect %s"
description = ""
workaround = ""
tags = ["internal", "high"]

[error.DM-functional-11087]
message = "open file"
description = ""
workaround = ""
tags = ["internal", "high"]

[error.DM-functional-11088]
message = "get stat for %s"
description = ""
workaround = ""
tags = ["internal", "high"]

[error.DM-functional-11089]
message = "data length %d"
description = ""
workaround = ""
tags = ["internal", "high"]

[error.DM-functional-11090]
message = "file %s not opened"
description = ""
workaround = ""
tags = ["internal", "high"]

[error.DM-functional-11091]
message = "sync file"
description = ""
workaround = ""
tags = ["internal", "high"]

[error.DM-functional-11092]
message = "the event should be a PreviousGTIDsEvent in go-mysql, but got %T"
description = ""
workaround = ""
tags = ["internal", "high"]

[error.DM-functional-11093]
message = "decode from % X"
description = ""
workaround = ""
tags = ["internal", "high"]

[error.DM-functional-11094]
message = "the event should be a MariadbGTIDListEvent, but got %T"
description = ""
workaround = ""
tags = ["internal", "high"]

[error.DM-functional-11095]
message = "parse MariaDB GTID set"
description = ""
workaround = ""
tags = ["internal", "high"]

[error.DM-functional-11096]
message = "add set %v to GTID set"
description = ""
workaround = ""
tags = ["internal", "high"]

[error.DM-functional-11097]
message = "invalid event data for type: %s"
description = ""
workaround = ""
tags = ["internal", "high"]

[error.DM-functional-11098]
message = "upload event"
description = ""
workaround = ""
tags = ["internal", "high"]

[error.DM-functional-11099]
message = "invalid event type %s, will not process"
description = ""
workaround = ""
tags = ["internal", "high"]

[error.DM-functional-11100]
message = "failed to get code information from runtime.Caller"
description = ""
workaround = ""
tags = ["internal", "high"]

[error.DM-functional-11101]
message = "calc data checksum"
description = ""
workaround = ""
tags = ["internal", "high"]

[error.DM-functional-11102]
message = "get tso"
description = ""
workaround = ""
tags = ["internal", "high"]

[error.DM-functional-11103]
message = "backoff argument %s value %v not valid"
description = ""
workaround = ""
tags = ["internal", "medium"]

[error.DM-functional-11104]
message = "init logger failed"
description = ""
workaround = ""
tags = ["internal", "medium"]

[error.DM-functional-11105]
message = "truncate GTID sets %v to %v not valid"
description = ""
workaround = ""
tags = ["internal", "high"]

[error.DM-functional-11106]
message = "the given relay log pos %s of meta config is too big, please check it again"
description = ""
workaround = "If the size of the corresponding binlog file has exceeded 4GB, please follow the solution in https://docs.pingcap.com/tidb-data-migration/stable/error-handling#the-relay-unit-throws-error-event-from--in--diff-from-passed-in-event--or-a-replication-task-is-interrupted-with-failing-to-get-or-parse-binlog-errors-like-get-binlog-error-error-1236-hy000-and-binlog-checksum-mismatch-data-may-be-corrupted-returned"
tags = ["internal", "high"]

[error.DM-functional-11107]
message = "fail to campaign leader: %s"
description = ""
workaround = ""
tags = ["internal", "high"]

[error.DM-functional-11108]
message = "fail to get leader ID"
description = ""
workaround = ""
tags = ["internal", "medium"]

[error.DM-functional-11109]
message = "invalid binlog filename with uuid suffix %s"
description = ""
workaround = ""
tags = ["internal", "high"]

[error.DM-functional-11110]
message = "fail to decode etcd key: %s"
description = ""
workaround = ""
tags = ["internal", "medium"]

[error.DM-functional-11111]
message = "fail to try sync the optimistic shard ddl lock %s: %s"
description = ""
workaround = "Please use show-ddl-locks command for more details."
tags = ["internal", "medium"]

[error.DM-functional-11112]
message = "invalid TLS config"
description = ""
workaround = "Please check the `ssl-ca`, `ssl-cert` and `ssl-key` config ."
tags = ["internal", "medium"]

[error.DM-functional-11113]
message = "fail to registry TLS config"
description = ""
workaround = ""
tags = ["internal", "medium"]

[error.DM-config-20001]
message = "checking item %s is not supported\n%s"
description = ""
workaround = "Please check `ignore-checking-items` config in task configuration file, which can be set including `all`/`dump_privilege`/`replication_privilege`/`version`/`binlog_enable`/`binlog_format`/`binlog_row_image`/`table_schema`/`schema_of_shard_tables`/`auto_increment_ID`."
tags = ["internal", "medium"]

[error.DM-config-20002]
message = "%s"
description = ""
workaround = "Please check the configuration file has correct TOML format."
tags = ["internal", "medium"]

[error.DM-config-20003]
message = "%s"
description = ""
workaround = "Please check the configuration file has correct YAML format."
tags = ["internal", "medium"]

[error.DM-config-20004]
message = "task name should not be empty"
description = ""
workaround = "Please check the `name` config in task configuration file."
tags = ["internal", "medium"]

[error.DM-config-20005]
message = "empty source-id not valid"
description = ""
workaround = "Please check the `source-id` config in configuration file."
tags = ["internal", "medium"]

[error.DM-config-20006]
message = "too long source-id not valid"
description = ""
workaround = "Please check the `source-id` config in configuration file. The max source id length is 32."
tags = ["internal", "medium"]

[error.DM-config-20007]
message = "online scheme %s not supported"
description = ""
workaround = "Please check the `online-ddl-scheme` config in task configuration file. Only `ghost` and `pt` are currently supported."
tags = ["internal", "medium"]

[error.DM-config-20008]
message = "invalid timezone string: %s"
description = ""
workaround = "Please check the `timezone` config in task configuration file."
tags = ["internal", "medium"]

[error.DM-config-20009]
message = "parse subtask config flag set"
description = ""
workaround = ""
tags = ["internal", "medium"]

[error.DM-config-20010]
message = "decrypt DB password %s failed"
description = ""
workaround = ""
tags = ["internal", "medium"]

[error.DM-config-20011]
message = "binlog-name must specify"
description = ""
workaround = "Please check the `meta` config in task configuration file."
tags = ["internal", "medium"]

[error.DM-config-20012]
message = "mysql instance config must specify"
description = ""
workaround = "Please check the `mysql-instances` config in task configuration file."
tags = ["internal", "medium"]

[error.DM-config-20013]
message = "must specify at least one mysql-instances"
description = ""
workaround = "Please check the `mysql-instances` config in task configuration file."
tags = ["internal", "medium"]

[error.DM-config-20014]
message = "mysql-instance (%d) and (%d) have same source-id (%s)"
description = ""
workaround = "Please check the `mysql-instances` config in task configuration file."
tags = ["internal", "medium"]

[error.DM-config-20015]
message = "mydumper-config-name and mydumper should only specify one"
description = ""
workaround = "Please check the `mydumper-config-name` and `mydumper` config in task configuration file."
tags = ["internal", "medium"]

[error.DM-config-20016]
message = "loader-config-name and loader should only specify one"
description = ""
workaround = "Please check the `loader-config-name` and `loader` config in task configuration file."
tags = ["internal", "medium"]

[error.DM-config-20017]
message = "syncer-config-name and syncer should only specify one"
description = ""
workaround = "Please check the `syncer-config-name` and `syncer` config in task configuration file."
tags = ["internal", "medium"]

[error.DM-config-20018]
message = "read config file %v"
description = ""
workaround = ""
tags = ["internal", "medium"]

[error.DM-config-20019]
message = "must specify a unique task name"
description = ""
workaround = "Please check the `name` config in task configuration file."
tags = ["internal", "medium"]

[error.DM-config-20020]
message = "please specify right task-mode, support `full`, `incremental`, `all`"
description = ""
workaround = "Please check the `task-mode` config in task configuration file."
tags = ["internal", "medium"]

[error.DM-config-20021]
message = "must specify target-database"
description = ""
workaround = "Please check the `target-database` config in task configuration file."
tags = ["internal", "medium"]

[error.DM-config-20022]
message = "mysql-instance(%d) must set meta for task-mode %s"
description = ""
workaround = "Please check the `meta` config in task configuration file."
tags = ["internal", "medium"]

[error.DM-config-20023]
message = "mysql-instance(%d)'s route-rules %s not exist in routes"
description = ""
workaround = "Please check the `route-rules` config in task configuration file."
tags = ["internal", "medium"]

[error.DM-config-20024]
message = "mysql-instance(%d)'s filter-rules %s not exist in filters"
description = ""
workaround = "Please check the `filter-rules` config in task configuration file."
tags = ["internal", "medium"]

[error.DM-config-20025]
message = "mysql-instance(%d)'s column-mapping-rules %s not exist in column-mapping"
description = ""
workaround = "Please check the `column-mapping-rules` config in task configuration file."
tags = ["internal", "medium"]

[error.DM-config-20026]
message = "mysql-instance(%d)'s list %s not exist in block allow list"
description = ""
workaround = "Please check the `block-allow-list` config in task configuration file."
tags = ["internal", "medium"]

[error.DM-config-20027]
message = "mysql-instance(%d)'s mydumper config %s not exist in mydumpers"
description = ""
workaround = "Please check the `mydumper-config-name` config in task configuration file."
tags = ["internal", "medium"]

[error.DM-config-20028]
message = "mysql-instance(%d)'s mydumper-path must specify a valid path to mydumper binary when task-mode is all or full"
description = ""
workaround = "Please check the `mydumper-path` config in task configuration file."
tags = ["internal", "medium"]

[error.DM-config-20029]
message = "mysql-instance(%d)'s loader config %s not exist in loaders"
description = ""
workaround = "Please check the `loader-config-name` config in task configuration file."
tags = ["internal", "medium"]

[error.DM-config-20030]
message = "mysql-instance(%d)'s syncer config %s not exist in syncer"
description = ""
workaround = "Please check the `syncer-config-name` config in task configuration file."
tags = ["internal", "medium"]

[error.DM-config-20031]
message = "source %s in deployment configuration not found"
description = ""
workaround = "Please use `operate-source create source-config-file-path` to add source."
tags = ["internal", "medium"]

[error.DM-config-20032]
message = "the following mysql configs have duplicate items, please remove the duplicates:\n%s"
description = ""
workaround = "Please check the `mysql-instances` config in task configuration file."
tags = ["internal", "medium"]

[error.DM-config-20033]
message = "shard mode %s not supported"
description = ""
workaround = "Please check the `shard-mode` config in task configuration file, which can be set to `pessimistic`/`optimistic`."
tags = ["internal", "medium"]

[error.DM-binlog-op-22001]
message = ""
description = ""
workaround = ""
tags = ["internal", "high"]

[error.DM-binlog-op-22002]
message = "invalid binlog filename"
description = ""
workaround = ""
tags = ["internal", "high"]

[error.DM-binlog-op-22003]
message = ""
description = ""
workaround = ""
tags = ["internal", "high"]

[error.DM-checkpoint-24001]
message = "invalid task mode: %s"
description = ""
workaround = ""
tags = ["internal", "medium"]

[error.DM-checkpoint-24002]
message = "save point %s is older than current location %s"
description = ""
workaround = ""
tags = ["internal", "high"]

[error.DM-checkpoint-24003]
message = "invalid db table sql file - %s"
description = ""
workaround = ""
tags = ["internal", "medium"]

[error.DM-checkpoint-24004]
message = "db (%s) not exist in data files, but in checkpoint"
description = ""
workaround = ""
tags = ["internal", "medium"]

[error.DM-checkpoint-24005]
message = "table (%s) not exist in db (%s) data files, but in checkpoint"
description = ""
workaround = ""
tags = ["internal", "medium"]

[error.DM-checkpoint-24006]
message = "restoring count greater than total count for table[%v]"
description = ""
workaround = ""
tags = ["internal", "medium"]

[error.DM-task-check-26001]
message = "same table name in case-sensitive %v"
description = ""
workaround = "Please check `target-table` config in task configuration file."
tags = ["internal", "medium"]

[error.DM-task-check-26002]
message = "failed to open DSN %s:***@%s:%d"
description = ""
workaround = "Please check the database config in configuration file."
tags = ["internal", "high"]

[error.DM-task-check-26003]
message = "generate table router error"
description = ""
workaround = "Please check the `routes` config in task configuration file."
tags = ["internal", "medium"]

[error.DM-task-check-26004]
message = "generate column mapping error"
description = ""
workaround = "Please check the `column-mappings` config in task configuration file."
tags = ["internal", "medium"]

[error.DM-task-check-26005]
message = "%s: %v\n detail: %v"
description = ""
workaround = ""
tags = ["internal", "medium"]

[error.DM-task-check-26006]
message = "generate block allow list error"
description = ""
workaround = "Please check the `block-allow-list` config in task configuration file."
tags = ["internal", "medium"]

[error.DM-relay-event-lib-28001]
message = "parse server-uuid.index"
description = ""
workaround = ""
tags = ["internal", "high"]

[error.DM-relay-event-lib-28002]
message = "UUID (with suffix) %s not valid"
description = ""
workaround = ""
tags = ["internal", "high"]

[error.DM-relay-event-lib-28003]
message = "no UUID (with suffix) matched %s found in %s, all UUIDs are %v"
description = ""
workaround = ""
tags = ["internal", "high"]

[error.DM-relay-event-lib-28004]
message = "generate fake rotate event"
description = ""
workaround = ""
tags = ["internal", "high"]

[error.DM-relay-event-lib-28005]
message = "there aren't any data under relay log directory %s."
description = ""
workaround = "Please check relay log using query-status."
tags = ["internal", "high"]

[error.DM-relay-unit-30001]
message = "UUID %s suffix %d should be 1 larger than previous suffix %d"
description = ""
workaround = ""
tags = ["internal", "high"]

[error.DM-relay-unit-30002]
message = "previous UUID %s has suffix larger than %s"
description = ""
workaround = ""
tags = ["internal", "high"]

[error.DM-relay-unit-30003]
message = "load meta data"
description = ""
workaround = ""
tags = ["internal", "high"]

[error.DM-relay-unit-30004]
message = "relay-binlog-name %s not valid"
description = ""
workaround = "Please check the `relay-binlog-name` config in source config file."
tags = ["internal", "high"]

[error.DM-relay-unit-30005]
message = "no current UUID set"
description = ""
workaround = ""
tags = ["internal", "high"]

[error.DM-relay-unit-30006]
message = "flush local meta"
description = ""
workaround = ""
tags = ["internal", "high"]

[error.DM-relay-unit-30007]
message = "update UUID index file %s"
description = ""
workaround = ""
tags = ["internal", "high"]

[error.DM-relay-unit-30008]
message = "dirpath is empty"
description = ""
workaround = "Please check the `relay-dir` config in source config file."
tags = ["internal", "high"]

[error.DM-relay-unit-30009]
message = "stage %s, expect %s, already started"
description = ""
workaround = ""
tags = ["internal", "high"]

[error.DM-relay-unit-30010]
message = "stage %s, expect %s, can not close"
description = ""
workaround = ""
tags = ["internal", "high"]

[error.DM-relay-unit-30011]
message = "stage %s, expect %s"
description = ""
workaround = ""
tags = ["internal", "high"]

[error.DM-relay-unit-30012]
message = "start sync from position %s"
description = ""
workaround = ""
tags = ["upstream", "high"]

[error.DM-relay-unit-30013]
message = "nil GTID set not valid"
description = ""
workaround = ""
tags = ["internal", "high"]

[error.DM-relay-unit-30014]
message = "start sync from GTID set %s"
description = ""
workaround = ""
tags = ["upstream", "high"]

[error.DM-relay-unit-30015]
message = "TCPReader get relay event with error"
description = ""
workaround = ""
tags = ["upstream", "high"]

[error.DM-relay-unit-30016]
message = "stage %s, expect %s, already started"
description = ""
workaround = ""
tags = ["internal", "high"]

[error.DM-relay-unit-30017]
message = "stage %s, expect %s, can not close"
description = ""
workaround = ""
tags = ["internal", "high"]

[error.DM-relay-unit-30018]
message = "stage %s, expect %s"
description = ""
workaround = ""
tags = ["internal", "high"]

[error.DM-relay-unit-30019]
message = "no underlying writer opened"
description = ""
workaround = ""
tags = ["internal", "high"]

[error.DM-relay-unit-30020]
message = "except RotateEvent, but got %+v"
description = ""
workaround = ""
tags = ["internal", "high"]

[error.DM-relay-unit-30021]
message = "non-fake RotateEvent %+v received, but no binlog file opened"
description = ""
workaround = ""
tags = ["internal", "high"]

[error.DM-relay-unit-30022]
message = "invalid status type %T of the underlying writer"
description = ""
workaround = ""
tags = ["internal", "high"]

[error.DM-relay-unit-30023]
message = "get stat for %s"
description = ""
workaround = ""
tags = ["internal", "high"]

[error.DM-relay-unit-30024]
message = "latest pos %d greater than file size %d, should not happen"
description = ""
workaround = ""
tags = ["internal", "high"]

[error.DM-relay-unit-30025]
message = ""
description = ""
workaround = ""
tags = ["internal", "high"]

[error.DM-relay-unit-30026]
message = ""
description = ""
workaround = ""
tags = ["internal", "high"]

[error.DM-relay-unit-30027]
message = ""
description = ""
workaround = ""
tags = ["internal", "high"]

[error.DM-relay-unit-30028]
message = "parse %s"
description = ""
workaround = ""
tags = ["internal", "high"]

[error.DM-relay-unit-30029]
message = ""
description = ""
workaround = ""
tags = ["internal", "high"]

[error.DM-relay-unit-30030]
message = "update GTID set %v with GTID %s"
description = ""
workaround = ""
tags = ["internal", "high"]

[error.DM-relay-unit-30031]
message = "should have a PreviousGTIDsEvent before the GTIDEvent %+v"
description = ""
workaround = ""
tags = ["internal", "high"]

[error.DM-relay-unit-30032]
message = "should have a MariadbGTIDListEvent before the MariadbGTIDEvent %+v"
description = ""
workaround = ""
tags = ["internal", "high"]

[error.DM-relay-unit-30033]
message = "relay mkdir"
description = ""
workaround = ""
tags = ["internal", "high"]

[error.DM-relay-unit-30034]
message = "can only switch relay's master server when GTID enabled"
description = ""
workaround = "Please check `enable-gtid` config in source configuration file."
tags = ["internal", "high"]

[error.DM-relay-unit-30035]
message = "this strategy is purging"
description = ""
workaround = ""
tags = ["internal", "high"]

[error.DM-relay-unit-30036]
message = "%s is purging"
description = ""
workaround = ""
tags = ["internal", "high"]

[error.DM-relay-unit-30037]
message = "relay log purge is forbidden temporarily, because %s"
description = ""
workaround = "Please try again later."
tags = ["internal", "high"]

[error.DM-relay-unit-30038]
message = "no active relay log file found"
description = ""
workaround = ""
tags = ["internal", "high"]

[error.DM-relay-unit-30039]
message = "request %+v not valid"
description = ""
workaround = ""
tags = ["internal", "high"]

[error.DM-relay-unit-30040]
message = "UUID %s in UUIDs %v not found"
description = ""
workaround = ""
tags = ["internal", "high"]

[error.DM-relay-unit-30041]
message = "remove relay log %s %s"
description = ""
workaround = ""
tags = ["internal", "high"]

[error.DM-relay-unit-30042]
message = "args (%T) %+v not valid"
description = ""
workaround = ""
tags = ["internal", "high"]

[error.DM-relay-unit-30043]
message = "previousGTIDs %s not valid"
description = ""
workaround = ""
tags = ["internal", "high"]

[error.DM-dump-unit-32001]
message = "mydumper runs with error"
description = ""
workaround = ""
tags = ["internal", "high"]

[error.DM-dump-unit-32002]
message = "generate table router"
description = ""
workaround = "Please check `routes` config in task configuration file."
tags = ["internal", "high"]

[error.DM-dump-unit-32003]
message = "generate block allow list"
description = ""
workaround = "Please check the `block-allow-list` config in task configuration file."
tags = ["internal", "high"]

[error.DM-load-unit-34001]
message = "generate schema file"
description = ""
workaround = "Please check the `loaders` config in task configuration file."
tags = ["internal", "medium"]

[error.DM-load-unit-34002]
message = "corresponding ending of sql: ')' not found"
description = ""
workaround = ""
tags = ["internal", "high"]

[error.DM-load-unit-34003]
message = "parse quote values error"
description = ""
workaround = ""
tags = ["internal", "high"]

[error.DM-load-unit-34004]
message = "mapping row data %v for table %+v"
description = ""
workaround = ""
tags = ["internal", "high"]

[error.DM-load-unit-34005]
message = "read schema from sql file %s"
description = ""
workaround = ""
tags = ["internal", "high"]

[error.DM-load-unit-34006]
message = "parse statement %s"
description = ""
workaround = ""
tags = ["internal", "high"]

[error.DM-load-unit-34007]
message = "statement %s for %s/%s is not create table statement"
description = ""
workaround = ""
tags = ["internal", "high"]

[error.DM-load-unit-34008]
message = "dispatch sql"
description = ""
workaround = ""
tags = ["internal", "high"]

[error.DM-load-unit-34009]
message = "invalid insert sql %s"
description = ""
workaround = ""
tags = ["internal", "high"]

[error.DM-load-unit-34010]
message = "generate table router"
description = ""
workaround = "Please check `routes` config in task configuration file."
tags = ["internal", "high"]

[error.DM-load-unit-34011]
message = "generate column mapping"
description = ""
workaround = "Please check the `column-mapping-rules` config in task configuration file."
tags = ["internal", "high"]

[error.DM-load-unit-34012]
message = "invalid data sql file, cannot find db - %s"
description = ""
workaround = ""
tags = ["internal", "high"]

[error.DM-load-unit-34013]
message = "invalid data sql file, cannot find table - %s"
description = ""
workaround = ""
tags = ["internal", "high"]

[error.DM-load-unit-34014]
message = "%s does not exist or it's not a dir"
description = ""
workaround = ""
tags = ["internal", "high"]

[error.DM-load-unit-34015]
message = "invalid table schema file, duplicated item - %s"
description = ""
workaround = ""
tags = ["internal", "high"]

[error.DM-load-unit-34016]
message = "generate block allow list"
description = ""
workaround = "Please check the `block-allow-list` config in task configuration file."
tags = ["internal", "high"]

[error.DM-sync-unit-36001]
message = "panic error: %v"
description = ""
workaround = ""
tags = ["internal", "high"]

[error.DM-sync-unit-36002]
message = "extract table name for DML error: %s"
description = ""
workaround = ""
tags = ["internal", "high"]

[error.DM-sync-unit-36003]
message = "table name parse error: %s"
description = ""
workaround = ""
tags = ["internal", "high"]

[error.DM-sync-unit-36004]
message = "DMLNode %v not supported"
description = ""
workaround = ""
tags = ["internal", "high"]

[error.DM-sync-unit-36005]
message = "in sequence sharding, add table, activeDDL: %s, sharding sequence: %s not supported"
description = ""
workaround = ""
tags = ["internal", "medium"]

[error.DM-sync-unit-36006]
message = "in sequence sharding try drop sources %v not supported, activeDDL: %s, sharding sequence: %s"
description = ""
workaround = ""
tags = ["internal", "medium"]

[error.DM-sync-unit-36007]
message = "invalid sharding meta data"
description = ""
workaround = ""
tags = ["internal", "high"]

[error.DM-sync-unit-36008]
message = "detect inconsistent DDL sequence from source %+v, right DDL sequence should be %+v"
description = ""
workaround = "Please use `show-ddl-locks` command for more details."
tags = ["internal", "high"]

[error.DM-sync-unit-36009]
message = "activeIdx %d larger than length of global DDLItems: %v"
description = ""
workaround = ""
tags = ["internal", "high"]

[error.DM-sync-unit-36010]
message = "table group %s exists"
description = ""
workaround = ""
tags = ["internal", "high"]

[error.DM-sync-unit-36011]
message = "sharding group for `%s`.`%s` not found"
description = ""
workaround = ""
tags = ["internal", "high"]

[error.DM-sync-unit-36012]
message = ""
description = ""
workaround = ""
tags = ["internal", "high"]

[error.DM-sync-unit-36013]
message = "some conflicts in causality, must be resolved"
description = ""
workaround = ""
tags = ["internal", "high"]

[error.DM-sync-unit-36014]
message = "only support ROW format binlog, unexpected DML statement found in query event"
description = ""
workaround = ""
tags = ["internal", "high"]

[error.DM-sync-unit-36015]
message = ""
description = ""
workaround = ""
tags = ["internal", "high"]

[error.DM-sync-unit-36016]
message = "invalid replication event type %v"
description = ""
workaround = ""
tags = ["internal", "high"]

[error.DM-sync-unit-36017]
message = ""
description = ""
workaround = ""
tags = ["internal", "high"]

[error.DM-sync-unit-36018]
message = "UUID %s not the latest one in UUIDs %v"
description = ""
workaround = ""
tags = ["internal", "high"]

[error.DM-sync-unit-36019]
message = "the chan has closed or already in sending"
description = ""
workaround = ""
tags = ["internal", "high"]

[error.DM-sync-unit-36020]
message = "canceled from external"
description = ""
workaround = ""
tags = ["internal", "high"]

[error.DM-sync-unit-36021]
message = "canceled by Close or Renew"
description = ""
workaround = ""
tags = ["internal", "high"]

[error.DM-sync-unit-36022]
message = "ddl on multiple table: %s not supported"
description = ""
workaround = "It is recommended to include only one DDL operation in a statement executed upstream. Please manually handle it using dmctl (skipping the DDL statement or replacing the DDL statement with a specified DDL statement). For details, see https://docs.pingcap.com/tidb-data-migration/stable/skip-or-replace-abnormal-sql-statements"
tags = ["internal", "high"]

[error.DM-sync-unit-36023]
message = "only support inject DDL for sharding group to be synced currently, but got %s"
description = ""
workaround = ""
tags = ["internal", "low"]

[error.DM-sync-unit-36024]
message = "injected DDL %s without schema name not valid"
description = ""
workaround = ""
tags = ["internal", "low"]

[error.DM-sync-unit-36025]
message = "op %s not supported"
description = ""
workaround = ""
tags = ["internal", "medium"]

[error.DM-sync-unit-36026]
message = "nil request not valid"
description = ""
workaround = ""
tags = ["internal", "medium"]

[error.DM-sync-unit-36027]
message = "Column count doesn't match value count: %d (columns) vs %d (values)"
description = ""
workaround = ""
tags = ["internal", "high"]

[error.DM-sync-unit-36028]
message = "Old value count doesn't match new value count: %d (old) vs %d (new)"
description = ""
workaround = ""
tags = ["internal", "high"]

[error.DM-sync-unit-36029]
message = "prune DML columns and data mismatch in length: %d (columns) %d (data)"
description = ""
workaround = ""
tags = ["internal", "high"]

[error.DM-sync-unit-36030]
message = "generate binlog event filter"
description = ""
workaround = ""
tags = ["internal", "high"]

[error.DM-sync-unit-36031]
message = "generate table router"
description = ""
workaround = "Please check `routes` config in task configuration file."
tags = ["internal", "high"]

[error.DM-sync-unit-36032]
message = "generate column mapping"
description = ""
workaround = "Please check the `column-mappings` config in task configuration file."
tags = ["internal", "high"]

[error.DM-sync-unit-36033]
message = "mapping row data %v for table `%s`.`%s`"
description = ""
workaround = ""
tags = ["internal", "high"]

[error.DM-sync-unit-36034]
message = "cache key %s in %s not found"
description = ""
workaround = ""
tags = ["internal", "high"]

[error.DM-sync-unit-36035]
message = ""
description = ""
workaround = "Please check `heartbeat` config in task configuration file."
tags = ["internal", "medium"]

[error.DM-sync-unit-36036]
message = "heartbeat slave record for task %s already exists"
description = ""
workaround = ""
tags = ["internal", "medium"]

[error.DM-sync-unit-36037]
message = "heartbeat slave record for task %s not found"
description = ""
workaround = ""
tags = ["internal", "medium"]

[error.DM-sync-unit-36038]
message = "heartbeat record %s not valid"
description = ""
workaround = ""
tags = ["internal", "medium"]

[error.DM-sync-unit-36039]
message = "online ddl meta invalid"
description = ""
workaround = ""
tags = ["internal", "high"]

[error.DM-sync-unit-36040]
message = "online ddl scheme (%s) not supported"
description = ""
workaround = "Please check the `online-ddl-scheme` config in task configuration file. Only `ghost` and `pt` are currently supported."
tags = ["internal", "high"]

[error.DM-sync-unit-36041]
message = "online ddl changes on multiple table: %s not supported"
description = ""
workaround = ""
tags = ["internal", "high"]

[error.DM-sync-unit-36042]
message = "empty tables not valid"
description = ""
workaround = ""
tags = ["internal", "high"]

[error.DM-sync-unit-36043]
message = "tables should contain old and new table name"
description = ""
workaround = ""
tags = ["internal", "high"]

[error.DM-sync-unit-36044]
message = "rename table to gh-ost temporary table %s not supported"
description = ""
workaround = ""
tags = ["internal", "high"]

[error.DM-sync-unit-36045]
message = "rename gh-ost temporary table to other temporary table %s not supported"
description = ""
workaround = ""
tags = ["internal", "high"]

[error.DM-sync-unit-36046]
message = "online ddl metadata for ghost temporary table `%s`.`%s` not found"
description = ""
workaround = ""
tags = ["internal", "high"]

[error.DM-sync-unit-36047]
message = "empty tables not valid"
description = ""
workaround = ""
tags = ["internal", "high"]

[error.DM-sync-unit-36048]
message = "tables should contain old and new table name"
description = ""
workaround = ""
tags = ["internal", "high"]

[error.DM-sync-unit-36049]
message = "rename table to pt temporary table %s not supported"
description = ""
workaround = ""
tags = ["internal", "high"]

[error.DM-sync-unit-36050]
message = "rename pt temporary table to other temporary table %s not supported"
description = ""
workaround = ""
tags = ["internal", "high"]

[error.DM-sync-unit-36051]
message = "online ddl metadata for pt temporary table `%s`.`%s` not found"
description = ""
workaround = ""
tags = ["internal", "high"]

[error.DM-sync-unit-36052]
message = "open remote streamer with GTID mode not supported"
description = ""
workaround = ""
tags = ["internal", "high"]

[error.DM-sync-unit-36053]
message = "start syncing binlog from remote streamer"
description = ""
workaround = ""
tags = ["internal", "high"]

[error.DM-sync-unit-36054]
message = "invalid table `%s`.`%s`"
description = ""
workaround = ""
tags = ["internal", "high"]

[error.DM-sync-unit-36055]
message = "no valid End_log_pos of the first DDL exists for sharding group with source %s"
description = ""
workaround = ""
tags = ["internal", "high"]

[error.DM-sync-unit-36056]
message = "resolve karam error %v"
description = ""
workaround = ""
tags = ["internal", "high"]

[error.DM-sync-unit-36057]
message = "reopen %T not supported"
description = ""
workaround = ""
tags = ["internal", "high"]

[error.DM-sync-unit-36058]
message = "try update config when some tables' (%v) sharding DDL not synced not supported"
description = ""
workaround = "Please try again later."
tags = ["internal", "high"]

[error.DM-sync-unit-36059]
message = "process unit not waiting for sharding DDL to sync"
description = ""
workaround = ""
tags = ["internal", "high"]

[error.DM-sync-unit-36060]
message = "generate block allow list"
description = ""
workaround = "Please check the `block-allow-list` config in task configuration file."
tags = ["internal", "high"]

[error.DM-sync-unit-36061]
message = "fail to handle ddl job for %s"
description = ""
workaround = ""
tags = ["internal", "high"]

[error.DM-sync-unit-36062]
message = "fail to handle shard ddl %v in optimistic mode, because schema conflict detected"
description = ""
workaround = "Please use show-ddl-locks command for more details."
tags = ["internal", "high"]

[error.DM-sync-unit-36063]
message = "failpoint specified error"
description = ""
workaround = ""
tags = ["internal", "low"]

[error.DM-dm-master-38001]
message = "nil request not valid"
description = ""
workaround = ""
tags = ["internal", "medium"]

[error.DM-dm-master-38002]
message = "op %s not supported"
description = ""
workaround = ""
tags = ["internal", "medium"]

[error.DM-dm-master-38003]
message = "operate request without --sharding specified not valid"
description = ""
workaround = ""
tags = ["internal", "medium"]

[error.DM-dm-master-38004]
message = "create grpc connection"
description = ""
workaround = ""
tags = ["internal", "high"]

[error.DM-dm-master-38005]
message = "send request on a closed client"
description = ""
workaround = ""
tags = ["internal", "high"]

[error.DM-dm-master-38006]
message = "close rpc client"
description = ""
workaround = ""
tags = ["internal", "high"]

[error.DM-dm-master-38007]
message = "invalid request type: %v"
description = ""
workaround = ""
tags = ["internal", "high"]

[error.DM-dm-master-38008]
message = "grpc request error"
description = ""
workaround = ""
tags = ["internal", "high"]

[error.DM-dm-master-38009]
message = "user should specify valid relation between source(mysql/mariadb) and dm-worker, config %+v not valid"
description = ""
workaround = ""
tags = ["internal", "high"]

[error.DM-dm-master-38010]
message = "parse config flag set"
description = ""
workaround = ""
tags = ["internal", "medium"]

[error.DM-dm-master-38011]
message = "master config contained unknown configuration options: %s"
description = ""
workaround = ""
tags = ["internal", "medium"]

[error.DM-dm-master-38012]
message = "'%s' is an invalid flag"
description = ""
workaround = ""
tags = ["internal", "medium"]

[error.DM-dm-master-38013]
message = "config toml transform"
description = ""
workaround = "Please check the configuration file has correct TOML format."
tags = ["internal", "medium"]

[error.DM-dm-master-38014]
message = "parse rpc timeout str"
description = ""
workaround = ""
tags = ["internal", "medium"]

[error.DM-dm-master-38015]
message = "update config file"
description = ""
workaround = ""
tags = ["internal", "high"]

[error.DM-dm-master-38016]
message = "sharding ddls in ddl lock %s is different with %s"
description = ""
workaround = "Please use show-ddl-locks command for more details."
tags = ["internal", "high"]

[error.DM-dm-master-38017]
message = "start server"
description = ""
workaround = ""
tags = ["internal", "high"]

[error.DM-dm-master-38018]
message = "fail to get emit opportunity for source %s"
description = ""
workaround = ""
tags = ["internal", "high"]

[error.DM-dm-master-38019]
message = "lock with ID %s not found"
description = ""
workaround = "Please use show-ddl-locks command to see lock id."
tags = ["internal", "high"]

[error.DM-dm-master-38020]
message = "lock %s is resolving"
description = ""
workaround = ""
tags = ["internal", "high"]

[error.DM-dm-master-38021]
message = "source %s relevant worker-client not found"
description = ""
workaround = ""
tags = ["internal", "high"]

[error.DM-dm-master-38022]
message = "worker %s not waiting for DDL lock %s"
description = ""
workaround = ""
tags = ["internal", "high"]

[error.DM-dm-master-38023]
message = "request DDL lock %s owner %s handle SQLs request %s fail %s"
description = ""
workaround = ""
tags = ["internal", "high"]

[error.DM-dm-master-38024]
message = "owner %s ExecuteDDL fail"
description = ""
workaround = ""
tags = ["internal", "high"]

[error.DM-dm-master-38025]
message = "DDL lock %s owner ExecuteDDL successfully, so DDL lock removed. but some dm-workers ExecuteDDL fail, you should to handle dm-worker directly"
description = ""
workaround = ""
tags = ["internal", "high"]

[error.DM-dm-master-38026]
message = "worker %s exist ddl lock"
description = ""
workaround = "Please unlock ddl lock first."
tags = ["internal", "high"]

[error.DM-dm-master-38027]
message = ""
description = ""
workaround = ""
tags = ["internal", "high"]

[error.DM-dm-master-38028]
message = ""
description = ""
workaround = ""
tags = ["internal", "high"]

[error.DM-dm-master-38029]
message = ""
description = ""
workaround = ""
tags = ["internal", "high"]

[error.DM-dm-master-38030]
message = ""
description = ""
workaround = ""
tags = ["internal", "high"]

[error.DM-dm-master-38031]
message = "operation %d of task %s on worker %s not found"
description = ""
workaround = "Please execute `query-status` to check status."
tags = ["internal", "high"]

[error.DM-dm-master-38032]
message = "some error occurs in dm-worker: %s"
description = ""
workaround = "Please execute `query-status` to check status."
tags = ["internal", "high"]

[error.DM-dm-master-38033]
message = "request to dm-worker %s is timeout, but request may be successful"
description = ""
workaround = "Please execute `query-status` to check status."
tags = ["internal", "high"]

[error.DM-dm-master-38034]
message = "serve http apis to grpc"
description = ""
workaround = ""
tags = ["internal", "high"]

[error.DM-dm-master-38035]
message = "host:port '%s' not valid"
description = ""
workaround = "Please check the `master-addr` config in master configuration file."
tags = ["internal", "high"]

[error.DM-dm-master-38036]
message = "get hostname fail"
description = ""
workaround = ""
tags = ["internal", "high"]

[error.DM-dm-master-38037]
message = "fail to generate config item %s for embed etcd"
description = ""
workaround = "Please check configs in master configuration file."
tags = ["internal", "high"]

[error.DM-dm-master-38038]
message = "fail to start embed etcd"
description = ""
workaround = ""
tags = ["internal", "high"]

[error.DM-dm-master-38039]
message = "fail to parse URL %s"
description = ""
workaround = "Please check configs in master configuration file."
tags = ["internal", "high"]

[error.DM-dm-master-38040]
message = "fail to join embed etcd: %s"
description = ""
workaround = "Please check configs in master configuration file."
tags = ["internal", "high"]

[error.DM-dm-master-38041]
message = "invalid op %s on %s"
description = ""
workaround = ""
tags = ["internal", "medium"]

[error.DM-dm-master-38042]
message = "advertise address %s not valid"
description = ""
workaround = "Please check the `advertise-addr` config in master configuration file."
tags = ["internal", "high"]

[error.DM-dm-master-38043]
message = "master is not leader, and can't forward request to leader"
description = ""
workaround = ""
tags = ["internal", "high"]

[error.DM-dm-master-38044]
message = "request %s is not an async one, needn't wait for ok"
description = ""
workaround = ""
tags = ["internal", "medium"]

[error.DM-dm-master-38045]
message = "fail to get expected result"
description = ""
workaround = ""
tags = ["internal", "medium"]

[error.DM-dm-master-38046]
message = "the shardddl pessimist has not started"
description = ""
workaround = ""
tags = ["internal", "medium"]

[error.DM-dm-master-38047]
message = "the shardddl optimist has not started"
description = ""
workaround = ""
tags = ["internal", "medium"]

[error.DM-dm-master-38048]
message = "dm-master with name %s not exists"
description = ""
workaround = "Please use list-member command to see masters."
tags = ["internal", "low"]

[error.DM-dm-master-38049]
message = "offline member type %s is invalid"
description = ""
workaround = "Please use master/worker."
tags = ["internal", "low"]

[error.DM-dm-master-38050]
message = "peer urls %s not valid"
description = ""
workaround = "Please check the `peer-urls` config in master configuration file."
tags = ["internal", "high"]

[error.DM-dm-master-38051]
message = "advertise peer urls %s not valid"
description = ""
workaround = "Please check the `advertise-peer-urls` config in master configuration file."
tags = ["internal", "high"]

[error.DM-dm-master-38052]
message = "TLS config not valid"
description = ""
workaround = "Please check the `ssl-ca`, `ssl-cert` and `ssl-key` config in master configuration file."
tags = ["internal", "high"]

[error.DM-dm-worker-40001]
message = "parse dm-worker config flag set"
description = ""
workaround = ""
tags = ["internal", "medium"]

[error.DM-dm-worker-40002]
message = "'%s' is an invalid flag"
description = ""
workaround = ""
tags = ["internal", "medium"]

[error.DM-dm-worker-40003]
message = "toml decode file"
description = ""
workaround = "Please check the configuration file has correct TOML format."
tags = ["internal", "medium"]

[error.DM-dm-worker-40004]
message = "worker config contains unknown configuration options: %s"
description = ""
workaround = "Please check configs in worker configurtion file."
tags = ["internal", "medium"]

[error.DM-dm-worker-40005]
message = "dm-worker should bind a non-empty source ID which represents a MySQL/MariaDB instance or a replica group. \n notice: if you use old version dm-ansible, please update to newest version."
description = ""
workaround = ""
tags = ["internal", "medium"]

[error.DM-dm-worker-40006]
message = "the length of source ID %s is more than max allowed value %d"
description = ""
workaround = ""
tags = ["internal", "medium"]

[error.DM-dm-worker-40007]
message = "relay-binlog-name %s not valid"
description = ""
workaround = ""
tags = ["internal", "medium"]

[error.DM-dm-worker-40008]
message = "write config to local file"
description = ""
workaround = ""
tags = ["internal", "medium"]

[error.DM-dm-worker-40009]
message = "handler is nil, please pass a leveldb.DB or leveldb.Transaction"
description = ""
workaround = ""
tags = ["internal", "high"]

[error.DM-dm-worker-40010]
message = "not valid length data as pointer % X"
description = ""
workaround = ""
tags = ["internal", "high"]

[error.DM-dm-worker-40011]
message = "fetch handled pointer"
description = ""
workaround = ""
tags = ["internal", "high"]

[error.DM-dm-worker-40012]
message = "unmarshal handle pointer % X"
description = ""
workaround = ""
tags = ["internal", "high"]

[error.DM-dm-worker-40013]
message = "clear handled pointer"
description = ""
workaround = ""
tags = ["internal", "high"]

[error.DM-dm-worker-40014]
message = "not valid length data as task log key % X"
description = ""
workaround = ""
tags = ["internal", "high"]

[error.DM-dm-worker-40015]
message = "unmarshal task log % X"
description = ""
workaround = ""
tags = ["internal", "high"]

[error.DM-dm-worker-40016]
message = "fetch logs from meta with handle pointer %+v"
description = ""
workaround = ""
tags = ["internal", "high"]

[error.DM-dm-worker-40017]
message = "get task log %d from leveldb"
description = ""
workaround = ""
tags = ["internal", "high"]

[error.DM-dm-worker-40018]
message = "unmarshal task log binary % X"
description = ""
workaround = ""
tags = ["internal", "high"]

[error.DM-dm-worker-40019]
message = "forward handled pointer to %d"
description = ""
workaround = ""
tags = ["internal", "high"]

[error.DM-dm-worker-40020]
message = "marshal task log %+v"
description = ""
workaround = ""
tags = ["internal", "high"]

[error.DM-dm-worker-40021]
message = "save task log %+v"
description = ""
workaround = ""
tags = ["internal", "high"]

[error.DM-dm-worker-40022]
message = "delete kv with prefix % X until % X"
description = ""
workaround = ""
tags = ["internal", "high"]

[error.DM-dm-worker-40023]
message = "iterate kv with prefix % X"
description = ""
workaround = ""
tags = ["internal", "high"]

[error.DM-dm-worker-40024]
message = "unmarshal task meta % X"
description = ""
workaround = ""
tags = ["internal", "high"]

[error.DM-dm-worker-40025]
message = "fetch tasks from meta with prefix % X"
description = ""
workaround = ""
tags = ["internal", "high"]

[error.DM-dm-worker-40026]
message = ""
description = ""
workaround = ""
tags = ["internal", "high"]

[error.DM-dm-worker-40027]
message = "save task meta %s into kv db"
description = ""
workaround = ""
tags = ["internal", "high"]

[error.DM-dm-worker-40028]
message = "get task meta %s from kv db"
description = ""
workaround = ""
tags = ["internal", "high"]

[error.DM-dm-worker-40029]
message = "delete task meta %s from kv db"
description = ""
workaround = ""
tags = ["internal", "high"]

[error.DM-dm-worker-40030]
message = "meta toml transform"
description = ""
workaround = ""
tags = ["internal", "high"]

[error.DM-dm-worker-40031]
message = "get old file stat"
description = ""
workaround = ""
tags = ["internal", "high"]

[error.DM-dm-worker-40032]
message = "read old metadata file %s"
description = ""
workaround = ""
tags = ["internal", "high"]

[error.DM-dm-worker-40033]
message = "encode task %v"
description = ""
workaround = ""
tags = ["internal", "high"]

[error.DM-dm-worker-40034]
message = "remove old meta dir"
description = ""
workaround = ""
tags = ["internal", "high"]

[error.DM-dm-worker-40035]
message = "any task operation log not found"
description = ""
workaround = ""
tags = ["internal", "high"]

[error.DM-dm-worker-40036]
message = "please handle task operation order by log ID, the log need to be handled is %+v, not %+v"
description = ""
workaround = ""
tags = ["internal", "high"]

[error.DM-dm-worker-40037]
message = "open kv db txn"
description = ""
workaround = ""
tags = ["internal", "high"]

[error.DM-dm-worker-40038]
message = "commit kv db txn"
description = ""
workaround = ""
tags = ["internal", "high"]

[error.DM-dm-worker-40039]
message = "current stage is %s, %s required, relay op %s"
description = ""
workaround = ""
tags = ["internal", "high"]

[error.DM-dm-worker-40040]
message = "operation %s not supported"
description = ""
workaround = ""
tags = ["internal", "high"]

[error.DM-dm-worker-40041]
message = "open kv db file"
description = ""
workaround = ""
tags = ["internal", "high"]

[error.DM-dm-worker-40042]
message = ""
description = ""
workaround = ""
tags = ["internal", "high"]

[error.DM-dm-worker-40043]
message = "marshal version %s to binary data"
description = ""
workaround = ""
tags = ["internal", "high"]

[error.DM-dm-worker-40044]
message = "unmarshal version from data % X"
description = ""
workaround = ""
tags = ["internal", "high"]

[error.DM-dm-worker-40045]
message = "load version with key %v from levelDB"
description = ""
workaround = ""
tags = ["internal", "high"]

[error.DM-dm-worker-40046]
message = "save version %v into levelDB with key %v"
description = ""
workaround = ""
tags = ["internal", "high"]

[error.DM-dm-worker-40047]
message = "the previous version %s is newer than current %s, automatic downgrade is not supported now, please handle it manually"
description = ""
workaround = ""
tags = ["internal", "high"]

[error.DM-dm-worker-40048]
message = "start server"
description = ""
workaround = ""
tags = ["internal", "high"]

[error.DM-dm-worker-40049]
message = "worker already closed"
description = ""
workaround = ""
tags = ["internal", "high"]

[error.DM-dm-worker-40050]
message = "current stage is %s but not running, invalid"
description = ""
workaround = ""
tags = ["internal", "high"]

[error.DM-dm-worker-40051]
message = "current stage is %s but not paused, invalid"
description = ""
workaround = ""
tags = ["internal", "high"]

[error.DM-dm-worker-40052]
message = "can only update task on Paused stage, but current stage is %s"
description = ""
workaround = "Please use `pause-task` command to pause the task."
tags = ["internal", "high"]

[error.DM-dm-worker-40053]
message = "relay unit has stopped, can not be migrated"
description = ""
workaround = ""
tags = ["internal", "high"]

[error.DM-dm-worker-40054]
message = "sub task with name %s not found"
description = ""
workaround = ""
tags = ["internal", "high"]

[error.DM-dm-worker-40055]
message = "sub task %s already exists"
description = ""
workaround = ""
tags = ["internal", "high"]

[error.DM-dm-worker-40056]
message = "such operation is only available for syncer, but now syncer is not running. current unit is %s"
description = ""
workaround = ""
tags = ["internal", "high"]

[error.DM-dm-worker-40057]
message = "Worker's relay log unit in invalid stage: %s"
description = ""
workaround = ""
tags = ["internal", "high"]

[error.DM-dm-worker-40058]
message = "there is a subtask does not run syncer"
description = ""
workaround = ""
tags = ["internal", "high"]

[error.DM-dm-worker-40059]
message = "update source ID is not allowed"
description = ""
workaround = ""
tags = ["internal", "high"]

[error.DM-dm-worker-40060]
message = "subtask %s has no dm units for mode %s"
description = ""
workaround = ""
tags = ["internal", "high"]

[error.DM-dm-worker-40061]
message = "DDLLockInfo with ID %s not found"
description = ""
workaround = "Please use show-ddl-locks command to see lock id."
tags = ["internal", "high"]

[error.DM-dm-worker-40062]
message = "DDLLockInfo for task %s already exists"
description = ""
workaround = ""
tags = ["internal", "high"]

[error.DM-dm-worker-40063]
message = "CacheDDLInfo for task %s already exists"
description = ""
workaround = ""
tags = ["internal", "high"]

[error.DM-dm-worker-40064]
message = "execDDL and skipDDL can not specify both at the same time"
description = ""
workaround = ""
tags = ["internal", "high"]

[error.DM-dm-worker-40065]
message = "only syncer support ExecuteDDL, but current unit is %s"
description = ""
workaround = ""
tags = ["internal", "high"]

[error.DM-dm-worker-40066]
message = "ExecuteDDL timeout (exceeding %s)"
description = ""
workaround = "Please try use `query-status` to query whether the DDL is still blocking."
tags = ["internal", "high"]

[error.DM-dm-worker-40067]
message = "waiting for relay binlog pos to catch up with loader end binlog pos is timeout (exceeding %s), loader end binlog pos: %s, relay binlog pos: %s"
description = ""
workaround = ""
tags = ["internal", "high"]

[error.DM-dm-worker-40068]
message = "relay log purger is purging, cannot start sub task %s"
description = ""
workaround = "Please try again later."
tags = ["internal", "high"]

[error.DM-dm-worker-40069]
message = "host:port '%s' not valid"
description = ""
workaround = "Please check configs in worker configuration file."
tags = ["internal", "high"]

[error.DM-dm-worker-40070]
message = "worker has not started"
description = ""
workaround = ""
tags = ["internal", "high"]

[error.DM-dm-worker-40071]
message = "worker already started"
description = ""
workaround = ""
tags = ["internal", "high"]

[error.DM-dm-worker-40072]
message = "source of request does not match with source in worker"
description = ""
workaround = ""
tags = ["internal", "high"]

[error.DM-dm-worker-40073]
message = "there is no relative subtask config for task %s in etcd"
description = ""
workaround = ""
tags = ["internal", "medium"]

[error.DM-dm-worker-40074]
message = "there is no relative source config for source %s in etcd"
description = ""
workaround = ""
tags = ["internal", "medium"]

[error.DM-dm-worker-40075]
<<<<<<< HEAD
message = "TLS config not valid"
description = ""
workaround = "Please check the `ssl-ca`, `ssl-cert` and `ssl-key` config in worker configuration file."
=======
message = "missing shard DDL lock operation for shard DDL info (%s)"
description = ""
workaround = ""
>>>>>>> 4f36c144
tags = ["internal", "high"]

[error.DM-dm-tracer-42001]
message = "parse dm-tracer config flag set"
description = ""
workaround = ""
tags = ["internal", "medium"]

[error.DM-dm-tracer-42002]
message = "config toml transform"
description = ""
workaround = "Please check the configuration file has correct TOML format."
tags = ["internal", "medium"]

[error.DM-dm-tracer-42003]
message = "'%s' is an invalid flag"
description = ""
workaround = ""
tags = ["internal", "medium"]

[error.DM-dm-tracer-42004]
message = "trace event %s not found"
description = ""
workaround = ""
tags = ["internal", "medium"]

[error.DM-dm-tracer-42005]
message = "trace id not provided"
description = ""
workaround = ""
tags = ["internal", "medium"]

[error.DM-dm-tracer-42006]
message = "param %s value %s not valid"
description = ""
workaround = ""
tags = ["internal", "medium"]

[error.DM-dm-tracer-42007]
message = "post method only"
description = ""
workaround = ""
tags = ["internal", "medium"]

[error.DM-dm-tracer-42008]
message = "type %s event: %v not valid"
description = ""
workaround = ""
tags = ["internal", "high"]

[error.DM-dm-tracer-42009]
message = "trace event type %d not valid"
description = ""
workaround = ""
tags = ["internal", "high"]

[error.DM-dm-tracer-42010]
message = "start server"
description = ""
workaround = ""
tags = ["internal", "high"]

[error.DM-schema-tracker-44001]
message = "saved schema of `%s`.`%s` is not proper JSON"
description = ""
workaround = ""
tags = ["downstream", "high"]

[error.DM-schema-tracker-44002]
message = "failed to create database for `%s` in schema tracker"
description = ""
workaround = ""
tags = ["internal", "high"]

[error.DM-schema-tracker-44003]
message = "failed to create table for `%s`.`%s` in schema tracker"
description = ""
workaround = ""
tags = ["internal", "high"]

[error.DM-schema-tracker-44004]
message = "failed to serialize table info for `%s`.`%s`"
description = ""
workaround = ""
tags = ["internal", "high"]

[error.DM-schema-tracker-44005]
message = "cannot get table info for `%s`.`%s` from schema tracker"
description = ""
workaround = ""
tags = ["internal", "high"]

[error.DM-schema-tracker-44006]
message = "cannot track DDL: %s"
description = ""
workaround = ""
tags = ["internal", "high"]

[error.DM-schema-tracker-44007]
message = "cannot fetch downstream table schema of `%s`.`%s` to initialize upstream schema `%s`.`%s` in schema tracker"
description = ""
workaround = ""
tags = ["downstream", "medium"]

[error.DM-schema-tracker-44008]
message = "cannot parse downstream table schema of `%s`.`%s` to initialize upstream schema `%s`.`%s` in schema tracker"
description = ""
workaround = ""
tags = ["internal", "high"]

[error.DM-schema-tracker-44009]
message = "%s is not a valid `CREATE TABLE` statement"
description = ""
workaround = ""
tags = ["internal", "medium"]

[error.DM-schema-tracker-44010]
message = "fail to restore the statement"
description = ""
workaround = ""
tags = ["internal", "medium"]

[error.DM-schema-tracker-44011]
message = "failed to drop table for `%s`.`%s` in schema tracker"
description = ""
workaround = ""
tags = ["internal", "high"]

[error.DM-scheduler-46001]
message = "the scheduler has not started"
description = ""
workaround = ""
tags = ["internal", "high"]

[error.DM-scheduler-46002]
message = "the scheduler has already started"
description = ""
workaround = ""
tags = ["internal", "medium"]

[error.DM-scheduler-46003]
message = "dm-worker with name %s already exists"
description = ""
workaround = ""
tags = ["internal", "medium"]

[error.DM-scheduler-46004]
message = "dm-worker with name %s not exists"
description = ""
workaround = ""
tags = ["internal", "medium"]

[error.DM-scheduler-46005]
message = "dm-worker with name %s is still online"
description = ""
workaround = "Please shut it down first."
tags = ["internal", "medium"]

[error.DM-scheduler-46006]
message = "invalid stage transformation for dm-worker %s, from %s to %s"
description = ""
workaround = ""
tags = ["internal", "medium"]

[error.DM-scheduler-46007]
message = "source config with ID %s already exists"
description = ""
workaround = ""
tags = ["internal", "medium"]

[error.DM-scheduler-46008]
message = "source config with ID %s not exists"
description = ""
workaround = ""
tags = ["internal", "medium"]

[error.DM-dm-master-46009]
message = "sources %v have not bound"
description = ""
workaround = ""
tags = ["internal", "medium"]

[error.DM-dm-master-46010]
message = "source with name %s need to operate with tasks %v exist"
description = ""
workaround = ""
tags = ["internal", "medium"]

[error.DM-scheduler-46011]
message = "invalid new expectant relay stage %s"
description = ""
workaround = ""
tags = ["internal", "medium"]

[error.DM-scheduler-46012]
message = "sources %v need to update expectant relay stage not exist"
description = ""
workaround = ""
tags = ["internal", "medium"]

[error.DM-scheduler-46013]
message = "the scheduler cannot perform multiple different tasks %v in one operation"
description = ""
workaround = ""
tags = ["internal", "medium"]

[error.DM-scheduler-46014]
message = "subtasks with name %s for sources %v already exist"
description = ""
workaround = ""
tags = ["internal", "medium"]

[error.DM-dm-master-46015]
message = "invalid new expectant subtask stage %s"
description = ""
workaround = ""
tags = ["internal", "medium"]

[error.DM-dm-master-46016]
message = "subtasks with name %s need to be operate not exist"
description = ""
workaround = ""
tags = ["internal", "medium"]

[error.DM-dm-master-46017]
message = "sources %v need to be operate not exist"
description = ""
workaround = ""
tags = ["internal", "medium"]

[error.DM-dmctl-48001]
message = "can not create grpc connection"
description = ""
workaround = "Please check your network connection."
tags = ["internal", "high"]

[error.DM-dmctl-48002]
message = "invalid TLS config"
description = ""
workaround = "Please check the `ssl-ca`, `ssl-cert` and `ssl-key` config in command line."
tags = ["internal", "medium"]

[error.DM-not-set-50000]
message = ""
description = ""
workaround = ""
tags = ["not-set", "high"]
<|MERGE_RESOLUTION|>--- conflicted
+++ resolved
@@ -2537,15 +2537,15 @@
 tags = ["internal", "medium"]
 
 [error.DM-dm-worker-40075]
-<<<<<<< HEAD
+message = "missing shard DDL lock operation for shard DDL info (%s)"
+description = ""
+workaround = ""
+tags = ["internal", "high"]
+
+[error.DM-dm-worker-40076]
 message = "TLS config not valid"
 description = ""
 workaround = "Please check the `ssl-ca`, `ssl-cert` and `ssl-key` config in worker configuration file."
-=======
-message = "missing shard DDL lock operation for shard DDL info (%s)"
-description = ""
-workaround = ""
->>>>>>> 4f36c144
 tags = ["internal", "high"]
 
 [error.DM-dm-tracer-42001]
