--- conflicted
+++ resolved
@@ -2716,16 +2716,14 @@
 workaround = ""
 tags = ["internal", "medium"]
 
-<<<<<<< HEAD
 [error.DM-dmctl-48001]
 message = "can not create grpc connection"
 description = ""
 workaround = "Please check your network connection."
 tags = ["internal", "high"]
-=======
-[error.DM-not-set-48001]
+
+[error.DM-not-set-50000]
 message = ""
 description = ""
 workaround = ""
 tags = ["not-set", "high"]
->>>>>>> 43389658
