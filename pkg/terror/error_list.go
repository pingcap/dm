--- conflicted
+++ resolved
@@ -174,23 +174,14 @@
 
 	// pkg/parser
 	codeRewriteSQL
-<<<<<<< HEAD
-<<<<<<< HEAD
-=======
-=======
->>>>>>> 8d8ffc19
 
 	// pkg/streamer
 	codeNoUUIDDirMatchGTID
 	codeNoRelayPosMatchGTID
 	codeReaderReachEndOfFile
-<<<<<<< HEAD
 
 	// pkg/dumpling
 	codeMetadataNoBinlogLoc
->>>>>>> 7e79861c... load: load should not need metadata (#1321)
-=======
->>>>>>> 8d8ffc19
 )
 
 // Config related error code list
@@ -779,23 +770,14 @@
 	// pkg/parser
 	ErrRewriteSQL = New(codeRewriteSQL, ClassFunctional, ScopeInternal, LevelHigh, "failed to rewrite SQL for target DB, stmt: %+v, targetTableNames: %+v", "")
 
-<<<<<<< HEAD
-<<<<<<< HEAD
-=======
-=======
->>>>>>> 8d8ffc19
 	// pkg/streamer
 	ErrNoUUIDDirMatchGTID   = New(codeNoUUIDDirMatchGTID, ClassFunctional, ScopeInternal, LevelHigh, "no relay subdir match gtid %s", "")
 	ErrNoRelayPosMatchGTID  = New(codeNoRelayPosMatchGTID, ClassFunctional, ScopeInternal, LevelHigh, "no relay pos match gtid %s", "")
 	ErrReaderReachEndOfFile = New(codeReaderReachEndOfFile, ClassFunctional, ScopeInternal, LevelLow, "", "")
 
-<<<<<<< HEAD
 	// pkg/dumplling
 	ErrMetadataNoBinlogLoc = New(codeMetadataNoBinlogLoc, ClassFunctional, ScopeUpstream, LevelLow, "didn't found binlog location in dumped metadata file %s", "Please check log of dump unit, there maybe errors when read upstream binlog status")
 
->>>>>>> 7e79861c... load: load should not need metadata (#1321)
-=======
->>>>>>> 8d8ffc19
 	// Config related error
 	ErrConfigCheckItemNotSupport    = New(codeConfigCheckItemNotSupport, ClassConfig, ScopeInternal, LevelMedium, "checking item %s is not supported\n%s", "Please check `ignore-checking-items` config in task configuration file, which can be set including `all`/`dump_privilege`/`replication_privilege`/`version`/`binlog_enable`/`binlog_format`/`binlog_row_image`/`table_schema`/`schema_of_shard_tables`/`auto_increment_ID`.")
 	ErrConfigTomlTransform          = New(codeConfigTomlTransform, ClassConfig, ScopeInternal, LevelMedium, "%s", "Please check the configuration file has correct TOML format.")
