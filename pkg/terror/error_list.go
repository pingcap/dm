--- conflicted
+++ resolved
@@ -416,12 +416,9 @@
 	codeMasterIsNotAsyncRequest
 	codeMasterFailToGetExpectResult
 	codeMasterPessimistNotStarted
-<<<<<<< HEAD
+	codeMasterOptimistNotStarted
 	codeMasterMasterNameNotExist
 	codeMasterInvalidOfflineType
-=======
-	codeMasterOptimistNotStarted
->>>>>>> 24b0be9b
 )
 
 // DM-worker error code
@@ -934,12 +931,9 @@
 	ErrMasterIsNotAsyncRequest           = New(codeMasterIsNotAsyncRequest, ClassDMMaster, ScopeInternal, LevelMedium, "request %s is not an async one, needn't wait for ok")
 	ErrMasterFailToGetExpectResult       = New(codeMasterFailToGetExpectResult, ClassDMMaster, ScopeInternal, LevelMedium, "fail to get expected result")
 	ErrMasterPessimistNotStarted         = New(codeMasterPessimistNotStarted, ClassDMMaster, ScopeInternal, LevelMedium, "the shardddl pessimist has not started")
-<<<<<<< HEAD
+	ErrMasterOptimistNotStarted          = New(codeMasterOptimistNotStarted, ClassDMMaster, ScopeInternal, LevelMedium, "the shardddl optimist has not started")
 	ErrMasterMasterNameNotExist          = New(codeMasterMasterNameNotExist, ClassDMMaster, ScopeInternal, LevelLow, "requested master name %s doesn't exist in etcd cluster")
 	ErrMasterInvalidOfflineType          = New(codeMasterInvalidOfflineType, ClassDMMaster, ScopeInternal, LevelLow, "requested offline type %s is invalid, please use master/worker")
-=======
-	ErrMasterOptimistNotStarted          = New(codeMasterOptimistNotStarted, ClassDMMaster, ScopeInternal, LevelMedium, "the shardddl optimist has not started")
->>>>>>> 24b0be9b
 
 	// DM-worker error
 	ErrWorkerParseFlagSet            = New(codeWorkerParseFlagSet, ClassDMWorker, ScopeInternal, LevelMedium, "parse dm-worker config flag set")
