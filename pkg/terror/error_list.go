// Copyright 2019 PingCAP, Inc.
//
// Licensed under the Apache License, Version 2.0 (the "License");
// you may not use this file except in compliance with the License.
// You may obtain a copy of the License at
//
//     http://www.apache.org/licenses/LICENSE-2.0
//
// Unless required by applicable law or agreed to in writing, software
// distributed under the License is distributed on an "AS IS" BASIS,
// See the License for the specific language governing permissions and
// limitations under the License.

package terror

// Database operation error code list
const (
	codeDBDriverError ErrCode = iota + 10001
	codeDBBadConn
	codeDBInvalidConn
	codeDBUnExpect
	codeDBQueryFailed
	codeDBExecuteFailed
)

// Functional error code list
const (
	codeParseMydumperMeta ErrCode = iota + 11001
	codeGetFileSize
	codeDropMultipleTables
	codeRenameMultipleTables
	codeAlterMultipleTables
	codeParseSQL
	codeUnknownTypeDDL
	codeRestoreASTNode
	codeParseGTID
	codeNotSupportedFlavor
	codeNotMySQLGTID
	codeNotMariaDBGTID
	codeNotUUIDString
	codeMariaDBDomainID
	codeInvalidServerID
	codeGetSQLModeFromStr
	codeVerifySQLOperateArgs
	codeStatFileSize
	codeReaderAlreadyRunning
	codeReaderAlreadyStarted
	codeReaderStateCannotClose
	codeReaderShouldStartSync
	// pkg/streamer
	codeEmptyRelayDir
	codeReadDir
	codeBaseFileNotFound
	codeBinFileCmpCondNotSupport
	codeBinlogFileNotValid
	codeBinlogFilesNotFound
	codeGetRelayLogStat
	codeAddWatchForRelayLogDir
	codeWatcherStart
	codeWatcherChanClosed
	codeWatcherChanRecvError
	codeRelayLogFileSizeSmaller
	codeBinlogFileNotSpecified
	codeNoRelayLogMatchPos
	codeFirstRelayLogNotMatchPos
	codeParserParseRelayLog
	codeNoSubdirToSwitch
	codeNeedSyncAgain
	codeSyncClosed
	// pkg/utils
	codeSchemaTableNameNotValid
	codeGenTableRouter
	codeEncryptSecretKeyNotValid
	codeEncryptGenCipher
	codeEncryptGenIV
	codeCiphertextLenNotValid
	codeCiphertextContextNotValid
	codeInvalidBinlogPosStr
	codeEncCipherTextBase64Decode
	// pkg/binlog
	codeBinlogWriteBinaryData
	codeBinlogWriteDataToBuffer
	codeBinlogHeaderLengthNotValid
	codeBinlogEventDecode
	codeBinlogEmptyNextBinName
	codeBinlogParseSID
	codeBinlogEmptyGTID
	codeBinlogGTIDSetNotValid
	codeBinlogGTIDMySQLNotValid
	codeBinlogGTIDMariaDBNotValid
	codeBinlogMariaDBServerIDMismatch
	codeBinlogOnlyOneGTIDSupport
	codeBinlogOnlyOneIntervalInUUID
	codeBinlogIntervalValueNotValid
	codeBinlogEmptyQuery
	codeBinlogTableMapEvNotValid
	codeBinlogExpectFormatDescEv
	codeBinlogExpectTableMapEv
	codeBinlogExpectRowsEv
	codeBinlogUnexpectedEv
	codeBinlogParseSingleEv
	codeBinlogEventTypeNotValid
	codeBinlogEventNoRows
	codeBinlogEventNoColumns
	codeBinlogEventRowLengthNotEq
	codeBinlogColumnTypeNotSupport
	codeBinlogGoMySQLTypeNotSupport
	codeBinlogColumnTypeMisMatch
	codeBinlogDummyEvSizeTooSmall
	codeBinlogFlavorNotSupport
	codeBinlogDMLEmptyData
	codeBinlogLatestGTIDNotInPrev
	codeBinlogReadFileByGTID
	codeBinlogWriterNotStateNew
	codeBinlogWriterStateCannotClose
	codeBinlogWriterNeedStart
	codeBinlogWriterOpenFile
	codeBinlogWriterGetFileStat
	codeBinlogWriterWriteDataLen
	codeBinlogWriterFileNotOpened
	codeBinlogWriterFileSync
	codeBinlogPrevGTIDEvNotValid
	codeBinlogDecodeMySQLGTIDSet
	codeBinlogNeedMariaDBGTIDSet
	codeBinlogParseMariaDBGTIDSet
	codeBinlogMariaDBAddGTIDSet

	// pkg/tracing
	codeTracingEventDataNotValid
	codeTracingUploadData
	codeTracingEventTypeNotValid
	codeTracingGetTraceCode
	codeTracingDataChecksum
	codeTracingGetTSO
	// pkg/backoff
	codeBackoffArgsNotValid

	codeInitLoggerFail

	// pkg/gtid
	codeGTIDTruncateInvalid
	// pkg/streamer
	codeRelayLogGivenPosTooBig
	// pkg/election
	codeElectionCampaignFail
	codeElectionGetLeaderIDFail

	// pkg/binlog
	codeBinlogInvalidFilenameWithUUIDSuffix
	// dm/common
	codeDecodeEtcdKeyFail

	// pkg/shardddl/optimism
	codeShardDDLOptimismTrySyncFail

	// pkg/conn
	codeConnInvalidTLSConfig
	codeConnRegistryTLSConfig

	// pkg/upgrade
	codeUpgradeVersionEtcdFail

	// pkg/v1workermeta
	codeInvalidV1WorkerMetaPath

<<<<<<< HEAD
	// dm/command
	codeVerifyHandleErrorArgs
=======
	// pkg/v1dbschema
	codeFailUpdateV1DBSchema
>>>>>>> d71b25dd
)

// Config related error code list
const (
	codeConfigCheckItemNotSupport ErrCode = iota + 20001
	codeConfigTomlTransform
	codeConfigYamlTransform
	codeConfigTaskNameEmpty
	codeConfigEmptySourceID
	codeConfigTooLongSourceID
	codeConfigOnlineSchemeNotSupport
	codeConfigInvalidTimezone
	codeConfigParseFlagSet
	codeConfigDecryptDBPassword
	codeConfigMetaNoBinlogName
	codeConfigMySQLInstNotFound
	codeConfigMySQLInstsAtLeastOne
	codeConfigMySQLInstSameSourceID
	codeConfigMydumperCfgConflict
	codeConfigLoaderCfgConflict
	codeConfigSyncerCfgConflict
	codeConfigReadCfgFromFile
	codeConfigNeedUniqueTaskName
	codeConfigInvalidTaskMode
	codeConfigNeedTargetDB
	codeConfigMetadataNotSet
	codeConfigRouteRuleNotFound
	codeConfigFilterRuleNotFound
	codeConfigColumnMappingNotFound
	codeConfigBAListNotFound
	codeConfigMydumperCfgNotFound
	codeConfigMydumperPathNotValid
	codeConfigLoaderCfgNotFound
	codeConfigSyncerCfgNotFound
	codeConfigSourceIDNotFound
	codeConfigDuplicateCfgItem
	codeConfigShardModeNotSupport
	codeConfigMoreThanOne
	codeConfigEtcdParse
	codeConfigMissingForBound
)

// Binlog operation error code list
const (
	codeBinlogExtractPosition ErrCode = iota + 22001
	codeBinlogInvalidFilename
	codeBinlogParsePosFromStr
)

// Checkpoint error code
const (
	codeCheckpointInvalidTaskMode ErrCode = iota + 24001
	codeCheckpointSaveInvalidPos
	codeCheckpointInvalidTableFile
	codeCheckpointDBNotExistInFile
	codeCheckpointTableNotExistInFile
	codeCheckpointRestoreCountGreater
)

// Task check error code
const (
	codeTaskCheckSameTableName ErrCode = iota + 26001
	codeTaskCheckFailedOpenDB
	codeTaskCheckGenTableRouter
	codeTaskCheckGenColumnMapping
	codeTaskCheckSyncConfigError
	codeTaskCheckGenBAList
)

// Relay log utils error code
const (
	codeRelayParseUUIDIndex ErrCode = iota + 28001
	codeRelayParseUUIDSuffix
	codeRelayUUIDWithSuffixNotFound
	codeRelayGenFakeRotateEvent
	codeRelayNoValidRelaySubDir
)

// Relay unit error code
const (
	codeRelayUUIDSuffixNotValid ErrCode = iota + 30001
	codeRelayUUIDSuffixLessThanPrev
	codeRelayLoadMetaData
	codeRelayBinlogNameNotValid
	codeRelayNoCurrentUUID
	codeRelayFlushLocalMeta
	codeRelayUpdateIndexFile
	codeRelayLogDirpathEmpty
	codeRelayReaderNotStateNew
	codeRelayReaderStateCannotClose
	codeRelayReaderNeedStart
	codeRelayTCPReaderStartSync
	codeRelayTCPReaderNilGTID
	codeRelayTCPReaderStartSyncGTID
	codeRelayTCPReaderGetEvent
	codeRelayWriterNotStateNew
	codeRelayWriterStateCannotClose
	codeRelayWriterNeedStart
	codeRelayWriterNotOpened
	codeRelayWriterExpectRotateEv
	codeRelayWriterRotateEvWithNoWriter
	codeRelayWriterStatusNotValid
	codeRelayWriterGetFileStat
	codeRelayWriterLatestPosGTFileSize
	codeRelayWriterFileOperate
	codeRelayCheckBinlogFileHeaderExist
	codeRelayCheckFormatDescEventExist
	codeRelayCheckFormatDescEventParseEv
	codeRelayCheckIsDuplicateEvent
	codeRelayUpdateGTID
	codeRelayNeedPrevGTIDEvBeforeGTIDEv
	codeRelayNeedMaGTIDListEvBeforeGTIDEv
	codeRelayMkdir
	codeRelaySwitchMasterNeedGTID
	codeRelayThisStrategyIsPurging
	codeRelayOtherStrategyIsPurging
	codeRelayPurgeIsForbidden
	codeRelayNoActiveRelayLog
	codeRelayPurgeRequestNotValid
	codeRelayTrimUUIDNotFound
	codeRelayRemoveFileFail
	codeRelayPurgeArgsNotValid
	codePreviousGTIDsNotValid
)

// Dump unit error code
const (
	codeDumpUnitRuntime ErrCode = iota + 32001
	codeDumpUnitGenTableRouter
	codeDumpUnitGenBAList
)

// Load unit error code
const (
	codeLoadUnitCreateSchemaFile ErrCode = iota + 34001
	codeLoadUnitInvalidFileEnding
	codeLoadUnitParseQuoteValues
	codeLoadUnitDoColumnMapping
	codeLoadUnitReadSchemaFile
	codeLoadUnitParseStatement
	codeLoadUnitNotCreateTable
	codeLoadUnitDispatchSQLFromFile
	codeLoadUnitInvalidInsertSQL
	codeLoadUnitGenTableRouter
	codeLoadUnitGenColumnMapping
	codeLoadUnitNoDBFile
	codeLoadUnitNoTableFile
	codeLoadUnitDumpDirNotFound
	codeLoadUnitDuplicateTableFile
	codeLoadUnitGenBAList
)

// Sync unit error code
const (
	codeSyncerUnitPanic ErrCode = iota + 36001
	codeSyncUnitInvalidTableName
	codeSyncUnitTableNameQuery
	codeSyncUnitNotSupportedDML
	codeSyncUnitAddTableInSharding
	codeSyncUnitDropSchemaTableInSharding
	codeSyncUnitInvalidShardMeta
	codeSyncUnitDDLWrongSequence
	codeSyncUnitDDLActiveIndexLarger
	codeSyncUnitDupTableGroup
	codeSyncUnitShardingGroupNotFound
	codeSyncUnitSafeModeSetCount
	codeSyncUnitCausalityConflict
	codeSyncUnitDMLStatementFound
	codeSyncerUnitBinlogEventFilter
	codeSyncerUnitInvalidReplicaEvent
	codeSyncerUnitParseStmt
	codeSyncerUnitUUIDNotLatest
	codeSyncerUnitDDLExecChanCloseOrBusy
	codeSyncerUnitDDLChanDone
	codeSyncerUnitDDLChanCanceled
	codeSyncerUnitDDLOnMultipleTable
	codeSyncerUnitInjectDDLOnly
	codeSyncerUnitInjectDDLWithoutSchema
	codeSyncerUnitNotSupportedOperate
	codeSyncerUnitNilOperatorReq
	codeSyncerUnitDMLColumnNotMatch
	codeSyncerUnitDMLOldNewValueMismatch
	codeSyncerUnitDMLPruneColumnMismatch
	codeSyncerUnitGenBinlogEventFilter
	codeSyncerUnitGenTableRouter
	codeSyncerUnitGenColumnMapping
	codeSyncerUnitDoColumnMapping
	codeSyncerUnitCacheKeyNotFound
	codeSyncerUnitHeartbeatCheckConfig
	codeSyncerUnitHeartbeatRecordExists
	codeSyncerUnitHeartbeatRecordNotFound
	codeSyncerUnitHeartbeatRecordNotValid
	codeSyncerUnitOnlineDDLInvalidMeta
	codeSyncerUnitOnlineDDLSchemeNotSupport
	codeSyncerUnitOnlineDDLOnMultipleTable
	codeSyncerUnitGhostApplyEmptyTable
	codeSyncerUnitGhostRenameTableNotValid
	codeSyncerUnitGhostRenameToGhostTable
	codeSyncerUnitGhostRenameGhostTblToOther
	codeSyncerUnitGhostOnlineDDLOnGhostTbl
	codeSyncerUnitPTApplyEmptyTable
	codeSyncerUnitPTRenameTableNotValid
	codeSyncerUnitPTRenameToPTTable
	codeSyncerUnitPTRenamePTTblToOther
	codeSyncerUnitPTOnlineDDLOnPTTbl
	codeSyncerUnitRemoteSteamerWithGTID
	codeSyncerUnitRemoteSteamerStartSync
	codeSyncerUnitGetTableFromDB
	codeSyncerUnitFirstEndPosNotFound
	codeSyncerUnitResolveCasualityFail
	codeSyncerUnitReopenStreamNotSupport
	codeSyncerUnitUpdateConfigInSharding
	codeSyncerUnitExecWithNoBlockingDDL
	codeSyncerUnitGenBAList
	codeSyncerUnitHandleDDLFailed
	codeSyncerShardDDLConflict
	codeSyncerFailpoint
	codeSyncerReplaceEvent
)

// DM-master error code
const (
	codeMasterSQLOpNilRequest ErrCode = iota + 38001
	codeMasterSQLOpNotSupport
	codeMasterSQLOpWithoutSharding
	codeMasterGRPCCreateConn
	codeMasterGRPCSendOnCloseConn
	codeMasterGRPCClientClose
	codeMasterGRPCInvalidReqType
	codeMasterGRPCRequestError
	codeMasterDeployMapperVerify
	codeMasterConfigParseFlagSet
	codeMasterConfigUnknownItem
	codeMasterConfigInvalidFlag
	codeMasterConfigTomlTransform
	codeMasterConfigTimeoutParse
	codeMasterConfigUpdateCfgFile
	codeMasterShardingDDLDiff
	codeMasterStartService
	codeMasterNoEmitToken
	codeMasterLockNotFound
	codeMasterLockIsResolving
	codeMasterWorkerCliNotFound
	codeMasterWorkerNotWaitLock
	codeMasterHandleSQLReqFail
	codeMasterOwnerExecDDL
	codeMasterPartWorkerExecDDLFail
	codeMasterWorkerExistDDLLock
	codeMasterGetWorkerCfgExtractor
	codeMasterTaskConfigExtractor
	codeMasterWorkerArgsExtractor
	codeMasterQueryWorkerConfig
	codeMasterOperNotFound
	codeMasterOperRespNotSuccess
	codeMasterOperRequestTimeout
	codeMasterHandleHTTPApis
	codeMasterHostPortNotValid
	codeMasterGetHostnameFail
	codeMasterGenEmbedEtcdConfigFail
	codeMasterStartEmbedEtcdFail
	codeMasterParseURLFail
	codeMasterJoinEmbedEtcdFail
	codeMasterInvalidOperateOp
	codeMasterAdvertiseAddrNotValid
	codeMasterRequestIsNotForwardToLeader
	codeMasterIsNotAsyncRequest
	codeMasterFailToGetExpectResult
	codeMasterPessimistNotStarted
	codeMasterOptimistNotStarted
	codeMasterMasterNameNotExist
	codeMasterInvalidOfflineType
	codeMasterAdvertisePeerURLsNotValid
	codeMasterTLSConfigNotValid
	codeMasterBoundChanging
)

// DM-worker error code
const (
	codeWorkerParseFlagSet ErrCode = iota + 40001
	codeWorkerInvalidFlag
	codeWorkerDecodeConfigFromFile
	codeWorkerUndecodedItemFromFile
	codeWorkerNeedSourceID
	codeWorkerTooLongSourceID
	codeWorkerRelayBinlogName
	codeWorkerWriteConfigFile
	codeWorkerLogInvalidHandler
	codeWorkerLogPointerInvalid
	codeWorkerLogFetchPointer
	codeWorkerLogUnmarshalPointer
	codeWorkerLogClearPointer
	codeWorkerLogTaskKeyNotValid
	codeWorkerLogUnmarshalTaskKey
	codeWorkerLogFetchLogIter
	codeWorkerLogGetTaskLog
	codeWorkerLogUnmarshalBinary
	codeWorkerLogForwardPointer
	codeWorkerLogMarshalTask
	codeWorkerLogSaveTask
	codeWorkerLogDeleteKV
	codeWorkerLogDeleteKVIter
	codeWorkerLogUnmarshalTaskMeta
	codeWorkerLogFetchTaskFromMeta
	codeWorkerLogVerifyTaskMeta
	codeWorkerLogSaveTaskMeta
	codeWorkerLogGetTaskMeta
	codeWorkerLogDeleteTaskMeta
	codeWorkerMetaTomlTransform
	codeWorkerMetaOldFileStat
	codeWorkerMetaOldReadFile
	codeWorkerMetaEncodeTask
	codeWorkerMetaRemoveOldDir
	codeWorkerMetaTaskLogNotFound
	codeWorkerMetaHandleTaskOrder
	codeWorkerMetaOpenTxn
	codeWorkerMetaCommitTxn
	codeWorkerRelayStageNotValid
	codeWorkerRelayOperNotSupport
	codeWorkerOpenKVDBFile
	codeWorkerUpgradeCheckKVDir
	codeWorkerMarshalVerBinary
	codeWorkerUnmarshalVerBinary
	codeWorkerGetVersionFromKV
	codeWorkerSaveVersionToKV
	codeWorkerVerAutoDowngrade
	codeWorkerStartService
	codeWorkerAlreadyClosed
	codeWorkerNotRunningStage
	codeWorkerNotPausedStage
	codeWorkerUpdateTaskStage
	codeWorkerMigrateStopRelay
	codeWorkerSubTaskNotFound
	codeWorkerSubTaskExists
	codeWorkerOperSyncUnitOnly
	codeWorkerRelayUnitStage
	codeWorkerNoSyncerRunning
	codeWorkerCannotUpdateSourceID
	codeWorkerNoAvailUnits
	codeWorkerDDLLockInfoNotFound
	codeWorkerDDLLockInfoExists
	codeWorkerCacheDDLInfoExists
	codeWorkerExecSkipDDLConflict
	codeWorkerExecDDLSyncerOnly
	codeWorkerExecDDLTimeout
	codeWorkerWaitRelayCatchupTimeout
	codeWorkerRelayIsPurging
	codeWorkerHostPortNotValid
	codeWorkerNoStart
	codeWorkerAlreadyStarted
	codeWorkerSourceNotMatch
	codeWorkerFailToGetSubtaskConfigFromEtcd
	codeWorkerFailToGetSourceConfigFromEtcd
	codeWorkerDDLLockOpNotFound
	codeWorkerTLSConfigNotValid
	codeWorkerFailConnectMaster
)

// DM-tracer error code
const (
	codeTracerParseFlagSet ErrCode = iota + 42001
	codeTracerConfigTomlTransform
	codeTracerConfigInvalidFlag
	codeTracerTraceEventNotFound
	codeTracerTraceIDNotProvided
	codeTracerParamNotValid
	codeTracerPostMethodOnly
	codeTracerEventAssertionFail
	codeTracerEventTypeNotValid
	codeTracerStartService
)

// Schema-tracker error code
const (
	codeSchemaTrackerInvalidJSON ErrCode = iota + 44001
	codeSchemaTrackerCannotCreateSchema
	codeSchemaTrackerCannotCreateTable
	codeSchemaTrackerCannotSerialize
	codeSchemaTrackerCannotGetTable
	codeSchemaTrackerCannotExecDDL
	codeSchemaTrackerCannotFetchDownstreamTable
	codeSchemaTrackerCannotParseDownstreamTable
	codeSchemaTrackerInvalidCreateTableStmt
	codeSchemaTrackerRestoreStmtFail
	codeSchemaTrackerCannotDropTable
)

// HA scheduler.
const (
	codeSchedulerNotStarted ErrCode = iota + 46001
	codeSchedulerStarted
	codeSchedulerWorkerExist
	codeSchedulerWorkerNotExist
	codeSchedulerWorkerOnline
	codeSchedulerWorkerInvalidTrans
	codeSchedulerSourceCfgExist
	codeSchedulerSourceCfgNotExist
	codeSchedulerSourcesUnbound
	codeSchedulerSourceOpTaskExist
	codeSchedulerRelayStageInvalidUpdate
	codeSchedulerRelayStageSourceNotExist
	codeSchedulerMultiTask
	codeSchedulerSubTaskExist
	codeSchedulerSubTaskStageInvalidUpdate
	codeSchedulerSubTaskOpTaskNotExist
	codeSchedulerSubTaskOpSourceNotExist
	codeSchedulerTaskNotExist
)

// dmctl error code
const (
	codeCtlGRPCCreateConn ErrCode = iota + 48001
	codeCtlInvalidTLSCfg
)

// default error code
const (
	codeNotSet ErrCode = iota + 50000
)

// Error instances
var (
	// Database operation related error
	ErrDBDriverError = New(codeDBDriverError, ClassDatabase, ScopeNotSet, LevelHigh, "database driver error", "Please check the database connection and the database config in configuration file.")
	ErrDBBadConn     = New(codeDBBadConn, ClassDatabase, ScopeNotSet, LevelHigh, "database driver", "Please check the database connection, then use `pause-task` to pause the task and then use `resume-task` to resume the task.")
	ErrDBInvalidConn = New(codeDBInvalidConn, ClassDatabase, ScopeNotSet, LevelHigh, "database driver", "Please check the database connection, then use `pause-task` to stop the task and then use `resume-task` to resume the task.")

	ErrDBUnExpect      = New(codeDBUnExpect, ClassDatabase, ScopeNotSet, LevelHigh, "unexpect database error: %s", "")
	ErrDBQueryFailed   = New(codeDBQueryFailed, ClassDatabase, ScopeNotSet, LevelHigh, "query statement failed: %s", "")
	ErrDBExecuteFailed = New(codeDBExecuteFailed, ClassDatabase, ScopeNotSet, LevelHigh, "execute statement failed: %s", "")

	// Functional error
	ErrParseMydumperMeta      = New(codeParseMydumperMeta, ClassFunctional, ScopeInternal, LevelHigh, "parse mydumper metadata error: %s", "")
	ErrGetFileSize            = New(codeGetFileSize, ClassFunctional, ScopeInternal, LevelHigh, "get file %s size", "")
	ErrDropMultipleTables     = New(codeDropMultipleTables, ClassFunctional, ScopeInternal, LevelHigh, "not allowed operation: drop multiple tables in one statement", "It is recommended to include only one DDL operation in a statement executed upstream. Please manually handle it using dmctl (skipping the DDL statement or replacing the DDL statement with a specified DDL statement). For details, see https://docs.pingcap.com/tidb-data-migration/stable/skip-or-replace-abnormal-sql-statements")
	ErrRenameMultipleTables   = New(codeRenameMultipleTables, ClassFunctional, ScopeInternal, LevelHigh, "not allowed operation: rename multiple tables in one statement", "It is recommended to include only one DDL operation in a statement executed upstream. Please manually handle it using dmctl (skipping the DDL statement or replacing the DDL statement with a specified DDL statement). For details, see https://docs.pingcap.com/tidb-data-migration/stable/skip-or-replace-abnormal-sql-statements")
	ErrAlterMultipleTables    = New(codeAlterMultipleTables, ClassFunctional, ScopeInternal, LevelHigh, "not allowed operation: alter multiple tables in one statement", "It is recommended to include only one DDL operation in a statement executed upstream. Please manually handle it using dmctl (skipping the DDL statement or replacing the DDL statement with a specified DDL statement). For details, see https://docs.pingcap.com/tidb-data-migration/stable/skip-or-replace-abnormal-sql-statements")
	ErrParseSQL               = New(codeParseSQL, ClassFunctional, ScopeInternal, LevelHigh, "parse statement", "Please manually handle it using dmctl (skipping the DDL statement or replacing the DDL statement with a specified DDL statement). For details, see https://docs.pingcap.com/tidb-data-migration/stable/skip-or-replace-abnormal-sql-statements")
	ErrUnknownTypeDDL         = New(codeUnknownTypeDDL, ClassFunctional, ScopeInternal, LevelHigh, "unknown type ddl %+v", "Please manually handle it using dmctl (skipping the DDL statement or replacing the DDL statement with a specified DDL statement). For details, see https://docs.pingcap.com/tidb-data-migration/stable/skip-or-replace-abnormal-sql-statements")
	ErrRestoreASTNode         = New(codeRestoreASTNode, ClassFunctional, ScopeInternal, LevelHigh, "restore ast node", "")
	ErrParseGTID              = New(codeParseGTID, ClassFunctional, ScopeInternal, LevelHigh, "parse GTID %s", "")
	ErrNotSupportedFlavor     = New(codeNotSupportedFlavor, ClassFunctional, ScopeInternal, LevelHigh, "flavor %s not supported", "Please check `flavor` config in source configuration file.")
	ErrNotMySQLGTID           = New(codeNotMySQLGTID, ClassFunctional, ScopeInternal, LevelHigh, "%s is not mysql GTID set", "")
	ErrNotMariaDBGTID         = New(codeNotMariaDBGTID, ClassFunctional, ScopeInternal, LevelHigh, "%s is not mariadb GTID set", "")
	ErrNotUUIDString          = New(codeNotUUIDString, ClassFunctional, ScopeInternal, LevelHigh, "%v is not UUID string", "")
	ErrMariaDBDomainID        = New(codeMariaDBDomainID, ClassFunctional, ScopeInternal, LevelHigh, "%v is not uint32", "")
	ErrInvalidServerID        = New(codeInvalidServerID, ClassFunctional, ScopeInternal, LevelHigh, "invalid server id %s", "")
	ErrGetSQLModeFromStr      = New(codeGetSQLModeFromStr, ClassFunctional, ScopeInternal, LevelHigh, "get sql mode from string literal %s", "")
	ErrVerifySQLOperateArgs   = New(codeVerifySQLOperateArgs, ClassFunctional, ScopeInternal, LevelLow, "", "Please make sure the args are correct.")
	ErrStatFileSize           = New(codeStatFileSize, ClassFunctional, ScopeInternal, LevelHigh, "get file statfs", "")
	ErrReaderAlreadyRunning   = New(codeReaderAlreadyRunning, ClassFunctional, ScopeInternal, LevelHigh, "binlog reader is already running", "")
	ErrReaderAlreadyStarted   = New(codeReaderAlreadyStarted, ClassFunctional, ScopeInternal, LevelHigh, "stage %s, expect %s, already started", "")
	ErrReaderStateCannotClose = New(codeReaderStateCannotClose, ClassFunctional, ScopeInternal, LevelHigh, "stage %s, expect %s, can not close", "")
	ErrReaderShouldStartSync  = New(codeReaderShouldStartSync, ClassFunctional, ScopeInternal, LevelHigh, "stage %s, expect %s", "")
	// pkg/streamer
	ErrEmptyRelayDir            = New(codeEmptyRelayDir, ClassFunctional, ScopeInternal, LevelHigh, "empty relay dir", "Please check `relay-dir` config in task configuration file.")
	ErrReadDir                  = New(codeReadDir, ClassFunctional, ScopeInternal, LevelHigh, "read dir: %s", "")
	ErrBaseFileNotFound         = New(codeBaseFileNotFound, ClassFunctional, ScopeInternal, LevelHigh, "base file %s in directory %s not found", "")
	ErrBinFileCmpCondNotSupport = New(codeBinFileCmpCondNotSupport, ClassFunctional, ScopeInternal, LevelHigh, "cmp condition %v not supported", "")
	ErrBinlogFileNotValid       = New(codeBinlogFileNotValid, ClassFunctional, ScopeInternal, LevelHigh, "binlog file %s not valid", "")
	ErrBinlogFilesNotFound      = New(codeBinlogFilesNotFound, ClassFunctional, ScopeInternal, LevelHigh, "binlog files in dir %s not found", "")
	ErrGetRelayLogStat          = New(codeGetRelayLogStat, ClassFunctional, ScopeInternal, LevelHigh, "get stat for relay log %s", "")
	ErrAddWatchForRelayLogDir   = New(codeAddWatchForRelayLogDir, ClassFunctional, ScopeInternal, LevelHigh, "add watch for relay log dir %s", "")
	ErrWatcherStart             = New(codeWatcherStart, ClassFunctional, ScopeInternal, LevelHigh, "watcher starts for relay log dir %s", "")
	ErrWatcherChanClosed        = New(codeWatcherChanClosed, ClassFunctional, ScopeInternal, LevelHigh, "watcher's %s chan for relay log dir %s closed", "")
	ErrWatcherChanRecvError     = New(codeWatcherChanRecvError, ClassFunctional, ScopeInternal, LevelHigh, "watcher receives error, relay log dir %s", "")
	ErrRelayLogFileSizeSmaller  = New(codeRelayLogFileSizeSmaller, ClassFunctional, ScopeInternal, LevelHigh, "file size of relay log %s become smaller", "Please check the status of relay log and re-pull it. If you want to re-pull it, you should open relay.meta, set the binlog-name to the error pos name, set binlog-pos to 4, delete the stashed relay log and run `resume-relay` in dmctl.")
	ErrBinlogFileNotSpecified   = New(codeBinlogFileNotSpecified, ClassFunctional, ScopeInternal, LevelHigh, "binlog file must be specified", "")
	ErrNoRelayLogMatchPos       = New(codeNoRelayLogMatchPos, ClassFunctional, ScopeInternal, LevelHigh, "no relay log files in dir %s match pos %s", "")
	ErrFirstRelayLogNotMatchPos = New(codeFirstRelayLogNotMatchPos, ClassFunctional, ScopeInternal, LevelHigh, "the first relay log %s not match the start pos %v", "")
	ErrParserParseRelayLog      = New(codeParserParseRelayLog, ClassFunctional, ScopeInternal, LevelHigh, "parse relay log file %s", "")
	ErrNoSubdirToSwitch         = New(codeNoSubdirToSwitch, ClassFunctional, ScopeInternal, LevelHigh, "parse for previous sub relay directory finished, but no next sub directory need to switch", "")
	ErrNeedSyncAgain            = New(codeNeedSyncAgain, ClassFunctional, ScopeInternal, LevelHigh, "Last sync error or closed, try sync and get event again", "")
	ErrSyncClosed               = New(codeSyncClosed, ClassFunctional, ScopeInternal, LevelHigh, "Sync was closed", "")
	// pkg/utils
	ErrSchemaTableNameNotValid   = New(codeSchemaTableNameNotValid, ClassFunctional, ScopeInternal, LevelHigh, "table name %s not valid", "")
	ErrGenTableRouter            = New(codeGenTableRouter, ClassFunctional, ScopeInternal, LevelHigh, "generate table router", "Please check `routes` config in task configuration file.")
	ErrEncryptSecretKeyNotValid  = New(codeEncryptSecretKeyNotValid, ClassFunctional, ScopeInternal, LevelHigh, "key size should be 16, 24 or 32, but input key's size is %d", "")
	ErrEncryptGenCipher          = New(codeEncryptGenCipher, ClassFunctional, ScopeInternal, LevelHigh, "generate cipher", "")
	ErrEncryptGenIV              = New(codeEncryptGenIV, ClassFunctional, ScopeInternal, LevelHigh, "generate iv", "")
	ErrCiphertextLenNotValid     = New(codeCiphertextLenNotValid, ClassFunctional, ScopeInternal, LevelHigh, "ciphertext's length should be greater than %d, but got %d not valid", "")
	ErrCiphertextContextNotValid = New(codeCiphertextContextNotValid, ClassFunctional, ScopeInternal, LevelHigh, "ciphertext's content not valid", "")
	ErrInvalidBinlogPosStr       = New(codeInvalidBinlogPosStr, ClassFunctional, ScopeInternal, LevelHigh, "invalid mysql position string: %s", "")
	ErrEncCipherTextBase64Decode = New(codeEncCipherTextBase64Decode, ClassFunctional, ScopeInternal, LevelHigh, "decode base64 encoded password %s", "")
	// pkg/binlog
	ErrBinlogWriteBinaryData         = New(codeBinlogWriteBinaryData, ClassFunctional, ScopeInternal, LevelHigh, "", "")
	ErrBinlogWriteDataToBuffer       = New(codeBinlogWriteDataToBuffer, ClassFunctional, ScopeInternal, LevelHigh, "", "")
	ErrBinlogHeaderLengthNotValid    = New(codeBinlogHeaderLengthNotValid, ClassFunctional, ScopeInternal, LevelHigh, "header length should be %d, but got %d not valid", "")
	ErrBinlogEventDecode             = New(codeBinlogEventDecode, ClassFunctional, ScopeInternal, LevelHigh, "decode % X", "")
	ErrBinlogEmptyNextBinName        = New(codeBinlogEmptyNextBinName, ClassFunctional, ScopeInternal, LevelHigh, "empty next binlog name not valid", "")
	ErrBinlogParseSID                = New(codeBinlogParseSID, ClassFunctional, ScopeInternal, LevelHigh, "", "")
	ErrBinlogEmptyGTID               = New(codeBinlogEmptyGTID, ClassFunctional, ScopeInternal, LevelHigh, "empty GTID set not valid", "")
	ErrBinlogGTIDSetNotValid         = New(codeBinlogGTIDSetNotValid, ClassFunctional, ScopeInternal, LevelHigh, "GTID set %s with flavor %s not valid", "")
	ErrBinlogGTIDMySQLNotValid       = New(codeBinlogGTIDMySQLNotValid, ClassFunctional, ScopeInternal, LevelHigh, "GTID set string %s for MySQL not valid", "")
	ErrBinlogGTIDMariaDBNotValid     = New(codeBinlogGTIDMariaDBNotValid, ClassFunctional, ScopeInternal, LevelHigh, "GTID set string %s for MariaDB not valid", "")
	ErrBinlogMariaDBServerIDMismatch = New(codeBinlogMariaDBServerIDMismatch, ClassFunctional, ScopeInternal, LevelHigh, "server_id mismatch, in GTID (%d), in event header/server_id (%d)", "")
	ErrBinlogOnlyOneGTIDSupport      = New(codeBinlogOnlyOneGTIDSupport, ClassFunctional, ScopeInternal, LevelHigh, "only one GTID in set is supported, but got %d (%s)", "")
	ErrBinlogOnlyOneIntervalInUUID   = New(codeBinlogOnlyOneIntervalInUUID, ClassFunctional, ScopeInternal, LevelHigh, "only one Interval in UUIDSet is supported, but got %d (%s)", "")
	ErrBinlogIntervalValueNotValid   = New(codeBinlogIntervalValueNotValid, ClassFunctional, ScopeInternal, LevelHigh, "Interval's Stop should equal to Start+1, but got %+v (%s)", "")
	ErrBinlogEmptyQuery              = New(codeBinlogEmptyQuery, ClassFunctional, ScopeInternal, LevelHigh, "empty query not valid", "")
	ErrBinlogTableMapEvNotValid      = New(codeBinlogTableMapEvNotValid, ClassFunctional, ScopeInternal, LevelHigh, "empty schema (% X) or table (% X) or column type (% X)", "")
	ErrBinlogExpectFormatDescEv      = New(codeBinlogExpectFormatDescEv, ClassFunctional, ScopeInternal, LevelHigh, "expect FormatDescriptionEvent, but got %+v", "")
	ErrBinlogExpectTableMapEv        = New(codeBinlogExpectTableMapEv, ClassFunctional, ScopeInternal, LevelHigh, "expect TableMapEvent, but got %+v", "")
	ErrBinlogExpectRowsEv            = New(codeBinlogExpectRowsEv, ClassFunctional, ScopeInternal, LevelHigh, "expect event with type (%d), but got %+v", "")
	ErrBinlogUnexpectedEv            = New(codeBinlogUnexpectedEv, ClassFunctional, ScopeInternal, LevelHigh, "unexpected event %+v", "")
	ErrBinlogParseSingleEv           = New(codeBinlogParseSingleEv, ClassFunctional, ScopeInternal, LevelHigh, "", "")
	ErrBinlogEventTypeNotValid       = New(codeBinlogEventTypeNotValid, ClassFunctional, ScopeInternal, LevelHigh, "event type %d not valid", "")
	ErrBinlogEventNoRows             = New(codeBinlogEventNoRows, ClassFunctional, ScopeInternal, LevelHigh, "no rows not valid", "")
	ErrBinlogEventNoColumns          = New(codeBinlogEventNoColumns, ClassFunctional, ScopeInternal, LevelHigh, "no columns not valid", "")
	ErrBinlogEventRowLengthNotEq     = New(codeBinlogEventRowLengthNotEq, ClassFunctional, ScopeInternal, LevelHigh, "length of row (%d) not equal to length of column-type (%d)", "")
	ErrBinlogColumnTypeNotSupport    = New(codeBinlogColumnTypeNotSupport, ClassFunctional, ScopeInternal, LevelHigh, "column type %d in binlog not supported", "")
	ErrBinlogGoMySQLTypeNotSupport   = New(codeBinlogGoMySQLTypeNotSupport, ClassFunctional, ScopeInternal, LevelHigh, "go-mysql type %d in event generator not supported", "")
	ErrBinlogColumnTypeMisMatch      = New(codeBinlogColumnTypeMisMatch, ClassFunctional, ScopeInternal, LevelHigh, "value %+v (type %v) with column type %v not valid", "")
	ErrBinlogDummyEvSizeTooSmall     = New(codeBinlogDummyEvSizeTooSmall, ClassFunctional, ScopeInternal, LevelHigh, "required dummy event size (%d) is too small, the minimum supported size is %d", "")
	ErrBinlogFlavorNotSupport        = New(codeBinlogFlavorNotSupport, ClassFunctional, ScopeInternal, LevelHigh, "flavor %s not supported", "")
	ErrBinlogDMLEmptyData            = New(codeBinlogDMLEmptyData, ClassFunctional, ScopeInternal, LevelHigh, "empty data not valid", "")
	ErrBinlogLatestGTIDNotInPrev     = New(codeBinlogLatestGTIDNotInPrev, ClassFunctional, ScopeInternal, LevelHigh, "latest GTID %s is not one of the latest previousGTIDs %s not valid", "")
	ErrBinlogReadFileByGTID          = New(codeBinlogReadFileByGTID, ClassFunctional, ScopeInternal, LevelHigh, "read from file by GTID not supported", "")
	ErrBinlogWriterNotStateNew       = New(codeBinlogWriterNotStateNew, ClassFunctional, ScopeInternal, LevelHigh, "stage %s, expect %s, already started", "")
	ErrBinlogWriterStateCannotClose  = New(codeBinlogWriterStateCannotClose, ClassFunctional, ScopeInternal, LevelHigh, "stage %s, expect %s, can not close", "")
	ErrBinlogWriterNeedStart         = New(codeBinlogWriterNeedStart, ClassFunctional, ScopeInternal, LevelHigh, "stage %s, expect %s", "")
	ErrBinlogWriterOpenFile          = New(codeBinlogWriterOpenFile, ClassFunctional, ScopeInternal, LevelHigh, "open file", "")
	ErrBinlogWriterGetFileStat       = New(codeBinlogWriterGetFileStat, ClassFunctional, ScopeInternal, LevelHigh, "get stat for %s", "")
	ErrBinlogWriterWriteDataLen      = New(codeBinlogWriterWriteDataLen, ClassFunctional, ScopeInternal, LevelHigh, "data length %d", "")
	ErrBinlogWriterFileNotOpened     = New(codeBinlogWriterFileNotOpened, ClassFunctional, ScopeInternal, LevelHigh, "file %s not opened", "")
	ErrBinlogWriterFileSync          = New(codeBinlogWriterFileSync, ClassFunctional, ScopeInternal, LevelHigh, "sync file", "")
	ErrBinlogPrevGTIDEvNotValid      = New(codeBinlogPrevGTIDEvNotValid, ClassFunctional, ScopeInternal, LevelHigh, "the event should be a PreviousGTIDsEvent in go-mysql, but got %T", "")
	ErrBinlogDecodeMySQLGTIDSet      = New(codeBinlogDecodeMySQLGTIDSet, ClassFunctional, ScopeInternal, LevelHigh, "decode from % X", "")
	ErrBinlogNeedMariaDBGTIDSet      = New(codeBinlogNeedMariaDBGTIDSet, ClassFunctional, ScopeInternal, LevelHigh, "the event should be a MariadbGTIDListEvent, but got %T", "")
	ErrBinlogParseMariaDBGTIDSet     = New(codeBinlogParseMariaDBGTIDSet, ClassFunctional, ScopeInternal, LevelHigh, "parse MariaDB GTID set", "")
	ErrBinlogMariaDBAddGTIDSet       = New(codeBinlogMariaDBAddGTIDSet, ClassFunctional, ScopeInternal, LevelHigh, "add set %v to GTID set", "")

	// pkg/tracing
	ErrTracingEventDataNotValid = New(codeTracingEventDataNotValid, ClassFunctional, ScopeInternal, LevelHigh, "invalid event data for type: %s", "")
	ErrTracingUploadData        = New(codeTracingUploadData, ClassFunctional, ScopeInternal, LevelHigh, "upload event", "")
	ErrTracingEventTypeNotValid = New(codeTracingEventTypeNotValid, ClassFunctional, ScopeInternal, LevelHigh, "invalid event type %s, will not process", "")
	ErrTracingGetTraceCode      = New(codeTracingGetTraceCode, ClassFunctional, ScopeInternal, LevelHigh, "failed to get code information from runtime.Caller", "")
	ErrTracingDataChecksum      = New(codeTracingDataChecksum, ClassFunctional, ScopeInternal, LevelHigh, "calc data checksum", "")
	ErrTracingGetTSO            = New(codeTracingGetTSO, ClassFunctional, ScopeInternal, LevelHigh, "get tso", "")
	// pkg/backoff
	ErrBackoffArgsNotValid = New(codeBackoffArgsNotValid, ClassFunctional, ScopeInternal, LevelMedium, "backoff argument %s value %v not valid", "")
	// pkg
	ErrInitLoggerFail = New(codeInitLoggerFail, ClassFunctional, ScopeInternal, LevelMedium, "init logger failed", "")
	// pkg/gtid
	ErrGTIDTruncateInvalid = New(codeGTIDTruncateInvalid, ClassFunctional, ScopeInternal, LevelHigh, "truncate GTID sets %v to %v not valid", "")
	// pkg/streamer
	ErrRelayLogGivenPosTooBig = New(codeRelayLogGivenPosTooBig, ClassFunctional, ScopeInternal, LevelHigh, "the given relay log pos %s of meta config is too big, please check it again", "If the size of the corresponding binlog file has exceeded 4GB, please follow the solution in https://docs.pingcap.com/tidb-data-migration/stable/error-handling#the-relay-unit-throws-error-event-from--in--diff-from-passed-in-event--or-a-replication-task-is-interrupted-with-failing-to-get-or-parse-binlog-errors-like-get-binlog-error-error-1236-hy000-and-binlog-checksum-mismatch-data-may-be-corrupted-returned")
	// pkg/election
	ErrElectionCampaignFail    = New(codeElectionCampaignFail, ClassFunctional, ScopeInternal, LevelHigh, "fail to campaign leader: %s", "")
	ErrElectionGetLeaderIDFail = New(codeElectionGetLeaderIDFail, ClassFunctional, ScopeInternal, LevelMedium, "fail to get leader ID", "")

	// pkg/binlog
	ErrBinlogInvalidFilenameWithUUIDSuffix = New(codeBinlogInvalidFilenameWithUUIDSuffix, ClassFunctional, ScopeInternal, LevelHigh, "invalid binlog filename with uuid suffix %s", "")

	// dm/common
	ErrDecodeEtcdKeyFail = New(codeDecodeEtcdKeyFail, ClassFunctional, ScopeInternal, LevelMedium, "fail to decode etcd key: %s", "")

	// pkg/shardddl/optimism
	ErrShardDDLOptimismTrySyncFail = New(codeShardDDLOptimismTrySyncFail, ClassFunctional, ScopeInternal, LevelMedium, "fail to try sync the optimistic shard ddl lock %s: %s", "Please use `show-ddl-locks` command for more details.")

	// pkg/conn
	ErrConnInvalidTLSConfig  = New(codeConnInvalidTLSConfig, ClassFunctional, ScopeInternal, LevelMedium, "invalid TLS config", "Please check the `ssl-ca`, `ssl-cert` and `ssl-key` config.")
	ErrConnRegistryTLSConfig = New(codeConnRegistryTLSConfig, ClassFunctional, ScopeInternal, LevelMedium, "fail to registry TLS config", "")

	// pkg/upgrade
	ErrUpgradeVersionEtcdFail = New(codeUpgradeVersionEtcdFail, ClassFunctional, ScopeInternal, LevelHigh, "fail to operate DM cluster version in etcd", "Please use `list-member --master` to confirm whether the DM-master cluster is healthy")

	// pkg/v1workermeta
	ErrInvalidV1WorkerMetaPath = New(codeInvalidV1WorkerMetaPath, ClassFunctional, ScopeInternal, LevelMedium, "%s is an invalid v1.0.x DM-worker meta path", "Please check no `meta-dir` set for v1.0.x DM-worker.")

	// pkg/v1dbschema
	ErrFailUpdateV1DBSchema = New(codeFailUpdateV1DBSchema, ClassFunctional, ScopeInternal, LevelMedium, "fail to upgrade v1.0.x DB schema", "Please confirm that you have not violated any restrictions in the upgrade documentation.")

	// Functional error
	ErrVerifyHandleErrorArgs = New(codeVerifyHandleErrorArgs, ClassFunctional, ScopeInternal, LevelLow, "", "Please make sure the args are correct.")

	// Config related error
	ErrConfigCheckItemNotSupport    = New(codeConfigCheckItemNotSupport, ClassConfig, ScopeInternal, LevelMedium, "checking item %s is not supported\n%s", "Please check `ignore-checking-items` config in task configuration file, which can be set including `all`/`dump_privilege`/`replication_privilege`/`version`/`binlog_enable`/`binlog_format`/`binlog_row_image`/`table_schema`/`schema_of_shard_tables`/`auto_increment_ID`.")
	ErrConfigTomlTransform          = New(codeConfigTomlTransform, ClassConfig, ScopeInternal, LevelMedium, "%s", "Please check the configuration file has correct TOML format.")
	ErrConfigYamlTransform          = New(codeConfigYamlTransform, ClassConfig, ScopeInternal, LevelMedium, "%s", "Please check the configuration file has correct YAML format.")
	ErrConfigTaskNameEmpty          = New(codeConfigTaskNameEmpty, ClassConfig, ScopeInternal, LevelMedium, "task name should not be empty", "Please check the `name` config in task configuration file.")
	ErrConfigEmptySourceID          = New(codeConfigEmptySourceID, ClassConfig, ScopeInternal, LevelMedium, "empty source-id not valid", "Please check the `source-id` config in configuration file.")
	ErrConfigTooLongSourceID        = New(codeConfigTooLongSourceID, ClassConfig, ScopeInternal, LevelMedium, "too long source-id not valid", "Please check the `source-id` config in configuration file. The max source id length is 32.")
	ErrConfigOnlineSchemeNotSupport = New(codeConfigOnlineSchemeNotSupport, ClassConfig, ScopeInternal, LevelMedium, "online scheme %s not supported", "Please check the `online-ddl-scheme` config in task configuration file. Only `ghost` and `pt` are currently supported.")
	ErrConfigInvalidTimezone        = New(codeConfigInvalidTimezone, ClassConfig, ScopeInternal, LevelMedium, "invalid timezone string: %s", "Please check the `timezone` config in task configuration file.")
	ErrConfigParseFlagSet           = New(codeConfigParseFlagSet, ClassConfig, ScopeInternal, LevelMedium, "parse subtask config flag set", "")
	ErrConfigDecryptDBPassword      = New(codeConfigDecryptDBPassword, ClassConfig, ScopeInternal, LevelMedium, "decrypt DB password %s failed", "")
	ErrConfigMetaNoBinlogName       = New(codeConfigMetaNoBinlogName, ClassConfig, ScopeInternal, LevelMedium, "binlog-name must specify", "Please check the `meta` config in task configuration file.")
	ErrConfigMySQLInstNotFound      = New(codeConfigMySQLInstNotFound, ClassConfig, ScopeInternal, LevelMedium, "mysql instance config must specify", "Please check the `mysql-instances` config in task configuration file.")
	ErrConfigMySQLInstsAtLeastOne   = New(codeConfigMySQLInstsAtLeastOne, ClassConfig, ScopeInternal, LevelMedium, "must specify at least one mysql-instances", "Please check the `mysql-instances` config in task configuration file.")
	ErrConfigMySQLInstSameSourceID  = New(codeConfigMySQLInstSameSourceID, ClassConfig, ScopeInternal, LevelMedium, "mysql-instance (%d) and (%d) have same source-id (%s)", "Please check the `mysql-instances` config in task configuration file.")
	ErrConfigMydumperCfgConflict    = New(codeConfigMydumperCfgConflict, ClassConfig, ScopeInternal, LevelMedium, "mydumper-config-name and mydumper should only specify one", "Please check the `mydumper-config-name` and `mydumper` config in task configuration file.")
	ErrConfigLoaderCfgConflict      = New(codeConfigLoaderCfgConflict, ClassConfig, ScopeInternal, LevelMedium, "loader-config-name and loader should only specify one", "Please check the `loader-config-name` and `loader` config in task configuration file.")
	ErrConfigSyncerCfgConflict      = New(codeConfigSyncerCfgConflict, ClassConfig, ScopeInternal, LevelMedium, "syncer-config-name and syncer should only specify one", "Please check the `syncer-config-name` and `syncer` config in task configuration file.")
	ErrConfigReadCfgFromFile        = New(codeConfigReadCfgFromFile, ClassConfig, ScopeInternal, LevelMedium, "read config file %v", "")
	ErrConfigNeedUniqueTaskName     = New(codeConfigNeedUniqueTaskName, ClassConfig, ScopeInternal, LevelMedium, "must specify a unique task name", "Please check the `name` config in task configuration file.")
	ErrConfigInvalidTaskMode        = New(codeConfigInvalidTaskMode, ClassConfig, ScopeInternal, LevelMedium, "please specify right task-mode, support `full`, `incremental`, `all`", "Please check the `task-mode` config in task configuration file.")
	ErrConfigNeedTargetDB           = New(codeConfigNeedTargetDB, ClassConfig, ScopeInternal, LevelMedium, "must specify target-database", "Please check the `target-database` config in task configuration file.")
	ErrConfigMetadataNotSet         = New(codeConfigMetadataNotSet, ClassConfig, ScopeInternal, LevelMedium, "mysql-instance(%d) must set meta for task-mode %s", "Please check the `meta` config in task configuration file.")
	ErrConfigRouteRuleNotFound      = New(codeConfigRouteRuleNotFound, ClassConfig, ScopeInternal, LevelMedium, "mysql-instance(%d)'s route-rules %s not exist in routes", "Please check the `route-rules` config in task configuration file.")
	ErrConfigFilterRuleNotFound     = New(codeConfigFilterRuleNotFound, ClassConfig, ScopeInternal, LevelMedium, "mysql-instance(%d)'s filter-rules %s not exist in filters", "Please check the `filter-rules` config in task configuration file.")
	ErrConfigColumnMappingNotFound  = New(codeConfigColumnMappingNotFound, ClassConfig, ScopeInternal, LevelMedium, "mysql-instance(%d)'s column-mapping-rules %s not exist in column-mapping", "Please check the `column-mapping-rules` config in task configuration file.")
	ErrConfigBAListNotFound         = New(codeConfigBAListNotFound, ClassConfig, ScopeInternal, LevelMedium, "mysql-instance(%d)'s list %s not exist in block allow list", "Please check the `block-allow-list` config in task configuration file.")
	ErrConfigMydumperCfgNotFound    = New(codeConfigMydumperCfgNotFound, ClassConfig, ScopeInternal, LevelMedium, "mysql-instance(%d)'s mydumper config %s not exist in mydumpers", "Please check the `mydumper-config-name` config in task configuration file.")
	ErrConfigMydumperPathNotValid   = New(codeConfigMydumperPathNotValid, ClassConfig, ScopeInternal, LevelMedium, "mysql-instance(%d)'s mydumper-path must specify a valid path to mydumper binary when task-mode is all or full", "Please check the `mydumper-path` config in task configuration file.")
	ErrConfigLoaderCfgNotFound      = New(codeConfigLoaderCfgNotFound, ClassConfig, ScopeInternal, LevelMedium, "mysql-instance(%d)'s loader config %s not exist in loaders", "Please check the `loader-config-name` config in task configuration file.")
	ErrConfigSyncerCfgNotFound      = New(codeConfigSyncerCfgNotFound, ClassConfig, ScopeInternal, LevelMedium, "mysql-instance(%d)'s syncer config %s not exist in syncer", "Please check the `syncer-config-name` config in task configuration file.")
	ErrConfigSourceIDNotFound       = New(codeConfigSourceIDNotFound, ClassConfig, ScopeInternal, LevelMedium, "source %s in deployment configuration not found", "Please use `operate-source create source-config-file-path` to add source.")
	ErrConfigDuplicateCfgItem       = New(codeConfigDuplicateCfgItem, ClassConfig, ScopeInternal, LevelMedium, "the following mysql configs have duplicate items, please remove the duplicates:\n%s", "Please check the `mysql-instances` config in task configuration file.")
	ErrConfigShardModeNotSupport    = New(codeConfigShardModeNotSupport, ClassConfig, ScopeInternal, LevelMedium, "shard mode %s not supported", "Please check the `shard-mode` config in task configuration file, which can be set to `pessimistic`/`optimistic`.")
	ErrConfigMoreThanOne            = New(codeConfigMoreThanOne, ClassConfig, ScopeInternal, LevelHigh, "found %d %s for %s which should <= 1", "")
	ErrConfigEtcdParse              = New(codeConfigEtcdParse, ClassConfig, ScopeInternal, LevelHigh, "incapable config of %s from etcd", "")
	ErrConfigMissingForBound        = New(codeConfigMissingForBound, ClassConfig, ScopeInternal, LevelHigh, "source bound %s doesn't have related source config in etcd", "")

	// Binlog operation error
	ErrBinlogExtractPosition = New(codeBinlogExtractPosition, ClassBinlogOp, ScopeInternal, LevelHigh, "", "")
	ErrBinlogInvalidFilename = New(codeBinlogInvalidFilename, ClassBinlogOp, ScopeInternal, LevelHigh, "invalid binlog filename", "")
	ErrBinlogParsePosFromStr = New(codeBinlogParsePosFromStr, ClassBinlogOp, ScopeInternal, LevelHigh, "", "")

	// Checkpoint error
	ErrCheckpointInvalidTaskMode     = New(codeCheckpointInvalidTaskMode, ClassCheckpoint, ScopeInternal, LevelMedium, "invalid task mode: %s", "")
	ErrCheckpointSaveInvalidPos      = New(codeCheckpointSaveInvalidPos, ClassCheckpoint, ScopeInternal, LevelHigh, "save point %s is older than current location %s", "")
	ErrCheckpointInvalidTableFile    = New(codeCheckpointInvalidTableFile, ClassCheckpoint, ScopeInternal, LevelMedium, "invalid db table sql file - %s", "")
	ErrCheckpointDBNotExistInFile    = New(codeCheckpointDBNotExistInFile, ClassCheckpoint, ScopeInternal, LevelMedium, "db (%s) not exist in data files, but in checkpoint", "")
	ErrCheckpointTableNotExistInFile = New(codeCheckpointTableNotExistInFile, ClassCheckpoint, ScopeInternal, LevelMedium, "table (%s) not exist in db (%s) data files, but in checkpoint", "")
	ErrCheckpointRestoreCountGreater = New(codeCheckpointRestoreCountGreater, ClassCheckpoint, ScopeInternal, LevelMedium, "restoring count greater than total count for table[%v]", "")

	// Task check error
	ErrTaskCheckSameTableName    = New(codeTaskCheckSameTableName, ClassTaskCheck, ScopeInternal, LevelMedium, "same table name in case-sensitive %v", "Please check `target-table` config in task configuration file.")
	ErrTaskCheckFailedOpenDB     = New(codeTaskCheckFailedOpenDB, ClassTaskCheck, ScopeInternal, LevelHigh, "failed to open DSN %s:***@%s:%d", "Please check the database config in configuration file.")
	ErrTaskCheckGenTableRouter   = New(codeTaskCheckGenTableRouter, ClassTaskCheck, ScopeInternal, LevelMedium, "generate table router error", "Please check the `routes` config in task configuration file.")
	ErrTaskCheckGenColumnMapping = New(codeTaskCheckGenColumnMapping, ClassTaskCheck, ScopeInternal, LevelMedium, "generate column mapping error", "Please check the `column-mappings` config in task configuration file.")
	ErrTaskCheckSyncConfigError  = New(codeTaskCheckSyncConfigError, ClassTaskCheck, ScopeInternal, LevelMedium, "%s: %v\n detail: %v", "")
	ErrTaskCheckGenBAList        = New(codeTaskCheckGenBAList, ClassTaskCheck, ScopeInternal, LevelMedium, "generate block allow list error", "Please check the `block-allow-list` config in task configuration file.")

	// Relay log basic API error
	ErrRelayParseUUIDIndex         = New(codeRelayParseUUIDIndex, ClassRelayEventLib, ScopeInternal, LevelHigh, "parse server-uuid.index", "")
	ErrRelayParseUUIDSuffix        = New(codeRelayParseUUIDSuffix, ClassRelayEventLib, ScopeInternal, LevelHigh, "UUID (with suffix) %s not valid", "")
	ErrRelayUUIDWithSuffixNotFound = New(codeRelayUUIDWithSuffixNotFound, ClassRelayEventLib, ScopeInternal, LevelHigh, "no UUID (with suffix) matched %s found in %s, all UUIDs are %v", "")
	ErrRelayGenFakeRotateEvent     = New(codeRelayGenFakeRotateEvent, ClassRelayEventLib, ScopeInternal, LevelHigh, "generate fake rotate event", "")
	ErrRelayNoValidRelaySubDir     = New(codeRelayNoValidRelaySubDir, ClassRelayEventLib, ScopeInternal, LevelHigh, "there aren't any data under relay log directory %s.", "Please check relay log using query-status.")

	// Relay unit error
	ErrRelayUUIDSuffixNotValid           = New(codeRelayUUIDSuffixNotValid, ClassRelayUnit, ScopeInternal, LevelHigh, "UUID %s suffix %d should be 1 larger than previous suffix %d", "")
	ErrRelayUUIDSuffixLessThanPrev       = New(codeRelayUUIDSuffixLessThanPrev, ClassRelayUnit, ScopeInternal, LevelHigh, "previous UUID %s has suffix larger than %s", "")
	ErrRelayLoadMetaData                 = New(codeRelayLoadMetaData, ClassRelayUnit, ScopeInternal, LevelHigh, "load meta data", "")
	ErrRelayBinlogNameNotValid           = New(codeRelayBinlogNameNotValid, ClassRelayUnit, ScopeInternal, LevelHigh, "relay-binlog-name %s not valid", "Please check the `relay-binlog-name` config in source config file.")
	ErrRelayNoCurrentUUID                = New(codeRelayNoCurrentUUID, ClassRelayUnit, ScopeInternal, LevelHigh, "no current UUID set", "")
	ErrRelayFlushLocalMeta               = New(codeRelayFlushLocalMeta, ClassRelayUnit, ScopeInternal, LevelHigh, "flush local meta", "")
	ErrRelayUpdateIndexFile              = New(codeRelayUpdateIndexFile, ClassRelayUnit, ScopeInternal, LevelHigh, "update UUID index file %s", "")
	ErrRelayLogDirpathEmpty              = New(codeRelayLogDirpathEmpty, ClassRelayUnit, ScopeInternal, LevelHigh, "dirpath is empty", "Please check the `relay-dir` config in source config file.")
	ErrRelayReaderNotStateNew            = New(codeRelayReaderNotStateNew, ClassRelayUnit, ScopeInternal, LevelHigh, "stage %s, expect %s, already started", "")
	ErrRelayReaderStateCannotClose       = New(codeRelayReaderStateCannotClose, ClassRelayUnit, ScopeInternal, LevelHigh, "stage %s, expect %s, can not close", "")
	ErrRelayReaderNeedStart              = New(codeRelayReaderNeedStart, ClassRelayUnit, ScopeInternal, LevelHigh, "stage %s, expect %s", "")
	ErrRelayTCPReaderStartSync           = New(codeRelayTCPReaderStartSync, ClassRelayUnit, ScopeUpstream, LevelHigh, "start sync from position %s", "")
	ErrRelayTCPReaderNilGTID             = New(codeRelayTCPReaderNilGTID, ClassRelayUnit, ScopeInternal, LevelHigh, "nil GTID set not valid", "")
	ErrRelayTCPReaderStartSyncGTID       = New(codeRelayTCPReaderStartSyncGTID, ClassRelayUnit, ScopeUpstream, LevelHigh, "start sync from GTID set %s", "")
	ErrRelayTCPReaderGetEvent            = New(codeRelayTCPReaderGetEvent, ClassRelayUnit, ScopeUpstream, LevelHigh, "TCPReader get relay event with error", "")
	ErrRelayWriterNotStateNew            = New(codeRelayWriterNotStateNew, ClassRelayUnit, ScopeInternal, LevelHigh, "stage %s, expect %s, already started", "")
	ErrRelayWriterStateCannotClose       = New(codeRelayWriterStateCannotClose, ClassRelayUnit, ScopeInternal, LevelHigh, "stage %s, expect %s, can not close", "")
	ErrRelayWriterNeedStart              = New(codeRelayWriterNeedStart, ClassRelayUnit, ScopeInternal, LevelHigh, "stage %s, expect %s", "")
	ErrRelayWriterNotOpened              = New(codeRelayWriterNotOpened, ClassRelayUnit, ScopeInternal, LevelHigh, "no underlying writer opened", "")
	ErrRelayWriterExpectRotateEv         = New(codeRelayWriterExpectRotateEv, ClassRelayUnit, ScopeInternal, LevelHigh, "except RotateEvent, but got %+v", "")
	ErrRelayWriterRotateEvWithNoWriter   = New(codeRelayWriterRotateEvWithNoWriter, ClassRelayUnit, ScopeInternal, LevelHigh, "non-fake RotateEvent %+v received, but no binlog file opened", "")
	ErrRelayWriterStatusNotValid         = New(codeRelayWriterStatusNotValid, ClassRelayUnit, ScopeInternal, LevelHigh, "invalid status type %T of the underlying writer", "")
	ErrRelayWriterGetFileStat            = New(codeRelayWriterGetFileStat, ClassRelayUnit, ScopeInternal, LevelHigh, "get stat for %s", "")
	ErrRelayWriterLatestPosGTFileSize    = New(codeRelayWriterLatestPosGTFileSize, ClassRelayUnit, ScopeInternal, LevelHigh, "latest pos %d greater than file size %d, should not happen", "")
	ErrRelayWriterFileOperate            = New(codeRelayWriterFileOperate, ClassRelayUnit, ScopeInternal, LevelHigh, "", "")
	ErrRelayCheckBinlogFileHeaderExist   = New(codeRelayCheckBinlogFileHeaderExist, ClassRelayUnit, ScopeInternal, LevelHigh, "", "")
	ErrRelayCheckFormatDescEventExist    = New(codeRelayCheckFormatDescEventExist, ClassRelayUnit, ScopeInternal, LevelHigh, "", "")
	ErrRelayCheckFormatDescEventParseEv  = New(codeRelayCheckFormatDescEventParseEv, ClassRelayUnit, ScopeInternal, LevelHigh, "parse %s", "")
	ErrRelayCheckIsDuplicateEvent        = New(codeRelayCheckIsDuplicateEvent, ClassRelayUnit, ScopeInternal, LevelHigh, "", "")
	ErrRelayUpdateGTID                   = New(codeRelayUpdateGTID, ClassRelayUnit, ScopeInternal, LevelHigh, "update GTID set %v with GTID %s", "")
	ErrRelayNeedPrevGTIDEvBeforeGTIDEv   = New(codeRelayNeedPrevGTIDEvBeforeGTIDEv, ClassRelayUnit, ScopeInternal, LevelHigh, "should have a PreviousGTIDsEvent before the GTIDEvent %+v", "")
	ErrRelayNeedMaGTIDListEvBeforeGTIDEv = New(codeRelayNeedMaGTIDListEvBeforeGTIDEv, ClassRelayUnit, ScopeInternal, LevelHigh, "should have a MariadbGTIDListEvent before the MariadbGTIDEvent %+v", "")
	ErrRelayMkdir                        = New(codeRelayMkdir, ClassRelayUnit, ScopeInternal, LevelHigh, "relay mkdir", "")
	ErrRelaySwitchMasterNeedGTID         = New(codeRelaySwitchMasterNeedGTID, ClassRelayUnit, ScopeInternal, LevelHigh, "can only switch relay's master server when GTID enabled", "Please check `enable-gtid` config in source configuration file.")
	ErrRelayThisStrategyIsPurging        = New(codeRelayThisStrategyIsPurging, ClassRelayUnit, ScopeInternal, LevelHigh, "this strategy is purging", "")
	ErrRelayOtherStrategyIsPurging       = New(codeRelayOtherStrategyIsPurging, ClassRelayUnit, ScopeInternal, LevelHigh, "%s is purging", "")
	ErrRelayPurgeIsForbidden             = New(codeRelayPurgeIsForbidden, ClassRelayUnit, ScopeInternal, LevelHigh, "relay log purge is forbidden temporarily, because %s", "Please try again later.")
	ErrRelayNoActiveRelayLog             = New(codeRelayNoActiveRelayLog, ClassRelayUnit, ScopeInternal, LevelHigh, "no active relay log file found", "")
	ErrRelayPurgeRequestNotValid         = New(codeRelayPurgeRequestNotValid, ClassRelayUnit, ScopeInternal, LevelHigh, "request %+v not valid", "")
	ErrRelayTrimUUIDNotFound             = New(codeRelayTrimUUIDNotFound, ClassRelayUnit, ScopeInternal, LevelHigh, "UUID %s in UUIDs %v not found", "")
	ErrRelayRemoveFileFail               = New(codeRelayRemoveFileFail, ClassRelayUnit, ScopeInternal, LevelHigh, "remove relay log %s %s", "")
	ErrRelayPurgeArgsNotValid            = New(codeRelayPurgeArgsNotValid, ClassRelayUnit, ScopeInternal, LevelHigh, "args (%T) %+v not valid", "")
	ErrPreviousGTIDsNotValid             = New(codePreviousGTIDsNotValid, ClassRelayUnit, ScopeInternal, LevelHigh, "previousGTIDs %s not valid", "")

	// Dump unit error
	ErrDumpUnitRuntime        = New(codeDumpUnitRuntime, ClassDumpUnit, ScopeInternal, LevelHigh, "mydumper runs with error", "")
	ErrDumpUnitGenTableRouter = New(codeDumpUnitGenTableRouter, ClassDumpUnit, ScopeInternal, LevelHigh, "generate table router", "Please check `routes` config in task configuration file.")
	ErrDumpUnitGenBAList      = New(codeDumpUnitGenBAList, ClassDumpUnit, ScopeInternal, LevelHigh, "generate block allow list", "Please check the `block-allow-list` config in task configuration file.")

	// Load unit error
	ErrLoadUnitCreateSchemaFile    = New(codeLoadUnitCreateSchemaFile, ClassLoadUnit, ScopeInternal, LevelMedium, "generate schema file", "Please check the `loaders` config in task configuration file.")
	ErrLoadUnitInvalidFileEnding   = New(codeLoadUnitInvalidFileEnding, ClassLoadUnit, ScopeInternal, LevelHigh, "corresponding ending of sql: ')' not found", "")
	ErrLoadUnitParseQuoteValues    = New(codeLoadUnitParseQuoteValues, ClassLoadUnit, ScopeInternal, LevelHigh, "parse quote values error", "")
	ErrLoadUnitDoColumnMapping     = New(codeLoadUnitDoColumnMapping, ClassLoadUnit, ScopeInternal, LevelHigh, "mapping row data %v for table %+v", "")
	ErrLoadUnitReadSchemaFile      = New(codeLoadUnitReadSchemaFile, ClassLoadUnit, ScopeInternal, LevelHigh, "read schema from sql file %s", "")
	ErrLoadUnitParseStatement      = New(codeLoadUnitParseStatement, ClassLoadUnit, ScopeInternal, LevelHigh, "parse statement %s", "")
	ErrLoadUnitNotCreateTable      = New(codeLoadUnitNotCreateTable, ClassLoadUnit, ScopeInternal, LevelHigh, "statement %s for %s/%s is not create table statement", "")
	ErrLoadUnitDispatchSQLFromFile = New(codeLoadUnitDispatchSQLFromFile, ClassLoadUnit, ScopeInternal, LevelHigh, "dispatch sql", "")
	ErrLoadUnitInvalidInsertSQL    = New(codeLoadUnitInvalidInsertSQL, ClassLoadUnit, ScopeInternal, LevelHigh, "invalid insert sql %s", "")
	ErrLoadUnitGenTableRouter      = New(codeLoadUnitGenTableRouter, ClassLoadUnit, ScopeInternal, LevelHigh, "generate table router", "Please check `routes` config in task configuration file.")
	ErrLoadUnitGenColumnMapping    = New(codeLoadUnitGenColumnMapping, ClassLoadUnit, ScopeInternal, LevelHigh, "generate column mapping", "Please check the `column-mapping-rules` config in task configuration file.")
	ErrLoadUnitNoDBFile            = New(codeLoadUnitNoDBFile, ClassLoadUnit, ScopeInternal, LevelHigh, "invalid data sql file, cannot find db - %s", "")
	ErrLoadUnitNoTableFile         = New(codeLoadUnitNoTableFile, ClassLoadUnit, ScopeInternal, LevelHigh, "invalid data sql file, cannot find table - %s", "")
	ErrLoadUnitDumpDirNotFound     = New(codeLoadUnitDumpDirNotFound, ClassLoadUnit, ScopeInternal, LevelHigh, "%s does not exist or it's not a dir", "")
	ErrLoadUnitDuplicateTableFile  = New(codeLoadUnitDuplicateTableFile, ClassLoadUnit, ScopeInternal, LevelHigh, "invalid table schema file, duplicated item - %s", "")
	ErrLoadUnitGenBAList           = New(codeLoadUnitGenBAList, ClassLoadUnit, ScopeInternal, LevelHigh, "generate block allow list", "Please check the `block-allow-list` config in task configuration file.")

	// Sync unit error
	ErrSyncerUnitPanic                   = New(codeSyncerUnitPanic, ClassSyncUnit, ScopeInternal, LevelHigh, "panic error: %v", "")
	ErrSyncUnitInvalidTableName          = New(codeSyncUnitInvalidTableName, ClassSyncUnit, ScopeInternal, LevelHigh, "extract table name for DML error: %s", "")
	ErrSyncUnitTableNameQuery            = New(codeSyncUnitTableNameQuery, ClassSyncUnit, ScopeInternal, LevelHigh, "table name parse error: %s", "")
	ErrSyncUnitNotSupportedDML           = New(codeSyncUnitNotSupportedDML, ClassSyncUnit, ScopeInternal, LevelHigh, "DMLNode %v not supported", "")
	ErrSyncUnitAddTableInSharding        = New(codeSyncUnitAddTableInSharding, ClassSyncUnit, ScopeInternal, LevelMedium, "in sequence sharding, add table, activeDDL: %s, sharding sequence: %s not supported", "")
	ErrSyncUnitDropSchemaTableInSharding = New(codeSyncUnitDropSchemaTableInSharding, ClassSyncUnit, ScopeInternal, LevelMedium, "in sequence sharding try drop sources %v not supported, activeDDL: %s, sharding sequence: %s", "")
	ErrSyncUnitInvalidShardMeta          = New(codeSyncUnitInvalidShardMeta, ClassSyncUnit, ScopeInternal, LevelHigh, "invalid sharding meta data", "")
	ErrSyncUnitDDLWrongSequence          = New(codeSyncUnitDDLWrongSequence, ClassSyncUnit, ScopeInternal, LevelHigh, "detect inconsistent DDL sequence from source %+v, right DDL sequence should be %+v", "Please use `show-ddl-locks` command for more details.")
	ErrSyncUnitDDLActiveIndexLarger      = New(codeSyncUnitDDLActiveIndexLarger, ClassSyncUnit, ScopeInternal, LevelHigh, "activeIdx %d larger than length of global DDLItems: %v", "")
	ErrSyncUnitDupTableGroup             = New(codeSyncUnitDupTableGroup, ClassSyncUnit, ScopeInternal, LevelHigh, "table group %s exists", "")
	ErrSyncUnitShardingGroupNotFound     = New(codeSyncUnitShardingGroupNotFound, ClassSyncUnit, ScopeInternal, LevelHigh, "sharding group for `%s`.`%s` not found", "")
	ErrSyncUnitSafeModeSetCount          = New(codeSyncUnitSafeModeSetCount, ClassSyncUnit, ScopeInternal, LevelHigh, "", "")
	ErrSyncUnitCausalityConflict         = New(codeSyncUnitCausalityConflict, ClassSyncUnit, ScopeInternal, LevelHigh, "some conflicts in causality, must be resolved", "")
	// ErrSyncUnitDMLStatementFound defines an error which means we found unexpected dml statement found in query event
	ErrSyncUnitDMLStatementFound            = New(codeSyncUnitDMLStatementFound, ClassSyncUnit, ScopeInternal, LevelHigh, "only support ROW format binlog, unexpected DML statement found in query event", "")
	ErrSyncerUnitBinlogEventFilter          = New(codeSyncerUnitBinlogEventFilter, ClassSyncUnit, ScopeInternal, LevelHigh, "", "")
	ErrSyncerUnitInvalidReplicaEvent        = New(codeSyncerUnitInvalidReplicaEvent, ClassSyncUnit, ScopeInternal, LevelHigh, "invalid replication event type %v", "")
	ErrSyncerUnitParseStmt                  = New(codeSyncerUnitParseStmt, ClassSyncUnit, ScopeInternal, LevelHigh, "", "")
	ErrSyncerUnitUUIDNotLatest              = New(codeSyncerUnitUUIDNotLatest, ClassSyncUnit, ScopeInternal, LevelHigh, "UUID %s not the latest one in UUIDs %v", "")
	ErrSyncerUnitDDLExecChanCloseOrBusy     = New(codeSyncerUnitDDLExecChanCloseOrBusy, ClassSyncUnit, ScopeInternal, LevelHigh, "the chan has closed or already in sending", "")
	ErrSyncerUnitDDLChanDone                = New(codeSyncerUnitDDLChanDone, ClassSyncUnit, ScopeInternal, LevelHigh, "canceled from external", "")
	ErrSyncerUnitDDLChanCanceled            = New(codeSyncerUnitDDLChanCanceled, ClassSyncUnit, ScopeInternal, LevelHigh, "canceled by Close or Renew", "")
	ErrSyncerUnitDDLOnMultipleTable         = New(codeSyncerUnitDDLOnMultipleTable, ClassSyncUnit, ScopeInternal, LevelHigh, "ddl on multiple table: %s not supported", "It is recommended to include only one DDL operation in a statement executed upstream. Please manually handle it using dmctl (skipping the DDL statement or replacing the DDL statement with a specified DDL statement). For details, see https://docs.pingcap.com/tidb-data-migration/stable/skip-or-replace-abnormal-sql-statements")
	ErrSyncerUnitInjectDDLOnly              = New(codeSyncerUnitInjectDDLOnly, ClassSyncUnit, ScopeInternal, LevelLow, "only support inject DDL for sharding group to be synced currently, but got %s", "")
	ErrSyncerUnitInjectDDLWithoutSchema     = New(codeSyncerUnitInjectDDLWithoutSchema, ClassSyncUnit, ScopeInternal, LevelLow, "injected DDL %s without schema name not valid", "")
	ErrSyncerUnitNotSupportedOperate        = New(codeSyncerUnitNotSupportedOperate, ClassSyncUnit, ScopeInternal, LevelMedium, "op %s not supported", "")
	ErrSyncerUnitNilOperatorReq             = New(codeSyncerUnitNilOperatorReq, ClassSyncUnit, ScopeInternal, LevelMedium, "nil request not valid", "")
	ErrSyncerUnitDMLColumnNotMatch          = New(codeSyncerUnitDMLColumnNotMatch, ClassSyncUnit, ScopeInternal, LevelHigh, "Column count doesn't match value count: %d (columns) vs %d (values)", "")
	ErrSyncerUnitDMLOldNewValueMismatch     = New(codeSyncerUnitDMLOldNewValueMismatch, ClassSyncUnit, ScopeInternal, LevelHigh, "Old value count doesn't match new value count: %d (old) vs %d (new)", "")
	ErrSyncerUnitDMLPruneColumnMismatch     = New(codeSyncerUnitDMLPruneColumnMismatch, ClassSyncUnit, ScopeInternal, LevelHigh, "prune DML columns and data mismatch in length: %d (columns) %d (data)", "")
	ErrSyncerUnitGenBinlogEventFilter       = New(codeSyncerUnitGenBinlogEventFilter, ClassSyncUnit, ScopeInternal, LevelHigh, "generate binlog event filter", "")
	ErrSyncerUnitGenTableRouter             = New(codeSyncerUnitGenTableRouter, ClassSyncUnit, ScopeInternal, LevelHigh, "generate table router", "Please check `routes` config in task configuration file.")
	ErrSyncerUnitGenColumnMapping           = New(codeSyncerUnitGenColumnMapping, ClassSyncUnit, ScopeInternal, LevelHigh, "generate column mapping", "Please check the `column-mappings` config in task configuration file.")
	ErrSyncerUnitDoColumnMapping            = New(codeSyncerUnitDoColumnMapping, ClassSyncUnit, ScopeInternal, LevelHigh, "mapping row data %v for table `%s`.`%s`", "")
	ErrSyncerUnitCacheKeyNotFound           = New(codeSyncerUnitCacheKeyNotFound, ClassSyncUnit, ScopeInternal, LevelHigh, "cache key %s in %s not found", "")
	ErrSyncerUnitHeartbeatCheckConfig       = New(codeSyncerUnitHeartbeatCheckConfig, ClassSyncUnit, ScopeInternal, LevelMedium, "", "Please check `heartbeat` config in task configuration file.")
	ErrSyncerUnitHeartbeatRecordExists      = New(codeSyncerUnitHeartbeatRecordExists, ClassSyncUnit, ScopeInternal, LevelMedium, "heartbeat slave record for task %s already exists", "")
	ErrSyncerUnitHeartbeatRecordNotFound    = New(codeSyncerUnitHeartbeatRecordNotFound, ClassSyncUnit, ScopeInternal, LevelMedium, "heartbeat slave record for task %s not found", "")
	ErrSyncerUnitHeartbeatRecordNotValid    = New(codeSyncerUnitHeartbeatRecordNotValid, ClassSyncUnit, ScopeInternal, LevelMedium, "heartbeat record %s not valid", "")
	ErrSyncerUnitOnlineDDLInvalidMeta       = New(codeSyncerUnitOnlineDDLInvalidMeta, ClassSyncUnit, ScopeInternal, LevelHigh, "online ddl meta invalid", "")
	ErrSyncerUnitOnlineDDLSchemeNotSupport  = New(codeSyncerUnitOnlineDDLSchemeNotSupport, ClassSyncUnit, ScopeInternal, LevelHigh, "online ddl scheme (%s) not supported", "Please check the `online-ddl-scheme` config in task configuration file. Only `ghost` and `pt` are currently supported.")
	ErrSyncerUnitOnlineDDLOnMultipleTable   = New(codeSyncerUnitOnlineDDLOnMultipleTable, ClassSyncUnit, ScopeInternal, LevelHigh, "online ddl changes on multiple table: %s not supported", "")
	ErrSyncerUnitGhostApplyEmptyTable       = New(codeSyncerUnitGhostApplyEmptyTable, ClassSyncUnit, ScopeInternal, LevelHigh, "empty tables not valid", "")
	ErrSyncerUnitGhostRenameTableNotValid   = New(codeSyncerUnitGhostRenameTableNotValid, ClassSyncUnit, ScopeInternal, LevelHigh, "tables should contain old and new table name", "")
	ErrSyncerUnitGhostRenameToGhostTable    = New(codeSyncerUnitGhostRenameToGhostTable, ClassSyncUnit, ScopeInternal, LevelHigh, "rename table to gh-ost temporary table %s not supported", "")
	ErrSyncerUnitGhostRenameGhostTblToOther = New(codeSyncerUnitGhostRenameGhostTblToOther, ClassSyncUnit, ScopeInternal, LevelHigh, "rename gh-ost temporary table to other temporary table %s not supported", "")
	ErrSyncerUnitGhostOnlineDDLOnGhostTbl   = New(codeSyncerUnitGhostOnlineDDLOnGhostTbl, ClassSyncUnit, ScopeInternal, LevelHigh, "online ddl metadata for ghost temporary table `%s`.`%s` not found", "")
	ErrSyncerUnitPTApplyEmptyTable          = New(codeSyncerUnitPTApplyEmptyTable, ClassSyncUnit, ScopeInternal, LevelHigh, "empty tables not valid", "")
	ErrSyncerUnitPTRenameTableNotValid      = New(codeSyncerUnitPTRenameTableNotValid, ClassSyncUnit, ScopeInternal, LevelHigh, "tables should contain old and new table name", "")
	ErrSyncerUnitPTRenameToPTTable          = New(codeSyncerUnitPTRenameToPTTable, ClassSyncUnit, ScopeInternal, LevelHigh, "rename table to pt temporary table %s not supported", "")
	ErrSyncerUnitPTRenamePTTblToOther       = New(codeSyncerUnitPTRenamePTTblToOther, ClassSyncUnit, ScopeInternal, LevelHigh, "rename pt temporary table to other temporary table %s not supported", "")
	ErrSyncerUnitPTOnlineDDLOnPTTbl         = New(codeSyncerUnitPTOnlineDDLOnPTTbl, ClassSyncUnit, ScopeInternal, LevelHigh, "online ddl metadata for pt temporary table `%s`.`%s` not found", "")
	ErrSyncerUnitRemoteSteamerWithGTID      = New(codeSyncerUnitRemoteSteamerWithGTID, ClassSyncUnit, ScopeInternal, LevelHigh, "open remote streamer with GTID mode not supported", "")
	ErrSyncerUnitRemoteSteamerStartSync     = New(codeSyncerUnitRemoteSteamerStartSync, ClassSyncUnit, ScopeInternal, LevelHigh, "start syncing binlog from remote streamer", "")
	ErrSyncerUnitGetTableFromDB             = New(codeSyncerUnitGetTableFromDB, ClassSyncUnit, ScopeInternal, LevelHigh, "invalid table `%s`.`%s`", "")
	ErrSyncerUnitFirstEndPosNotFound        = New(codeSyncerUnitFirstEndPosNotFound, ClassSyncUnit, ScopeInternal, LevelHigh, "no valid End_log_pos of the first DDL exists for sharding group with source %s", "")
	ErrSyncerUnitResolveCasualityFail       = New(codeSyncerUnitResolveCasualityFail, ClassSyncUnit, ScopeInternal, LevelHigh, "resolve karam error %v", "")
	ErrSyncerUnitReopenStreamNotSupport     = New(codeSyncerUnitReopenStreamNotSupport, ClassSyncUnit, ScopeInternal, LevelHigh, "reopen %T not supported", "")
	ErrSyncerUnitUpdateConfigInSharding     = New(codeSyncerUnitUpdateConfigInSharding, ClassSyncUnit, ScopeInternal, LevelHigh, "try update config when some tables' (%v) sharding DDL not synced not supported", "Please try again later.")
	ErrSyncerUnitExecWithNoBlockingDDL      = New(codeSyncerUnitExecWithNoBlockingDDL, ClassSyncUnit, ScopeInternal, LevelHigh, "process unit not waiting for sharding DDL to sync", "")
	ErrSyncerUnitGenBAList                  = New(codeSyncerUnitGenBAList, ClassSyncUnit, ScopeInternal, LevelHigh, "generate block allow list", "Please check the `block-allow-list` config in task configuration file.")
	ErrSyncerUnitHandleDDLFailed            = New(codeSyncerUnitHandleDDLFailed, ClassSyncUnit, ScopeInternal, LevelHigh, "fail to handle ddl job for %s", "")
	ErrSyncerShardDDLConflict               = New(codeSyncerShardDDLConflict, ClassSyncUnit, ScopeInternal, LevelHigh, "fail to handle shard ddl %v in optimistic mode, because schema conflict detected", "Please use show-ddl-locks command for more details.")
	ErrSyncerFailpoint                      = New(codeSyncerFailpoint, ClassSyncUnit, ScopeInternal, LevelLow, "failpoint specified error", "")
	ErrSyncerReplaceEvent                   = New(codeSyncerReplaceEvent, ClassSyncUnit, ScopeInternal, LevelHigh, "", "")

	// DM-master error
	ErrMasterSQLOpNilRequest        = New(codeMasterSQLOpNilRequest, ClassDMMaster, ScopeInternal, LevelMedium, "nil request not valid", "")
	ErrMasterSQLOpNotSupport        = New(codeMasterSQLOpNotSupport, ClassDMMaster, ScopeInternal, LevelMedium, "op %s not supported", "")
	ErrMasterSQLOpWithoutSharding   = New(codeMasterSQLOpWithoutSharding, ClassDMMaster, ScopeInternal, LevelMedium, "operate request without --sharding specified not valid", "")
	ErrMasterGRPCCreateConn         = New(codeMasterGRPCCreateConn, ClassDMMaster, ScopeInternal, LevelHigh, "create grpc connection", "")
	ErrMasterGRPCSendOnCloseConn    = New(codeMasterGRPCSendOnCloseConn, ClassDMMaster, ScopeInternal, LevelHigh, "send request on a closed client", "")
	ErrMasterGRPCClientClose        = New(codeMasterGRPCClientClose, ClassDMMaster, ScopeInternal, LevelHigh, "close rpc client", "")
	ErrMasterGRPCInvalidReqType     = New(codeMasterGRPCInvalidReqType, ClassDMMaster, ScopeInternal, LevelHigh, "invalid request type: %v", "")
	ErrMasterGRPCRequestError       = New(codeMasterGRPCRequestError, ClassDMMaster, ScopeInternal, LevelHigh, "grpc request error", "")
	ErrMasterDeployMapperVerify     = New(codeMasterDeployMapperVerify, ClassDMMaster, ScopeInternal, LevelHigh, "user should specify valid relation between source(mysql/mariadb) and dm-worker, config %+v not valid", "")
	ErrMasterConfigParseFlagSet     = New(codeMasterConfigParseFlagSet, ClassDMMaster, ScopeInternal, LevelMedium, "parse config flag set", "")
	ErrMasterConfigUnknownItem      = New(codeMasterConfigUnknownItem, ClassDMMaster, ScopeInternal, LevelMedium, "master config contained unknown configuration options: %s", "")
	ErrMasterConfigInvalidFlag      = New(codeMasterConfigInvalidFlag, ClassDMMaster, ScopeInternal, LevelMedium, "'%s' is an invalid flag", "")
	ErrMasterConfigTomlTransform    = New(codeMasterConfigTomlTransform, ClassDMMaster, ScopeInternal, LevelMedium, "config toml transform", "Please check the configuration file has correct TOML format.")
	ErrMasterConfigTimeoutParse     = New(codeMasterConfigTimeoutParse, ClassDMMaster, ScopeInternal, LevelMedium, "parse rpc timeout str", "")
	ErrMasterConfigUpdateCfgFile    = New(codeMasterConfigUpdateCfgFile, ClassDMMaster, ScopeInternal, LevelHigh, "update config file", "")
	ErrMasterShardingDDLDiff        = New(codeMasterShardingDDLDiff, ClassDMMaster, ScopeInternal, LevelHigh, "sharding ddls in ddl lock %s is different with %s", "Please use show-ddl-locks command for more details.")
	ErrMasterStartService           = New(codeMasterStartService, ClassDMMaster, ScopeInternal, LevelHigh, "start server", "")
	ErrMasterNoEmitToken            = New(codeMasterNoEmitToken, ClassDMMaster, ScopeInternal, LevelHigh, "fail to get emit opportunity for source %s", "")
	ErrMasterLockNotFound           = New(codeMasterLockNotFound, ClassDMMaster, ScopeInternal, LevelHigh, "lock with ID %s not found", "Please use show-ddl-locks command to see lock id.")
	ErrMasterLockIsResolving        = New(codeMasterLockIsResolving, ClassDMMaster, ScopeInternal, LevelHigh, "lock %s is resolving", "")
	ErrMasterWorkerCliNotFound      = New(codeMasterWorkerCliNotFound, ClassDMMaster, ScopeInternal, LevelHigh, "source %s relevant worker-client not found", "")
	ErrMasterWorkerNotWaitLock      = New(codeMasterWorkerNotWaitLock, ClassDMMaster, ScopeInternal, LevelHigh, "worker %s not waiting for DDL lock %s", "")
	ErrMasterHandleSQLReqFail       = New(codeMasterHandleSQLReqFail, ClassDMMaster, ScopeInternal, LevelHigh, "request DDL lock %s owner %s handle SQLs request %s fail %s", "")
	ErrMasterOwnerExecDDL           = New(codeMasterOwnerExecDDL, ClassDMMaster, ScopeInternal, LevelHigh, "owner %s ExecuteDDL fail", "")
	ErrMasterPartWorkerExecDDLFail  = New(codeMasterPartWorkerExecDDLFail, ClassDMMaster, ScopeInternal, LevelHigh, "DDL lock %s owner ExecuteDDL successfully, so DDL lock removed. but some dm-workers ExecuteDDL fail, you should to handle dm-worker directly", "")
	ErrMasterWorkerExistDDLLock     = New(codeMasterWorkerExistDDLLock, ClassDMMaster, ScopeInternal, LevelHigh, "worker %s exist ddl lock", "Please unlock ddl lock first.")
	ErrMasterGetWorkerCfgExtractor  = New(codeMasterGetWorkerCfgExtractor, ClassDMMaster, ScopeInternal, LevelHigh, "", "")
	ErrMasterTaskConfigExtractor    = New(codeMasterTaskConfigExtractor, ClassDMMaster, ScopeInternal, LevelHigh, "", "")
	ErrMasterWorkerArgsExtractor    = New(codeMasterWorkerArgsExtractor, ClassDMMaster, ScopeInternal, LevelHigh, "", "")
	ErrMasterQueryWorkerConfig      = New(codeMasterQueryWorkerConfig, ClassDMMaster, ScopeInternal, LevelHigh, "", "")
	ErrMasterOperNotFound           = New(codeMasterOperNotFound, ClassDMMaster, ScopeInternal, LevelHigh, "operation %d of task %s on worker %s not found", "Please execute `query-status` to check status.")
	ErrMasterOperRespNotSuccess     = New(codeMasterOperRespNotSuccess, ClassDMMaster, ScopeInternal, LevelHigh, "some error occurs in dm-worker: %s", "Please execute `query-status` to check status.")
	ErrMasterOperRequestTimeout     = New(codeMasterOperRequestTimeout, ClassDMMaster, ScopeInternal, LevelHigh, "request to dm-worker %s is timeout, but request may be successful", "Please execute `query-status` to check status.")
	ErrMasterHandleHTTPApis         = New(codeMasterHandleHTTPApis, ClassDMMaster, ScopeInternal, LevelHigh, "serve http apis to grpc", "")
	ErrMasterHostPortNotValid       = New(codeMasterHostPortNotValid, ClassDMMaster, ScopeInternal, LevelHigh, "host:port '%s' not valid", "Please check the `master-addr` config in master configuration file.")
	ErrMasterGetHostnameFail        = New(codeMasterGetHostnameFail, ClassDMMaster, ScopeInternal, LevelHigh, "get hostname fail", "")
	ErrMasterGenEmbedEtcdConfigFail = New(codeMasterGenEmbedEtcdConfigFail, ClassDMMaster, ScopeInternal, LevelHigh, "fail to generate config item %s for embed etcd", "Please check configs in master configuration file.")
	ErrMasterStartEmbedEtcdFail     = New(codeMasterStartEmbedEtcdFail, ClassDMMaster, ScopeInternal, LevelHigh, "fail to start embed etcd", "")
	ErrMasterParseURLFail           = New(codeMasterParseURLFail, ClassDMMaster, ScopeInternal, LevelHigh, "fail to parse URL %s", "Please check configs in master configuration file.")
	ErrMasterJoinEmbedEtcdFail      = New(codeMasterJoinEmbedEtcdFail, ClassDMMaster, ScopeInternal, LevelHigh, "fail to join embed etcd: %s", "Please check configs in master configuration file.")
	ErrMasterInvalidOperateOp       = New(codeMasterInvalidOperateOp, ClassDMMaster, ScopeInternal, LevelMedium, "invalid op %s on %s", "")
	ErrMasterAdvertiseAddrNotValid  = New(codeMasterAdvertiseAddrNotValid, ClassDMMaster, ScopeInternal, LevelHigh, "advertise address %s not valid", "Please check the `advertise-addr` config in master configuration file.")

	ErrMasterRequestIsNotForwardToLeader = New(codeMasterRequestIsNotForwardToLeader, ClassDMMaster, ScopeInternal, LevelHigh, "master is not leader, and can't forward request to leader", "")
	ErrMasterIsNotAsyncRequest           = New(codeMasterIsNotAsyncRequest, ClassDMMaster, ScopeInternal, LevelMedium, "request %s is not an async one, needn't wait for ok", "")
	ErrMasterFailToGetExpectResult       = New(codeMasterFailToGetExpectResult, ClassDMMaster, ScopeInternal, LevelMedium, "fail to get expected result", "")
	ErrMasterPessimistNotStarted         = New(codeMasterPessimistNotStarted, ClassDMMaster, ScopeInternal, LevelMedium, "the shardddl pessimist has not started", "")
	ErrMasterOptimistNotStarted          = New(codeMasterOptimistNotStarted, ClassDMMaster, ScopeInternal, LevelMedium, "the shardddl optimist has not started", "")
	ErrMasterMasterNameNotExist          = New(codeMasterMasterNameNotExist, ClassDMMaster, ScopeInternal, LevelLow, "dm-master with name %s not exists", "Please use list-member command to see masters.")
	ErrMasterInvalidOfflineType          = New(codeMasterInvalidOfflineType, ClassDMMaster, ScopeInternal, LevelLow, "offline member type %s is invalid", "Please use master/worker.")

	ErrMasterAdvertisePeerURLsNotValid = New(codeMasterAdvertisePeerURLsNotValid, ClassDMMaster, ScopeInternal, LevelHigh, "advertise peer urls %s not valid", "Please check the `advertise-peer-urls` config in master configuration file.")
	ErrMasterTLSConfigNotValid         = New(codeMasterTLSConfigNotValid, ClassDMMaster, ScopeInternal, LevelHigh, "TLS config not valid", "Please check the `ssl-ca`, `ssl-cert` and `ssl-key` config in master configuration file.")

	ErrMasterBoundChanging = New(codeMasterBoundChanging, ClassDMMaster, ScopeInternal, LevelLow, "source bound is changed too frequently, last old bound %s:, new bound %s", "Please try again later")

	// DM-worker error
	ErrWorkerParseFlagSet            = New(codeWorkerParseFlagSet, ClassDMWorker, ScopeInternal, LevelMedium, "parse dm-worker config flag set", "")
	ErrWorkerInvalidFlag             = New(codeWorkerInvalidFlag, ClassDMWorker, ScopeInternal, LevelMedium, "'%s' is an invalid flag", "")
	ErrWorkerDecodeConfigFromFile    = New(codeWorkerDecodeConfigFromFile, ClassDMWorker, ScopeInternal, LevelMedium, "toml decode file", "Please check the configuration file has correct TOML format.")
	ErrWorkerUndecodedItemFromFile   = New(codeWorkerUndecodedItemFromFile, ClassDMWorker, ScopeInternal, LevelMedium, "worker config contains unknown configuration options: %s", "Please check configs in worker configurtion file.")
	ErrWorkerNeedSourceID            = New(codeWorkerNeedSourceID, ClassDMWorker, ScopeInternal, LevelMedium, "dm-worker should bind a non-empty source ID which represents a MySQL/MariaDB instance or a replica group. \n notice: if you use old version dm-ansible, please update to newest version.", "")
	ErrWorkerTooLongSourceID         = New(codeWorkerTooLongSourceID, ClassDMWorker, ScopeInternal, LevelMedium, "the length of source ID %s is more than max allowed value %d", "")
	ErrWorkerRelayBinlogName         = New(codeWorkerRelayBinlogName, ClassDMWorker, ScopeInternal, LevelMedium, "relay-binlog-name %s not valid", "")
	ErrWorkerWriteConfigFile         = New(codeWorkerWriteConfigFile, ClassDMWorker, ScopeInternal, LevelMedium, "write config to local file", "")
	ErrWorkerLogInvalidHandler       = New(codeWorkerLogInvalidHandler, ClassDMWorker, ScopeInternal, LevelHigh, "handler is nil, please pass a leveldb.DB or leveldb.Transaction", "")
	ErrWorkerLogPointerInvalid       = New(codeWorkerLogPointerInvalid, ClassDMWorker, ScopeInternal, LevelHigh, "not valid length data as pointer % X", "")
	ErrWorkerLogFetchPointer         = New(codeWorkerLogFetchPointer, ClassDMWorker, ScopeInternal, LevelHigh, "fetch handled pointer", "")
	ErrWorkerLogUnmarshalPointer     = New(codeWorkerLogUnmarshalPointer, ClassDMWorker, ScopeInternal, LevelHigh, "unmarshal handle pointer % X", "")
	ErrWorkerLogClearPointer         = New(codeWorkerLogClearPointer, ClassDMWorker, ScopeInternal, LevelHigh, "clear handled pointer", "")
	ErrWorkerLogTaskKeyNotValid      = New(codeWorkerLogTaskKeyNotValid, ClassDMWorker, ScopeInternal, LevelHigh, "not valid length data as task log key % X", "")
	ErrWorkerLogUnmarshalTaskKey     = New(codeWorkerLogUnmarshalTaskKey, ClassDMWorker, ScopeInternal, LevelHigh, "unmarshal task log % X", "")
	ErrWorkerLogFetchLogIter         = New(codeWorkerLogFetchLogIter, ClassDMWorker, ScopeInternal, LevelHigh, "fetch logs from meta with handle pointer %+v", "")
	ErrWorkerLogGetTaskLog           = New(codeWorkerLogGetTaskLog, ClassDMWorker, ScopeInternal, LevelHigh, "get task log %d from leveldb", "")
	ErrWorkerLogUnmarshalBinary      = New(codeWorkerLogUnmarshalBinary, ClassDMWorker, ScopeInternal, LevelHigh, "unmarshal task log binary % X", "")
	ErrWorkerLogForwardPointer       = New(codeWorkerLogForwardPointer, ClassDMWorker, ScopeInternal, LevelHigh, "forward handled pointer to %d", "")
	ErrWorkerLogMarshalTask          = New(codeWorkerLogMarshalTask, ClassDMWorker, ScopeInternal, LevelHigh, "marshal task log %+v", "")
	ErrWorkerLogSaveTask             = New(codeWorkerLogSaveTask, ClassDMWorker, ScopeInternal, LevelHigh, "save task log %+v", "")
	ErrWorkerLogDeleteKV             = New(codeWorkerLogDeleteKV, ClassDMWorker, ScopeInternal, LevelHigh, "delete kv with prefix % X until % X", "")
	ErrWorkerLogDeleteKVIter         = New(codeWorkerLogDeleteKVIter, ClassDMWorker, ScopeInternal, LevelHigh, "iterate kv with prefix % X", "")
	ErrWorkerLogUnmarshalTaskMeta    = New(codeWorkerLogUnmarshalTaskMeta, ClassDMWorker, ScopeInternal, LevelHigh, "unmarshal task meta % X", "")
	ErrWorkerLogFetchTaskFromMeta    = New(codeWorkerLogFetchTaskFromMeta, ClassDMWorker, ScopeInternal, LevelHigh, "fetch tasks from meta with prefix % X", "")
	ErrWorkerLogVerifyTaskMeta       = New(codeWorkerLogVerifyTaskMeta, ClassDMWorker, ScopeInternal, LevelHigh, "", "")
	ErrWorkerLogSaveTaskMeta         = New(codeWorkerLogSaveTaskMeta, ClassDMWorker, ScopeInternal, LevelHigh, "save task meta %s into kv db", "")
	ErrWorkerLogGetTaskMeta          = New(codeWorkerLogGetTaskMeta, ClassDMWorker, ScopeInternal, LevelHigh, "get task meta %s from kv db", "")
	ErrWorkerLogDeleteTaskMeta       = New(codeWorkerLogDeleteTaskMeta, ClassDMWorker, ScopeInternal, LevelHigh, "delete task meta %s from kv db", "")
	ErrWorkerMetaTomlTransform       = New(codeWorkerMetaTomlTransform, ClassDMWorker, ScopeInternal, LevelHigh, "meta toml transform", "")
	ErrWorkerMetaOldFileStat         = New(codeWorkerMetaOldFileStat, ClassDMWorker, ScopeInternal, LevelHigh, "get old file stat", "")
	ErrWorkerMetaOldReadFile         = New(codeWorkerMetaOldReadFile, ClassDMWorker, ScopeInternal, LevelHigh, "read old metadata file %s", "")
	ErrWorkerMetaEncodeTask          = New(codeWorkerMetaEncodeTask, ClassDMWorker, ScopeInternal, LevelHigh, "encode task %v", "")
	ErrWorkerMetaRemoveOldDir        = New(codeWorkerMetaRemoveOldDir, ClassDMWorker, ScopeInternal, LevelHigh, "remove old meta dir", "")
	ErrWorkerMetaTaskLogNotFound     = New(codeWorkerMetaTaskLogNotFound, ClassDMWorker, ScopeInternal, LevelHigh, "any task operation log not found", "")
	ErrWorkerMetaHandleTaskOrder     = New(codeWorkerMetaHandleTaskOrder, ClassDMWorker, ScopeInternal, LevelHigh, "please handle task operation order by log ID, the log need to be handled is %+v, not %+v", "")
	ErrWorkerMetaOpenTxn             = New(codeWorkerMetaOpenTxn, ClassDMWorker, ScopeInternal, LevelHigh, "open kv db txn", "")
	ErrWorkerMetaCommitTxn           = New(codeWorkerMetaCommitTxn, ClassDMWorker, ScopeInternal, LevelHigh, "commit kv db txn", "")
	ErrWorkerRelayStageNotValid      = New(codeWorkerRelayStageNotValid, ClassDMWorker, ScopeInternal, LevelHigh, "current stage is %s, %s required, relay op %s", "")
	ErrWorkerRelayOperNotSupport     = New(codeWorkerRelayOperNotSupport, ClassDMWorker, ScopeInternal, LevelHigh, "operation %s not supported", "")
	ErrWorkerOpenKVDBFile            = New(codeWorkerOpenKVDBFile, ClassDMWorker, ScopeInternal, LevelHigh, "open kv db file", "")
	ErrWorkerUpgradeCheckKVDir       = New(codeWorkerUpgradeCheckKVDir, ClassDMWorker, ScopeInternal, LevelHigh, "", "")
	ErrWorkerMarshalVerBinary        = New(codeWorkerMarshalVerBinary, ClassDMWorker, ScopeInternal, LevelHigh, "marshal version %s to binary data", "")
	ErrWorkerUnmarshalVerBinary      = New(codeWorkerUnmarshalVerBinary, ClassDMWorker, ScopeInternal, LevelHigh, "unmarshal version from data % X", "")
	ErrWorkerGetVersionFromKV        = New(codeWorkerGetVersionFromKV, ClassDMWorker, ScopeInternal, LevelHigh, "load version with key %v from levelDB", "")
	ErrWorkerSaveVersionToKV         = New(codeWorkerSaveVersionToKV, ClassDMWorker, ScopeInternal, LevelHigh, "save version %v into levelDB with key %v", "")
	ErrWorkerVerAutoDowngrade        = New(codeWorkerVerAutoDowngrade, ClassDMWorker, ScopeInternal, LevelHigh, "the previous version %s is newer than current %s, automatic downgrade is not supported now, please handle it manually", "")
	ErrWorkerStartService            = New(codeWorkerStartService, ClassDMWorker, ScopeInternal, LevelHigh, "start server", "")
	ErrWorkerNoStart                 = New(codeWorkerNoStart, ClassDMWorker, ScopeInternal, LevelHigh, "worker has not started", "")
	ErrWorkerAlreadyClosed           = New(codeWorkerAlreadyClosed, ClassDMWorker, ScopeInternal, LevelHigh, "worker already closed", "")
	ErrWorkerAlreadyStart            = New(codeWorkerAlreadyStarted, ClassDMWorker, ScopeInternal, LevelHigh, "worker already started", "")
	ErrWorkerNotRunningStage         = New(codeWorkerNotRunningStage, ClassDMWorker, ScopeInternal, LevelHigh, "current stage is %s but not running, invalid", "")
	ErrWorkerNotPausedStage          = New(codeWorkerNotPausedStage, ClassDMWorker, ScopeInternal, LevelHigh, "current stage is %s but not paused, invalid", "")
	ErrWorkerUpdateTaskStage         = New(codeWorkerUpdateTaskStage, ClassDMWorker, ScopeInternal, LevelHigh, "can only update task on Paused stage, but current stage is %s", "Please use `pause-task` command to pause the task.")
	ErrWorkerMigrateStopRelay        = New(codeWorkerMigrateStopRelay, ClassDMWorker, ScopeInternal, LevelHigh, "relay unit has stopped, can not be migrated", "")
	ErrWorkerSubTaskNotFound         = New(codeWorkerSubTaskNotFound, ClassDMWorker, ScopeInternal, LevelHigh, "sub task with name %s not found", "")
	ErrWorkerSubTaskExists           = New(codeWorkerSubTaskExists, ClassDMWorker, ScopeInternal, LevelHigh, "sub task %s already exists", "")
	ErrWorkerOperSyncUnitOnly        = New(codeWorkerOperSyncUnitOnly, ClassDMWorker, ScopeInternal, LevelHigh, "such operation is only available for syncer, but now syncer is not running. current unit is %s", "")
	ErrWorkerRelayUnitStage          = New(codeWorkerRelayUnitStage, ClassDMWorker, ScopeInternal, LevelHigh, "Worker's relay log unit in invalid stage: %s", "")
	ErrWorkerNoSyncerRunning         = New(codeWorkerNoSyncerRunning, ClassDMWorker, ScopeInternal, LevelHigh, "there is a subtask does not run syncer", "")
	ErrWorkerCannotUpdateSourceID    = New(codeWorkerCannotUpdateSourceID, ClassDMWorker, ScopeInternal, LevelHigh, "update source ID is not allowed", "")
	ErrWorkerNoAvailUnits            = New(codeWorkerNoAvailUnits, ClassDMWorker, ScopeInternal, LevelHigh, "subtask %s has no dm units for mode %s", "")
	ErrWorkerDDLLockInfoNotFound     = New(codeWorkerDDLLockInfoNotFound, ClassDMWorker, ScopeInternal, LevelHigh, "DDLLockInfo with ID %s not found", "Please use show-ddl-locks command to see lock id.")
	ErrWorkerDDLLockInfoExists       = New(codeWorkerDDLLockInfoExists, ClassDMWorker, ScopeInternal, LevelHigh, "DDLLockInfo for task %s already exists", "")
	ErrWorkerCacheDDLInfoExists      = New(codeWorkerCacheDDLInfoExists, ClassDMWorker, ScopeInternal, LevelHigh, "CacheDDLInfo for task %s already exists", "")
	ErrWorkerExecSkipDDLConflict     = New(codeWorkerExecSkipDDLConflict, ClassDMWorker, ScopeInternal, LevelHigh, "execDDL and skipDDL can not specify both at the same time", "")
	ErrWorkerExecDDLSyncerOnly       = New(codeWorkerExecDDLSyncerOnly, ClassDMWorker, ScopeInternal, LevelHigh, "only syncer support ExecuteDDL, but current unit is %s", "")
	ErrWorkerExecDDLTimeout          = New(codeWorkerExecDDLTimeout, ClassDMWorker, ScopeInternal, LevelHigh, "ExecuteDDL timeout (exceeding %s)", "Please try use `query-status` to query whether the DDL is still blocking.")
	ErrWorkerWaitRelayCatchupTimeout = New(codeWorkerWaitRelayCatchupTimeout, ClassDMWorker, ScopeInternal, LevelHigh, "waiting for relay binlog pos to catch up with loader end binlog pos is timeout (exceeding %s), loader end binlog pos: %s, relay binlog pos: %s", "")
	ErrWorkerRelayIsPurging          = New(codeWorkerRelayIsPurging, ClassDMWorker, ScopeInternal, LevelHigh, "relay log purger is purging, cannot start sub task %s", "Please try again later.")
	ErrWorkerHostPortNotValid        = New(codeWorkerHostPortNotValid, ClassDMWorker, ScopeInternal, LevelHigh, "host:port '%s' not valid", "Please check configs in worker configuration file.")
	ErrWorkerSourceNotMatch          = New(codeWorkerSourceNotMatch, ClassDMWorker, ScopeInternal, LevelHigh, "source of request does not match with source in worker", "")

	ErrWorkerFailToGetSubtaskConfigFromEtcd = New(codeWorkerFailToGetSubtaskConfigFromEtcd, ClassDMWorker, ScopeInternal, LevelMedium, "there is no relative subtask config for task %s in etcd", "")
	ErrWorkerFailToGetSourceConfigFromEtcd  = New(codeWorkerFailToGetSourceConfigFromEtcd, ClassDMWorker, ScopeInternal, LevelMedium, "there is no relative source config for source %s in etcd", "")
	ErrWorkerDDLLockOpNotFound              = New(codeWorkerDDLLockOpNotFound, ClassDMWorker, ScopeInternal, LevelHigh, "missing shard DDL lock operation for shard DDL info (%s)", "")
	ErrWorkerTLSConfigNotValid              = New(codeWorkerTLSConfigNotValid, ClassDMWorker, ScopeInternal, LevelHigh, "TLS config not valid", "Please check the `ssl-ca`, `ssl-cert` and `ssl-key` config in worker configuration file.")
	ErrWorkerFailConnectMaster              = New(codeWorkerFailConnectMaster, ClassDMWorker, ScopeInternal, LevelHigh, "cannot connect with master endpoints: %v", "Please check network connection of worker")

	// DM-tracer error
	ErrTracerParseFlagSet        = New(codeTracerParseFlagSet, ClassDMTracer, ScopeInternal, LevelMedium, "parse dm-tracer config flag set", "")
	ErrTracerConfigTomlTransform = New(codeTracerConfigTomlTransform, ClassDMTracer, ScopeInternal, LevelMedium, "config toml transform", "Please check the configuration file has correct TOML format.")
	ErrTracerConfigInvalidFlag   = New(codeTracerConfigInvalidFlag, ClassDMTracer, ScopeInternal, LevelMedium, "'%s' is an invalid flag", "")
	ErrTracerTraceEventNotFound  = New(codeTracerTraceEventNotFound, ClassDMTracer, ScopeInternal, LevelMedium, "trace event %s not found", "")
	ErrTracerTraceIDNotProvided  = New(codeTracerTraceIDNotProvided, ClassDMTracer, ScopeInternal, LevelMedium, "trace id not provided", "")
	ErrTracerParamNotValid       = New(codeTracerParamNotValid, ClassDMTracer, ScopeInternal, LevelMedium, "param %s value %s not valid", "")
	ErrTracerPostMethodOnly      = New(codeTracerPostMethodOnly, ClassDMTracer, ScopeInternal, LevelMedium, "post method only", "")
	ErrTracerEventAssertionFail  = New(codeTracerEventAssertionFail, ClassDMTracer, ScopeInternal, LevelHigh, "type %s event: %v not valid", "")
	ErrTracerEventTypeNotValid   = New(codeTracerEventTypeNotValid, ClassDMTracer, ScopeInternal, LevelHigh, "trace event type %d not valid", "")
	ErrTracerStartService        = New(codeTracerStartService, ClassDMTracer, ScopeInternal, LevelHigh, "start server", "")

	// Schema-tracker error
	ErrSchemaTrackerInvalidJSON        = New(codeSchemaTrackerInvalidJSON, ClassSchemaTracker, ScopeDownstream, LevelHigh, "saved schema of `%s`.`%s` is not proper JSON", "")
	ErrSchemaTrackerCannotCreateSchema = New(codeSchemaTrackerCannotCreateSchema, ClassSchemaTracker, ScopeInternal, LevelHigh, "failed to create database for `%s` in schema tracker", "")
	ErrSchemaTrackerCannotCreateTable  = New(codeSchemaTrackerCannotCreateTable, ClassSchemaTracker, ScopeInternal, LevelHigh, "failed to create table for `%s`.`%s` in schema tracker", "")
	ErrSchemaTrackerCannotSerialize    = New(codeSchemaTrackerCannotSerialize, ClassSchemaTracker, ScopeInternal, LevelHigh, "failed to serialize table info for `%s`.`%s`", "")
	ErrSchemaTrackerCannotGetTable     = New(codeSchemaTrackerCannotGetTable, ClassSchemaTracker, ScopeInternal, LevelHigh, "cannot get table info for `%s`.`%s` from schema tracker", "")
	ErrSchemaTrackerCannotExecDDL      = New(codeSchemaTrackerCannotExecDDL, ClassSchemaTracker, ScopeInternal, LevelHigh, "cannot track DDL: %s", "")

	ErrSchemaTrackerCannotFetchDownstreamTable = New(
		codeSchemaTrackerCannotFetchDownstreamTable, ClassSchemaTracker, ScopeDownstream, LevelMedium,
		"cannot fetch downstream table schema of `%s`.`%s` to initialize upstream schema `%s`.`%s` in schema tracker", "")
	ErrSchemaTrackerCannotParseDownstreamTable = New(
		codeSchemaTrackerCannotParseDownstreamTable, ClassSchemaTracker, ScopeInternal, LevelHigh,
		"cannot parse downstream table schema of `%s`.`%s` to initialize upstream schema `%s`.`%s` in schema tracker", "")
	ErrSchemaTrackerInvalidCreateTableStmt = New(codeSchemaTrackerInvalidCreateTableStmt, ClassSchemaTracker, ScopeInternal, LevelMedium,
		"%s is not a valid `CREATE TABLE` statement", "")
	ErrSchemaTrackerRestoreStmtFail = New(codeSchemaTrackerRestoreStmtFail, ClassSchemaTracker, ScopeInternal, LevelMedium,
		"fail to restore the statement", "")
	ErrSchemaTrackerCannotDropTable = New(codeSchemaTrackerCannotDropTable, ClassSchemaTracker, ScopeInternal, LevelHigh,
		"failed to drop table for `%s`.`%s` in schema tracker", "")

	// HA scheduler
	ErrSchedulerNotStarted                = New(codeSchedulerNotStarted, ClassScheduler, ScopeInternal, LevelHigh, "the scheduler has not started", "")
	ErrSchedulerStarted                   = New(codeSchedulerStarted, ClassScheduler, ScopeInternal, LevelMedium, "the scheduler has already started", "")
	ErrSchedulerWorkerExist               = New(codeSchedulerWorkerExist, ClassScheduler, ScopeInternal, LevelMedium, "dm-worker with name %s already exists", "")
	ErrSchedulerWorkerNotExist            = New(codeSchedulerWorkerNotExist, ClassScheduler, ScopeInternal, LevelMedium, "dm-worker with name %s not exists", "")
	ErrSchedulerWorkerOnline              = New(codeSchedulerWorkerOnline, ClassScheduler, ScopeInternal, LevelMedium, "dm-worker with name %s is still online", "Please shut it down first.")
	ErrSchedulerWorkerInvalidTrans        = New(codeSchedulerWorkerInvalidTrans, ClassScheduler, ScopeInternal, LevelMedium, "invalid stage transformation for dm-worker %s, from %s to %s", "")
	ErrSchedulerSourceCfgExist            = New(codeSchedulerSourceCfgExist, ClassScheduler, ScopeInternal, LevelMedium, "source config with ID %s already exists", "")
	ErrSchedulerSourceCfgNotExist         = New(codeSchedulerSourceCfgNotExist, ClassScheduler, ScopeInternal, LevelMedium, "source config with ID %s not exists", "")
	ErrSchedulerSourcesUnbound            = New(codeSchedulerSourcesUnbound, ClassDMMaster, ScopeInternal, LevelMedium, "sources %v have not bound", "")
	ErrSchedulerSourceOpTaskExist         = New(codeSchedulerSourceOpTaskExist, ClassDMMaster, ScopeInternal, LevelMedium, "source with name %s need to operate with tasks %v exist", "")
	ErrSchedulerRelayStageInvalidUpdate   = New(codeSchedulerRelayStageInvalidUpdate, ClassScheduler, ScopeInternal, LevelMedium, "invalid new expectant relay stage %s", "")
	ErrSchedulerRelayStageSourceNotExist  = New(codeSchedulerRelayStageSourceNotExist, ClassScheduler, ScopeInternal, LevelMedium, "sources %v need to update expectant relay stage not exist", "")
	ErrSchedulerMultiTask                 = New(codeSchedulerMultiTask, ClassScheduler, ScopeInternal, LevelMedium, "the scheduler cannot perform multiple different tasks %v in one operation", "")
	ErrSchedulerSubTaskExist              = New(codeSchedulerSubTaskExist, ClassScheduler, ScopeInternal, LevelMedium, "subtasks with name %s for sources %v already exist", "Please use `query-status` command to see tasks.")
	ErrSchedulerSubTaskStageInvalidUpdate = New(codeSchedulerSubTaskStageInvalidUpdate, ClassDMMaster, ScopeInternal, LevelMedium, "invalid new expectant subtask stage %s", "")
	ErrSchedulerSubTaskOpTaskNotExist     = New(codeSchedulerSubTaskOpTaskNotExist, ClassDMMaster, ScopeInternal, LevelMedium, "subtasks with name %s need to be operate not exist", "Please use `query-status` command to see tasks.")
	ErrSchedulerSubTaskOpSourceNotExist   = New(codeSchedulerSubTaskOpSourceNotExist, ClassDMMaster, ScopeInternal, LevelMedium, "sources %v need to be operate not exist", "")
	ErrSchedulerTaskNotExist              = New(codeSchedulerTaskNotExist, ClassScheduler, ScopeInternal, LevelMedium, "task with name %s not exist", "Please use `query-status` command to see tasks.")

	// dmctl
	ErrCtlGRPCCreateConn = New(codeCtlGRPCCreateConn, ClassDMCtl, ScopeInternal, LevelHigh, "can not create grpc connection", "Please check your network connection.")
	ErrCtlInvalidTLSCfg  = New(codeCtlInvalidTLSCfg, ClassDMCtl, ScopeInternal, LevelMedium, "invalid TLS config", "Please check the `ssl-ca`, `ssl-cert` and `ssl-key` config in command line.")

	// default error
	ErrNotSet = New(codeNotSet, ClassNotSet, ScopeNotSet, LevelHigh, "", "")
)<|MERGE_RESOLUTION|>--- conflicted
+++ resolved
@@ -163,13 +163,11 @@
 	// pkg/v1workermeta
 	codeInvalidV1WorkerMetaPath
 
-<<<<<<< HEAD
+	// pkg/v1dbschema
+	codeFailUpdateV1DBSchema
+
 	// dm/command
 	codeVerifyHandleErrorArgs
-=======
-	// pkg/v1dbschema
-	codeFailUpdateV1DBSchema
->>>>>>> d71b25dd
 )
 
 // Config related error code list
