// Copyright 2019 PingCAP, Inc.
//
// Licensed under the Apache License, Version 2.0 (the "License");
// you may not use this file except in compliance with the License.
// You may obtain a copy of the License at
//
//     http://www.apache.org/licenses/LICENSE-2.0
//
// Unless required by applicable law or agreed to in writing, software
// distributed under the License is distributed on an "AS IS" BASIS,
// See the License for the specific language governing permissions and
// limitations under the License.

package terror

// Database operation error code list.
const (
	codeDBDriverError ErrCode = iota + 10001
	codeDBBadConn
	codeDBInvalidConn
	codeDBUnExpect
	codeDBQueryFailed
	codeDBExecuteFailed
)

// Functional error code list.
const (
	codeParseMydumperMeta ErrCode = iota + 11001
	codeGetFileSize
	codeDropMultipleTables
	codeRenameMultipleTables
	codeAlterMultipleTables
	codeParseSQL
	codeUnknownTypeDDL
	codeRestoreASTNode
	codeParseGTID
	codeNotSupportedFlavor
	codeNotMySQLGTID
	codeNotMariaDBGTID
	codeNotUUIDString
	codeMariaDBDomainID
	codeInvalidServerID
	codeGetSQLModeFromStr
	codeVerifySQLOperateArgs
	codeStatFileSize
	codeReaderAlreadyRunning
	codeReaderAlreadyStarted
	codeReaderStateCannotClose
	codeReaderShouldStartSync
	// pkg/streamer.
	codeEmptyRelayDir
	codeReadDir
	codeBaseFileNotFound
	codeBinFileCmpCondNotSupport
	codeBinlogFileNotValid
	codeBinlogFilesNotFound
	codeGetRelayLogStat
	codeAddWatchForRelayLogDir
	codeWatcherStart
	codeWatcherChanClosed
	codeWatcherChanRecvError
	codeRelayLogFileSizeSmaller
	codeBinlogFileNotSpecified
	codeNoRelayLogMatchPos
	codeFirstRelayLogNotMatchPos
	codeParserParseRelayLog
	codeNoSubdirToSwitch
	codeNeedSyncAgain
	codeSyncClosed
	// pkg/utils.
	codeSchemaTableNameNotValid
	codeGenTableRouter
	codeEncryptSecretKeyNotValid
	codeEncryptGenCipher
	codeEncryptGenIV
	codeCiphertextLenNotValid
	codeCiphertextContextNotValid
	codeInvalidBinlogPosStr
	codeEncCipherTextBase64Decode
	// pkg/binlog.
	codeBinlogWriteBinaryData
	codeBinlogWriteDataToBuffer
	codeBinlogHeaderLengthNotValid
	codeBinlogEventDecode
	codeBinlogEmptyNextBinName
	codeBinlogParseSID
	codeBinlogEmptyGTID
	codeBinlogGTIDSetNotValid
	codeBinlogGTIDMySQLNotValid
	codeBinlogGTIDMariaDBNotValid
	codeBinlogMariaDBServerIDMismatch
	codeBinlogOnlyOneGTIDSupport
	codeBinlogOnlyOneIntervalInUUID
	codeBinlogIntervalValueNotValid
	codeBinlogEmptyQuery
	codeBinlogTableMapEvNotValid
	codeBinlogExpectFormatDescEv
	codeBinlogExpectTableMapEv
	codeBinlogExpectRowsEv
	codeBinlogUnexpectedEv
	codeBinlogParseSingleEv
	codeBinlogEventTypeNotValid
	codeBinlogEventNoRows
	codeBinlogEventNoColumns
	codeBinlogEventRowLengthNotEq
	codeBinlogColumnTypeNotSupport
	codeBinlogGoMySQLTypeNotSupport
	codeBinlogColumnTypeMisMatch
	codeBinlogDummyEvSizeTooSmall
	codeBinlogFlavorNotSupport
	codeBinlogDMLEmptyData
	codeBinlogLatestGTIDNotInPrev
	codeBinlogReadFileByGTID
	codeBinlogWriterNotStateNew
	codeBinlogWriterStateCannotClose
	codeBinlogWriterNeedStart
	codeBinlogWriterOpenFile
	codeBinlogWriterGetFileStat
	codeBinlogWriterWriteDataLen
	codeBinlogWriterFileNotOpened
	codeBinlogWriterFileSync
	codeBinlogPrevGTIDEvNotValid
	codeBinlogDecodeMySQLGTIDSet
	codeBinlogNeedMariaDBGTIDSet
	codeBinlogParseMariaDBGTIDSet
	codeBinlogMariaDBAddGTIDSet

	// pkg/tracing.
	codeTracingEventDataNotValid
	codeTracingUploadData
	codeTracingEventTypeNotValid
	codeTracingGetTraceCode
	codeTracingDataChecksum
	codeTracingGetTSO
	// pkg/backoff.
	codeBackoffArgsNotValid

	codeInitLoggerFail

	// pkg/gtid.
	codeGTIDTruncateInvalid
	// pkg/streamer.
	codeRelayLogGivenPosTooBig
	// pkg/election.
	codeElectionCampaignFail
	codeElectionGetLeaderIDFail

	// pkg/binlog.
	codeBinlogInvalidFilenameWithUUIDSuffix
	// dm/common.
	codeDecodeEtcdKeyFail

	// pkg/shardddl/optimism.
	codeShardDDLOptimismTrySyncFail

	// pkg/conn.
	codeConnInvalidTLSConfig
	codeConnRegistryTLSConfig

	// pkg/upgrade.
	codeUpgradeVersionEtcdFail

	// pkg/v1workermeta.
	codeInvalidV1WorkerMetaPath

	// pkg/v1dbschema.
	codeFailUpdateV1DBSchema

	// pkg/binlog.
	codeBinlogStatusVarsParse

	// dm/command.
	codeVerifyHandleErrorArgs

	// pkg/parser.
	codeRewriteSQL

	// pkg/streamer.
	codeNoUUIDDirMatchGTID
	codeNoRelayPosMatchGTID
	codeReaderReachEndOfFile

	// pkg/dumpling.
	codeMetadataNoBinlogLoc

	// pkg/streamer.
	codePreviousGTIDNotExist

	// pkg/utils.
	codeNoMasterStatus

	// pkg/binlog.
	codeBinlogNotLogColumn
)

// Config related error code list.
const (
	codeConfigCheckItemNotSupport ErrCode = iota + 20001
	codeConfigTomlTransform
	codeConfigYamlTransform
	codeConfigTaskNameEmpty
	codeConfigEmptySourceID
	codeConfigTooLongSourceID
	codeConfigOnlineSchemeNotSupport
	codeConfigInvalidTimezone
	codeConfigParseFlagSet
	codeConfigDecryptDBPassword
	codeConfigMetaInvalid
	codeConfigMySQLInstNotFound
	codeConfigMySQLInstsAtLeastOne
	codeConfigMySQLInstSameSourceID
	codeConfigMydumperCfgConflict
	codeConfigLoaderCfgConflict
	codeConfigSyncerCfgConflict
	codeConfigReadCfgFromFile
	codeConfigNeedUniqueTaskName
	codeConfigInvalidTaskMode
	codeConfigNeedTargetDB
	codeConfigMetadataNotSet
	codeConfigRouteRuleNotFound
	codeConfigFilterRuleNotFound
	codeConfigColumnMappingNotFound
	codeConfigBAListNotFound
	codeConfigMydumperCfgNotFound
	codeConfigMydumperPathNotValid
	codeConfigLoaderCfgNotFound
	codeConfigSyncerCfgNotFound
	codeConfigSourceIDNotFound
	codeConfigDuplicateCfgItem
	codeConfigShardModeNotSupport
	codeConfigMoreThanOne
	codeConfigEtcdParse
	codeConfigMissingForBound
	codeConfigBinlogEventFilter
	codeConfigGlobalConfigsUnused
	codeConfigExprFilterManyExpr
	codeConfigExprFilterNotFound
	codeConfigExprFilterWrongGrammar
	codeConfigExprFilterEmptyName
	codeConfigCheckerMaxTooSmall
	codeConfigGenBAList
	codeConfigGenTableRouter
	codeConfigGenColumnMapping
	codeConfigInvalidChunkFileSize
)

// Binlog operation error code list.
const (
	codeBinlogExtractPosition ErrCode = iota + 22001
	codeBinlogInvalidFilename
	codeBinlogParsePosFromStr
)

// Checkpoint error code.
const (
	codeCheckpointInvalidTaskMode ErrCode = iota + 24001
	codeCheckpointSaveInvalidPos
	codeCheckpointInvalidTableFile
	codeCheckpointDBNotExistInFile
	codeCheckpointTableNotExistInFile
	codeCheckpointRestoreCountGreater
)

// Task check error code.
const (
	codeTaskCheckSameTableName ErrCode = iota + 26001
	codeTaskCheckFailedOpenDB
	codeTaskCheckGenTableRouter
	codeTaskCheckGenColumnMapping
	codeTaskCheckSyncConfigError
	codeTaskCheckGenBAList
	codeSourceCheckGTID
)

// Relay log utils error code.
const (
	codeRelayParseUUIDIndex ErrCode = iota + 28001
	codeRelayParseUUIDSuffix
	codeRelayUUIDWithSuffixNotFound
	codeRelayGenFakeRotateEvent
	codeRelayNoValidRelaySubDir
)

// Relay unit error code.
const (
	codeRelayUUIDSuffixNotValid ErrCode = iota + 30001
	codeRelayUUIDSuffixLessThanPrev
	codeRelayLoadMetaData
	codeRelayBinlogNameNotValid
	codeRelayNoCurrentUUID
	codeRelayFlushLocalMeta
	codeRelayUpdateIndexFile
	codeRelayLogDirpathEmpty
	codeRelayReaderNotStateNew
	codeRelayReaderStateCannotClose
	codeRelayReaderNeedStart
	codeRelayTCPReaderStartSync
	codeRelayTCPReaderNilGTID
	codeRelayTCPReaderStartSyncGTID
	codeRelayTCPReaderGetEvent
	codeRelayWriterNotStateNew
	codeRelayWriterStateCannotClose
	codeRelayWriterNeedStart
	codeRelayWriterNotOpened
	codeRelayWriterExpectRotateEv
	codeRelayWriterRotateEvWithNoWriter
	codeRelayWriterStatusNotValid
	codeRelayWriterGetFileStat
	codeRelayWriterLatestPosGTFileSize
	codeRelayWriterFileOperate
	codeRelayCheckBinlogFileHeaderExist
	codeRelayCheckFormatDescEventExist
	codeRelayCheckFormatDescEventParseEv
	codeRelayCheckIsDuplicateEvent
	codeRelayUpdateGTID
	codeRelayNeedPrevGTIDEvBeforeGTIDEv
	codeRelayNeedMaGTIDListEvBeforeGTIDEv
	codeRelayMkdir
	codeRelaySwitchMasterNeedGTID
	codeRelayThisStrategyIsPurging
	codeRelayOtherStrategyIsPurging
	codeRelayPurgeIsForbidden
	codeRelayNoActiveRelayLog
	codeRelayPurgeRequestNotValid
	codeRelayTrimUUIDNotFound
	codeRelayRemoveFileFail
	codeRelayPurgeArgsNotValid
	codePreviousGTIDsNotValid
	codeRotateEventWithDifferentServerID
)

// Dump unit error code.
const (
	codeDumpUnitRuntime ErrCode = iota + 32001
	codeDumpUnitGenTableRouter
	codeDumpUnitGenBAList
	codeDumpUnitGlobalLock
)

// Load unit error code.
const (
	codeLoadUnitCreateSchemaFile ErrCode = iota + 34001
	codeLoadUnitInvalidFileEnding
	codeLoadUnitParseQuoteValues
	codeLoadUnitDoColumnMapping
	codeLoadUnitReadSchemaFile
	codeLoadUnitParseStatement
	codeLoadUnitNotCreateTable
	codeLoadUnitDispatchSQLFromFile
	codeLoadUnitInvalidInsertSQL
	codeLoadUnitGenTableRouter
	codeLoadUnitGenColumnMapping
	codeLoadUnitNoDBFile
	codeLoadUnitNoTableFile
	codeLoadUnitDumpDirNotFound
	codeLoadUnitDuplicateTableFile
	codeLoadUnitGenBAList
	codeLoadTaskWorkerNotMatch
	codeLoadCheckPointNotMatch
)

// Sync unit error code.
const (
	codeSyncerUnitPanic ErrCode = iota + 36001
	codeSyncUnitInvalidTableName
	codeSyncUnitTableNameQuery
	codeSyncUnitNotSupportedDML
	codeSyncUnitAddTableInSharding
	codeSyncUnitDropSchemaTableInSharding
	codeSyncUnitInvalidShardMeta
	codeSyncUnitDDLWrongSequence
	codeSyncUnitDDLActiveIndexLarger
	codeSyncUnitDupTableGroup
	codeSyncUnitShardingGroupNotFound
	codeSyncUnitSafeModeSetCount
	codeSyncUnitCausalityConflict
	codeSyncUnitDMLStatementFound
	codeSyncerUnitBinlogEventFilter
	codeSyncerUnitInvalidReplicaEvent
	codeSyncerUnitParseStmt
	codeSyncerUnitUUIDNotLatest
	codeSyncerUnitDDLExecChanCloseOrBusy
	codeSyncerUnitDDLChanDone
	codeSyncerUnitDDLChanCanceled
	codeSyncerUnitDDLOnMultipleTable
	codeSyncerUnitInjectDDLOnly
	codeSyncerUnitInjectDDLWithoutSchema
	codeSyncerUnitNotSupportedOperate
	codeSyncerUnitNilOperatorReq
	codeSyncerUnitDMLColumnNotMatch
	codeSyncerUnitDMLOldNewValueMismatch
	codeSyncerUnitDMLPruneColumnMismatch
	codeSyncerUnitGenBinlogEventFilter
	codeSyncerUnitGenTableRouter
	codeSyncerUnitGenColumnMapping
	codeSyncerUnitDoColumnMapping
	codeSyncerUnitCacheKeyNotFound
	codeSyncerUnitHeartbeatCheckConfig
	codeSyncerUnitHeartbeatRecordExists
	codeSyncerUnitHeartbeatRecordNotFound
	codeSyncerUnitHeartbeatRecordNotValid
	codeSyncerUnitOnlineDDLInvalidMeta
	codeSyncerUnitOnlineDDLSchemeNotSupport
	codeSyncerUnitOnlineDDLOnMultipleTable
	codeSyncerUnitGhostApplyEmptyTable
	codeSyncerUnitGhostRenameTableNotValid
	codeSyncerUnitGhostRenameToGhostTable
	codeSyncerUnitGhostRenameGhostTblToOther
	codeSyncerUnitGhostOnlineDDLOnGhostTbl
	codeSyncerUnitPTApplyEmptyTable
	codeSyncerUnitPTRenameTableNotValid
	codeSyncerUnitPTRenameToPTTable
	codeSyncerUnitPTRenamePTTblToOther
	codeSyncerUnitPTOnlineDDLOnPTTbl
	codeSyncerUnitRemoteSteamerWithGTID
	codeSyncerUnitRemoteSteamerStartSync
	codeSyncerUnitGetTableFromDB
	codeSyncerUnitFirstEndPosNotFound
	codeSyncerUnitResolveCasualityFail
	codeSyncerUnitReopenStreamNotSupport
	codeSyncerUnitUpdateConfigInSharding
	codeSyncerUnitExecWithNoBlockingDDL
	codeSyncerUnitGenBAList
	codeSyncerUnitHandleDDLFailed
	codeSyncerShardDDLConflict
	codeSyncerFailpoint
	codeSyncerReplaceEvent
	codeSyncerOperatorNotExist
	codeSyncerReplaceEventNotExist
	codeSyncerParseDDL
	codeSyncerUnsupportedStmt
	codeSyncerGetEvent
)

// DM-master error code.
const (
	codeMasterSQLOpNilRequest ErrCode = iota + 38001
	codeMasterSQLOpNotSupport
	codeMasterSQLOpWithoutSharding
	codeMasterGRPCCreateConn
	codeMasterGRPCSendOnCloseConn
	codeMasterGRPCClientClose
	codeMasterGRPCInvalidReqType
	codeMasterGRPCRequestError
	codeMasterDeployMapperVerify
	codeMasterConfigParseFlagSet
	codeMasterConfigUnknownItem
	codeMasterConfigInvalidFlag
	codeMasterConfigTomlTransform
	codeMasterConfigTimeoutParse
	codeMasterConfigUpdateCfgFile
	codeMasterShardingDDLDiff
	codeMasterStartService
	codeMasterNoEmitToken
	codeMasterLockNotFound
	codeMasterLockIsResolving
	codeMasterWorkerCliNotFound
	codeMasterWorkerNotWaitLock
	codeMasterHandleSQLReqFail
	codeMasterOwnerExecDDL
	codeMasterPartWorkerExecDDLFail
	codeMasterWorkerExistDDLLock
	codeMasterGetWorkerCfgExtractor
	codeMasterTaskConfigExtractor
	codeMasterWorkerArgsExtractor
	codeMasterQueryWorkerConfig
	codeMasterOperNotFound
	codeMasterOperRespNotSuccess
	codeMasterOperRequestTimeout
	codeMasterHandleHTTPApis
	codeMasterHostPortNotValid
	codeMasterGetHostnameFail
	codeMasterGenEmbedEtcdConfigFail
	codeMasterStartEmbedEtcdFail
	codeMasterParseURLFail
	codeMasterJoinEmbedEtcdFail
	codeMasterInvalidOperateOp
	codeMasterAdvertiseAddrNotValid
	codeMasterRequestIsNotForwardToLeader
	codeMasterIsNotAsyncRequest
	codeMasterFailToGetExpectResult
	codeMasterPessimistNotStarted
	codeMasterOptimistNotStarted
	codeMasterMasterNameNotExist
	codeMasterInvalidOfflineType
	codeMasterAdvertisePeerURLsNotValid
	codeMasterTLSConfigNotValid
	codeMasterBoundChanging
	codeMasterFailToImportFromV10x
	codeMasterInconsistentOptimistDDLsAndInfo
	codeMasterOptimisticTableInfobeforeNotExist
)

// DM-worker error code.
const (
	codeWorkerParseFlagSet ErrCode = iota + 40001
	codeWorkerInvalidFlag
	codeWorkerDecodeConfigFromFile
	codeWorkerUndecodedItemFromFile
	codeWorkerNeedSourceID
	codeWorkerTooLongSourceID
	codeWorkerRelayBinlogName
	codeWorkerWriteConfigFile
	codeWorkerLogInvalidHandler
	codeWorkerLogPointerInvalid
	codeWorkerLogFetchPointer
	codeWorkerLogUnmarshalPointer
	codeWorkerLogClearPointer
	codeWorkerLogTaskKeyNotValid
	codeWorkerLogUnmarshalTaskKey
	codeWorkerLogFetchLogIter
	codeWorkerLogGetTaskLog
	codeWorkerLogUnmarshalBinary
	codeWorkerLogForwardPointer
	codeWorkerLogMarshalTask
	codeWorkerLogSaveTask
	codeWorkerLogDeleteKV
	codeWorkerLogDeleteKVIter
	codeWorkerLogUnmarshalTaskMeta
	codeWorkerLogFetchTaskFromMeta
	codeWorkerLogVerifyTaskMeta
	codeWorkerLogSaveTaskMeta
	codeWorkerLogGetTaskMeta
	codeWorkerLogDeleteTaskMeta
	codeWorkerMetaTomlTransform
	codeWorkerMetaOldFileStat
	codeWorkerMetaOldReadFile
	codeWorkerMetaEncodeTask
	codeWorkerMetaRemoveOldDir
	codeWorkerMetaTaskLogNotFound
	codeWorkerMetaHandleTaskOrder
	codeWorkerMetaOpenTxn
	codeWorkerMetaCommitTxn
	codeWorkerRelayStageNotValid
	codeWorkerRelayOperNotSupport
	codeWorkerOpenKVDBFile
	codeWorkerUpgradeCheckKVDir
	codeWorkerMarshalVerBinary
	codeWorkerUnmarshalVerBinary
	codeWorkerGetVersionFromKV
	codeWorkerSaveVersionToKV
	codeWorkerVerAutoDowngrade
	codeWorkerStartService
	codeWorkerAlreadyClosed
	codeWorkerNotRunningStage
	codeWorkerNotPausedStage
	codeWorkerUpdateTaskStage
	codeWorkerMigrateStopRelay
	codeWorkerSubTaskNotFound
	codeWorkerSubTaskExists
	codeWorkerOperSyncUnitOnly
	codeWorkerRelayUnitStage
	codeWorkerNoSyncerRunning
	codeWorkerCannotUpdateSourceID
	codeWorkerNoAvailUnits
	codeWorkerDDLLockInfoNotFound
	codeWorkerDDLLockInfoExists
	codeWorkerCacheDDLInfoExists
	codeWorkerExecSkipDDLConflict
	codeWorkerExecDDLSyncerOnly
	codeWorkerExecDDLTimeout
	codeWorkerWaitRelayCatchupTimeout
	codeWorkerRelayIsPurging
	codeWorkerHostPortNotValid
	codeWorkerNoStart
	codeWorkerAlreadyStarted
	codeWorkerSourceNotMatch
	codeWorkerFailToGetSubtaskConfigFromEtcd
	codeWorkerFailToGetSourceConfigFromEtcd
	codeWorkerDDLLockOpNotFound
	codeWorkerTLSConfigNotValid
	codeWorkerFailConnectMaster
	codeWorkerWaitRelayCatchupGTID
	codeWorkerRelayConfigChanging
)

// DM-tracer error code.
const (
	codeTracerParseFlagSet ErrCode = iota + 42001
	codeTracerConfigTomlTransform
	codeTracerConfigInvalidFlag
	codeTracerTraceEventNotFound
	codeTracerTraceIDNotProvided
	codeTracerParamNotValid
	codeTracerPostMethodOnly
	codeTracerEventAssertionFail
	codeTracerEventTypeNotValid
	codeTracerStartService
)

// Schema-tracker error code.
const (
	codeSchemaTrackerInvalidJSON ErrCode = iota + 44001
	codeSchemaTrackerCannotCreateSchema
	codeSchemaTrackerCannotCreateTable
	codeSchemaTrackerCannotSerialize
	codeSchemaTrackerCannotGetTable
	codeSchemaTrackerCannotExecDDL
	codeSchemaTrackerCannotFetchDownstreamTable
	codeSchemaTrackerCannotParseDownstreamTable
	codeSchemaTrackerInvalidCreateTableStmt
	codeSchemaTrackerRestoreStmtFail
	codeSchemaTrackerCannotDropTable
	codeSchemaTrackerInit
)

// HA scheduler.
const (
	codeSchedulerNotStarted ErrCode = iota + 46001
	codeSchedulerStarted
	codeSchedulerWorkerExist
	codeSchedulerWorkerNotExist
	codeSchedulerWorkerOnline
	codeSchedulerWorkerInvalidTrans
	codeSchedulerSourceCfgExist
	codeSchedulerSourceCfgNotExist
	codeSchedulerSourcesUnbound
	codeSchedulerSourceOpTaskExist
	codeSchedulerRelayStageInvalidUpdate
	codeSchedulerRelayStageSourceNotExist
	codeSchedulerMultiTask
	codeSchedulerSubTaskExist
	codeSchedulerSubTaskStageInvalidUpdate
	codeSchedulerSubTaskOpTaskNotExist
	codeSchedulerSubTaskOpSourceNotExist
	codeSchedulerTaskNotExist
	codeSchedulerRequireNotRunning
	codeSchedulerRelayWorkersBusy
	codeSchedulerRelayWorkersBound
	codeSchedulerRelayWorkersWrongRelay
	codeSchedulerSourceOpRelayExist
	codeSchedulerLatchInUse
<<<<<<< HEAD
	codeConfigOnlineDDLInvalidRegex
	codeConfigOnlineDDLRegexCompile
=======
	codeSchedulerSourceCfgUpdate
>>>>>>> 83b20074
)

// dmctl error code.
const (
	codeCtlGRPCCreateConn ErrCode = iota + 48001
	codeCtlInvalidTLSCfg
	codeCtlLoadTLSCfg
)

// openapi error code.
const (
	codeOpenAPICommon ErrCode = iota + 49001
	codeOpenAPITaskSourceNotFound
)

// default error code.
const (
	codeNotSet ErrCode = iota + 50000
)

// Error instances.
var (
	// Database operation related error.
	ErrDBDriverError = New(codeDBDriverError, ClassDatabase, ScopeNotSet, LevelHigh, "database driver error", "Please check the database connection and the database config in configuration file.")
	ErrDBBadConn     = New(codeDBBadConn, ClassDatabase, ScopeNotSet, LevelHigh, "database driver", "Please check the database connection, then use `pause-task` to pause the task and then use `resume-task` to resume the task.")
	ErrDBInvalidConn = New(codeDBInvalidConn, ClassDatabase, ScopeNotSet, LevelHigh, "database driver", "Please check the database connection, then use `pause-task` to stop the task and then use `resume-task` to resume the task.")

	ErrDBUnExpect      = New(codeDBUnExpect, ClassDatabase, ScopeNotSet, LevelHigh, "unexpect database error: %s", "")
	ErrDBQueryFailed   = New(codeDBQueryFailed, ClassDatabase, ScopeNotSet, LevelHigh, "query statement failed: %s", "")
	ErrDBExecuteFailed = New(codeDBExecuteFailed, ClassDatabase, ScopeNotSet, LevelHigh, "execute statement failed: %s", "")

	// Functional error.
	ErrParseMydumperMeta      = New(codeParseMydumperMeta, ClassFunctional, ScopeInternal, LevelHigh, "parse mydumper metadata error: %s, metadata: %s", "")
	ErrGetFileSize            = New(codeGetFileSize, ClassFunctional, ScopeInternal, LevelHigh, "get file %s size", "")
	ErrDropMultipleTables     = New(codeDropMultipleTables, ClassFunctional, ScopeInternal, LevelHigh, "not allowed operation: drop multiple tables in one statement", "It is recommended to include only one DDL operation in a statement executed upstream. Please manually handle it using dmctl (skipping the DDL statement or replacing the DDL statement with a specified DDL statement). For details, see https://docs.pingcap.com/tidb-data-migration/stable/handle-failed-sql-statements")
	ErrRenameMultipleTables   = New(codeRenameMultipleTables, ClassFunctional, ScopeInternal, LevelHigh, "not allowed operation: rename multiple tables in one statement", "It is recommended to include only one DDL operation in a statement executed upstream. Please manually handle it using dmctl (skipping the DDL statement or replacing the DDL statement with a specified DDL statement). For details, see https://docs.pingcap.com/tidb-data-migration/stable/handle-failed-sql-statements")
	ErrAlterMultipleTables    = New(codeAlterMultipleTables, ClassFunctional, ScopeInternal, LevelHigh, "not allowed operation: alter multiple tables in one statement", "It is recommended to include only one DDL operation in a statement executed upstream. Please manually handle it using dmctl (skipping the DDL statement or replacing the DDL statement with a specified DDL statement). For details, see https://docs.pingcap.com/tidb-data-migration/stable/handle-failed-sql-statements")
	ErrParseSQL               = New(codeParseSQL, ClassFunctional, ScopeInternal, LevelHigh, "parse statement: %s", "")
	ErrUnknownTypeDDL         = New(codeUnknownTypeDDL, ClassFunctional, ScopeInternal, LevelHigh, "unknown type ddl %+v", "Please manually handle it using dmctl (skipping the DDL statement or replacing the DDL statement with a specified DDL statement). For details, see https://docs.pingcap.com/tidb-data-migration/stable/handle-failed-sql-statements")
	ErrRestoreASTNode         = New(codeRestoreASTNode, ClassFunctional, ScopeInternal, LevelHigh, "restore ast node", "")
	ErrParseGTID              = New(codeParseGTID, ClassFunctional, ScopeInternal, LevelHigh, "parse GTID %s", "")
	ErrNotSupportedFlavor     = New(codeNotSupportedFlavor, ClassFunctional, ScopeInternal, LevelHigh, "flavor %s not supported", "Please check `flavor` config in source configuration file.")
	ErrNotMySQLGTID           = New(codeNotMySQLGTID, ClassFunctional, ScopeInternal, LevelHigh, "%s is not mysql GTID set", "")
	ErrNotMariaDBGTID         = New(codeNotMariaDBGTID, ClassFunctional, ScopeInternal, LevelHigh, "%s is not mariadb GTID set", "")
	ErrNotUUIDString          = New(codeNotUUIDString, ClassFunctional, ScopeInternal, LevelHigh, "%v is not UUID string", "")
	ErrMariaDBDomainID        = New(codeMariaDBDomainID, ClassFunctional, ScopeInternal, LevelHigh, "%v is not uint32", "")
	ErrInvalidServerID        = New(codeInvalidServerID, ClassFunctional, ScopeInternal, LevelHigh, "invalid server id %s", "")
	ErrGetSQLModeFromStr      = New(codeGetSQLModeFromStr, ClassFunctional, ScopeInternal, LevelHigh, "get sql mode from string literal %s", "")
	ErrVerifySQLOperateArgs   = New(codeVerifySQLOperateArgs, ClassFunctional, ScopeInternal, LevelLow, "", "Please make sure the args are correct.")
	ErrStatFileSize           = New(codeStatFileSize, ClassFunctional, ScopeInternal, LevelHigh, "get file statfs", "")
	ErrReaderAlreadyRunning   = New(codeReaderAlreadyRunning, ClassFunctional, ScopeInternal, LevelHigh, "binlog reader is already running", "")
	ErrReaderAlreadyStarted   = New(codeReaderAlreadyStarted, ClassFunctional, ScopeInternal, LevelHigh, "stage %s, expect %s, already started", "")
	ErrReaderStateCannotClose = New(codeReaderStateCannotClose, ClassFunctional, ScopeInternal, LevelHigh, "stage %s, expect %s, can not close", "")
	ErrReaderShouldStartSync  = New(codeReaderShouldStartSync, ClassFunctional, ScopeInternal, LevelHigh, "stage %s, expect %s", "")
	// pkg/streamer.
	ErrEmptyRelayDir            = New(codeEmptyRelayDir, ClassFunctional, ScopeInternal, LevelHigh, "empty relay dir", "Please check `relay-dir` config in task configuration file.")
	ErrReadDir                  = New(codeReadDir, ClassFunctional, ScopeInternal, LevelHigh, "read dir: %s", "")
	ErrBaseFileNotFound         = New(codeBaseFileNotFound, ClassFunctional, ScopeInternal, LevelHigh, "base file %s in directory %s not found", "")
	ErrBinFileCmpCondNotSupport = New(codeBinFileCmpCondNotSupport, ClassFunctional, ScopeInternal, LevelHigh, "cmp condition %v not supported", "")
	ErrBinlogFileNotValid       = New(codeBinlogFileNotValid, ClassFunctional, ScopeInternal, LevelHigh, "binlog file %s not valid", "")
	ErrBinlogFilesNotFound      = New(codeBinlogFilesNotFound, ClassFunctional, ScopeInternal, LevelHigh, "binlog files in dir %s not found", "")
	ErrGetRelayLogStat          = New(codeGetRelayLogStat, ClassFunctional, ScopeInternal, LevelHigh, "get stat for relay log %s", "")
	ErrAddWatchForRelayLogDir   = New(codeAddWatchForRelayLogDir, ClassFunctional, ScopeInternal, LevelHigh, "add watch for relay log dir %s", "")
	ErrWatcherStart             = New(codeWatcherStart, ClassFunctional, ScopeInternal, LevelHigh, "watcher starts for relay log dir %s", "")
	ErrWatcherChanClosed        = New(codeWatcherChanClosed, ClassFunctional, ScopeInternal, LevelHigh, "watcher's %s chan for relay log dir %s closed", "")
	ErrWatcherChanRecvError     = New(codeWatcherChanRecvError, ClassFunctional, ScopeInternal, LevelHigh, "watcher receives error, relay log dir %s", "")
	ErrRelayLogFileSizeSmaller  = New(codeRelayLogFileSizeSmaller, ClassFunctional, ScopeInternal, LevelHigh, "file size of relay log %s become smaller", "Please check the status of relay log and re-pull it. If you want to re-pull it, you should open relay.meta, set the binlog-name to the error pos name, set binlog-pos to 4, delete the stashed relay log and run `resume-relay` in dmctl.")
	ErrBinlogFileNotSpecified   = New(codeBinlogFileNotSpecified, ClassFunctional, ScopeInternal, LevelHigh, "binlog file must be specified", "")
	ErrNoRelayLogMatchPos       = New(codeNoRelayLogMatchPos, ClassFunctional, ScopeInternal, LevelHigh, "no relay log files in dir %s match pos %s", "")
	ErrFirstRelayLogNotMatchPos = New(codeFirstRelayLogNotMatchPos, ClassFunctional, ScopeInternal, LevelHigh, "the first relay log %s not match the start pos %v", "")
	ErrParserParseRelayLog      = New(codeParserParseRelayLog, ClassFunctional, ScopeInternal, LevelHigh, "parse relay log file %s", "")
	ErrNoSubdirToSwitch         = New(codeNoSubdirToSwitch, ClassFunctional, ScopeInternal, LevelHigh, "parse for previous sub relay directory finished, but no next sub directory need to switch", "")
	ErrNeedSyncAgain            = New(codeNeedSyncAgain, ClassFunctional, ScopeInternal, LevelHigh, "Last sync error or closed, try sync and get event again", "")
	ErrSyncClosed               = New(codeSyncClosed, ClassFunctional, ScopeInternal, LevelHigh, "Sync was closed", "")
	// pkg/utils.
	ErrSchemaTableNameNotValid   = New(codeSchemaTableNameNotValid, ClassFunctional, ScopeInternal, LevelHigh, "table name %s not valid", "")
	ErrGenTableRouter            = New(codeGenTableRouter, ClassFunctional, ScopeInternal, LevelHigh, "generate table router", "Please check `routes` config in task configuration file.")
	ErrEncryptSecretKeyNotValid  = New(codeEncryptSecretKeyNotValid, ClassFunctional, ScopeInternal, LevelHigh, "key size should be 16, 24 or 32, but input key's size is %d", "")
	ErrEncryptGenCipher          = New(codeEncryptGenCipher, ClassFunctional, ScopeInternal, LevelHigh, "generate cipher", "")
	ErrEncryptGenIV              = New(codeEncryptGenIV, ClassFunctional, ScopeInternal, LevelHigh, "generate iv", "")
	ErrCiphertextLenNotValid     = New(codeCiphertextLenNotValid, ClassFunctional, ScopeInternal, LevelHigh, "ciphertext's length should be greater than %d, but got %d not valid", "")
	ErrCiphertextContextNotValid = New(codeCiphertextContextNotValid, ClassFunctional, ScopeInternal, LevelHigh, "ciphertext's content not valid", "")
	ErrInvalidBinlogPosStr       = New(codeInvalidBinlogPosStr, ClassFunctional, ScopeInternal, LevelHigh, "invalid mysql position string: %s", "")
	ErrEncCipherTextBase64Decode = New(codeEncCipherTextBase64Decode, ClassFunctional, ScopeInternal, LevelHigh, "decode base64 encoded password %s", "")
	// pkg/binlog.
	ErrBinlogWriteBinaryData         = New(codeBinlogWriteBinaryData, ClassFunctional, ScopeInternal, LevelHigh, "", "")
	ErrBinlogWriteDataToBuffer       = New(codeBinlogWriteDataToBuffer, ClassFunctional, ScopeInternal, LevelHigh, "", "")
	ErrBinlogHeaderLengthNotValid    = New(codeBinlogHeaderLengthNotValid, ClassFunctional, ScopeInternal, LevelHigh, "header length should be %d, but got %d not valid", "")
	ErrBinlogEventDecode             = New(codeBinlogEventDecode, ClassFunctional, ScopeInternal, LevelHigh, "decode % X", "")
	ErrBinlogEmptyNextBinName        = New(codeBinlogEmptyNextBinName, ClassFunctional, ScopeInternal, LevelHigh, "empty next binlog name not valid", "")
	ErrBinlogParseSID                = New(codeBinlogParseSID, ClassFunctional, ScopeInternal, LevelHigh, "", "")
	ErrBinlogEmptyGTID               = New(codeBinlogEmptyGTID, ClassFunctional, ScopeInternal, LevelHigh, "empty GTID set not valid", "")
	ErrBinlogGTIDSetNotValid         = New(codeBinlogGTIDSetNotValid, ClassFunctional, ScopeInternal, LevelHigh, "GTID set %s with flavor %s not valid", "")
	ErrBinlogGTIDMySQLNotValid       = New(codeBinlogGTIDMySQLNotValid, ClassFunctional, ScopeInternal, LevelHigh, "GTID set string %s for MySQL not valid", "")
	ErrBinlogGTIDMariaDBNotValid     = New(codeBinlogGTIDMariaDBNotValid, ClassFunctional, ScopeInternal, LevelHigh, "GTID set string %s for MariaDB not valid", "")
	ErrBinlogMariaDBServerIDMismatch = New(codeBinlogMariaDBServerIDMismatch, ClassFunctional, ScopeInternal, LevelHigh, "server_id mismatch, in GTID (%d), in event header/server_id (%d)", "")
	ErrBinlogOnlyOneGTIDSupport      = New(codeBinlogOnlyOneGTIDSupport, ClassFunctional, ScopeInternal, LevelHigh, "only one GTID in set is supported, but got %d (%s)", "")
	ErrBinlogOnlyOneIntervalInUUID   = New(codeBinlogOnlyOneIntervalInUUID, ClassFunctional, ScopeInternal, LevelHigh, "only one Interval in UUIDSet is supported, but got %d (%s)", "")
	ErrBinlogIntervalValueNotValid   = New(codeBinlogIntervalValueNotValid, ClassFunctional, ScopeInternal, LevelHigh, "Interval's Stop should equal to Start+1, but got %+v (%s)", "")
	ErrBinlogEmptyQuery              = New(codeBinlogEmptyQuery, ClassFunctional, ScopeInternal, LevelHigh, "empty query not valid", "")
	ErrBinlogTableMapEvNotValid      = New(codeBinlogTableMapEvNotValid, ClassFunctional, ScopeInternal, LevelHigh, "empty schema (% X) or table (% X) or column type (% X)", "")
	ErrBinlogExpectFormatDescEv      = New(codeBinlogExpectFormatDescEv, ClassFunctional, ScopeInternal, LevelHigh, "expect FormatDescriptionEvent, but got %+v", "")
	ErrBinlogExpectTableMapEv        = New(codeBinlogExpectTableMapEv, ClassFunctional, ScopeInternal, LevelHigh, "expect TableMapEvent, but got %+v", "")
	ErrBinlogExpectRowsEv            = New(codeBinlogExpectRowsEv, ClassFunctional, ScopeInternal, LevelHigh, "expect event with type (%d), but got %+v", "")
	ErrBinlogUnexpectedEv            = New(codeBinlogUnexpectedEv, ClassFunctional, ScopeInternal, LevelHigh, "unexpected event %+v", "")
	ErrBinlogParseSingleEv           = New(codeBinlogParseSingleEv, ClassFunctional, ScopeInternal, LevelHigh, "", "")
	ErrBinlogEventTypeNotValid       = New(codeBinlogEventTypeNotValid, ClassFunctional, ScopeInternal, LevelHigh, "event type %d not valid", "")
	ErrBinlogEventNoRows             = New(codeBinlogEventNoRows, ClassFunctional, ScopeInternal, LevelHigh, "no rows not valid", "")
	ErrBinlogEventNoColumns          = New(codeBinlogEventNoColumns, ClassFunctional, ScopeInternal, LevelHigh, "no columns not valid", "")
	ErrBinlogEventRowLengthNotEq     = New(codeBinlogEventRowLengthNotEq, ClassFunctional, ScopeInternal, LevelHigh, "length of row (%d) not equal to length of column-type (%d)", "")
	ErrBinlogColumnTypeNotSupport    = New(codeBinlogColumnTypeNotSupport, ClassFunctional, ScopeInternal, LevelHigh, "column type %d in binlog not supported", "")
	ErrBinlogGoMySQLTypeNotSupport   = New(codeBinlogGoMySQLTypeNotSupport, ClassFunctional, ScopeInternal, LevelHigh, "go-mysql type %d in event generator not supported", "")
	ErrBinlogColumnTypeMisMatch      = New(codeBinlogColumnTypeMisMatch, ClassFunctional, ScopeInternal, LevelHigh, "value %+v (type %v) with column type %v not valid", "")
	ErrBinlogDummyEvSizeTooSmall     = New(codeBinlogDummyEvSizeTooSmall, ClassFunctional, ScopeInternal, LevelHigh, "required dummy event size (%d) is too small, the minimum supported size is %d", "")
	ErrBinlogFlavorNotSupport        = New(codeBinlogFlavorNotSupport, ClassFunctional, ScopeInternal, LevelHigh, "flavor %s not supported", "")
	ErrBinlogDMLEmptyData            = New(codeBinlogDMLEmptyData, ClassFunctional, ScopeInternal, LevelHigh, "empty data not valid", "")
	ErrBinlogLatestGTIDNotInPrev     = New(codeBinlogLatestGTIDNotInPrev, ClassFunctional, ScopeInternal, LevelHigh, "latest GTID %s is not one of the latest previousGTIDs %s not valid", "")
	ErrBinlogReadFileByGTID          = New(codeBinlogReadFileByGTID, ClassFunctional, ScopeInternal, LevelHigh, "read from file by GTID not supported", "")
	ErrBinlogWriterNotStateNew       = New(codeBinlogWriterNotStateNew, ClassFunctional, ScopeInternal, LevelHigh, "stage %s, expect %s, already started", "")
	ErrBinlogWriterStateCannotClose  = New(codeBinlogWriterStateCannotClose, ClassFunctional, ScopeInternal, LevelHigh, "stage %s, expect %s, can not close", "")
	ErrBinlogWriterNeedStart         = New(codeBinlogWriterNeedStart, ClassFunctional, ScopeInternal, LevelHigh, "stage %s, expect %s", "")
	ErrBinlogWriterOpenFile          = New(codeBinlogWriterOpenFile, ClassFunctional, ScopeInternal, LevelHigh, "open file", "")
	ErrBinlogWriterGetFileStat       = New(codeBinlogWriterGetFileStat, ClassFunctional, ScopeInternal, LevelHigh, "get stat for %s", "")
	ErrBinlogWriterWriteDataLen      = New(codeBinlogWriterWriteDataLen, ClassFunctional, ScopeInternal, LevelHigh, "data length %d", "")
	ErrBinlogWriterFileNotOpened     = New(codeBinlogWriterFileNotOpened, ClassFunctional, ScopeInternal, LevelHigh, "file %s not opened", "")
	ErrBinlogWriterFileSync          = New(codeBinlogWriterFileSync, ClassFunctional, ScopeInternal, LevelHigh, "sync file", "")
	ErrBinlogPrevGTIDEvNotValid      = New(codeBinlogPrevGTIDEvNotValid, ClassFunctional, ScopeInternal, LevelHigh, "the event should be a PreviousGTIDsEvent in go-mysql, but got %T", "")
	ErrBinlogDecodeMySQLGTIDSet      = New(codeBinlogDecodeMySQLGTIDSet, ClassFunctional, ScopeInternal, LevelHigh, "decode from % X", "")
	ErrBinlogNeedMariaDBGTIDSet      = New(codeBinlogNeedMariaDBGTIDSet, ClassFunctional, ScopeInternal, LevelHigh, "the event should be a MariadbGTIDListEvent, but got %T", "")
	ErrBinlogParseMariaDBGTIDSet     = New(codeBinlogParseMariaDBGTIDSet, ClassFunctional, ScopeInternal, LevelHigh, "parse MariaDB GTID set", "")
	ErrBinlogMariaDBAddGTIDSet       = New(codeBinlogMariaDBAddGTIDSet, ClassFunctional, ScopeInternal, LevelHigh, "add set %v to GTID set", "")

	// pkg/tracing.
	ErrTracingEventDataNotValid = New(codeTracingEventDataNotValid, ClassFunctional, ScopeInternal, LevelHigh, "invalid event data for type: %s", "")
	ErrTracingUploadData        = New(codeTracingUploadData, ClassFunctional, ScopeInternal, LevelHigh, "upload event", "")
	ErrTracingEventTypeNotValid = New(codeTracingEventTypeNotValid, ClassFunctional, ScopeInternal, LevelHigh, "invalid event type %s, will not process", "")
	ErrTracingGetTraceCode      = New(codeTracingGetTraceCode, ClassFunctional, ScopeInternal, LevelHigh, "failed to get code information from runtime.Caller", "")
	ErrTracingDataChecksum      = New(codeTracingDataChecksum, ClassFunctional, ScopeInternal, LevelHigh, "calc data checksum", "")
	ErrTracingGetTSO            = New(codeTracingGetTSO, ClassFunctional, ScopeInternal, LevelHigh, "get tso", "")
	// pkg/backoff.
	ErrBackoffArgsNotValid = New(codeBackoffArgsNotValid, ClassFunctional, ScopeInternal, LevelMedium, "backoff argument %s value %v not valid", "")
	// pkg.
	ErrInitLoggerFail = New(codeInitLoggerFail, ClassFunctional, ScopeInternal, LevelMedium, "init logger failed", "")
	// pkg/gtid.
	ErrGTIDTruncateInvalid = New(codeGTIDTruncateInvalid, ClassFunctional, ScopeInternal, LevelHigh, "truncate GTID sets %v to %v not valid", "")
	// pkg/streamer.
	ErrRelayLogGivenPosTooBig = New(codeRelayLogGivenPosTooBig, ClassFunctional, ScopeInternal, LevelHigh, "the given relay log pos %s of meta config is too big, please check it again", "If the size of the corresponding binlog file has exceeded 4GB, please follow the solution in https://docs.pingcap.com/tidb-data-migration/stable/error-handling#the-relay-unit-throws-error-event-from--in--diff-from-passed-in-event--or-a-replication-task-is-interrupted-with-failing-to-get-or-parse-binlog-errors-like-get-binlog-error-error-1236-hy000-and-binlog-checksum-mismatch-data-may-be-corrupted-returned")
	// pkg/election.
	ErrElectionCampaignFail    = New(codeElectionCampaignFail, ClassFunctional, ScopeInternal, LevelHigh, "fail to campaign leader: %s", "")
	ErrElectionGetLeaderIDFail = New(codeElectionGetLeaderIDFail, ClassFunctional, ScopeInternal, LevelMedium, "fail to get leader ID", "")

	// pkg/binlog.
	ErrBinlogInvalidFilenameWithUUIDSuffix = New(codeBinlogInvalidFilenameWithUUIDSuffix, ClassFunctional, ScopeInternal, LevelHigh, "invalid binlog filename with uuid suffix %s", "")

	// dm/common.
	ErrDecodeEtcdKeyFail = New(codeDecodeEtcdKeyFail, ClassFunctional, ScopeInternal, LevelMedium, "fail to decode etcd key: %s", "")

	// pkg/shardddl/optimism.
	ErrShardDDLOptimismTrySyncFail = New(codeShardDDLOptimismTrySyncFail, ClassFunctional, ScopeInternal, LevelMedium, "fail to try sync the optimistic shard ddl lock %s: %s", "Please use `show-ddl-locks` command for more details.")

	// pkg/conn.
	ErrConnInvalidTLSConfig  = New(codeConnInvalidTLSConfig, ClassFunctional, ScopeInternal, LevelMedium, "invalid TLS config", "Please check the `ssl-ca`, `ssl-cert` and `ssl-key` config.")
	ErrConnRegistryTLSConfig = New(codeConnRegistryTLSConfig, ClassFunctional, ScopeInternal, LevelMedium, "fail to registry TLS config", "")

	// pkg/upgrade.
	ErrUpgradeVersionEtcdFail = New(codeUpgradeVersionEtcdFail, ClassFunctional, ScopeInternal, LevelHigh, "fail to operate DM cluster version in etcd", "Please use `list-member --master` to confirm whether the DM-master cluster is healthy")

	// pkg/v1workermeta.
	ErrInvalidV1WorkerMetaPath = New(codeInvalidV1WorkerMetaPath, ClassFunctional, ScopeInternal, LevelMedium, "%s is an invalid v1.0.x DM-worker meta path", "Please check no `meta-dir` set for v1.0.x DM-worker.")

	// pkg/v1dbschema.
	ErrFailUpdateV1DBSchema = New(codeFailUpdateV1DBSchema, ClassFunctional, ScopeInternal, LevelMedium, "fail to upgrade v1.0.x DB schema", "Please confirm that you have not violated any restrictions in the upgrade documentation.")

	// pkg/binlog.
	ErrBinlogStatusVarsParse = New(codeBinlogStatusVarsParse, ClassFunctional, ScopeInternal, LevelMedium, "fail to parse binglog status_vars: %v, offset: %d", "")

	// Functional error.
	ErrVerifyHandleErrorArgs = New(codeVerifyHandleErrorArgs, ClassFunctional, ScopeInternal, LevelLow, "", "Please make sure the args are correct.")

	// pkg/parser.
	ErrRewriteSQL = New(codeRewriteSQL, ClassFunctional, ScopeInternal, LevelHigh, "failed to rewrite SQL for target DB, stmt: %+v, targetTableNames: %+v", "")

	// pkg/streamer.
	ErrNoUUIDDirMatchGTID   = New(codeNoUUIDDirMatchGTID, ClassFunctional, ScopeInternal, LevelHigh, "no relay subdir match gtid %s", "")
	ErrNoRelayPosMatchGTID  = New(codeNoRelayPosMatchGTID, ClassFunctional, ScopeInternal, LevelHigh, "no relay pos match gtid %s", "")
	ErrReaderReachEndOfFile = New(codeReaderReachEndOfFile, ClassFunctional, ScopeInternal, LevelLow, "", "")

	// pkg/dumplling.
	ErrMetadataNoBinlogLoc = New(codeMetadataNoBinlogLoc, ClassFunctional, ScopeUpstream, LevelLow, "didn't found binlog location in dumped metadata file %s", "Please check log of dump unit, there maybe errors when read upstream binlog status")

	ErrPreviousGTIDNotExist = New(codePreviousGTIDNotExist, ClassFunctional, ScopeInternal, LevelHigh, "no previous gtid event from binlog %s", "")

	// pkg/utils.
	ErrNoMasterStatus = New(codeNoMasterStatus, ClassFunctional, ScopeUpstream, LevelMedium, "upstream returns an empty result for SHOW MASTER STATUS", "Please check the upstream settings like privileges, RDS settings to read data from SHOW MASTER STATUS.")

	// pkg/binlog.
	ErrBinlogNotLogColumn = New(codeBinlogNotLogColumn, ClassBinlogOp, ScopeUpstream, LevelHigh, "upstream didn't log enough columns in binlog", "Please check if session `binlog_row_image` variable is not FULL, restart task to the location from where FULL binlog_row_image is used.")

	// Config related error.
	ErrConfigCheckItemNotSupport    = New(codeConfigCheckItemNotSupport, ClassConfig, ScopeInternal, LevelMedium, "checking item %s is not supported\n%s", "Please check `ignore-checking-items` config in task configuration file, which can be set including `all`/`dump_privilege`/`replication_privilege`/`version`/`binlog_enable`/`binlog_format`/`binlog_row_image`/`table_schema`/`schema_of_shard_tables`/`auto_increment_ID`.")
	ErrConfigTomlTransform          = New(codeConfigTomlTransform, ClassConfig, ScopeInternal, LevelMedium, "%s", "Please check the configuration file has correct TOML format.")
	ErrConfigYamlTransform          = New(codeConfigYamlTransform, ClassConfig, ScopeInternal, LevelMedium, "%s", "Please check the configuration file has correct YAML format.")
	ErrConfigTaskNameEmpty          = New(codeConfigTaskNameEmpty, ClassConfig, ScopeInternal, LevelMedium, "task name should not be empty", "Please check the `name` config in task configuration file.")
	ErrConfigEmptySourceID          = New(codeConfigEmptySourceID, ClassConfig, ScopeInternal, LevelMedium, "empty source-id not valid", "Please check the `source-id` config in configuration file.")
	ErrConfigTooLongSourceID        = New(codeConfigTooLongSourceID, ClassConfig, ScopeInternal, LevelMedium, "too long source-id not valid", "Please check the `source-id` config in configuration file. The max source id length is 32.")
	ErrConfigOnlineSchemeNotSupport = New(codeConfigOnlineSchemeNotSupport, ClassConfig, ScopeInternal, LevelMedium, "online scheme %s not supported", "Please check the `online-ddl-scheme` config in task configuration file. Only `ghost` and `pt` are currently supported.")
	ErrConfigInvalidTimezone        = New(codeConfigInvalidTimezone, ClassConfig, ScopeInternal, LevelMedium, "invalid timezone string: %s", "Please check the `timezone` config in task configuration file.")
	ErrConfigParseFlagSet           = New(codeConfigParseFlagSet, ClassConfig, ScopeInternal, LevelMedium, "parse subtask config flag set", "")
	ErrConfigDecryptDBPassword      = New(codeConfigDecryptDBPassword, ClassConfig, ScopeInternal, LevelMedium, "decrypt DB password %s failed", "")
	ErrConfigMetaInvalid            = New(codeConfigMetaInvalid, ClassConfig, ScopeInternal, LevelMedium, "must specify `binlog-name` without GTID enabled for the source or specify `binlog-gtid` with GTID enabled for the source", "Please check the `meta` config in task configuration file.")
	ErrConfigMySQLInstNotFound      = New(codeConfigMySQLInstNotFound, ClassConfig, ScopeInternal, LevelMedium, "mysql instance config must specify", "Please check the `mysql-instances` config in task configuration file.")
	ErrConfigMySQLInstsAtLeastOne   = New(codeConfigMySQLInstsAtLeastOne, ClassConfig, ScopeInternal, LevelMedium, "must specify at least one mysql-instances", "Please check the `mysql-instances` config in task configuration file.")
	ErrConfigMySQLInstSameSourceID  = New(codeConfigMySQLInstSameSourceID, ClassConfig, ScopeInternal, LevelMedium, "mysql-instance (%d) and (%d) have same source-id (%s)", "Please check the `mysql-instances` config in task configuration file.")
	ErrConfigMydumperCfgConflict    = New(codeConfigMydumperCfgConflict, ClassConfig, ScopeInternal, LevelMedium, "mydumper-config-name and mydumper should only specify one", "Please check the `mydumper-config-name` and `mydumper` config in task configuration file.")
	ErrConfigLoaderCfgConflict      = New(codeConfigLoaderCfgConflict, ClassConfig, ScopeInternal, LevelMedium, "loader-config-name and loader should only specify one", "Please check the `loader-config-name` and `loader` config in task configuration file.")
	ErrConfigSyncerCfgConflict      = New(codeConfigSyncerCfgConflict, ClassConfig, ScopeInternal, LevelMedium, "syncer-config-name and syncer should only specify one", "Please check the `syncer-config-name` and `syncer` config in task configuration file.")
	ErrConfigReadCfgFromFile        = New(codeConfigReadCfgFromFile, ClassConfig, ScopeInternal, LevelMedium, "read config file %v", "")
	ErrConfigNeedUniqueTaskName     = New(codeConfigNeedUniqueTaskName, ClassConfig, ScopeInternal, LevelMedium, "must specify a unique task name", "Please check the `name` config in task configuration file.")
	ErrConfigInvalidTaskMode        = New(codeConfigInvalidTaskMode, ClassConfig, ScopeInternal, LevelMedium, "please specify right task-mode, support `full`, `incremental`, `all`", "Please check the `task-mode` config in task configuration file.")
	ErrConfigNeedTargetDB           = New(codeConfigNeedTargetDB, ClassConfig, ScopeInternal, LevelMedium, "must specify target-database", "Please check the `target-database` config in task configuration file.")
	ErrConfigMetadataNotSet         = New(codeConfigMetadataNotSet, ClassConfig, ScopeInternal, LevelMedium, "mysql-instance(%d) must set meta for task-mode %s", "Please check the `meta` config in task configuration file.")
	ErrConfigRouteRuleNotFound      = New(codeConfigRouteRuleNotFound, ClassConfig, ScopeInternal, LevelMedium, "mysql-instance(%d)'s route-rules %s not exist in routes", "Please check the `route-rules` config in task configuration file.")
	ErrConfigFilterRuleNotFound     = New(codeConfigFilterRuleNotFound, ClassConfig, ScopeInternal, LevelMedium, "mysql-instance(%d)'s filter-rules %s not exist in filters", "Please check the `filter-rules` config in task configuration file.")
	ErrConfigColumnMappingNotFound  = New(codeConfigColumnMappingNotFound, ClassConfig, ScopeInternal, LevelMedium, "mysql-instance(%d)'s column-mapping-rules %s not exist in column-mapping", "Please check the `column-mapping-rules` config in task configuration file.")
	ErrConfigBAListNotFound         = New(codeConfigBAListNotFound, ClassConfig, ScopeInternal, LevelMedium, "mysql-instance(%d)'s list %s not exist in block allow list", "Please check the `block-allow-list` config in task configuration file.")
	ErrConfigMydumperCfgNotFound    = New(codeConfigMydumperCfgNotFound, ClassConfig, ScopeInternal, LevelMedium, "mysql-instance(%d)'s mydumper config %s not exist in mydumpers", "Please check the `mydumper-config-name` config in task configuration file.")
	ErrConfigMydumperPathNotValid   = New(codeConfigMydumperPathNotValid, ClassConfig, ScopeInternal, LevelMedium, "mysql-instance(%d)'s mydumper-path must specify a valid path to mydumper binary when task-mode is all or full", "Please check the `mydumper-path` config in task configuration file.")
	ErrConfigLoaderCfgNotFound      = New(codeConfigLoaderCfgNotFound, ClassConfig, ScopeInternal, LevelMedium, "mysql-instance(%d)'s loader config %s not exist in loaders", "Please check the `loader-config-name` config in task configuration file.")
	ErrConfigSyncerCfgNotFound      = New(codeConfigSyncerCfgNotFound, ClassConfig, ScopeInternal, LevelMedium, "mysql-instance(%d)'s syncer config %s not exist in syncer", "Please check the `syncer-config-name` config in task configuration file.")
	ErrConfigSourceIDNotFound       = New(codeConfigSourceIDNotFound, ClassConfig, ScopeInternal, LevelMedium, "source %s in deployment configuration not found", "Please use `operate-source create source-config-file-path` to add source.")
	ErrConfigDuplicateCfgItem       = New(codeConfigDuplicateCfgItem, ClassConfig, ScopeInternal, LevelMedium, "the following mysql configs have duplicate items, please remove the duplicates:\n%s", "Please check the `mysql-instances` config in task configuration file.")
	ErrConfigShardModeNotSupport    = New(codeConfigShardModeNotSupport, ClassConfig, ScopeInternal, LevelMedium, "shard mode %s not supported", "Please check the `shard-mode` config in task configuration file, which can be set to `pessimistic`/`optimistic`.")
	ErrConfigMoreThanOne            = New(codeConfigMoreThanOne, ClassConfig, ScopeInternal, LevelHigh, "found %d %s for %s which should <= 1", "")
	ErrConfigEtcdParse              = New(codeConfigEtcdParse, ClassConfig, ScopeInternal, LevelHigh, "incapable config of %s from etcd", "")
	ErrConfigMissingForBound        = New(codeConfigMissingForBound, ClassConfig, ScopeInternal, LevelHigh, "source bound %s doesn't have related source config in etcd", "")
	ErrConfigBinlogEventFilter      = New(codeConfigBinlogEventFilter, ClassConfig, ScopeInternal, LevelHigh, "generate binlog event filter", "Please check the `filters` config in source and task configuration files.")
	ErrConfigGlobalConfigsUnused    = New(codeConfigGlobalConfigsUnused, ClassConfig, ScopeInternal, LevelHigh, "The configurations as following %v are set in global configuration but instances don't use them", "Please check the configuration files.")
	ErrConfigExprFilterManyExpr     = New(codeConfigExprFilterManyExpr, ClassConfig, ScopeInternal, LevelHigh, "expression filter can only specify one of (insert, update, delete) expressions, but %s has specified %v", "If you want to filter by A or B, please write two filters.")
	ErrConfigExprFilterNotFound     = New(codeConfigExprFilterNotFound, ClassConfig, ScopeInternal, LevelHigh, "mysql-instance(%d)'s expression-filters %s not exist in expression-filter", "Please check the `expression-filters` config in task configuration file.")
	ErrConfigExprFilterWrongGrammar = New(codeConfigExprFilterWrongGrammar, ClassConfig, ScopeInternal, LevelHigh, "expression-filter name(%s) SQL(%s) has wrong grammar: %v", "Please check the `expression-filters` config in task configuration file.")
	ErrConfigExprFilterEmptyName    = New(codeConfigExprFilterEmptyName, ClassConfig, ScopeInternal, LevelHigh, "expression-filter %s has empty %s", "Please check the `expression-filters` config in task configuration file.")
	ErrConfigCheckerMaxTooSmall     = New(codeConfigCheckerMaxTooSmall, ClassConfig, ScopeInternal, LevelHigh, "`backoff-max` value %v is less than `backoff-min` value %v", "Please increase `backoff-max` config in task configuration file.")
	ErrConfigGenBAList              = New(codeConfigGenBAList, ClassConfig, ScopeInternal, LevelHigh, "generate block allow list error", "Please check the `block-allow-list` config in task configuration file.")
	ErrConfigGenTableRouter         = New(codeConfigGenTableRouter, ClassConfig, ScopeInternal, LevelHigh, "generate table router error", "Please check the `routes` config in task configuration file.")
	ErrConfigGenColumnMapping       = New(codeConfigGenColumnMapping, ClassConfig, ScopeInternal, LevelHigh, "generate column mapping error", "Please check the `column-mappings` config in task configuration file.")
	ErrConfigInvalidChunkFileSize   = New(codeConfigInvalidChunkFileSize, ClassConfig, ScopeInternal, LevelHigh, "invalid `chunk-filesize` %v", "Please check the `chunk-filesize` config in task configuration file.")

	// Binlog operation error.
	ErrBinlogExtractPosition = New(codeBinlogExtractPosition, ClassBinlogOp, ScopeInternal, LevelHigh, "", "")
	ErrBinlogInvalidFilename = New(codeBinlogInvalidFilename, ClassBinlogOp, ScopeInternal, LevelHigh, "invalid binlog filename", "")
	ErrBinlogParsePosFromStr = New(codeBinlogParsePosFromStr, ClassBinlogOp, ScopeInternal, LevelHigh, "", "")

	// Checkpoint error.
	ErrCheckpointInvalidTaskMode     = New(codeCheckpointInvalidTaskMode, ClassCheckpoint, ScopeInternal, LevelMedium, "invalid task mode: %s", "")
	ErrCheckpointSaveInvalidPos      = New(codeCheckpointSaveInvalidPos, ClassCheckpoint, ScopeInternal, LevelHigh, "save point %s is older than current location %s", "")
	ErrCheckpointInvalidTableFile    = New(codeCheckpointInvalidTableFile, ClassCheckpoint, ScopeInternal, LevelMedium, "invalid db table sql file - %s", "")
	ErrCheckpointDBNotExistInFile    = New(codeCheckpointDBNotExistInFile, ClassCheckpoint, ScopeInternal, LevelMedium, "db (%s) not exist in data files, but in checkpoint", "")
	ErrCheckpointTableNotExistInFile = New(codeCheckpointTableNotExistInFile, ClassCheckpoint, ScopeInternal, LevelMedium, "table (%s) not exist in db (%s) data files, but in checkpoint", "")
	ErrCheckpointRestoreCountGreater = New(codeCheckpointRestoreCountGreater, ClassCheckpoint, ScopeInternal, LevelMedium, "restoring count greater than total count for table[%v]", "")

	// Task check error.
	ErrTaskCheckSameTableName    = New(codeTaskCheckSameTableName, ClassTaskCheck, ScopeInternal, LevelMedium, "same table name in case-insensitive %v", "Please check `target-table` config in task configuration file.")
	ErrTaskCheckFailedOpenDB     = New(codeTaskCheckFailedOpenDB, ClassTaskCheck, ScopeInternal, LevelHigh, "failed to open DSN %s:***@%s:%d", "Please check the database config in configuration file.")
	ErrTaskCheckGenTableRouter   = New(codeTaskCheckGenTableRouter, ClassTaskCheck, ScopeInternal, LevelMedium, "generate table router error", "Please check the `routes` config in task configuration file.")
	ErrTaskCheckGenColumnMapping = New(codeTaskCheckGenColumnMapping, ClassTaskCheck, ScopeInternal, LevelMedium, "generate column mapping error", "Please check the `column-mappings` config in task configuration file.")
	ErrTaskCheckSyncConfigError  = New(codeTaskCheckSyncConfigError, ClassTaskCheck, ScopeInternal, LevelMedium, "%s: %v\n detail: %v", "")
	ErrTaskCheckGenBAList        = New(codeTaskCheckGenBAList, ClassTaskCheck, ScopeInternal, LevelMedium, "generate block allow list error", "Please check the `block-allow-list` config in task configuration file.")
	ErrSourceCheckGTID           = New(codeSourceCheckGTID, ClassTaskCheck, ScopeInternal, LevelMedium, "%s has GTID_MODE = %s instead of ON", "Please check the `enable-gtid` config in source configuration file.")

	// Relay log basic API error.
	ErrRelayParseUUIDIndex         = New(codeRelayParseUUIDIndex, ClassRelayEventLib, ScopeInternal, LevelHigh, "parse server-uuid.index", "")
	ErrRelayParseUUIDSuffix        = New(codeRelayParseUUIDSuffix, ClassRelayEventLib, ScopeInternal, LevelHigh, "UUID (with suffix) %s not valid", "")
	ErrRelayUUIDWithSuffixNotFound = New(codeRelayUUIDWithSuffixNotFound, ClassRelayEventLib, ScopeInternal, LevelHigh, "no UUID (with suffix) matched %s found in %s, all UUIDs are %v", "")
	ErrRelayGenFakeRotateEvent     = New(codeRelayGenFakeRotateEvent, ClassRelayEventLib, ScopeInternal, LevelHigh, "generate fake rotate event", "")
	ErrRelayNoValidRelaySubDir     = New(codeRelayNoValidRelaySubDir, ClassRelayEventLib, ScopeInternal, LevelHigh, "there aren't any data under relay log directory %s.", "Please check relay log using query-status.")

	// Relay unit error.
	ErrRelayUUIDSuffixNotValid           = New(codeRelayUUIDSuffixNotValid, ClassRelayUnit, ScopeInternal, LevelHigh, "UUID %s suffix %d should be 1 larger than previous suffix %d", "")
	ErrRelayUUIDSuffixLessThanPrev       = New(codeRelayUUIDSuffixLessThanPrev, ClassRelayUnit, ScopeInternal, LevelHigh, "previous UUID %s has suffix larger than %s", "")
	ErrRelayLoadMetaData                 = New(codeRelayLoadMetaData, ClassRelayUnit, ScopeInternal, LevelHigh, "load meta data", "")
	ErrRelayBinlogNameNotValid           = New(codeRelayBinlogNameNotValid, ClassRelayUnit, ScopeInternal, LevelHigh, "relay-binlog-name %s not valid", "Please check the `relay-binlog-name` config in source config file.")
	ErrRelayNoCurrentUUID                = New(codeRelayNoCurrentUUID, ClassRelayUnit, ScopeInternal, LevelHigh, "no current UUID set", "")
	ErrRelayFlushLocalMeta               = New(codeRelayFlushLocalMeta, ClassRelayUnit, ScopeInternal, LevelHigh, "flush local meta", "")
	ErrRelayUpdateIndexFile              = New(codeRelayUpdateIndexFile, ClassRelayUnit, ScopeInternal, LevelHigh, "update UUID index file %s", "")
	ErrRelayLogDirpathEmpty              = New(codeRelayLogDirpathEmpty, ClassRelayUnit, ScopeInternal, LevelHigh, "dirpath is empty", "Please check the `relay-dir` config in source config file.")
	ErrRelayReaderNotStateNew            = New(codeRelayReaderNotStateNew, ClassRelayUnit, ScopeInternal, LevelHigh, "stage %s, expect %s, already started", "")
	ErrRelayReaderStateCannotClose       = New(codeRelayReaderStateCannotClose, ClassRelayUnit, ScopeInternal, LevelHigh, "stage %s, expect %s, can not close", "")
	ErrRelayReaderNeedStart              = New(codeRelayReaderNeedStart, ClassRelayUnit, ScopeInternal, LevelHigh, "stage %s, expect %s", "")
	ErrRelayTCPReaderStartSync           = New(codeRelayTCPReaderStartSync, ClassRelayUnit, ScopeUpstream, LevelHigh, "start sync from position %s", "")
	ErrRelayTCPReaderNilGTID             = New(codeRelayTCPReaderNilGTID, ClassRelayUnit, ScopeInternal, LevelHigh, "nil GTID set not valid", "")
	ErrRelayTCPReaderStartSyncGTID       = New(codeRelayTCPReaderStartSyncGTID, ClassRelayUnit, ScopeUpstream, LevelHigh, "start sync from GTID set %s", "")
	ErrRelayTCPReaderGetEvent            = New(codeRelayTCPReaderGetEvent, ClassRelayUnit, ScopeUpstream, LevelHigh, "TCPReader get relay event with error", "")
	ErrRelayWriterNotStateNew            = New(codeRelayWriterNotStateNew, ClassRelayUnit, ScopeInternal, LevelHigh, "stage %s, expect %s, already started", "")
	ErrRelayWriterStateCannotClose       = New(codeRelayWriterStateCannotClose, ClassRelayUnit, ScopeInternal, LevelHigh, "stage %s, expect %s, can not close", "")
	ErrRelayWriterNeedStart              = New(codeRelayWriterNeedStart, ClassRelayUnit, ScopeInternal, LevelHigh, "stage %s, expect %s", "")
	ErrRelayWriterNotOpened              = New(codeRelayWriterNotOpened, ClassRelayUnit, ScopeInternal, LevelHigh, "no underlying writer opened", "")
	ErrRelayWriterExpectRotateEv         = New(codeRelayWriterExpectRotateEv, ClassRelayUnit, ScopeInternal, LevelHigh, "except RotateEvent, but got %+v", "")
	ErrRelayWriterRotateEvWithNoWriter   = New(codeRelayWriterRotateEvWithNoWriter, ClassRelayUnit, ScopeInternal, LevelHigh, "non-fake RotateEvent %+v received, but no binlog file opened", "")
	ErrRelayWriterStatusNotValid         = New(codeRelayWriterStatusNotValid, ClassRelayUnit, ScopeInternal, LevelHigh, "invalid status type %T of the underlying writer", "")
	ErrRelayWriterGetFileStat            = New(codeRelayWriterGetFileStat, ClassRelayUnit, ScopeInternal, LevelHigh, "get stat for %s", "")
	ErrRelayWriterLatestPosGTFileSize    = New(codeRelayWriterLatestPosGTFileSize, ClassRelayUnit, ScopeInternal, LevelHigh, "latest pos %d greater than file size %d, should not happen", "")
	ErrRelayWriterFileOperate            = New(codeRelayWriterFileOperate, ClassRelayUnit, ScopeInternal, LevelHigh, "", "")
	ErrRelayCheckBinlogFileHeaderExist   = New(codeRelayCheckBinlogFileHeaderExist, ClassRelayUnit, ScopeInternal, LevelHigh, "", "")
	ErrRelayCheckFormatDescEventExist    = New(codeRelayCheckFormatDescEventExist, ClassRelayUnit, ScopeInternal, LevelHigh, "", "")
	ErrRelayCheckFormatDescEventParseEv  = New(codeRelayCheckFormatDescEventParseEv, ClassRelayUnit, ScopeInternal, LevelHigh, "parse %s", "")
	ErrRelayCheckIsDuplicateEvent        = New(codeRelayCheckIsDuplicateEvent, ClassRelayUnit, ScopeInternal, LevelHigh, "", "")
	ErrRelayUpdateGTID                   = New(codeRelayUpdateGTID, ClassRelayUnit, ScopeInternal, LevelHigh, "update GTID set %v with GTID %s", "")
	ErrRelayNeedPrevGTIDEvBeforeGTIDEv   = New(codeRelayNeedPrevGTIDEvBeforeGTIDEv, ClassRelayUnit, ScopeInternal, LevelHigh, "should have a PreviousGTIDsEvent before the GTIDEvent %+v", "")
	ErrRelayNeedMaGTIDListEvBeforeGTIDEv = New(codeRelayNeedMaGTIDListEvBeforeGTIDEv, ClassRelayUnit, ScopeInternal, LevelHigh, "should have a MariadbGTIDListEvent before the MariadbGTIDEvent %+v", "")
	ErrRelayMkdir                        = New(codeRelayMkdir, ClassRelayUnit, ScopeInternal, LevelHigh, "relay mkdir", "")
	ErrRelaySwitchMasterNeedGTID         = New(codeRelaySwitchMasterNeedGTID, ClassRelayUnit, ScopeInternal, LevelHigh, "can only switch relay's master server when GTID enabled", "Please check `enable-gtid` config in source configuration file.")
	ErrRelayThisStrategyIsPurging        = New(codeRelayThisStrategyIsPurging, ClassRelayUnit, ScopeInternal, LevelHigh, "this strategy is purging", "")
	ErrRelayOtherStrategyIsPurging       = New(codeRelayOtherStrategyIsPurging, ClassRelayUnit, ScopeInternal, LevelHigh, "%s is purging", "")
	ErrRelayPurgeIsForbidden             = New(codeRelayPurgeIsForbidden, ClassRelayUnit, ScopeInternal, LevelHigh, "relay log purge is forbidden temporarily, because %s", "Please try again later.")
	ErrRelayNoActiveRelayLog             = New(codeRelayNoActiveRelayLog, ClassRelayUnit, ScopeInternal, LevelHigh, "no active relay log file found", "")
	ErrRelayPurgeRequestNotValid         = New(codeRelayPurgeRequestNotValid, ClassRelayUnit, ScopeInternal, LevelHigh, "request %+v not valid", "")
	ErrRelayTrimUUIDNotFound             = New(codeRelayTrimUUIDNotFound, ClassRelayUnit, ScopeInternal, LevelHigh, "UUID %s in UUIDs %v not found", "")
	ErrRelayRemoveFileFail               = New(codeRelayRemoveFileFail, ClassRelayUnit, ScopeInternal, LevelHigh, "remove relay log %s %s", "")
	ErrRelayPurgeArgsNotValid            = New(codeRelayPurgeArgsNotValid, ClassRelayUnit, ScopeInternal, LevelHigh, "args (%T) %+v not valid", "")
	ErrPreviousGTIDsNotValid             = New(codePreviousGTIDsNotValid, ClassRelayUnit, ScopeInternal, LevelHigh, "previousGTIDs %s not valid", "")
	ErrRotateEventWithDifferentServerID  = New(codeRotateEventWithDifferentServerID, ClassRelayUnit, ScopeInternal, LevelHigh, "receive fake rotate event with different server_id", "Please use `resume-relay` command if upstream database has changed")

	// Dump unit error.
	ErrDumpUnitRuntime        = New(codeDumpUnitRuntime, ClassDumpUnit, ScopeInternal, LevelHigh, "mydumper/dumpling runs with error, with output (may empty): %s", "")
	ErrDumpUnitGenTableRouter = New(codeDumpUnitGenTableRouter, ClassDumpUnit, ScopeInternal, LevelHigh, "generate table router", "Please check `routes` config in task configuration file.")
	ErrDumpUnitGenBAList      = New(codeDumpUnitGenBAList, ClassDumpUnit, ScopeInternal, LevelHigh, "generate block allow list", "Please check the `block-allow-list` config in task configuration file.")
	ErrDumpUnitGlobalLock     = New(codeDumpUnitGlobalLock, ClassDumpUnit, ScopeInternal, LevelHigh, "Couldn't acquire global lock", "Please check upstream privilege about FTWRL, or add `--no-locks` or `--consistency none` to extra-args of mydumpers")

	// Load unit error.
	ErrLoadUnitCreateSchemaFile    = New(codeLoadUnitCreateSchemaFile, ClassLoadUnit, ScopeInternal, LevelMedium, "generate schema file", "Please check the `loaders` config in task configuration file.")
	ErrLoadUnitInvalidFileEnding   = New(codeLoadUnitInvalidFileEnding, ClassLoadUnit, ScopeInternal, LevelHigh, "corresponding ending of sql: ')' not found", "")
	ErrLoadUnitParseQuoteValues    = New(codeLoadUnitParseQuoteValues, ClassLoadUnit, ScopeInternal, LevelHigh, "parse quote values error", "")
	ErrLoadUnitDoColumnMapping     = New(codeLoadUnitDoColumnMapping, ClassLoadUnit, ScopeInternal, LevelHigh, "mapping row data %v for table %+v", "")
	ErrLoadUnitReadSchemaFile      = New(codeLoadUnitReadSchemaFile, ClassLoadUnit, ScopeInternal, LevelHigh, "read schema from sql file %s", "")
	ErrLoadUnitParseStatement      = New(codeLoadUnitParseStatement, ClassLoadUnit, ScopeInternal, LevelHigh, "parse statement %s", "")
	ErrLoadUnitNotCreateTable      = New(codeLoadUnitNotCreateTable, ClassLoadUnit, ScopeInternal, LevelHigh, "statement %s for %s/%s is not create table statement", "")
	ErrLoadUnitDispatchSQLFromFile = New(codeLoadUnitDispatchSQLFromFile, ClassLoadUnit, ScopeInternal, LevelHigh, "dispatch sql", "")
	ErrLoadUnitInvalidInsertSQL    = New(codeLoadUnitInvalidInsertSQL, ClassLoadUnit, ScopeInternal, LevelHigh, "invalid insert sql %s", "")
	ErrLoadUnitGenTableRouter      = New(codeLoadUnitGenTableRouter, ClassLoadUnit, ScopeInternal, LevelHigh, "generate table router", "Please check `routes` config in task configuration file.")
	ErrLoadUnitGenColumnMapping    = New(codeLoadUnitGenColumnMapping, ClassLoadUnit, ScopeInternal, LevelHigh, "generate column mapping", "Please check the `column-mapping-rules` config in task configuration file.")
	ErrLoadUnitNoDBFile            = New(codeLoadUnitNoDBFile, ClassLoadUnit, ScopeInternal, LevelHigh, "invalid data sql file, cannot find db - %s", "")
	ErrLoadUnitNoTableFile         = New(codeLoadUnitNoTableFile, ClassLoadUnit, ScopeInternal, LevelHigh, "invalid data sql file, cannot find table - %s", "")
	ErrLoadUnitDumpDirNotFound     = New(codeLoadUnitDumpDirNotFound, ClassLoadUnit, ScopeInternal, LevelHigh, "%s does not exist or it's not a dir", "")
	ErrLoadUnitDuplicateTableFile  = New(codeLoadUnitDuplicateTableFile, ClassLoadUnit, ScopeInternal, LevelHigh, "invalid table schema file, duplicated item - %s", "")
	ErrLoadUnitGenBAList           = New(codeLoadUnitGenBAList, ClassLoadUnit, ScopeInternal, LevelHigh, "generate block allow list", "Please check the `block-allow-list` config in task configuration file.")
	ErrLoadTaskWorkerNotMatch      = New(codeLoadTaskWorkerNotMatch, ClassFunctional, ScopeInternal, LevelHigh, "different worker in load stage, previous worker: %s, current worker: %s", "Please check if the previous worker is online.")
	ErrLoadTaskCheckPointNotMatch  = New(codeLoadCheckPointNotMatch, ClassFunctional, ScopeInternal, LevelHigh, "inconsistent checkpoints between loader and target database", "If you want to redo the whole task, please check that you have not forgotten to add -remove-meta flag for start-task command.")

	// Sync unit error.
	ErrSyncerUnitPanic                   = New(codeSyncerUnitPanic, ClassSyncUnit, ScopeInternal, LevelHigh, "panic error: %v", "")
	ErrSyncUnitInvalidTableName          = New(codeSyncUnitInvalidTableName, ClassSyncUnit, ScopeInternal, LevelHigh, "extract table name for DML error: %s", "")
	ErrSyncUnitTableNameQuery            = New(codeSyncUnitTableNameQuery, ClassSyncUnit, ScopeInternal, LevelHigh, "table name parse error: %s", "")
	ErrSyncUnitNotSupportedDML           = New(codeSyncUnitNotSupportedDML, ClassSyncUnit, ScopeInternal, LevelHigh, "DMLNode %v not supported", "")
	ErrSyncUnitAddTableInSharding        = New(codeSyncUnitAddTableInSharding, ClassSyncUnit, ScopeInternal, LevelMedium, "in sequence sharding, add table, activeDDL: %s, sharding sequence: %s not supported", "")
	ErrSyncUnitDropSchemaTableInSharding = New(codeSyncUnitDropSchemaTableInSharding, ClassSyncUnit, ScopeInternal, LevelMedium, "in sequence sharding try drop sources %v not supported, activeDDL: %s, sharding sequence: %s", "")
	ErrSyncUnitInvalidShardMeta          = New(codeSyncUnitInvalidShardMeta, ClassSyncUnit, ScopeInternal, LevelHigh, "invalid sharding meta data", "")
	ErrSyncUnitDDLWrongSequence          = New(codeSyncUnitDDLWrongSequence, ClassSyncUnit, ScopeInternal, LevelHigh, "detect inconsistent DDL sequence from source %+v, right DDL sequence should be %+v", "Please use `show-ddl-locks` command for more details.")
	ErrSyncUnitDDLActiveIndexLarger      = New(codeSyncUnitDDLActiveIndexLarger, ClassSyncUnit, ScopeInternal, LevelHigh, "activeIdx %d larger than length of global DDLItems: %v", "")
	ErrSyncUnitDupTableGroup             = New(codeSyncUnitDupTableGroup, ClassSyncUnit, ScopeInternal, LevelHigh, "table group %s exists", "")
	ErrSyncUnitShardingGroupNotFound     = New(codeSyncUnitShardingGroupNotFound, ClassSyncUnit, ScopeInternal, LevelHigh, "sharding group for %v not found", "")
	ErrSyncUnitSafeModeSetCount          = New(codeSyncUnitSafeModeSetCount, ClassSyncUnit, ScopeInternal, LevelHigh, "", "")
	ErrSyncUnitCausalityConflict         = New(codeSyncUnitCausalityConflict, ClassSyncUnit, ScopeInternal, LevelHigh, "some conflicts in causality, must be resolved", "")
	// ErrSyncUnitDMLStatementFound defines an error which means we found unexpected dml statement found in query event.
	ErrSyncUnitDMLStatementFound            = New(codeSyncUnitDMLStatementFound, ClassSyncUnit, ScopeInternal, LevelHigh, "only support ROW format binlog, unexpected DML statement found in query event", "")
	ErrSyncerUnitBinlogEventFilter          = New(codeSyncerUnitBinlogEventFilter, ClassSyncUnit, ScopeInternal, LevelHigh, "", "")
	ErrSyncerUnitInvalidReplicaEvent        = New(codeSyncerUnitInvalidReplicaEvent, ClassSyncUnit, ScopeInternal, LevelHigh, "invalid replication event type %v", "")
	ErrSyncerUnitParseStmt                  = New(codeSyncerUnitParseStmt, ClassSyncUnit, ScopeInternal, LevelHigh, "", "")
	ErrSyncerUnitUUIDNotLatest              = New(codeSyncerUnitUUIDNotLatest, ClassSyncUnit, ScopeInternal, LevelHigh, "UUID %s not the latest one in UUIDs %v", "")
	ErrSyncerUnitDDLExecChanCloseOrBusy     = New(codeSyncerUnitDDLExecChanCloseOrBusy, ClassSyncUnit, ScopeInternal, LevelHigh, "the chan has closed or already in sending", "")
	ErrSyncerUnitDDLChanDone                = New(codeSyncerUnitDDLChanDone, ClassSyncUnit, ScopeInternal, LevelHigh, "canceled from external", "")
	ErrSyncerUnitDDLChanCanceled            = New(codeSyncerUnitDDLChanCanceled, ClassSyncUnit, ScopeInternal, LevelHigh, "canceled by Close or Renew", "")
	ErrSyncerUnitDDLOnMultipleTable         = New(codeSyncerUnitDDLOnMultipleTable, ClassSyncUnit, ScopeInternal, LevelHigh, "ddl on multiple table: %s not supported", "It is recommended to include only one DDL operation in a statement executed upstream. Please manually handle it using dmctl (skipping the DDL statement or replacing the DDL statement with a specified DDL statement). For details, see https://docs.pingcap.com/tidb-data-migration/stable/handle-failed-sql-statements")
	ErrSyncerUnitInjectDDLOnly              = New(codeSyncerUnitInjectDDLOnly, ClassSyncUnit, ScopeInternal, LevelLow, "only support inject DDL for sharding group to be synced currently, but got %s", "")
	ErrSyncerUnitInjectDDLWithoutSchema     = New(codeSyncerUnitInjectDDLWithoutSchema, ClassSyncUnit, ScopeInternal, LevelLow, "injected DDL %s without schema name not valid", "")
	ErrSyncerUnitNotSupportedOperate        = New(codeSyncerUnitNotSupportedOperate, ClassSyncUnit, ScopeInternal, LevelMedium, "op %s not supported", "")
	ErrSyncerUnitNilOperatorReq             = New(codeSyncerUnitNilOperatorReq, ClassSyncUnit, ScopeInternal, LevelMedium, "nil request not valid", "")
	ErrSyncerUnitDMLColumnNotMatch          = New(codeSyncerUnitDMLColumnNotMatch, ClassSyncUnit, ScopeInternal, LevelHigh, "Column count doesn't match value count: %d (columns) vs %d (values)", "Please check the log files to see if a related DDL has been skipped, and you could use `operate-schema` to get and set the table structure.")
	ErrSyncerUnitDMLOldNewValueMismatch     = New(codeSyncerUnitDMLOldNewValueMismatch, ClassSyncUnit, ScopeInternal, LevelHigh, "Old value count doesn't match new value count: %d (old) vs %d (new)", "")
	ErrSyncerUnitDMLPruneColumnMismatch     = New(codeSyncerUnitDMLPruneColumnMismatch, ClassSyncUnit, ScopeInternal, LevelHigh, "prune DML columns and data mismatch in length: %d (columns) %d (data)", "")
	ErrSyncerUnitGenBinlogEventFilter       = New(codeSyncerUnitGenBinlogEventFilter, ClassSyncUnit, ScopeInternal, LevelHigh, "generate binlog event filter", "Please check the `filters` config in source and task configuration files.")
	ErrSyncerUnitGenTableRouter             = New(codeSyncerUnitGenTableRouter, ClassSyncUnit, ScopeInternal, LevelHigh, "generate table router", "Please check `routes` config in task configuration file.")
	ErrSyncerUnitGenColumnMapping           = New(codeSyncerUnitGenColumnMapping, ClassSyncUnit, ScopeInternal, LevelHigh, "generate column mapping", "Please check the `column-mappings` config in task configuration file.")
	ErrSyncerUnitDoColumnMapping            = New(codeSyncerUnitDoColumnMapping, ClassSyncUnit, ScopeInternal, LevelHigh, "mapping row data %v for table %v", "")
	ErrSyncerUnitCacheKeyNotFound           = New(codeSyncerUnitCacheKeyNotFound, ClassSyncUnit, ScopeInternal, LevelHigh, "cache key %s in %s not found", "")
	ErrSyncerUnitHeartbeatCheckConfig       = New(codeSyncerUnitHeartbeatCheckConfig, ClassSyncUnit, ScopeInternal, LevelMedium, "", "Please check `heartbeat` config in task configuration file.")
	ErrSyncerUnitHeartbeatRecordExists      = New(codeSyncerUnitHeartbeatRecordExists, ClassSyncUnit, ScopeInternal, LevelMedium, "heartbeat slave record for task %s already exists", "")
	ErrSyncerUnitHeartbeatRecordNotFound    = New(codeSyncerUnitHeartbeatRecordNotFound, ClassSyncUnit, ScopeInternal, LevelMedium, "heartbeat slave record for task %s not found", "")
	ErrSyncerUnitHeartbeatRecordNotValid    = New(codeSyncerUnitHeartbeatRecordNotValid, ClassSyncUnit, ScopeInternal, LevelMedium, "heartbeat record %s not valid", "")
	ErrSyncerUnitOnlineDDLInvalidMeta       = New(codeSyncerUnitOnlineDDLInvalidMeta, ClassSyncUnit, ScopeInternal, LevelHigh, "online ddl meta invalid", "")
	ErrSyncerUnitOnlineDDLSchemeNotSupport  = New(codeSyncerUnitOnlineDDLSchemeNotSupport, ClassSyncUnit, ScopeInternal, LevelHigh, "online ddl scheme (%s) not supported", "Please check the `online-ddl-scheme` config in task configuration file. Only `ghost` and `pt` are currently supported.")
	ErrSyncerUnitOnlineDDLOnMultipleTable   = New(codeSyncerUnitOnlineDDLOnMultipleTable, ClassSyncUnit, ScopeInternal, LevelHigh, "online ddl changes on multiple table: %s not supported", "")
	ErrSyncerUnitGhostApplyEmptyTable       = New(codeSyncerUnitGhostApplyEmptyTable, ClassSyncUnit, ScopeInternal, LevelHigh, "empty tables not valid", "")
	ErrSyncerUnitGhostRenameTableNotValid   = New(codeSyncerUnitGhostRenameTableNotValid, ClassSyncUnit, ScopeInternal, LevelHigh, "tables should contain old and new table name", "")
	ErrSyncerUnitGhostRenameToGhostTable    = New(codeSyncerUnitGhostRenameToGhostTable, ClassSyncUnit, ScopeInternal, LevelHigh, "rename table to gh-ost temporary table %s not supported", "")
	ErrSyncerUnitGhostRenameGhostTblToOther = New(codeSyncerUnitGhostRenameGhostTblToOther, ClassSyncUnit, ScopeInternal, LevelHigh, "rename gh-ost temporary table to other temporary table %s not supported", "")
	ErrSyncerUnitGhostOnlineDDLOnGhostTbl   = New(codeSyncerUnitGhostOnlineDDLOnGhostTbl, ClassSyncUnit, ScopeInternal, LevelHigh, "online ddl metadata for ghost temporary table `%s`.`%s` not found", "")
	ErrSyncerUnitPTApplyEmptyTable          = New(codeSyncerUnitPTApplyEmptyTable, ClassSyncUnit, ScopeInternal, LevelHigh, "empty tables not valid", "")
	ErrSyncerUnitPTRenameTableNotValid      = New(codeSyncerUnitPTRenameTableNotValid, ClassSyncUnit, ScopeInternal, LevelHigh, "tables should contain old and new table name", "")
	ErrSyncerUnitPTRenameToPTTable          = New(codeSyncerUnitPTRenameToPTTable, ClassSyncUnit, ScopeInternal, LevelHigh, "rename table to pt temporary table %s not supported", "")
	ErrSyncerUnitPTRenamePTTblToOther       = New(codeSyncerUnitPTRenamePTTblToOther, ClassSyncUnit, ScopeInternal, LevelHigh, "rename pt temporary table to other temporary table %s not supported", "")
	ErrSyncerUnitPTOnlineDDLOnPTTbl         = New(codeSyncerUnitPTOnlineDDLOnPTTbl, ClassSyncUnit, ScopeInternal, LevelHigh, "online ddl metadata for pt temporary table `%s`.`%s` not found", "This error may caused when the online DDL is filtered by binlog event filter, if so, please use `handle-error skip` sometimes to skip related DDLs.")
	ErrSyncerUnitRemoteSteamerWithGTID      = New(codeSyncerUnitRemoteSteamerWithGTID, ClassSyncUnit, ScopeInternal, LevelHigh, "open remote streamer with GTID mode not supported", "")
	ErrSyncerUnitRemoteSteamerStartSync     = New(codeSyncerUnitRemoteSteamerStartSync, ClassSyncUnit, ScopeInternal, LevelHigh, "start syncing binlog from remote streamer", "")
	ErrSyncerUnitGetTableFromDB             = New(codeSyncerUnitGetTableFromDB, ClassSyncUnit, ScopeInternal, LevelHigh, "invalid table `%s`.`%s`", "")
	ErrSyncerUnitFirstEndPosNotFound        = New(codeSyncerUnitFirstEndPosNotFound, ClassSyncUnit, ScopeInternal, LevelHigh, "no valid End_log_pos of the first DDL exists for sharding group with source %s", "")
	ErrSyncerUnitResolveCasualityFail       = New(codeSyncerUnitResolveCasualityFail, ClassSyncUnit, ScopeInternal, LevelHigh, "resolve karam error %v", "")
	ErrSyncerUnitReopenStreamNotSupport     = New(codeSyncerUnitReopenStreamNotSupport, ClassSyncUnit, ScopeInternal, LevelHigh, "reopen %T not supported", "")
	ErrSyncerUnitUpdateConfigInSharding     = New(codeSyncerUnitUpdateConfigInSharding, ClassSyncUnit, ScopeInternal, LevelHigh, "try update config when some tables' (%v) sharding DDL not synced not supported", "Please try again later.")
	ErrSyncerUnitExecWithNoBlockingDDL      = New(codeSyncerUnitExecWithNoBlockingDDL, ClassSyncUnit, ScopeInternal, LevelHigh, "process unit not waiting for sharding DDL to sync", "")
	ErrSyncerUnitGenBAList                  = New(codeSyncerUnitGenBAList, ClassSyncUnit, ScopeInternal, LevelHigh, "generate block allow list", "Please check the `block-allow-list` config in task configuration file.")
	ErrSyncerUnitHandleDDLFailed            = New(codeSyncerUnitHandleDDLFailed, ClassSyncUnit, ScopeInternal, LevelHigh, "fail to handle ddl job for %s", "")
	ErrSyncerShardDDLConflict               = New(codeSyncerShardDDLConflict, ClassSyncUnit, ScopeInternal, LevelHigh, "fail to handle shard ddl %v in optimistic mode, because schema conflict detected, conflict error: %s", "Please use show-ddl-locks command for more details.")
	ErrSyncerFailpoint                      = New(codeSyncerFailpoint, ClassSyncUnit, ScopeInternal, LevelLow, "failpoint specified error", "")
	ErrSyncerReplaceEvent                   = New(codeSyncerReplaceEvent, ClassSyncUnit, ScopeInternal, LevelHigh, "", "")
	ErrSyncerOperatorNotExist               = New(codeSyncerOperatorNotExist, ClassSyncUnit, ScopeInternal, LevelLow, "error operator not exist, position: %s", "")
	ErrSyncerReplaceEventNotExist           = New(codeSyncerReplaceEventNotExist, ClassSyncUnit, ScopeInternal, LevelHigh, "replace event not exist, location: %s", "")
	ErrSyncerParseDDL                       = New(codeSyncerParseDDL, ClassSyncUnit, ScopeInternal, LevelHigh, "parse DDL: %s", "Please confirm your DDL statement is correct and needed. For TiDB compatible DDL, see https://docs.pingcap.com/tidb/stable/mysql-compatibility#ddl. You can use `handle-error` command to skip or replace the DDL or add a binlog filter rule to ignore it if the DDL is not needed.")
	ErrSyncerUnsupportedStmt                = New(codeSyncerUnsupportedStmt, ClassSyncUnit, ScopeInternal, LevelHigh, "`%s` statement not supported in %s mode", "")
	ErrSyncerGetEvent                       = New(codeSyncerGetEvent, ClassSyncUnit, ScopeUpstream, LevelHigh, "get binlog event error: %v", "Please check if the binlog file could be parsed by `mysqlbinlog`.")

	// DM-master error.
	ErrMasterSQLOpNilRequest        = New(codeMasterSQLOpNilRequest, ClassDMMaster, ScopeInternal, LevelMedium, "nil request not valid", "")
	ErrMasterSQLOpNotSupport        = New(codeMasterSQLOpNotSupport, ClassDMMaster, ScopeInternal, LevelMedium, "op %s not supported", "")
	ErrMasterSQLOpWithoutSharding   = New(codeMasterSQLOpWithoutSharding, ClassDMMaster, ScopeInternal, LevelMedium, "operate request without --sharding specified not valid", "")
	ErrMasterGRPCCreateConn         = New(codeMasterGRPCCreateConn, ClassDMMaster, ScopeInternal, LevelHigh, "create grpc connection", "")
	ErrMasterGRPCSendOnCloseConn    = New(codeMasterGRPCSendOnCloseConn, ClassDMMaster, ScopeInternal, LevelHigh, "send request on a closed client", "")
	ErrMasterGRPCClientClose        = New(codeMasterGRPCClientClose, ClassDMMaster, ScopeInternal, LevelHigh, "close rpc client", "")
	ErrMasterGRPCInvalidReqType     = New(codeMasterGRPCInvalidReqType, ClassDMMaster, ScopeInternal, LevelHigh, "invalid request type: %v", "")
	ErrMasterGRPCRequestError       = New(codeMasterGRPCRequestError, ClassDMMaster, ScopeInternal, LevelHigh, "grpc request error", "")
	ErrMasterDeployMapperVerify     = New(codeMasterDeployMapperVerify, ClassDMMaster, ScopeInternal, LevelHigh, "user should specify valid relation between source(mysql/mariadb) and dm-worker, config %+v not valid", "")
	ErrMasterConfigParseFlagSet     = New(codeMasterConfigParseFlagSet, ClassDMMaster, ScopeInternal, LevelMedium, "parse config flag set", "")
	ErrMasterConfigUnknownItem      = New(codeMasterConfigUnknownItem, ClassDMMaster, ScopeInternal, LevelMedium, "master config contained unknown configuration options: %s", "")
	ErrMasterConfigInvalidFlag      = New(codeMasterConfigInvalidFlag, ClassDMMaster, ScopeInternal, LevelMedium, "'%s' is an invalid flag", "")
	ErrMasterConfigTomlTransform    = New(codeMasterConfigTomlTransform, ClassDMMaster, ScopeInternal, LevelMedium, "config toml transform", "Please check the configuration file has correct TOML format.")
	ErrMasterConfigTimeoutParse     = New(codeMasterConfigTimeoutParse, ClassDMMaster, ScopeInternal, LevelMedium, "parse rpc timeout str", "")
	ErrMasterConfigUpdateCfgFile    = New(codeMasterConfigUpdateCfgFile, ClassDMMaster, ScopeInternal, LevelHigh, "update config file", "")
	ErrMasterShardingDDLDiff        = New(codeMasterShardingDDLDiff, ClassDMMaster, ScopeInternal, LevelHigh, "sharding ddls in ddl lock %s is different with %s", "Please use show-ddl-locks command for more details.")
	ErrMasterStartService           = New(codeMasterStartService, ClassDMMaster, ScopeInternal, LevelHigh, "start server", "")
	ErrMasterNoEmitToken            = New(codeMasterNoEmitToken, ClassDMMaster, ScopeInternal, LevelHigh, "fail to get emit opportunity for source %s", "")
	ErrMasterLockNotFound           = New(codeMasterLockNotFound, ClassDMMaster, ScopeInternal, LevelHigh, "lock with ID %s not found", "Please use show-ddl-locks command to see lock id.")
	ErrMasterLockIsResolving        = New(codeMasterLockIsResolving, ClassDMMaster, ScopeInternal, LevelHigh, "lock %s is resolving", "")
	ErrMasterWorkerCliNotFound      = New(codeMasterWorkerCliNotFound, ClassDMMaster, ScopeInternal, LevelHigh, "source %s relevant worker-client not found", "")
	ErrMasterWorkerNotWaitLock      = New(codeMasterWorkerNotWaitLock, ClassDMMaster, ScopeInternal, LevelHigh, "worker %s not waiting for DDL lock %s", "")
	ErrMasterHandleSQLReqFail       = New(codeMasterHandleSQLReqFail, ClassDMMaster, ScopeInternal, LevelHigh, "request DDL lock %s owner %s handle SQLs request %s fail %s", "")
	ErrMasterOwnerExecDDL           = New(codeMasterOwnerExecDDL, ClassDMMaster, ScopeInternal, LevelHigh, "owner %s ExecuteDDL fail", "")
	ErrMasterPartWorkerExecDDLFail  = New(codeMasterPartWorkerExecDDLFail, ClassDMMaster, ScopeInternal, LevelHigh, "DDL lock %s owner ExecuteDDL successfully, so DDL lock removed. but some dm-workers ExecuteDDL fail, you should to handle dm-worker directly", "")
	ErrMasterWorkerExistDDLLock     = New(codeMasterWorkerExistDDLLock, ClassDMMaster, ScopeInternal, LevelHigh, "worker %s exist ddl lock", "Please unlock ddl lock first.")
	ErrMasterGetWorkerCfgExtractor  = New(codeMasterGetWorkerCfgExtractor, ClassDMMaster, ScopeInternal, LevelHigh, "", "")
	ErrMasterTaskConfigExtractor    = New(codeMasterTaskConfigExtractor, ClassDMMaster, ScopeInternal, LevelHigh, "", "")
	ErrMasterWorkerArgsExtractor    = New(codeMasterWorkerArgsExtractor, ClassDMMaster, ScopeInternal, LevelHigh, "", "")
	ErrMasterQueryWorkerConfig      = New(codeMasterQueryWorkerConfig, ClassDMMaster, ScopeInternal, LevelHigh, "", "")
	ErrMasterOperNotFound           = New(codeMasterOperNotFound, ClassDMMaster, ScopeInternal, LevelHigh, "operation %d of task %s on worker %s not found", "Please execute `query-status` to check status.")
	ErrMasterOperRespNotSuccess     = New(codeMasterOperRespNotSuccess, ClassDMMaster, ScopeInternal, LevelHigh, "some error occurs in dm-worker: %s", "Please execute `query-status` to check status.")
	ErrMasterOperRequestTimeout     = New(codeMasterOperRequestTimeout, ClassDMMaster, ScopeInternal, LevelHigh, "request to dm-worker %s is timeout, but request may be successful", "Please execute `query-status` to check status.")
	ErrMasterHandleHTTPApis         = New(codeMasterHandleHTTPApis, ClassDMMaster, ScopeInternal, LevelHigh, "serve http apis to grpc", "")
	ErrMasterHostPortNotValid       = New(codeMasterHostPortNotValid, ClassDMMaster, ScopeInternal, LevelHigh, "host:port '%s' not valid", "Please check the `master-addr` config in master configuration file.")
	ErrMasterGetHostnameFail        = New(codeMasterGetHostnameFail, ClassDMMaster, ScopeInternal, LevelHigh, "get hostname fail", "")
	ErrMasterGenEmbedEtcdConfigFail = New(codeMasterGenEmbedEtcdConfigFail, ClassDMMaster, ScopeInternal, LevelHigh, "fail to generate config item %s for embed etcd", "Please check configs in master configuration file.")
	ErrMasterStartEmbedEtcdFail     = New(codeMasterStartEmbedEtcdFail, ClassDMMaster, ScopeInternal, LevelHigh, "fail to start embed etcd", "Please check all dm-master of `initial-cluster` in configuration file is up, and check the log for a detailed error.")
	ErrMasterParseURLFail           = New(codeMasterParseURLFail, ClassDMMaster, ScopeInternal, LevelHigh, "fail to parse URL %s", "Please check configs in master configuration file.")
	ErrMasterJoinEmbedEtcdFail      = New(codeMasterJoinEmbedEtcdFail, ClassDMMaster, ScopeInternal, LevelHigh, "fail to join embed etcd: %s", "Please check configs in master configuration file.")
	ErrMasterInvalidOperateOp       = New(codeMasterInvalidOperateOp, ClassDMMaster, ScopeInternal, LevelMedium, "invalid op %s on %s", "")
	ErrMasterAdvertiseAddrNotValid  = New(codeMasterAdvertiseAddrNotValid, ClassDMMaster, ScopeInternal, LevelHigh, "advertise address %s not valid", "Please check the `advertise-addr` config in master configuration file.")

	ErrMasterRequestIsNotForwardToLeader = New(codeMasterRequestIsNotForwardToLeader, ClassDMMaster, ScopeInternal, LevelHigh, "master is not leader, and can't forward request to leader", "")
	ErrMasterIsNotAsyncRequest           = New(codeMasterIsNotAsyncRequest, ClassDMMaster, ScopeInternal, LevelMedium, "request %s is not an async one, needn't wait for ok", "")
	ErrMasterFailToGetExpectResult       = New(codeMasterFailToGetExpectResult, ClassDMMaster, ScopeInternal, LevelMedium, "fail to get expected result", "")
	ErrMasterPessimistNotStarted         = New(codeMasterPessimistNotStarted, ClassDMMaster, ScopeInternal, LevelMedium, "the shardddl pessimist has not started", "")
	ErrMasterOptimistNotStarted          = New(codeMasterOptimistNotStarted, ClassDMMaster, ScopeInternal, LevelMedium, "the shardddl optimist has not started", "")
	ErrMasterMasterNameNotExist          = New(codeMasterMasterNameNotExist, ClassDMMaster, ScopeInternal, LevelLow, "dm-master with name %s not exists", "Please use list-member command to see masters.")
	ErrMasterInvalidOfflineType          = New(codeMasterInvalidOfflineType, ClassDMMaster, ScopeInternal, LevelLow, "offline member type %s is invalid", "Please use master/worker.")

	ErrMasterAdvertisePeerURLsNotValid = New(codeMasterAdvertisePeerURLsNotValid, ClassDMMaster, ScopeInternal, LevelHigh, "advertise peer urls %s not valid", "Please check the `advertise-peer-urls` config in master configuration file.")
	ErrMasterTLSConfigNotValid         = New(codeMasterTLSConfigNotValid, ClassDMMaster, ScopeInternal, LevelHigh, "TLS config not valid", "Please check the `ssl-ca`, `ssl-cert` and `ssl-key` config in master configuration file.")

	ErrMasterBoundChanging = New(codeMasterBoundChanging, ClassDMMaster, ScopeInternal, LevelLow, "source bound is changed too frequently, last old bound %s:, new bound %s", "Please try again later")

	ErrMasterFailToImportFromV10x = New(codeMasterFailToImportFromV10x, ClassDMMaster, ScopeInternal, LevelHigh, "fail to import DM cluster from v1.0.x", "Please confirm that you have not violated any restrictions in the upgrade documentation.")

	ErrMasterInconsistentOptimisticDDLsAndInfo = New(codeMasterInconsistentOptimistDDLsAndInfo, ClassDMMaster, ScopeInternal, LevelHigh, "inconsistent count of optimistic ddls and table infos, ddls: %d, table info: %d", "")
	ErrMasterOptimisticTableInfoBeforeNotExist = New(codeMasterOptimisticTableInfobeforeNotExist, ClassDMMaster, ScopeInternal, LevelHigh, "table-info-before not exist in optimistic ddls: %v", "")

	// DM-worker error.
	ErrWorkerParseFlagSet            = New(codeWorkerParseFlagSet, ClassDMWorker, ScopeInternal, LevelMedium, "parse dm-worker config flag set", "")
	ErrWorkerInvalidFlag             = New(codeWorkerInvalidFlag, ClassDMWorker, ScopeInternal, LevelMedium, "'%s' is an invalid flag", "")
	ErrWorkerDecodeConfigFromFile    = New(codeWorkerDecodeConfigFromFile, ClassDMWorker, ScopeInternal, LevelMedium, "toml decode file", "Please check the configuration file has correct TOML format.")
	ErrWorkerUndecodedItemFromFile   = New(codeWorkerUndecodedItemFromFile, ClassDMWorker, ScopeInternal, LevelMedium, "worker config contains unknown configuration options: %s", "Please check configs in worker configurtion file.")
	ErrWorkerNeedSourceID            = New(codeWorkerNeedSourceID, ClassDMWorker, ScopeInternal, LevelMedium, "dm-worker should bind a non-empty source ID which represents a MySQL/MariaDB instance or a replica group. \n notice: if you use old version dm-ansible, please update to newest version.", "")
	ErrWorkerTooLongSourceID         = New(codeWorkerTooLongSourceID, ClassDMWorker, ScopeInternal, LevelMedium, "the length of source ID %s is more than max allowed value %d", "")
	ErrWorkerRelayBinlogName         = New(codeWorkerRelayBinlogName, ClassDMWorker, ScopeInternal, LevelMedium, "relay-binlog-name %s not valid", "")
	ErrWorkerWriteConfigFile         = New(codeWorkerWriteConfigFile, ClassDMWorker, ScopeInternal, LevelMedium, "write config to local file", "")
	ErrWorkerLogInvalidHandler       = New(codeWorkerLogInvalidHandler, ClassDMWorker, ScopeInternal, LevelHigh, "handler is nil, please pass a leveldb.DB or leveldb.Transaction", "")
	ErrWorkerLogPointerInvalid       = New(codeWorkerLogPointerInvalid, ClassDMWorker, ScopeInternal, LevelHigh, "not valid length data as pointer % X", "")
	ErrWorkerLogFetchPointer         = New(codeWorkerLogFetchPointer, ClassDMWorker, ScopeInternal, LevelHigh, "fetch handled pointer", "")
	ErrWorkerLogUnmarshalPointer     = New(codeWorkerLogUnmarshalPointer, ClassDMWorker, ScopeInternal, LevelHigh, "unmarshal handle pointer % X", "")
	ErrWorkerLogClearPointer         = New(codeWorkerLogClearPointer, ClassDMWorker, ScopeInternal, LevelHigh, "clear handled pointer", "")
	ErrWorkerLogTaskKeyNotValid      = New(codeWorkerLogTaskKeyNotValid, ClassDMWorker, ScopeInternal, LevelHigh, "not valid length data as task log key % X", "")
	ErrWorkerLogUnmarshalTaskKey     = New(codeWorkerLogUnmarshalTaskKey, ClassDMWorker, ScopeInternal, LevelHigh, "unmarshal task log % X", "")
	ErrWorkerLogFetchLogIter         = New(codeWorkerLogFetchLogIter, ClassDMWorker, ScopeInternal, LevelHigh, "fetch logs from meta with handle pointer %+v", "")
	ErrWorkerLogGetTaskLog           = New(codeWorkerLogGetTaskLog, ClassDMWorker, ScopeInternal, LevelHigh, "get task log %d from leveldb", "")
	ErrWorkerLogUnmarshalBinary      = New(codeWorkerLogUnmarshalBinary, ClassDMWorker, ScopeInternal, LevelHigh, "unmarshal task log binary % X", "")
	ErrWorkerLogForwardPointer       = New(codeWorkerLogForwardPointer, ClassDMWorker, ScopeInternal, LevelHigh, "forward handled pointer to %d", "")
	ErrWorkerLogMarshalTask          = New(codeWorkerLogMarshalTask, ClassDMWorker, ScopeInternal, LevelHigh, "marshal task log %+v", "")
	ErrWorkerLogSaveTask             = New(codeWorkerLogSaveTask, ClassDMWorker, ScopeInternal, LevelHigh, "save task log %+v", "")
	ErrWorkerLogDeleteKV             = New(codeWorkerLogDeleteKV, ClassDMWorker, ScopeInternal, LevelHigh, "delete kv with prefix % X until % X", "")
	ErrWorkerLogDeleteKVIter         = New(codeWorkerLogDeleteKVIter, ClassDMWorker, ScopeInternal, LevelHigh, "iterate kv with prefix % X", "")
	ErrWorkerLogUnmarshalTaskMeta    = New(codeWorkerLogUnmarshalTaskMeta, ClassDMWorker, ScopeInternal, LevelHigh, "unmarshal task meta % X", "")
	ErrWorkerLogFetchTaskFromMeta    = New(codeWorkerLogFetchTaskFromMeta, ClassDMWorker, ScopeInternal, LevelHigh, "fetch tasks from meta with prefix % X", "")
	ErrWorkerLogVerifyTaskMeta       = New(codeWorkerLogVerifyTaskMeta, ClassDMWorker, ScopeInternal, LevelHigh, "", "")
	ErrWorkerLogSaveTaskMeta         = New(codeWorkerLogSaveTaskMeta, ClassDMWorker, ScopeInternal, LevelHigh, "save task meta %s into kv db", "")
	ErrWorkerLogGetTaskMeta          = New(codeWorkerLogGetTaskMeta, ClassDMWorker, ScopeInternal, LevelHigh, "get task meta %s from kv db", "")
	ErrWorkerLogDeleteTaskMeta       = New(codeWorkerLogDeleteTaskMeta, ClassDMWorker, ScopeInternal, LevelHigh, "delete task meta %s from kv db", "")
	ErrWorkerMetaTomlTransform       = New(codeWorkerMetaTomlTransform, ClassDMWorker, ScopeInternal, LevelHigh, "meta toml transform", "")
	ErrWorkerMetaOldFileStat         = New(codeWorkerMetaOldFileStat, ClassDMWorker, ScopeInternal, LevelHigh, "get old file stat", "")
	ErrWorkerMetaOldReadFile         = New(codeWorkerMetaOldReadFile, ClassDMWorker, ScopeInternal, LevelHigh, "read old metadata file %s", "")
	ErrWorkerMetaEncodeTask          = New(codeWorkerMetaEncodeTask, ClassDMWorker, ScopeInternal, LevelHigh, "encode task %v", "")
	ErrWorkerMetaRemoveOldDir        = New(codeWorkerMetaRemoveOldDir, ClassDMWorker, ScopeInternal, LevelHigh, "remove old meta dir", "")
	ErrWorkerMetaTaskLogNotFound     = New(codeWorkerMetaTaskLogNotFound, ClassDMWorker, ScopeInternal, LevelHigh, "any task operation log not found", "")
	ErrWorkerMetaHandleTaskOrder     = New(codeWorkerMetaHandleTaskOrder, ClassDMWorker, ScopeInternal, LevelHigh, "please handle task operation order by log ID, the log need to be handled is %+v, not %+v", "")
	ErrWorkerMetaOpenTxn             = New(codeWorkerMetaOpenTxn, ClassDMWorker, ScopeInternal, LevelHigh, "open kv db txn", "")
	ErrWorkerMetaCommitTxn           = New(codeWorkerMetaCommitTxn, ClassDMWorker, ScopeInternal, LevelHigh, "commit kv db txn", "")
	ErrWorkerRelayStageNotValid      = New(codeWorkerRelayStageNotValid, ClassDMWorker, ScopeInternal, LevelHigh, "current stage is %s, %s required, relay op %s", "")
	ErrWorkerRelayOperNotSupport     = New(codeWorkerRelayOperNotSupport, ClassDMWorker, ScopeInternal, LevelHigh, "operation %s not supported", "")
	ErrWorkerOpenKVDBFile            = New(codeWorkerOpenKVDBFile, ClassDMWorker, ScopeInternal, LevelHigh, "open kv db file", "")
	ErrWorkerUpgradeCheckKVDir       = New(codeWorkerUpgradeCheckKVDir, ClassDMWorker, ScopeInternal, LevelHigh, "", "")
	ErrWorkerMarshalVerBinary        = New(codeWorkerMarshalVerBinary, ClassDMWorker, ScopeInternal, LevelHigh, "marshal version %s to binary data", "")
	ErrWorkerUnmarshalVerBinary      = New(codeWorkerUnmarshalVerBinary, ClassDMWorker, ScopeInternal, LevelHigh, "unmarshal version from data % X", "")
	ErrWorkerGetVersionFromKV        = New(codeWorkerGetVersionFromKV, ClassDMWorker, ScopeInternal, LevelHigh, "load version with key %v from levelDB", "")
	ErrWorkerSaveVersionToKV         = New(codeWorkerSaveVersionToKV, ClassDMWorker, ScopeInternal, LevelHigh, "save version %v into levelDB with key %v", "")
	ErrWorkerVerAutoDowngrade        = New(codeWorkerVerAutoDowngrade, ClassDMWorker, ScopeInternal, LevelHigh, "the previous version %s is newer than current %s, automatic downgrade is not supported now, please handle it manually", "")
	ErrWorkerStartService            = New(codeWorkerStartService, ClassDMWorker, ScopeInternal, LevelHigh, "start server", "")
	ErrWorkerAlreadyClosed           = New(codeWorkerAlreadyClosed, ClassDMWorker, ScopeInternal, LevelHigh, "mysql source handler worker already closed", "")
	ErrWorkerNotRunningStage         = New(codeWorkerNotRunningStage, ClassDMWorker, ScopeInternal, LevelHigh, "current stage is %s but not running, invalid", "")
	ErrWorkerNotPausedStage          = New(codeWorkerNotPausedStage, ClassDMWorker, ScopeInternal, LevelHigh, "current stage is %s but not paused, invalid", "")
	ErrWorkerUpdateTaskStage         = New(codeWorkerUpdateTaskStage, ClassDMWorker, ScopeInternal, LevelHigh, "can only update task on Paused stage, but current stage is %s", "Please use `pause-task` command to pause the task.")
	ErrWorkerMigrateStopRelay        = New(codeWorkerMigrateStopRelay, ClassDMWorker, ScopeInternal, LevelHigh, "relay unit has stopped, can not be migrated", "")
	ErrWorkerSubTaskNotFound         = New(codeWorkerSubTaskNotFound, ClassDMWorker, ScopeInternal, LevelHigh, "sub task with name %s not found", "")
	ErrWorkerSubTaskExists           = New(codeWorkerSubTaskExists, ClassDMWorker, ScopeInternal, LevelHigh, "sub task %s already exists", "")
	ErrWorkerOperSyncUnitOnly        = New(codeWorkerOperSyncUnitOnly, ClassDMWorker, ScopeInternal, LevelHigh, "such operation is only available for syncer, but now syncer is not running. current unit is %s", "")
	ErrWorkerRelayUnitStage          = New(codeWorkerRelayUnitStage, ClassDMWorker, ScopeInternal, LevelHigh, "Worker's relay log unit in invalid stage: %s", "")
	ErrWorkerNoSyncerRunning         = New(codeWorkerNoSyncerRunning, ClassDMWorker, ScopeInternal, LevelHigh, "there is a subtask does not run syncer", "")
	ErrWorkerCannotUpdateSourceID    = New(codeWorkerCannotUpdateSourceID, ClassDMWorker, ScopeInternal, LevelHigh, "update source ID is not allowed", "")
	ErrWorkerNoAvailUnits            = New(codeWorkerNoAvailUnits, ClassDMWorker, ScopeInternal, LevelHigh, "subtask %s has no dm units for mode %s", "")
	ErrWorkerDDLLockInfoNotFound     = New(codeWorkerDDLLockInfoNotFound, ClassDMWorker, ScopeInternal, LevelHigh, "DDLLockInfo with ID %s not found", "Please use show-ddl-locks command to see lock id.")
	ErrWorkerDDLLockInfoExists       = New(codeWorkerDDLLockInfoExists, ClassDMWorker, ScopeInternal, LevelHigh, "DDLLockInfo for task %s already exists", "")
	ErrWorkerCacheDDLInfoExists      = New(codeWorkerCacheDDLInfoExists, ClassDMWorker, ScopeInternal, LevelHigh, "CacheDDLInfo for task %s already exists", "")
	ErrWorkerExecSkipDDLConflict     = New(codeWorkerExecSkipDDLConflict, ClassDMWorker, ScopeInternal, LevelHigh, "execDDL and skipDDL can not specify both at the same time", "")
	ErrWorkerExecDDLSyncerOnly       = New(codeWorkerExecDDLSyncerOnly, ClassDMWorker, ScopeInternal, LevelHigh, "only syncer support ExecuteDDL, but current unit is %s", "")
	ErrWorkerExecDDLTimeout          = New(codeWorkerExecDDLTimeout, ClassDMWorker, ScopeInternal, LevelHigh, "ExecuteDDL timeout (exceeding %s)", "Please try use `query-status` to query whether the DDL is still blocking.")
	ErrWorkerWaitRelayCatchupTimeout = New(codeWorkerWaitRelayCatchupTimeout, ClassDMWorker, ScopeInternal, LevelHigh, "waiting for relay to catch up with loader is timeout (exceeding %s), loader: %s, relay: %s", "")
	ErrWorkerRelayIsPurging          = New(codeWorkerRelayIsPurging, ClassDMWorker, ScopeInternal, LevelHigh, "relay log purger is purging, cannot start sub task %s", "Please try again later.")
	ErrWorkerHostPortNotValid        = New(codeWorkerHostPortNotValid, ClassDMWorker, ScopeInternal, LevelHigh, "host:port '%s' not valid", "Please check configs in worker configuration file.")
	ErrWorkerNoStart                 = New(codeWorkerNoStart, ClassDMWorker, ScopeInternal, LevelHigh, "no mysql source is being handled in the worker", "")
	ErrWorkerAlreadyStart            = New(codeWorkerAlreadyStarted, ClassDMWorker, ScopeInternal, LevelHigh, "mysql source worker %s has already started with source %s, but get a request with source %s", "Please try restart this DM-worker")
	ErrWorkerSourceNotMatch          = New(codeWorkerSourceNotMatch, ClassDMWorker, ScopeInternal, LevelHigh, "source of request does not match with source in worker", "")
	ErrWorkerWaitRelayCatchupGTID    = New(codeWorkerWaitRelayCatchupGTID, ClassDMWorker, ScopeInternal, LevelHigh, "cannot compare gtid between loader and relay, loader gtid: %s, relay gtid: %s", "")

	ErrWorkerFailToGetSubtaskConfigFromEtcd = New(codeWorkerFailToGetSubtaskConfigFromEtcd, ClassDMWorker, ScopeInternal, LevelMedium, "there is no relative subtask config for task %s in etcd", "")
	ErrWorkerFailToGetSourceConfigFromEtcd  = New(codeWorkerFailToGetSourceConfigFromEtcd, ClassDMWorker, ScopeInternal, LevelMedium, "there is no relative source config for source %s in etcd", "")
	ErrWorkerDDLLockOpNotFound              = New(codeWorkerDDLLockOpNotFound, ClassDMWorker, ScopeInternal, LevelHigh, "missing shard DDL lock operation for shard DDL info (%s)", "")
	ErrWorkerTLSConfigNotValid              = New(codeWorkerTLSConfigNotValid, ClassDMWorker, ScopeInternal, LevelHigh, "TLS config not valid", "Please check the `ssl-ca`, `ssl-cert` and `ssl-key` config in worker configuration file.")
	ErrWorkerFailConnectMaster              = New(codeWorkerFailConnectMaster, ClassDMWorker, ScopeInternal, LevelHigh, "cannot join with master endpoints: %v, error: %v", "Please check network connection of worker and check worker name is unique.")
	ErrWorkerRelayConfigChanging            = New(codeWorkerRelayConfigChanging, ClassDMWorker, ScopeInternal, LevelLow, "relay config of worker %s is changed too frequently, last relay source %s:, new relay source %s", "Please try again later")

	// DM-tracer error.
	ErrTracerParseFlagSet        = New(codeTracerParseFlagSet, ClassDMTracer, ScopeInternal, LevelMedium, "parse dm-tracer config flag set", "")
	ErrTracerConfigTomlTransform = New(codeTracerConfigTomlTransform, ClassDMTracer, ScopeInternal, LevelMedium, "config toml transform", "Please check the configuration file has correct TOML format.")
	ErrTracerConfigInvalidFlag   = New(codeTracerConfigInvalidFlag, ClassDMTracer, ScopeInternal, LevelMedium, "'%s' is an invalid flag", "")
	ErrTracerTraceEventNotFound  = New(codeTracerTraceEventNotFound, ClassDMTracer, ScopeInternal, LevelMedium, "trace event %s not found", "")
	ErrTracerTraceIDNotProvided  = New(codeTracerTraceIDNotProvided, ClassDMTracer, ScopeInternal, LevelMedium, "trace id not provided", "")
	ErrTracerParamNotValid       = New(codeTracerParamNotValid, ClassDMTracer, ScopeInternal, LevelMedium, "param %s value %s not valid", "")
	ErrTracerPostMethodOnly      = New(codeTracerPostMethodOnly, ClassDMTracer, ScopeInternal, LevelMedium, "post method only", "")
	ErrTracerEventAssertionFail  = New(codeTracerEventAssertionFail, ClassDMTracer, ScopeInternal, LevelHigh, "type %s event: %v not valid", "")
	ErrTracerEventTypeNotValid   = New(codeTracerEventTypeNotValid, ClassDMTracer, ScopeInternal, LevelHigh, "trace event type %d not valid", "")
	ErrTracerStartService        = New(codeTracerStartService, ClassDMTracer, ScopeInternal, LevelHigh, "start server", "")

	// Schema-tracker error.
	ErrSchemaTrackerInvalidJSON        = New(codeSchemaTrackerInvalidJSON, ClassSchemaTracker, ScopeDownstream, LevelHigh, "saved schema of `%s`.`%s` is not proper JSON", "")
	ErrSchemaTrackerCannotCreateSchema = New(codeSchemaTrackerCannotCreateSchema, ClassSchemaTracker, ScopeInternal, LevelHigh, "failed to create database for `%s` in schema tracker", "")
	ErrSchemaTrackerCannotCreateTable  = New(codeSchemaTrackerCannotCreateTable, ClassSchemaTracker, ScopeInternal, LevelHigh, "failed to create table for %v in schema tracker", "")
	ErrSchemaTrackerCannotSerialize    = New(codeSchemaTrackerCannotSerialize, ClassSchemaTracker, ScopeInternal, LevelHigh, "failed to serialize table info for `%s`.`%s`", "")
	ErrSchemaTrackerCannotGetTable     = New(codeSchemaTrackerCannotGetTable, ClassSchemaTracker, ScopeInternal, LevelHigh, "cannot get table info for %v from schema tracker", "")
	ErrSchemaTrackerCannotExecDDL      = New(codeSchemaTrackerCannotExecDDL, ClassSchemaTracker, ScopeInternal, LevelHigh, "cannot track DDL: %s", "")

	ErrSchemaTrackerCannotFetchDownstreamTable = New(
		codeSchemaTrackerCannotFetchDownstreamTable, ClassSchemaTracker, ScopeDownstream, LevelMedium,
		"cannot fetch downstream table schema of %v to initialize upstream schema %v in schema tracker", "")
	ErrSchemaTrackerCannotParseDownstreamTable = New(
		codeSchemaTrackerCannotParseDownstreamTable, ClassSchemaTracker, ScopeInternal, LevelHigh,
		"cannot parse downstream table schema of %v to initialize upstream schema %v in schema tracker", "")
	ErrSchemaTrackerInvalidCreateTableStmt = New(codeSchemaTrackerInvalidCreateTableStmt, ClassSchemaTracker, ScopeInternal, LevelMedium,
		"%s is not a valid `CREATE TABLE` statement", "")
	ErrSchemaTrackerRestoreStmtFail = New(codeSchemaTrackerRestoreStmtFail, ClassSchemaTracker, ScopeInternal, LevelMedium,
		"fail to restore the statement", "")
	ErrSchemaTrackerCannotDropTable = New(codeSchemaTrackerCannotDropTable, ClassSchemaTracker, ScopeInternal, LevelHigh,
		"failed to drop table for %v in schema tracker", "")
	ErrSchemaTrackerInit = New(codeSchemaTrackerInit, ClassSchemaTracker, ScopeInternal, LevelHigh, "failed to create schema tracker", "")

	// HA scheduler.
	ErrSchedulerNotStarted                = New(codeSchedulerNotStarted, ClassScheduler, ScopeInternal, LevelHigh, "the scheduler has not started", "")
	ErrSchedulerStarted                   = New(codeSchedulerStarted, ClassScheduler, ScopeInternal, LevelMedium, "the scheduler has already started", "")
	ErrSchedulerWorkerExist               = New(codeSchedulerWorkerExist, ClassScheduler, ScopeInternal, LevelMedium, "dm-worker with name %s already exists", "")
	ErrSchedulerWorkerNotExist            = New(codeSchedulerWorkerNotExist, ClassScheduler, ScopeInternal, LevelMedium, "dm-worker with name %s not exists", "")
	ErrSchedulerWorkerOnline              = New(codeSchedulerWorkerOnline, ClassScheduler, ScopeInternal, LevelMedium, "dm-worker with name %s is still online", "Please shut it down first.")
	ErrSchedulerWorkerInvalidTrans        = New(codeSchedulerWorkerInvalidTrans, ClassScheduler, ScopeInternal, LevelMedium, "invalid stage transformation for dm-worker %s, from %s to %s", "")
	ErrSchedulerSourceCfgExist            = New(codeSchedulerSourceCfgExist, ClassScheduler, ScopeInternal, LevelMedium, "source config with ID %s already exists", "")
	ErrSchedulerSourceCfgNotExist         = New(codeSchedulerSourceCfgNotExist, ClassScheduler, ScopeInternal, LevelMedium, "source config with ID %s not exists", "")
	ErrSchedulerSourcesUnbound            = New(codeSchedulerSourcesUnbound, ClassDMMaster, ScopeInternal, LevelMedium, "sources %v have not bound", "")
	ErrSchedulerSourceOpTaskExist         = New(codeSchedulerSourceOpTaskExist, ClassDMMaster, ScopeInternal, LevelMedium, "source with name %s need to operate has existing tasks %v", "Please `stop-task` first.")
	ErrSchedulerRelayStageInvalidUpdate   = New(codeSchedulerRelayStageInvalidUpdate, ClassScheduler, ScopeInternal, LevelMedium, "invalid new expectant relay stage %s", "")
	ErrSchedulerRelayStageSourceNotExist  = New(codeSchedulerRelayStageSourceNotExist, ClassScheduler, ScopeInternal, LevelMedium, "sources %v need to update expectant relay stage not exist", "")
	ErrSchedulerMultiTask                 = New(codeSchedulerMultiTask, ClassScheduler, ScopeInternal, LevelMedium, "the scheduler cannot perform multiple different tasks %v in one operation", "")
	ErrSchedulerSubTaskExist              = New(codeSchedulerSubTaskExist, ClassScheduler, ScopeInternal, LevelMedium, "subtasks with name %s for sources %v already exist", "Please use `query-status` command to see tasks.")
	ErrSchedulerSubTaskStageInvalidUpdate = New(codeSchedulerSubTaskStageInvalidUpdate, ClassDMMaster, ScopeInternal, LevelMedium, "invalid new expectant subtask stage %s", "")
	ErrSchedulerSubTaskOpTaskNotExist     = New(codeSchedulerSubTaskOpTaskNotExist, ClassDMMaster, ScopeInternal, LevelMedium, "subtasks with name %s need to be operate not exist", "Please use `query-status` command to see tasks.")
	ErrSchedulerSubTaskOpSourceNotExist   = New(codeSchedulerSubTaskOpSourceNotExist, ClassDMMaster, ScopeInternal, LevelMedium, "sources %v need to be operate not exist", "")
	ErrSchedulerTaskNotExist              = New(codeSchedulerTaskNotExist, ClassScheduler, ScopeInternal, LevelMedium, "task with name %s not exist", "Please use `query-status` command to see tasks.")
	ErrSchedulerRequireNotRunning         = New(codeSchedulerRequireNotRunning, ClassScheduler, ScopeInternal, LevelHigh, "tasks %v on source %s should not be running", "Please use `pause-task [-s source ...] task` to pause them first.")
	ErrSchedulerRelayWorkersBusy          = New(codeSchedulerRelayWorkersBusy, ClassScheduler, ScopeInternal, LevelHigh, "these workers %s have started relay for sources %s respectively", "Please use `stop-relay` to stop them, or change your topology.")
	ErrSchedulerRelayWorkersWrongBound    = New(codeSchedulerRelayWorkersBound, ClassScheduler, ScopeInternal, LevelHigh, "these workers %s have bound for another sources %s respectively", "Please `start-relay` on free or same source workers.")
	ErrSchedulerRelayWorkersWrongRelay    = New(codeSchedulerRelayWorkersWrongRelay, ClassScheduler, ScopeInternal, LevelHigh, "these workers %s have started relay for another sources %s respectively", "Please correct sources in `stop-relay`.")
	ErrSchedulerSourceOpRelayExist        = New(codeSchedulerSourceOpRelayExist, ClassScheduler, ScopeInternal, LevelHigh, "source with name %s need to operate has existing relay workers %s", "Please `stop-relay` first.")
	ErrSchedulerLatchInUse                = New(codeSchedulerLatchInUse, ClassScheduler, ScopeInternal, LevelLow, "when %s, resource %s is in use by other client", "Please try again later")
	ErrSchedulerSourceCfgUpdate           = New(codeSchedulerSourceCfgUpdate, ClassScheduler, ScopeInternal, LevelLow, "source can only update relay-log related parts for now", "")

	// dmctl.
	ErrCtlGRPCCreateConn = New(codeCtlGRPCCreateConn, ClassDMCtl, ScopeInternal, LevelHigh, "can not create grpc connection", "Please check your network connection.")
	ErrCtlInvalidTLSCfg  = New(codeCtlInvalidTLSCfg, ClassDMCtl, ScopeInternal, LevelMedium, "invalid TLS config", "Please check the `ssl-ca`, `ssl-cert` and `ssl-key` config in command line.")
	ErrCtlLoadTLSCfg     = New(codeCtlLoadTLSCfg, ClassDMCtl, ScopeInternal, LevelHigh, "can not load tls config", "Please ensure that the tls certificate is accessible on the node currently running dmctl.")

	// openapi.
	ErrOpenAPICommonError        = New(codeOpenAPICommon, ClassOpenAPI, ScopeInternal, LevelHigh, "some unexpected errors have occurred, please check the detailed error message", "")
	ErrOpenAPITaskSourceNotFound = New(codeOpenAPITaskSourceNotFound, ClassOpenAPI, ScopeInternal, LevelHigh, "data source configuration not found", "Please check if the data source exists in the configuration file.")

	// default error.
	ErrNotSet = New(codeNotSet, ClassNotSet, ScopeNotSet, LevelHigh, "", "")

	// ddl regex
	ErrConfigOnlineDDLInvalidRegex = New(codeConfigOnlineDDLInvalidRegex, ClassConfig, ScopeInternal, LevelHigh,
		"''%s' regex pattern %s isn't contains exactly one submatch", "Please check if params is correctly in the configuration file.")

	ErrConfigOnlineDDLRegexCompile = New(codeConfigOnlineDDLRegexCompile, ClassConfig, ScopeInternal, LevelHigh,
		"''%s' regex pattern %s compile falied", "Please check if params is correctly in the configuration file.")
)<|MERGE_RESOLUTION|>--- conflicted
+++ resolved
@@ -242,6 +242,8 @@
 	codeConfigGenTableRouter
 	codeConfigGenColumnMapping
 	codeConfigInvalidChunkFileSize
+	codeConfigOnlineDDLInvalidRegex
+	codeConfigOnlineDDLRegexCompile
 )
 
 // Binlog operation error code list.
@@ -630,12 +632,7 @@
 	codeSchedulerRelayWorkersWrongRelay
 	codeSchedulerSourceOpRelayExist
 	codeSchedulerLatchInUse
-<<<<<<< HEAD
-	codeConfigOnlineDDLInvalidRegex
-	codeConfigOnlineDDLRegexCompile
-=======
 	codeSchedulerSourceCfgUpdate
->>>>>>> 83b20074
 )
 
 // dmctl error code.
@@ -882,6 +879,10 @@
 	ErrConfigGenTableRouter         = New(codeConfigGenTableRouter, ClassConfig, ScopeInternal, LevelHigh, "generate table router error", "Please check the `routes` config in task configuration file.")
 	ErrConfigGenColumnMapping       = New(codeConfigGenColumnMapping, ClassConfig, ScopeInternal, LevelHigh, "generate column mapping error", "Please check the `column-mappings` config in task configuration file.")
 	ErrConfigInvalidChunkFileSize   = New(codeConfigInvalidChunkFileSize, ClassConfig, ScopeInternal, LevelHigh, "invalid `chunk-filesize` %v", "Please check the `chunk-filesize` config in task configuration file.")
+	ErrConfigOnlineDDLInvalidRegex  = New(codeConfigOnlineDDLInvalidRegex, ClassConfig, ScopeInternal, LevelHigh,
+		"'%s' regex pattern %s isn't contains exactly one submatch", "Please check if params is correctly in the configuration file.")
+	ErrConfigOnlineDDLRegexCompile = New(codeConfigOnlineDDLRegexCompile, ClassConfig, ScopeInternal, LevelHigh,
+		"'%s' regex pattern %s compile falied", "Please check if params is correctly in the configuration file.")
 
 	// Binlog operation error.
 	ErrBinlogExtractPosition = New(codeBinlogExtractPosition, ClassBinlogOp, ScopeInternal, LevelHigh, "", "")
@@ -1272,11 +1273,4 @@
 
 	// default error.
 	ErrNotSet = New(codeNotSet, ClassNotSet, ScopeNotSet, LevelHigh, "", "")
-
-	// ddl regex
-	ErrConfigOnlineDDLInvalidRegex = New(codeConfigOnlineDDLInvalidRegex, ClassConfig, ScopeInternal, LevelHigh,
-		"''%s' regex pattern %s isn't contains exactly one submatch", "Please check if params is correctly in the configuration file.")
-
-	ErrConfigOnlineDDLRegexCompile = New(codeConfigOnlineDDLRegexCompile, ClassConfig, ScopeInternal, LevelHigh,
-		"''%s' regex pattern %s compile falied", "Please check if params is correctly in the configuration file.")
 )