--- conflicted
+++ resolved
@@ -178,11 +178,6 @@
 	// pkg/streamer
 	codeNoUUIDDirMatchGTID
 	codeNoRelayPosMatchGTID
-<<<<<<< HEAD
-
-	// pkg/reader
-=======
->>>>>>> 65764f13
 	codeReaderReachEndOfFile
 )
 
@@ -773,14 +768,8 @@
 	ErrRewriteSQL = New(codeRewriteSQL, ClassFunctional, ScopeInternal, LevelHigh, "failed to rewrite SQL for target DB, stmt: %+v, targetTableNames: %+v", "")
 
 	// pkg/streamer
-<<<<<<< HEAD
-	ErrNoUUIDDirMatchGTID  = New(codeNoUUIDDirMatchGTID, ClassFunctional, ScopeInternal, LevelHigh, "no relay subdir match gtid %s", "")
-	ErrNoRelayPosMatchGTID = New(codeNoRelayPosMatchGTID, ClassFunctional, ScopeInternal, LevelHigh, "no relay pos match gtid %s", "")
-
-=======
 	ErrNoUUIDDirMatchGTID   = New(codeNoUUIDDirMatchGTID, ClassFunctional, ScopeInternal, LevelHigh, "no relay subdir match gtid %s", "")
 	ErrNoRelayPosMatchGTID  = New(codeNoRelayPosMatchGTID, ClassFunctional, ScopeInternal, LevelHigh, "no relay pos match gtid %s", "")
->>>>>>> 65764f13
 	ErrReaderReachEndOfFile = New(codeReaderReachEndOfFile, ClassFunctional, ScopeInternal, LevelLow, "", "")
 
 	// Config related error
