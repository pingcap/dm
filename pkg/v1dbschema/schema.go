--- conflicted
+++ resolved
@@ -168,10 +168,7 @@
 }
 
 // getGTIDsForPos gets the GTID sets for the position.
-<<<<<<< HEAD
-func getGTIDsForPos(tctx *tcontext.Context, pos gmysql.Position, tcpReader reader.Reader) (gtid.Set, error) {
-=======
-func getGTIDsForPos(tctx *tcontext.Context, pos gmysql.Position, tcpReader reader.Reader, parser2 *parser.Parser) (gs gtid.Set, err error) {
+func getGTIDsForPos(tctx *tcontext.Context, pos gmysql.Position, tcpReader reader.Reader) (gs gtid.Set, err error) {
 	// in MySQL, we expect `PreviousGTIDsEvent` contains ALL previous GTID sets, but in fact it may lack a part of them sometimes,
 	// e.g we expect `00c04543-f584-11e9-a765-0242ac120002:1-100,03fc0263-28c7-11e7-a653-6c0b84d59f30:1-100`,
 	// but may be `00c04543-f584-11e9-a765-0242ac120002:50-100,03fc0263-28c7-11e7-a653-6c0b84d59f30:60-100`.
@@ -189,7 +186,6 @@
 		}
 	}()
 
->>>>>>> 039b3d2d
 	// NOTE: because we have multiple unit test cases updating/clearing binlog in the upstream,
 	// we may encounter errors when reading binlog event but cleared by another test case.
 	failpoint.Inject("MockGetGTIDsForPos", func(val failpoint.Value) {
@@ -204,11 +200,7 @@
 	if err != nil {
 		return nil, err
 	}
-<<<<<<< HEAD
-	gs, err := reader.GetGTIDsForPos(tctx.Ctx, tcpReader, realPos)
-=======
-	gs, err = reader.GetGTIDsForPos(tctx.Ctx, tcpReader, realPos, parser2)
->>>>>>> 039b3d2d
+	gs, err = reader.GetGTIDsForPos(tctx.Ctx, tcpReader, realPos)
 	if err != nil {
 		return nil, err
 	}
