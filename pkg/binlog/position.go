--- conflicted
+++ resolved
@@ -143,8 +143,6 @@
 	}
 
 	return realPos
-<<<<<<< HEAD
-=======
 }
 
 // ComparePosition returns:
@@ -161,5 +159,4 @@
 	}
 
 	return adjustedPos1.Compare(adjustedPos2)
->>>>>>> 4647f156
 }