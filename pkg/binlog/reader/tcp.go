// Copyright 2019 PingCAP, Inc.
//
// Licensed under the Apache License, Version 2.0 (the "License");
// you may not use this file except in compliance with the License.
// You may obtain a copy of the License at
//
//     http://www.apache.org/licenses/LICENSE-2.0
//
// Unless required by applicable law or agreed to in writing, software
// distributed under the License is distributed on an "AS IS" BASIS,
// See the License for the specific language governing permissions and
// limitations under the License.

package reader

import (
	"context"
	"database/sql"
	"encoding/json"
	"fmt"
	"sync"

	"github.com/pingcap/errors"
	gmysql "github.com/siddontang/go-mysql/mysql"
	"github.com/siddontang/go-mysql/replication"

	"github.com/pingcap/dm/pkg/binlog/common"
	"github.com/pingcap/dm/pkg/gtid"
	"github.com/pingcap/dm/pkg/log"
	"github.com/pingcap/dm/pkg/utils"
)

// TCPReader is a binlog event reader which read binlog events from a TCP stream.
type TCPReader struct {
	syncerCfg replication.BinlogSyncerConfig

	mu    sync.RWMutex
	stage common.Stage

	syncer   *replication.BinlogSyncer
	streamer *replication.BinlogStreamer
}

// TCPReaderStatus represents the status of a TCPReader.
type TCPReaderStatus struct {
	Stage  string `json:"stage"`
	ConnID uint32 `json:"connection"`
}

// String implements Stringer.String.
func (s *TCPReaderStatus) String() string {
	data, err := json.Marshal(s)
	if err != nil {
		log.Errorf("[TCPReaderStatus] marshal status to json error %v", err)
	}
	return string(data)
}

// NewTCPReader creates a TCPReader instance.
func NewTCPReader(syncerCfg replication.BinlogSyncerConfig) Reader {
	return &TCPReader{
		syncerCfg: syncerCfg,
		syncer:    replication.NewBinlogSyncer(syncerCfg),
	}
}

// StartSyncByPos implements Reader.StartSyncByPos.
func (r *TCPReader) StartSyncByPos(pos gmysql.Position) error {
	r.mu.Lock()
	defer r.mu.Unlock()

	if r.stage != common.StageNew {
		return errors.Errorf("stage %s, expect %s, already started", r.stage, common.StageNew)
	}

	streamer, err := r.syncer.StartSync(pos)
	if err != nil {
		return errors.Annotatef(err, "start sync from position %s", pos)
	}

	r.streamer = streamer
	r.stage = common.StagePrepared
	return nil
}

// StartSyncByGTID implements Reader.StartSyncByGTID.
func (r *TCPReader) StartSyncByGTID(gSet gtid.Set) error {
	r.mu.Lock()
	defer r.mu.Unlock()

	if r.stage != common.StageNew {
		return errors.Errorf("stage %s, expect %s, already started", r.stage, common.StageNew)
	}

	if gSet == nil {
		return errors.NotValidf("nil GTID set")
	}

	streamer, err := r.syncer.StartSyncGTID(gSet.Origin())
	if err != nil {
		return errors.Annotatef(err, "start sync from GTID set %s", gSet)
	}

	r.streamer = streamer
	r.stage = common.StagePrepared
	return nil
}

// Close implements Reader.Close.
func (r *TCPReader) Close() error {
	r.mu.Lock()
	defer r.mu.Unlock()

	if r.stage != common.StagePrepared {
		return errors.Errorf("stage %s, expect %s, can not close", r.stage, common.StagePrepared)
	}

	defer r.syncer.Close()
	connID := r.syncer.LastConnectionID()
	if connID > 0 {
		dsn := fmt.Sprintf("%s:%s@tcp(%s:%d)/?charset=utf8mb4",
			r.syncerCfg.User, r.syncerCfg.Password, r.syncerCfg.Host, r.syncerCfg.Port)
		db, err := sql.Open("mysql", dsn)
		if err != nil {
			return errors.Annotatef(err, "open connection to the master %s:%d", r.syncerCfg.Host, r.syncerCfg.Port)
		}
		defer db.Close()
		err = utils.KillConn(db, connID)
		if err != nil {
			return errors.Annotatef(err, "kill connection %d for master %s:%d", connID, r.syncerCfg.Host, r.syncerCfg.Port)
		}
	}
<<<<<<< HEAD

	r.stage = common.StageClosed
=======
	r.stage = stageClosed
>>>>>>> 8bfba73f
	return nil
}

// GetEvent implements Reader.GetEvent.
func (r *TCPReader) GetEvent(ctx context.Context) (*replication.BinlogEvent, error) {
	r.mu.RLock()
	defer r.mu.RUnlock()

	if r.stage != common.StagePrepared {
		return nil, errors.Errorf("stage %s, expect %s, please start sync first", r.stage, common.StagePrepared)
	}

	return r.streamer.GetEvent(ctx)
}

// Status implements Reader.Status.
func (r *TCPReader) Status() interface{} {
	r.mu.RLock()
	stage := r.stage
	r.mu.RUnlock()

	var connID uint32
	if stage != common.StageNew {
		connID = r.syncer.LastConnectionID()
	}
	return &TCPReaderStatus{
		Stage:  stage.String(),
		ConnID: connID,
	}
}<|MERGE_RESOLUTION|>--- conflicted
+++ resolved
@@ -130,12 +130,8 @@
 			return errors.Annotatef(err, "kill connection %d for master %s:%d", connID, r.syncerCfg.Host, r.syncerCfg.Port)
 		}
 	}
-<<<<<<< HEAD
 
 	r.stage = common.StageClosed
-=======
-	r.stage = stageClosed
->>>>>>> 8bfba73f
 	return nil
 }
 
