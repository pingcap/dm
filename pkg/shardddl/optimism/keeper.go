--- conflicted
+++ resolved
@@ -17,14 +17,11 @@
 	"sort"
 	"sync"
 
-<<<<<<< HEAD
+	"github.com/pingcap/tidb-tools/pkg/schemacmp"
 	"go.etcd.io/etcd/clientv3"
 
-=======
 	"github.com/pingcap/dm/pkg/terror"
->>>>>>> 69f65ca4
 	"github.com/pingcap/dm/pkg/utils"
-	"github.com/pingcap/tidb-tools/pkg/schemacmp"
 )
 
 // LockKeeper used to keep and handle DDL lock conveniently.
@@ -45,6 +42,7 @@
 
 // RebuildLocksAndTables rebuild the locks and tables
 func (lk *LockKeeper) RebuildLocksAndTables(
+	cli *clientv3.Client,
 	ifm map[string]map[string]map[string]map[string]Info,
 	lockJoined map[string]schemacmp.Table,
 	lockTTS map[string][]TargetTable) {
@@ -58,7 +56,7 @@
 				for _, info := range schemaInfos {
 					lockID := utils.GenDDLLockID(info.Task, info.DownSchema, info.DownTable)
 					if lock, ok = lk.locks[lockID]; !ok {
-						lk.locks[lockID] = NewLock(lockID, info.Task, info.DownSchema, info.DownTable, lockJoined[lockID], lockTTS[lockID])
+						lk.locks[lockID] = NewLock(cli, lockID, info.Task, info.DownSchema, info.DownTable, lockJoined[lockID], lockTTS[lockID])
 						lock = lk.locks[lockID]
 					}
 					lock.tables[info.Source][info.UpSchema][info.UpTable] = schemacmp.Encode(info.TableInfoBefore)
@@ -84,11 +82,7 @@
 	}
 
 	if l, ok = lk.locks[lockID]; !ok {
-<<<<<<< HEAD
-		lk.locks[lockID] = NewLock(cli, lockID, info.Task, info.DownSchema, info.DownTable, info.TableInfoBefore, tts)
-=======
-		lk.locks[lockID] = NewLock(lockID, info.Task, info.DownSchema, info.DownTable, schemacmp.Encode(info.TableInfoBefore), tts)
->>>>>>> 69f65ca4
+		lk.locks[lockID] = NewLock(cli, lockID, info.Task, info.DownSchema, info.DownTable, schemacmp.Encode(info.TableInfoBefore), tts)
 		l = lk.locks[lockID]
 		if lk.colm != nil {
 			if columns, ok := lk.colm[lockID]; ok {
