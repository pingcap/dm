--- conflicted
+++ resolved
@@ -128,11 +128,7 @@
 	c.Assert(ifm[task1][source1][upSchema], HasLen, 1)
 	i11WithVer := i11
 	i11WithVer.Version = 2
-<<<<<<< HEAD
 	i11WithVer.Revision = rev2
-=======
-	i11WithVer.Revision = ifm[task1][source1][upSchema][upTable].Revision
->>>>>>> 69f65ca4
 	c.Assert(ifm[task1][source1][upSchema][upTable], DeepEquals, i11WithVer)
 
 	// put another key and get again with 2 info.
@@ -146,11 +142,7 @@
 	c.Assert(ifm[task1][source1][upSchema][upTable], DeepEquals, i11WithVer)
 	i12WithVer := i12
 	i12WithVer.Version = 1
-<<<<<<< HEAD
 	i12WithVer.Revision = rev4
-=======
-	i12WithVer.Revision = ifm[task1][source2][upSchema][upTable].Revision
->>>>>>> 69f65ca4
 	c.Assert(ifm[task1][source2][upSchema][upTable], DeepEquals, i12WithVer)
 
 	// start the watcher.
