// Copyright 2020 PingCAP, Inc.
//
// Licensed under the Apache License, Version 2.0 (the "License");
// you may not use this file except in compliance with the License.
// You may obtain a copy of the License at
//
//     http://www.apache.org/licenses/LICENSE-2.0
//
// Unless required by applicable law or agreed to in writing, software
// distributed under the License is distributed on an "AS IS" BASIS,
// See the License for the specific language governing permissions and
// limitations under the License.

package optimism

import (
	"fmt"
	"sync"

	"github.com/pingcap/parser"
	"github.com/pingcap/parser/ast"
	"github.com/pingcap/tidb-tools/pkg/schemacmp"
	"go.etcd.io/etcd/clientv3"
	"go.uber.org/zap"

	"github.com/pingcap/dm/dm/master/metrics"
	"github.com/pingcap/dm/pkg/log"
	"github.com/pingcap/dm/pkg/terror"
)

// Lock represents the shard DDL lock in memory.
// This information does not need to be persistent, and can be re-constructed from the shard DDL info.
type Lock struct {
	mu sync.RWMutex

	cli *clientv3.Client

	ID   string // lock's ID
	Task string // lock's corresponding task name

	DownSchema string // downstream schema name
	DownTable  string // downstream table name

	// current joined info.
	joined schemacmp.Table
	// per-table's table info,
	// upstream source ID -> upstream schema name -> upstream table name -> table info.
	// if all of them are the same, then we call the lock `synced`.
	tables map[string]map[string]map[string]schemacmp.Table

	synced bool

	// whether DDLs operations have done (execute the shard DDL) to the downstream.
	// if all of them have done and have the same schema, then we call the lock `resolved`.
	// in optimistic mode, one table should only send a new table info (and DDLs) after the old one has done,
	// so we can set `done` to `false` when received a table info (and need the table to done some DDLs),
	// and mark `done` to `true` after received the done status of the DDLs operation.
	done map[string]map[string]map[string]bool

	// upstream source ID -> upstream schema name -> upstream table name -> info version.
	versions map[string]map[string]map[string]int64

	// record the partially dropped columns
	// column name -> source -> upSchema -> upTable -> struct{}
	columns map[string]map[string]map[string]map[string]struct{}
}

// NewLock creates a new Lock instance.
// NOTE: we MUST give the initial table info when creating the lock now.
<<<<<<< HEAD
func NewLock(cli *clientv3.Client, ID, task, downSchema, downTable string, ti *model.TableInfo, tts []TargetTable) *Lock {
=======
func NewLock(ID, task, downSchema, downTable string, joined schemacmp.Table, tts []TargetTable) *Lock {
>>>>>>> 69f65ca4
	l := &Lock{
		cli:        cli,
		ID:         ID,
		Task:       task,
		DownSchema: downSchema,
		DownTable:  downTable,
		joined:     joined,
		tables:     make(map[string]map[string]map[string]schemacmp.Table),
		done:       make(map[string]map[string]map[string]bool),
		synced:     true,
		versions:   make(map[string]map[string]map[string]int64),
		columns:    make(map[string]map[string]map[string]map[string]struct{}),
	}
	l.addTables(tts)
	metrics.ReportDDLPending(task, metrics.DDLPendingNone, metrics.DDLPendingSynced)

	return l
}

// TrySync tries to sync the lock, re-entrant.
// new upstream sources may join when the DDL lock is in syncing,
// so we need to merge these new sources.
// NOTE: now, any error returned, we treat it as conflict detected.
// NOTE: now, DDLs (not empty) returned when resolved the conflict, but in fact these DDLs should not be replicated to the downstream.
// NOTE: now, `TrySync` can detect and resolve conflicts in both of the following modes:
//   - non-intrusive: update the schema of non-conflict tables to match the conflict tables.
//                      data from conflict tables are non-intrusive.
//   - intrusive: revert the schema of the conflict tables to match the non-conflict tables.
//                  data from conflict tables are intrusive.
// TODO: but both of these modes are difficult to be implemented in DM-worker now, try to do that later.
// for non-intrusive, a broadcast mechanism needed to notify conflict tables after the conflict has resolved, or even a block mechanism needed.
// for intrusive, a DML prune or transform mechanism needed for two different schemas (before and after the conflict resolved).
func (l *Lock) TrySync(info Info, tts []TargetTable) (newDDLs []string, err error) {
	var (
		callerSource   = info.Source
		callerSchema   = info.UpSchema
		callerTable    = info.UpTable
		ddls           = info.DDLs
		newTIs         = info.TableInfosAfter
		infoVersion    = info.Version
		ignoreConflict = info.IgnoreConflict
		oldSynced      = l.synced
		emptyDDLs      = []string{}
	)
	l.mu.Lock()
	defer func() {
		if len(newDDLs) > 0 {
			// revert the `done` status if need to wait for the new operation to be done.
			// Now, we wait for the new operation to be done if any DDLs returned.
			l.tryRevertDone(callerSource, callerSchema, callerTable)
		}
		l.mu.Unlock()
	}()

	defer func() {
		_, remain := l.syncStatus()
		l.synced = remain == 0
		if oldSynced != l.synced {
			if oldSynced {
				metrics.ReportDDLPending(l.Task, metrics.DDLPendingSynced, metrics.DDLPendingUnSynced)
			} else {
				metrics.ReportDDLPending(l.Task, metrics.DDLPendingUnSynced, metrics.DDLPendingSynced)
			}
		}
	}()

	// joinTable join other tables
	joinTable := func(joined schemacmp.Table) (schemacmp.Table, error) {
		for source, schemaTables := range l.tables {
			for schema, tables := range schemaTables {
				for table, ti := range tables {
					if source != callerSource || schema != callerSchema || table != callerTable {
						newJoined, err2 := joined.Join(ti)
						if err2 != nil {
							// NOTE: conflict detected.
							return newJoined, terror.ErrShardDDLOptimismTrySyncFail.Delegate(
								err2, l.ID, fmt.Sprintf("fail to join table info %s with %s", joined, ti))
						}
						joined = newJoined
					}
				}
			}
		}
		return joined, nil
	}

	// should not happen
	if len(ddls) != len(newTIs) || len(newTIs) == 0 {
		return ddls, terror.ErrMasterInconsistentOptimisticDDLsAndInfo.Generate(len(ddls), len(newTIs))
	}

	// should not happen
	if info.TableInfoBefore == nil {
		return ddls, terror.ErrMasterOptimisticTableInfoBeforeNotExist.Generate(ddls)
	}
	// handle the case where <callerSource, callerSchema, callerTable>
	// is not in old source tables and current new source tables.
	// duplicate append is not a problem.
	tts = append(tts, newTargetTable(l.Task, callerSource, l.DownSchema, l.DownTable,
		map[string]map[string]struct{}{callerSchema: {callerTable: struct{}{}}}))
	// add any new source tables.
	l.addTables(tts)
	if val, ok := l.versions[callerSource][callerSchema][callerTable]; !ok || val < infoVersion {
		l.versions[callerSource][callerSchema][callerTable] = infoVersion
	}

	lastTableInfo := schemacmp.Encode(newTIs[len(newTIs)-1])
	defer func() {
		// only update table info if no error or ignore conflict
		if ignoreConflict || err == nil {
			log.L().Info("update table info", zap.String("lock", l.ID), zap.String("source", callerSource), zap.String("schema", callerSchema), zap.String("table", callerTable),
				zap.Stringer("from", l.tables[callerSource][callerSchema][callerTable]), zap.Stringer("to", lastTableInfo), zap.Strings("ddls", ddls))
			l.tables[callerSource][callerSchema][callerTable] = lastTableInfo
		}
	}()

	prevTable := schemacmp.Encode(info.TableInfoBefore)
	// if preTable not equal table in master, we always use preTable
	// this often happens when an info TrySync twice, e.g. worker restart/resume task
	if cmp, err := prevTable.Compare(l.tables[callerSource][callerSchema][callerTable]); err != nil || cmp != 0 {
		l.tables[callerSource][callerSchema][callerTable] = prevTable
		prevJoined, err := joinTable(prevTable)
		if err != nil {
			return emptyDDLs, err
		}
		l.joined = prevJoined
	}
	oldJoined := l.joined

	lastJoined, err := joinTable(lastTableInfo)
	if err != nil {
		return emptyDDLs, err
	}

	defer func() {
		if err == nil {
			// update the current joined table info, it should be logged in `if cmp != 0` block below.
			l.joined = lastJoined
		}
	}()

	newDDLs = []string{}
	nextTable := prevTable
	newJoined := oldJoined

	// join and compare every new table info
	for idx, newTI := range newTIs {
		prevTable = nextTable
		oldJoined = newJoined
		nextTable = schemacmp.Encode(newTI)
		// special case: check whether DDLs making the schema become part of larger and another part of smaller.
		if _, err = prevTable.Compare(nextTable); err != nil {
			return emptyDDLs, terror.ErrShardDDLOptimismTrySyncFail.Delegate(
				err, l.ID, fmt.Sprintf("there will be conflicts if DDLs %s are applied to the downstream. old table info: %s, new table info: %s", ddls, prevTable, nextTable))
		}

		// special case: if the DDL does not affect the schema at all, assume it is
		// idempotent and just execute the DDL directly.
		// if any real conflicts after joined exist, they will be detected by the following steps.
		// this often happens when executing `CREATE TABLE` statement
		var cmp int
		if cmp, err = nextTable.Compare(oldJoined); err == nil && cmp == 0 {
			if col, err := GetColumnName(l.ID, ddls[idx], ast.AlterTableAddColumns); err != nil {
				return newDDLs, err
			} else if len(col) > 0 && l.IsDroppedColumn(info, col) {
				return newDDLs, terror.ErrShardDDLOptimismTrySyncFail.Generate(
					l.ID, fmt.Sprintf("add column %s that wasn't fully dropped in downstream. ddl: %s", col, ddls[idx]))
			}
			newDDLs = append(newDDLs, ddls[idx])
			continue
		}

		// try to join tables.
		newJoined, err = joinTable(nextTable)
		if err != nil {
			return emptyDDLs, err
		}

		cmp, err = oldJoined.Compare(newJoined)
		// FIXME: Compute DDLs through schema diff instead of propagating DDLs directly.
		// and now we MUST ensure different sources execute same DDLs to the downstream multiple times is safe.
		if err != nil {
			// resolving conflict in non-intrusive mode.
			log.L().Warn("resolving conflict", zap.String("lock", l.ID), zap.String("source", callerSource), zap.String("schema", callerSchema), zap.String("table", callerTable),
				zap.Stringer("joined-from", oldJoined), zap.Stringer("joined-to", newJoined), zap.Strings("ddls", ddls))
			return ddls, nil
		}
		if cmp != 0 {
			// < 0: the joined schema become larger after applied these DDLs.
			//      this often happens when executing `ADD COLUMN` for the FIRST table.
			// > 0: the joined schema become smaller after applied these DDLs.
			//      this often happens when executing `DROP COLUMN` for the LAST table.
			// for these two cases, we should execute the DDLs to the downstream to update the schema.
			log.L().Info("joined table info changed", zap.String("lock", l.ID), zap.Int("cmp", cmp), zap.Stringer("from", oldJoined), zap.Stringer("to", newJoined),
				zap.String("source", callerSource), zap.String("schema", callerSchema), zap.String("table", callerTable), zap.Strings("ddls", ddls))
			// check for add column with a larger field len
			if cmp < 0 {
				_, err = AddDifferentFieldLenColumns(l.ID, ddls[idx], oldJoined, newJoined)
				if err != nil {
					return ddls, err
				}
			}
			newDDLs = append(newDDLs, ddls[idx])
			continue
		}

		// NOTE: now, different DM-workers do not wait for each other when executing DDL/DML,
		// when coordinating the shard DDL between multiple DM-worker instances,
		// a possible sequences:
		//   1. DM-worker-A do this `trySync` and DM-master let it to `ADD COLUMN`.
		//   2. DM-worker-B do this `trySync` again.
		//   3. DM-worker-B replicate DML to the downstream.
		//   4. DM-worker-A replicate `ADD COLUMN` to the downstream.
		// in order to support DML from DM-worker-B matches the downstream schema,
		// two strategies exist:
		//   A. DM-worker-B waits for DM-worker-A to finish the replication of the DDL before replicating DML.
		//   B. DM-worker-B also replicates the DDL before replicating DML,
		//      but this MUST ensure we can tolerate replicating the DDL multiple times.
		// for `DROP COLUMN` or other DDL which makes the schema become smaller,
		// this is not a problem because all DML with larger schema should already replicated to the downstream,
		// and any DML with smaller schema can fit both the larger or smaller schema.
		// To make it easy to implement, we will temporarily choose strategy-B.

		cmp, _ = prevTable.Compare(nextTable) // we have checked `err` returned above.
		if cmp < 0 {
			// check for add column with a smaller field len
			if col, err := AddDifferentFieldLenColumns(l.ID, ddls[idx], nextTable, newJoined); err != nil {
				return ddls, err
			} else if len(col) > 0 && l.IsDroppedColumn(info, col) {
				return ddls, terror.ErrShardDDLOptimismTrySyncFail.Generate(
					l.ID, fmt.Sprintf("add column %s that wasn't fully dropped in downstream. ddl: %s", col, ddls[idx]))
			}
			// let every table to replicate the DDL.
			newDDLs = append(newDDLs, ddls[idx])
			continue
		} else if cmp > 0 {
			if col, err := GetColumnName(l.ID, ddls[idx], ast.AlterTableDropColumn); err != nil {
				return ddls, err
			} else if len(col) > 0 {
				err = l.AddDroppedColumn(info, col)
				if err != nil {
					log.L().Error("fail to add dropped column info in etcd", zap.Error(err))
				}
			}
			// last shard table won't go here
			continue
		}

		// compare the current table's info with joined info.
		cmp, err = nextTable.Compare(newJoined)
		if err != nil {
			return emptyDDLs, terror.ErrShardDDLOptimismTrySyncFail.Delegate(
				err, l.ID, "can't compare table info (new table info) %s with (new joined table info) %s", nextTable, newJoined) // NOTE: this should not happen.
		}
		if cmp < 0 {
			// no need to replicate DDLs, because has a larger joined schema (in the downstream).
			// FIXME: if the previous tables reached the joined schema has not replicated to the downstream,
			// now, they should re-try until replicated successfully, try to implement better strategy later.
			continue
		}
		log.L().Warn("new table info >= new joined table info", zap.Stringer("table info", nextTable), zap.Stringer("joined table info", newJoined))
		return ddls, nil // NOTE: this should not happen.
	}

	return newDDLs, nil
}

// TryRemoveTable tries to remove a table in the lock.
// it returns whether the table has been removed.
// TODO: it does NOT try to rebuild the joined schema after the table removed now.
// try to support this if needed later.
// NOTE: if no table exists in the lock after removed the table,
// it's the caller's responsibility to decide whether remove the lock or not.
func (l *Lock) TryRemoveTable(source, schema, table string) bool {
	l.mu.Lock()
	defer l.mu.Unlock()

	if _, ok := l.tables[source]; !ok {
		return false
	}
	if _, ok := l.tables[source][schema]; !ok {
		return false
	}

	ti, ok := l.tables[source][schema][table]
	if !ok {
		return false
	}

	delete(l.tables[source][schema], table)
	_, remain := l.syncStatus()
	l.synced = remain == 0
	delete(l.done[source][schema], table)
	delete(l.versions[source][schema], table)
	log.L().Info("table removed from the lock", zap.String("lock", l.ID),
		zap.String("source", source), zap.String("schema", schema), zap.String("table", table),
		zap.Stringer("table info", ti))
	return true
}

// IsSynced returns whether the lock has synced.
// In the optimistic mode, we call it `synced` if table info of all tables are the same,
// and we define `remain` as the table count which have different table info with the joined one,
// e.g. for `ADD COLUMN`, it's the table count which have not added the column,
// for `DROP COLUMN`, it's the table count which have dropped the column.
func (l *Lock) IsSynced() (bool, int) {
	l.mu.RLock()
	defer l.mu.RUnlock()
	_, remain := l.syncStatus()
	return remain == 0, remain
}

// Ready returns the source tables' sync status (whether they are ready).
// we define `ready` if the table's info is the same with the joined one,
// e.g for `ADD COLUMN`, it's true if it has added the column,
// for `DROP COLUMN`, it's true if it has not dropped the column.
func (l *Lock) Ready() map[string]map[string]map[string]bool {
	l.mu.RLock()
	defer l.mu.RUnlock()
	ready, _ := l.syncStatus()
	return ready
}

// Joined returns the joined table info.
func (l *Lock) Joined() schemacmp.Table {
	l.mu.RLock()
	defer l.mu.RUnlock()
	return l.joined
}

// TryMarkDone tries to mark the operation of the source table as done.
// it returns whether marked done.
// NOTE: this method can always mark a existing table as done,
// so the caller of this method should ensure that the table has done the DDLs operation.
// NOTE: a done table may revert to not-done if new table schema received and new DDLs operation need to be done.
func (l *Lock) TryMarkDone(source, schema, table string) bool {
	l.mu.Lock()
	defer l.mu.Unlock()

	if _, ok := l.done[source]; !ok {
		return false
	}
	if _, ok := l.done[source][schema]; !ok {
		return false
	}
	if _, ok := l.done[source][schema][table]; !ok {
		return false
	}

	// always mark it as `true` now.
	l.done[source][schema][table] = true
	return true
}

// IsDone returns whether the operation of the source table has done.
func (l *Lock) IsDone(source, schema, table string) bool {
	l.mu.RLock()
	defer l.mu.RUnlock()

	if _, ok := l.done[source]; !ok {
		return false
	}
	if _, ok := l.done[source][schema]; !ok {
		return false
	}
	if _, ok := l.done[source][schema][table]; !ok {
		return false
	}
	return l.done[source][schema][table]
}

// IsResolved returns whether the lock has resolved.
// return true if all tables have the same schema and all DDLs operations have done.
func (l *Lock) IsResolved() bool {
	l.mu.RLock()
	defer l.mu.RUnlock()

	// whether all tables have the same schema.
	_, remain := l.syncStatus()
	if remain != 0 {
		return false
	}

	// whether all tables have done DDLs operations.
	for _, schemaTables := range l.done {
		for _, tables := range schemaTables {
			for _, done := range tables {
				if !done {
					return false
				}
			}
		}
	}
	return true
}

// syncedStatus returns the current tables' sync status (<Ready, remain>).
func (l *Lock) syncStatus() (map[string]map[string]map[string]bool, int) {
	ready := make(map[string]map[string]map[string]bool)
	remain := 0
	for source, schemaTables := range l.tables {
		if _, ok := ready[source]; !ok {
			ready[source] = make(map[string]map[string]bool)
		}
		for schema, tables := range schemaTables {
			if _, ok := ready[source][schema]; !ok {
				ready[source][schema] = make(map[string]bool)
			}
			for table, ti := range tables {
				if cmp, err := l.joined.Compare(ti); err == nil && cmp == 0 {
					ready[source][schema][table] = true
				} else {
					ready[source][schema][table] = false
					remain++
				}
			}
		}
	}
	return ready, remain
}

// tryRevertDone tries to revert the done status when the table's schema changed.
func (l *Lock) tryRevertDone(source, schema, table string) {
	if _, ok := l.done[source]; !ok {
		return
	}
	if _, ok := l.done[source][schema]; !ok {
		return
	}
	if _, ok := l.done[source][schema][table]; !ok {
		return
	}
	l.done[source][schema][table] = false
}

// addTables adds any not-existing tables into the lock.
func (l *Lock) addTables(tts []TargetTable) {
	for _, tt := range tts {
		if _, ok := l.tables[tt.Source]; !ok {
			l.tables[tt.Source] = make(map[string]map[string]schemacmp.Table)
			l.done[tt.Source] = make(map[string]map[string]bool)
			l.versions[tt.Source] = make(map[string]map[string]int64)
		}
		for schema, tables := range tt.UpTables {
			if _, ok := l.tables[tt.Source][schema]; !ok {
				l.tables[tt.Source][schema] = make(map[string]schemacmp.Table)
				l.done[tt.Source][schema] = make(map[string]bool)
				l.versions[tt.Source][schema] = make(map[string]int64)
			}
			for table := range tables {
				if _, ok := l.tables[tt.Source][schema][table]; !ok {
					l.tables[tt.Source][schema][table] = l.joined
					l.done[tt.Source][schema][table] = false
					l.versions[tt.Source][schema][table] = 0
					log.L().Info("table added to the lock", zap.String("lock", l.ID),
						zap.String("source", tt.Source), zap.String("schema", schema), zap.String("table", table),
						zap.Stringer("table info", l.joined))
				}
			}
		}
	}
}

// GetVersion return version of info in lock.
func (l *Lock) GetVersion(source string, schema string, table string) int64 {
	l.mu.RLock()
	defer l.mu.RUnlock()

	return l.versions[source][schema][table]
}

// IsDroppedColumn checks whether this column is a not fully dropped column for this lock
func (l *Lock) IsDroppedColumn(info Info, col string) bool {
	if _, ok := l.columns[col]; !ok {
		return false
	}
	source, upSchema, upTable := info.Source, info.UpSchema, info.UpTable
	if _, ok := l.columns[col][source]; !ok {
		return false
	}
	if _, ok := l.columns[col][source][upSchema]; !ok {
		return false
	}
	if _, ok := l.columns[col][source][upSchema][upTable]; !ok {
		return false
	}
	return true
}

// AddDroppedColumn adds a dropped column name in both etcd and lock's column map
func (l *Lock) AddDroppedColumn(info Info, col string) error {
	if l.IsDroppedColumn(info, col) {
		return nil
	}
	log.L().Debug("add not fully dropped columns", zap.Stringer("info", info), zap.String("column", col))

	source, upSchema, upTable := info.Source, info.UpSchema, info.UpTable
	_, _, err := PutDroppedColumn(l.cli, info, col)
	if err != nil {
		return err
	}

	if _, ok := l.columns[col]; !ok {
		l.columns[col] = make(map[string]map[string]map[string]struct{})
	}
	if _, ok := l.columns[col][source]; !ok {
		l.columns[col][source] = make(map[string]map[string]struct{})
	}
	if _, ok := l.columns[col][source][upSchema]; !ok {
		l.columns[col][source][upSchema] = make(map[string]struct{})
	}
	l.columns[col][source][upSchema][upTable] = struct{}{}
	return nil
}

// DeleteColumnsByDDLs deletes the partially dropped columns that extracted from DDLs.
// We can not remove columns from the partially dropped columns map unless this column is dropped in the downstream database,
// that is to say, op.Done is true and ddls contains drop column DDL.
func (l *Lock) DeleteColumnsByDDLs(ddls []string) error {
	l.mu.Lock()
	defer l.mu.Unlock()

	colsToDelete := make([]string, 0, len(ddls))
	for _, ddl := range ddls {
		col, err := GetColumnName(l.ID, ddl, ast.AlterTableDropColumn)
		if err != nil {
			return err
		}
		if len(col) > 0 {
			colsToDelete = append(colsToDelete, col)
		}
	}
	if len(colsToDelete) > 0 {
		log.L().Debug("delete not fully dropped columns",
			zap.String("lockID", l.ID), zap.Strings("columns", colsToDelete))

		_, _, err := DeleteDroppedColumns(l.cli, l.Task, l.DownSchema, l.DownTable, colsToDelete...)
		if err != nil {
			return err
		}

		for _, col := range colsToDelete {
			delete(l.columns, col)
		}
	}

	return nil
}

// AddDifferentFieldLenColumns checks whether dm adds columns with different field lengths
func AddDifferentFieldLenColumns(lockID, ddl string, oldJoined, newJoined schemacmp.Table) (string, error) {
	col, err := GetColumnName(lockID, ddl, ast.AlterTableAddColumns)
	if err != nil {
		return col, err
	}
	if len(col) > 0 {
		oldJoinedCols := schemacmp.DecodeColumnFieldTypes(oldJoined)
		newJoinedCols := schemacmp.DecodeColumnFieldTypes(newJoined)
		oldCol, ok1 := oldJoinedCols[col]
		newCol, ok2 := newJoinedCols[col]
		if ok1 && ok2 && newCol.Flen != oldCol.Flen {
			return col, terror.ErrShardDDLOptimismTrySyncFail.Generate(
				lockID, fmt.Sprintf("add columns with different field lengths."+
					"ddl: %s, origLen: %d, newLen: %d", ddl, oldCol.Flen, newCol.Flen))
		}
	}
	return col, nil
}

// GetColumnName checks whether dm adds/drops a column, and return this column's name
func GetColumnName(lockID, ddl string, tp ast.AlterTableType) (string, error) {
	if stmt, err := parser.New().ParseOneStmt(ddl, "", ""); err != nil {
		return "", terror.ErrShardDDLOptimismTrySyncFail.Delegate(
			err, lockID, fmt.Sprintf("fail to parse ddl %s", ddl))
	} else if v, ok := stmt.(*ast.AlterTableStmt); ok && len(v.Specs) > 0 {
		spec := v.Specs[0]
		if spec.Tp == tp {
			switch spec.Tp {
			case ast.AlterTableAddColumns:
				if len(spec.NewColumns) > 0 {
					return spec.NewColumns[0].Name.Name.O, nil
				}
			case ast.AlterTableDropColumn:
				if spec.OldColumnName != nil {
					return spec.OldColumnName.Name.O, nil
				}
			}
		}
	}
	return "", nil
}<|MERGE_RESOLUTION|>--- conflicted
+++ resolved
@@ -67,11 +67,7 @@
 
 // NewLock creates a new Lock instance.
 // NOTE: we MUST give the initial table info when creating the lock now.
-<<<<<<< HEAD
-func NewLock(cli *clientv3.Client, ID, task, downSchema, downTable string, ti *model.TableInfo, tts []TargetTable) *Lock {
-=======
-func NewLock(ID, task, downSchema, downTable string, joined schemacmp.Table, tts []TargetTable) *Lock {
->>>>>>> 69f65ca4
+func NewLock(cli *clientv3.Client, ID, task, downSchema, downTable string, joined schemacmp.Table, tts []TargetTable) *Lock {
 	l := &Lock{
 		cli:        cli,
 		ID:         ID,
