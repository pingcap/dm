// Copyright 2020 PingCAP, Inc.
//
// Licensed under the Apache License, Version 2.0 (the "License");
// you may not use this file except in compliance with the License.
// You may obtain a copy of the License at
//
//     http://www.apache.org/licenses/LICENSE-2.0
//
// Unless required by applicable law or agreed to in writing, software
// distributed under the License is distributed on an "AS IS" BASIS,
// See the License for the specific language governing permissions and
// limitations under the License.

package pessimism

import (
	"sync"

<<<<<<< HEAD
	"go.etcd.io/etcd/clientv3"

=======
	"github.com/pingcap/dm/dm/master/metrics"
>>>>>>> c88ea874
	"github.com/pingcap/dm/pkg/utils"
)

// LockKeeper used to keep and handle DDL lock conveniently.
// The lock information do not need to be persistent, and can be re-constructed from the shard DDL info.
type LockKeeper struct {
	mu             sync.RWMutex
	locks          map[string]*Lock // lockID -> Lock
	latestDoneDDLs map[string][]string
}

// NewLockKeeper creates a new LockKeeper instance.
func NewLockKeeper() *LockKeeper {
	return &LockKeeper{
		locks:          make(map[string]*Lock),
		latestDoneDDLs: make(map[string][]string),
	}
}

// TrySync tries to sync the lock.
func (lk *LockKeeper) TrySync(cli *clientv3.Client, info Info, sources []string) (string, bool, int, error) {
	var (
		lockID = genDDLLockID(info)
		l      *Lock
		ok     bool
	)

	lk.mu.Lock()
	defer lk.mu.Unlock()

	if l, ok = lk.locks[lockID]; !ok {
		lk.locks[lockID] = NewLock(lockID, info.Task, info.Source, info.DDLs, sources)
		l = lk.locks[lockID]
	}

	synced, remain, err := l.TrySync(cli, info.Source, info.DDLs, sources, lk.GetLatestDoneDDLs(lockID))
	return lockID, synced, remain, err
}

// AddAllLatestDoneDDLs add all last done ddls.
func (lk *LockKeeper) AddAllLatestDoneDDLs(ddls map[string][]string) {
	lk.mu.Lock()
	defer lk.mu.Unlock()
	lk.latestDoneDDLs = ddls
}

// AddLatestDoneDDLs add last done ddls by lockID.
func (lk *LockKeeper) AddLatestDoneDDLs(lockID string, ddls []string) {
	lk.mu.Lock()
	defer lk.mu.Unlock()
	lk.latestDoneDDLs[lockID] = ddls
}

// RemoveLatestDoneDDLsByTask remove last done ddls by task.
func (lk *LockKeeper) RemoveLatestDoneDDLsByTask(task string) []string {
	lk.mu.Lock()
	defer lk.mu.Unlock()
	lockIDs := make([]string, 0, len(lk.latestDoneDDLs))
	for lockID := range lk.latestDoneDDLs {
		if t := utils.ExtractTaskFromLockID(lockID); t == task {
			lockIDs = append(lockIDs, lockID)
		}
		delete(lk.latestDoneDDLs, lockID)
	}
	return lockIDs
}

// GetLatestDoneDDLs gets last done ddls by lockID.
func (lk *LockKeeper) GetLatestDoneDDLs(lockID string) []string {
	latestDoneDDLs, ok := lk.latestDoneDDLs[lockID]
	if !ok {
		return nil
	}
	return latestDoneDDLs
}

// RemoveLock removes a lock.
func (lk *LockKeeper) RemoveLock(lockID string) bool {
	lk.mu.Lock()
	defer lk.mu.Unlock()

	_, ok := lk.locks[lockID]
	delete(lk.locks, lockID)
	metrics.RemoveDDLPending(utils.ExtractTaskFromLockID(lockID))
	return ok
}

// RemoveLockByInfo removes a lock through given info.
func (lk *LockKeeper) RemoveLockByInfo(info Info) bool {
	lockID := genDDLLockID(info)
	return lk.RemoveLock(lockID)
}

// FindLock finds a lock.
func (lk *LockKeeper) FindLock(lockID string) *Lock {
	lk.mu.RLock()
	defer lk.mu.RUnlock()

	return lk.locks[lockID]
}

// Locks return a copy of all Locks.
func (lk *LockKeeper) Locks() map[string]*Lock {
	lk.mu.RLock()
	defer lk.mu.RUnlock()

	locks := make(map[string]*Lock, len(lk.locks))
	for k, v := range lk.locks {
		locks[k] = v
	}
	return locks
}

// Clear clears all Locks.
func (lk *LockKeeper) Clear() {
	lk.mu.Lock()
	defer lk.mu.Unlock()

	lk.locks = make(map[string]*Lock)
}

// genDDLLockID generates DDL lock ID from its info.
func genDDLLockID(info Info) string {
	return utils.GenDDLLockID(info.Task, info.Schema, info.Table)
}<|MERGE_RESOLUTION|>--- conflicted
+++ resolved
@@ -16,12 +16,9 @@
 import (
 	"sync"
 
-<<<<<<< HEAD
 	"go.etcd.io/etcd/clientv3"
 
-=======
 	"github.com/pingcap/dm/dm/master/metrics"
->>>>>>> c88ea874
 	"github.com/pingcap/dm/pkg/utils"
 )
 
