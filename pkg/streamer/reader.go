--- conflicted
+++ resolved
@@ -267,17 +267,7 @@
 	latestPos = offset                            // set to argument passed in
 
 	onEventFunc := func(e *replication.BinlogEvent) error {
-<<<<<<< HEAD
 		r.logger.Debug("read event", zap.Reflect("header", e.Header))
-		if e.Header.Flags&0x0040 != 0 {
-			// now LOG_EVENT_RELAY_LOG_F is only used for events which used to fill the gap in relay log file when switching the master server
-			r.logger.Debug("skip event created by relay writer", zap.Reflect("header", e.Header))
-			return nil
-		}
-
-=======
-		log.Debugf("[streamer] read event %+v", e.Header)
->>>>>>> a9011a7d
 		r.latestServerID = e.Header.ServerID // record server_id
 
 		switch e.Header.EventType {
