--- conflicted
+++ resolved
@@ -38,12 +38,8 @@
 	"github.com/siddontang/go-mysql/replication"
 
 	"github.com/pingcap/dm/pkg/binlog/event"
-<<<<<<< HEAD
-	tcontext "github.com/pingcap/dm/pkg/context"
 	"github.com/pingcap/dm/pkg/gtid"
-=======
 	"github.com/pingcap/dm/pkg/log"
->>>>>>> f03b9ff9
 	"github.com/pingcap/dm/pkg/terror"
 	"github.com/pingcap/dm/pkg/utils"
 )
@@ -85,13 +81,8 @@
 	// no valid currentUUID provide, failed
 	currentUUID := "invalid-current-uuid"
 	relayDir := filepath.Join(baseDir, currentUUID)
-<<<<<<< HEAD
 	cfg := &BinlogReaderConfig{RelayDir: baseDir, Flavor: mysql.MySQLFlavor}
-	r := NewBinlogReader(tctx, cfg)
-=======
-	cfg := &BinlogReaderConfig{RelayDir: baseDir}
 	r := NewBinlogReader(log.L(), cfg)
->>>>>>> f03b9ff9
 	needSwitch, needReParse, latestPos, nextUUID, nextBinlogName, err := r.parseFile(
 		ctx, s, filename, offset, relayDir, firstParse, currentUUID, possibleLast)
 	c.Assert(err, ErrorMatches, ".*invalid-current-uuid.*")
@@ -105,13 +96,8 @@
 	currentUUID = "b60868af-5a6f-11e9-9ea3-0242ac160006.000001"
 	relayDir = filepath.Join(baseDir, currentUUID)
 	fullPath := filepath.Join(relayDir, filename)
-<<<<<<< HEAD
 	cfg = &BinlogReaderConfig{RelayDir: baseDir, Flavor: mysql.MySQLFlavor}
-	r = NewBinlogReader(tctx, cfg)
-=======
-	cfg = &BinlogReaderConfig{RelayDir: baseDir}
 	r = NewBinlogReader(log.L(), cfg)
->>>>>>> f03b9ff9
 
 	// relay log file not exists, failed
 	needSwitch, needReParse, latestPos, nextUUID, nextBinlogName, err = r.parseFile(
@@ -260,7 +246,6 @@
 
 func (t *testReaderSuite) TestParseFileRelaySubDirUpdated(c *C) {
 	var (
-<<<<<<< HEAD
 		filename                      = "test-mysql-bin.000001"
 		nextFilename                  = "test-mysql-bin.000002"
 		baseDir                       = c.MkDir()
@@ -274,24 +259,7 @@
 		nextPath                      = filepath.Join(relayDir, nextFilename)
 		s                             = newLocalStreamer()
 		cfg                           = &BinlogReaderConfig{RelayDir: baseDir, Flavor: mysql.MySQLFlavor}
-		tctx                          = tcontext.Background()
-		r                             = NewBinlogReader(tctx, cfg)
-=======
-		filename     = "test-mysql-bin.000001"
-		nextFilename = "test-mysql-bin.000002"
-		baseDir      = c.MkDir()
-		offset       int64
-		firstParse   = true
-		possibleLast = true
-		baseEvents   = t.genBinlogEvents(c, 0)
-		currentUUID  = "b60868af-5a6f-11e9-9ea3-0242ac160006.000001"
-		relayDir     = filepath.Join(baseDir, currentUUID)
-		fullPath     = filepath.Join(relayDir, filename)
-		nextPath     = filepath.Join(relayDir, nextFilename)
-		s            = newLocalStreamer()
-		cfg          = &BinlogReaderConfig{RelayDir: baseDir}
-		r            = NewBinlogReader(log.L(), cfg)
->>>>>>> f03b9ff9
+		r                             = NewBinlogReader(log.L(), cfg)
 	)
 
 	// create the current relay log file and write some events
@@ -367,7 +335,6 @@
 
 func (t *testReaderSuite) TestParseFileRelayNeedSwitchSubDir(c *C) {
 	var (
-<<<<<<< HEAD
 		filename         = "test-mysql-bin.000001"
 		nextFilename     = "test-mysql-bin.666888"
 		baseDir          = c.MkDir()
@@ -383,26 +350,7 @@
 		nextFullPath     = filepath.Join(nextRelayDir, nextFilename)
 		s                = newLocalStreamer()
 		cfg              = &BinlogReaderConfig{RelayDir: baseDir, Flavor: mysql.MySQLFlavor}
-		tctx             = tcontext.Background()
-		r                = NewBinlogReader(tctx, cfg)
-=======
-		filename     = "test-mysql-bin.000001"
-		nextFilename = "test-mysql-bin.666888"
-		baseDir      = c.MkDir()
-		offset       int64
-		firstParse   = true
-		possibleLast = true
-		baseEvents   = t.genBinlogEvents(c, 0)
-		currentUUID  = "b60868af-5a6f-11e9-9ea3-0242ac160006.000001"
-		switchedUUID = "b60868af-5a6f-11e9-9ea3-0242ac160007.000002"
-		relayDir     = filepath.Join(baseDir, currentUUID)
-		nextRelayDir = filepath.Join(baseDir, switchedUUID)
-		fullPath     = filepath.Join(relayDir, filename)
-		nextFullPath = filepath.Join(nextRelayDir, nextFilename)
-		s            = newLocalStreamer()
-		cfg          = &BinlogReaderConfig{RelayDir: baseDir}
-		r            = NewBinlogReader(log.L(), cfg)
->>>>>>> f03b9ff9
+		r                = NewBinlogReader(log.L(), cfg)
 	)
 
 	// create the current relay log file and write some events
@@ -458,7 +406,6 @@
 
 func (t *testReaderSuite) TestParseFileRelayWithIgnorableError(c *C) {
 	var (
-<<<<<<< HEAD
 		filename         = "test-mysql-bin.000001"
 		baseDir          = c.MkDir()
 		offset           int64
@@ -470,22 +417,7 @@
 		fullPath         = filepath.Join(relayDir, filename)
 		s                = newLocalStreamer()
 		cfg              = &BinlogReaderConfig{RelayDir: baseDir, Flavor: mysql.MySQLFlavor}
-		tctx             = tcontext.Background()
-		r                = NewBinlogReader(tctx, cfg)
-=======
-		filename     = "test-mysql-bin.000001"
-		baseDir      = c.MkDir()
-		offset       int64
-		firstParse   = true
-		possibleLast = true
-		baseEvents   = t.genBinlogEvents(c, 0)
-		currentUUID  = "b60868af-5a6f-11e9-9ea3-0242ac160006.000001"
-		relayDir     = filepath.Join(baseDir, currentUUID)
-		fullPath     = filepath.Join(relayDir, filename)
-		s            = newLocalStreamer()
-		cfg          = &BinlogReaderConfig{RelayDir: baseDir}
-		r            = NewBinlogReader(log.L(), cfg)
->>>>>>> f03b9ff9
+		r                = NewBinlogReader(log.L(), cfg)
 	)
 
 	// create the current relay log file and write some events
@@ -532,14 +464,8 @@
 func (t *testReaderSuite) TestUpdateUUIDs(c *C) {
 	var (
 		baseDir = c.MkDir()
-<<<<<<< HEAD
 		cfg     = &BinlogReaderConfig{RelayDir: baseDir, Flavor: mysql.MySQLFlavor}
-		tctx    = tcontext.Background()
-		r       = NewBinlogReader(tctx, cfg)
-=======
-		cfg     = &BinlogReaderConfig{RelayDir: baseDir}
 		r       = NewBinlogReader(log.L(), cfg)
->>>>>>> f03b9ff9
 	)
 	c.Assert(r.uuids, HasLen, 0)
 
@@ -573,14 +499,8 @@
 			"b60868af-5a6f-11e9-9ea3-0242ac160007.000002",
 			"b60868af-5a6f-11e9-9ea3-0242ac160008.000003",
 		}
-<<<<<<< HEAD
 		cfg      = &BinlogReaderConfig{RelayDir: baseDir, Flavor: mysql.MySQLFlavor}
-		tctx     = tcontext.Background()
-		r        = NewBinlogReader(tctx, cfg)
-=======
-		cfg      = &BinlogReaderConfig{RelayDir: baseDir}
 		r        = NewBinlogReader(log.L(), cfg)
->>>>>>> f03b9ff9
 		startPos = gmysql.Position{Name: "test-mysql-bin|000001.000001"} // from the first relay log file in the first sub directory
 	)
 
@@ -703,8 +623,7 @@
 		baseDir         = c.MkDir()
 		events          []*replication.BinlogEvent
 		cfg             = &BinlogReaderConfig{RelayDir: baseDir, Flavor: mysql.MySQLFlavor}
-		tctx            = tcontext.Background()
-		r               = NewBinlogReader(tctx, cfg)
+		r               = NewBinlogReader(log.L(), cfg)
 		lastPos         uint32
 		lastGTID        gtid.Set
 		previousGset, _ = gtid.ParserGTID(mysql.MySQLFlavor, "")
