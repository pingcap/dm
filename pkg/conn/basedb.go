// Copyright 2019 PingCAP, Inc.
//
// Licensed under the Apache License, Version 2.0 (the "License");
// you may not use this file except in compliance with the License.
// You may obtain a copy of the License at
//
//     http://www.apache.org/licenses/LICENSE-2.0
//
// Unless required by applicable law or agreed to in writing, software
// distributed under the License is distributed on an "AS IS" BASIS,
// See the License for the specific language governing permissions and
// limitations under the License.

package conn

import (
	"context"
	"database/sql"
	"fmt"
<<<<<<< HEAD
	"strconv"
=======
	"net/url"
>>>>>>> 95d37b4f
	"sync"
	"sync/atomic"

	"github.com/pingcap/dm/dm/config"
	"github.com/pingcap/dm/pkg/retry"
	"github.com/pingcap/dm/pkg/terror"

	"github.com/go-sql-driver/mysql"
	"github.com/pingcap/errors"
	toolutils "github.com/pingcap/tidb-tools/pkg/utils"
)

var customID int64

// DBProvider providers BaseDB instance
type DBProvider interface {
	Apply(config config.DBConfig) (*BaseDB, error)
}

// DefaultDBProviderImpl is default DBProvider implement
type DefaultDBProviderImpl struct {
}

// DefaultDBProvider is global instance of DBProvider
var DefaultDBProvider DBProvider

func init() {
	DefaultDBProvider = &DefaultDBProviderImpl{}
}

// Apply will build BaseDB with DBConfig
func (d *DefaultDBProviderImpl) Apply(config config.DBConfig) (*BaseDB, error) {
	dsn := fmt.Sprintf("%s:%s@tcp(%s:%d)/?charset=utf8mb4&interpolateParams=true&maxAllowedPacket=%d",
		config.User, config.Password, config.Host, config.Port, *config.MaxAllowedPacket)

	if config.Security != nil && len(config.Security.SSLCA) != 0 &&
		len(config.Security.SSLCert) != 0 && len(config.Security.SSLKey) != 0 {
		tlsConfig, err := toolutils.ToTLSConfig(config.Security.SSLCA, config.Security.SSLCert, config.Security.SSLKey)
		if err != nil {
			// TODO: use terror
			return nil, errors.Annotate(err, "failed to generate tls config")
		}

		name := "dm" + strconv.FormatInt(atomic.AddInt64(&customID, 1), 10)
		err = mysql.RegisterTLSConfig(name, tlsConfig)
		if err != nil {
			// TODO: use terror
			return nil, errors.Annotate(err, "failed to RegisterTLSConfig")
		}
		dsn += "&tls=" + name
	}

	var maxIdleConns int
	rawCfg := config.RawDBCfg
	if rawCfg != nil {
		if rawCfg.ReadTimeout != "" {
			dsn += fmt.Sprintf("&readTimeout=%s", rawCfg.ReadTimeout)
		}
		if rawCfg.WriteTimeout != "" {
			dsn += fmt.Sprintf("&writeTimeout=%s", rawCfg.WriteTimeout)
		}
		maxIdleConns = rawCfg.MaxIdleConns
	}

	for key, val := range config.Session {
		// for num such as 1/"1", format as key='1'
		// for string, format as key='string'
		// both are valid for mysql and tidb
		dsn += fmt.Sprintf("&%s='%s'", key, url.QueryEscape(val))
	}

	db, err := sql.Open("mysql", dsn)
	if err != nil {
		return nil, terror.DBErrorAdapt(err, terror.ErrDBDriverError)
	}

	if err = db.Ping(); err != nil {
		return nil, terror.DBErrorAdapt(err, terror.ErrDBDriverError)
	}

	db.SetMaxIdleConns(maxIdleConns)

	return NewBaseDB(db), nil
}

// BaseDB wraps *sql.DB, control the BaseConn
type BaseDB struct {
	DB *sql.DB

	mu sync.Mutex // protects following fields
	// hold all db connections generated from this BaseDB
	conns map[*BaseConn]struct{}

	Retry retry.Strategy
}

// NewBaseDB returns *BaseDB object
func NewBaseDB(db *sql.DB) *BaseDB {
	conns := make(map[*BaseConn]struct{})
	return &BaseDB{DB: db, conns: conns, Retry: &retry.FiniteRetryStrategy{}}
}

// GetBaseConn retrieves *BaseConn which has own retryStrategy
func (d *BaseDB) GetBaseConn(ctx context.Context) (*BaseConn, error) {
	conn, err := d.DB.Conn(ctx)
	if err != nil {
		return nil, terror.DBErrorAdapt(err, terror.ErrDBDriverError)
	}
	err = conn.PingContext(ctx)
	if err != nil {
		return nil, terror.DBErrorAdapt(err, terror.ErrDBDriverError)
	}
	baseConn := NewBaseConn(conn, d.Retry)
	d.mu.Lock()
	defer d.mu.Unlock()
	d.conns[baseConn] = struct{}{}
	return baseConn, nil
}

// CloseBaseConn release BaseConn resource from BaseDB, and close BaseConn
func (d *BaseDB) CloseBaseConn(conn *BaseConn) error {
	d.mu.Lock()
	defer d.mu.Unlock()
	delete(d.conns, conn)
	return conn.close()
}

// Close release *BaseDB resource
func (d *BaseDB) Close() error {
	if d == nil || d.DB == nil {
		return nil
	}
	var err error
	d.mu.Lock()
	defer d.mu.Unlock()
	for conn := range d.conns {
		terr := conn.close()
		if err == nil {
			err = terr
		}
	}
	terr := d.DB.Close()
	if err == nil {
		return terr
	}
	return err
}<|MERGE_RESOLUTION|>--- conflicted
+++ resolved
@@ -17,11 +17,8 @@
 	"context"
 	"database/sql"
 	"fmt"
-<<<<<<< HEAD
+	"net/url"
 	"strconv"
-=======
-	"net/url"
->>>>>>> 95d37b4f
 	"sync"
 	"sync/atomic"
 
