// Copyright 2019 PingCAP, Inc.
//
// Licensed under the Apache License, Version 2.0 (the "License");
// you may not use this file except in compliance with the License.
// You may obtain a copy of the License at
//
//     http://www.apache.org/licenses/LICENSE-2.0
//
// Unless required by applicable law or agreed to in writing, software
// distributed under the License is distributed on an "AS IS" BASIS,
// See the License for the specific language governing permissions and
// limitations under the License.

package utils

import (
	"context"
	"database/sql"
	"fmt"
	"regexp"
	"strings"
	"sync"
	"time"

	"github.com/pingcap/failpoint"
	"github.com/pingcap/parser/model"
	tmysql "github.com/pingcap/parser/mysql"
	"github.com/pingcap/tidb-tools/pkg/dbutil"
	"github.com/pingcap/tidb-tools/pkg/filter"
	router "github.com/pingcap/tidb-tools/pkg/table-router"
	"github.com/pingcap/tidb/sessionctx"
	"github.com/pingcap/tidb/sessionctx/variable"
	"github.com/pingcap/tidb/table"
	"github.com/pingcap/tidb/types"
	"github.com/shopspring/decimal"
	"go.uber.org/zap"

	"github.com/pingcap/dm/pkg/log"
	"github.com/pingcap/dm/pkg/terror"
)

// TrimCtrlChars returns a slice of the string s with all leading
// and trailing control characters removed.
func TrimCtrlChars(s string) string {
	f := func(r rune) bool {
		// All entries in the ASCII table below code 32 (technically the C0 control code set) are of this kind,
		// including CR and LF used to separate lines of text. The code 127 (DEL) is also a control character.
		// Reference: https://en.wikipedia.org/wiki/Control_character
		return r < 32 || r == 127
	}

	return strings.TrimFunc(s, f)
}

// TrimQuoteMark tries to trim leading and tailing quote(") mark if exists
// only trim if leading and tailing quote matched as a pair.
func TrimQuoteMark(s string) string {
	if len(s) > 2 && s[0] == '"' && s[len(s)-1] == '"' {
		return s[1 : len(s)-1]
	}
	return s
}

// FetchAllDoTables returns all need to do tables after filtered (fetches from upstream MySQL).
func FetchAllDoTables(ctx context.Context, db *sql.DB, bw *filter.Filter) (map[string][]string, error) {
	schemas, err := dbutil.GetSchemas(ctx, db)

	failpoint.Inject("FetchAllDoTablesFailed", func(val failpoint.Value) {
		err = tmysql.NewErr(uint16(val.(int)))
		log.L().Warn("FetchAllDoTables failed", zap.String("failpoint", "FetchAllDoTablesFailed"), zap.Error(err))
	})

	if err != nil {
		return nil, terror.WithScope(err, terror.ScopeUpstream)
	}

	ftSchemas := make([]*filter.Table, 0, len(schemas))
	for _, schema := range schemas {
		if filter.IsSystemSchema(schema) {
			continue
		}
		ftSchemas = append(ftSchemas, &filter.Table{
			Schema: schema,
			Name:   "", // schema level
		})
	}
	ftSchemas = bw.Apply(ftSchemas)
	if len(ftSchemas) == 0 {
		log.L().Warn("no schema need to sync")
		return nil, nil
	}

	schemaToTables := make(map[string][]string)
	for _, ftSchema := range ftSchemas {
		schema := ftSchema.Schema
		// use `GetTables` from tidb-tools, no view included
		tables, err := dbutil.GetTables(ctx, db, schema)
		if err != nil {
			return nil, terror.WithScope(terror.DBErrorAdapt(err, terror.ErrDBDriverError), terror.ScopeUpstream)
		}
		ftTables := make([]*filter.Table, 0, len(tables))
		for _, table := range tables {
			ftTables = append(ftTables, &filter.Table{
				Schema: schema,
				Name:   table,
			})
		}
		ftTables = bw.Apply(ftTables)
		if len(ftTables) == 0 {
			log.L().Info("no tables need to sync", zap.String("schema", schema))
			continue // NOTE: should we still keep it as an empty elem?
		}
		tables = tables[:0]
		for _, ftTable := range ftTables {
			tables = append(tables, ftTable.Name)
		}
		schemaToTables[schema] = tables
	}

	return schemaToTables, nil
}

// FetchTargetDoTables returns all need to do tables after filtered and routed (fetches from upstream MySQL).
func FetchTargetDoTables(ctx context.Context, db *sql.DB, bw *filter.Filter, router *router.Table) (map[string][]*filter.Table, error) {
	// fetch tables from source and filter them
	sourceTables, err := FetchAllDoTables(ctx, db, bw)

	failpoint.Inject("FetchTargetDoTablesFailed", func(val failpoint.Value) {
		err = tmysql.NewErr(uint16(val.(int)))
		log.L().Warn("FetchTargetDoTables failed", zap.String("failpoint", "FetchTargetDoTablesFailed"), zap.Error(err))
	})

	if err != nil {
		return nil, err
	}

	mapper := make(map[string][]*filter.Table)
	for schema, tables := range sourceTables {
		for _, table := range tables {
			targetSchema, targetTable, err := router.Route(schema, table)
			if err != nil {
				return nil, terror.ErrGenTableRouter.Delegate(err)
			}

			targetTableName := dbutil.TableName(targetSchema, targetTable)
			mapper[targetTableName] = append(mapper[targetTableName], &filter.Table{
				Schema: schema,
				Name:   table,
			})
		}
	}

	return mapper, nil
}

// LowerCaseTableNamesFlavor represents the type of db `lower_case_table_names` settings.
type LowerCaseTableNamesFlavor uint8

const (
	// LCTableNamesSensitive represent lower_case_table_names = 0, case sensitive.
	LCTableNamesSensitive LowerCaseTableNamesFlavor = 0
	// LCTableNamesInsensitive represent lower_case_table_names = 1, case insensitive.
	LCTableNamesInsensitive = 1
	// LCTableNamesMixed represent lower_case_table_names = 2, table names are case-sensitive, but case-insensitive in usage.
	LCTableNamesMixed = 2
)

func parseLowerCaseTableNamesFlavorFrom(s string) (LowerCaseTableNamesFlavor, error) {
	switch s {
	case "0":
		return LCTableNamesSensitive, nil
	case "1":
		return LCTableNamesInsensitive, nil
	case "2":
		return LCTableNamesMixed, nil
	default:
		return LCTableNamesSensitive, terror.ErrDBUnExpect.Generate(fmt.Sprintf("invalid `lower_case_table_names` value '%s'", s))
	}
}

// FetchLowerCaseTableNamesSetting return the `lower_case_table_names` setting of target db.
func FetchLowerCaseTableNamesSetting(ctx context.Context, conn *sql.Conn) (LowerCaseTableNamesFlavor, error) {
	query := "SELECT @@lower_case_table_names;"
	row := conn.QueryRowContext(ctx, query)
	if row.Err() != nil {
		return LCTableNamesSensitive, terror.ErrDBExecuteFailed.Delegate(row.Err(), query)
	}
	var res string
	if err := row.Scan(&res); err != nil {
		return LCTableNamesSensitive, terror.ErrDBExecuteFailed.Delegate(err, query)
	}
	return parseLowerCaseTableNamesFlavorFrom(res)
}

// CompareShardingDDLs compares s and t ddls
// only concern in content, ignore order of ddl.
func CompareShardingDDLs(s, t []string) bool {
	if len(s) != len(t) {
		return false
	}

	ddls := make(map[string]struct{})
	for _, ddl := range s {
		ddls[ddl] = struct{}{}
	}

	for _, ddl := range t {
		if _, ok := ddls[ddl]; !ok {
			return false
		}
	}

	return true
}

// GenDDLLockID returns lock ID used in shard-DDL.
func GenDDLLockID(task, schema, table string) string {
	return fmt.Sprintf("%s-%s", task, dbutil.TableName(schema, table))
}

var lockIDPattern = regexp.MustCompile("(.*)\\-\\`(.*)\\`.\\`(.*)\\`")

// ExtractTaskFromLockID extract task from lockID.
func ExtractTaskFromLockID(lockID string) string {
	strs := lockIDPattern.FindStringSubmatch(lockID)
	// strs should be [full-lock-ID, task, db, table] if successful matched
	if len(strs) < 4 {
		return ""
	}
	return strs[1]
}

// ExtractDBAndTableFromLockID extract schema and table from lockID.
func ExtractDBAndTableFromLockID(lockID string) (string, string) {
	strs := lockIDPattern.FindStringSubmatch(lockID)
	// strs should be [full-lock-ID, task, db, table] if successful matched
	if len(strs) < 4 {
		return "", ""
	}
	return strs[2], strs[3]
}

// NonRepeatStringsEqual is used to compare two un-ordered, non-repeat-element string slice is equal.
func NonRepeatStringsEqual(a, b []string) bool {
	if len(a) != len(b) {
		return false
	}
	m := make(map[string]struct{}, len(a))
	for _, s := range a {
		m[s] = struct{}{}
	}
	for _, s := range b {
		if _, ok := m[s]; !ok {
			return false
		}
	}
	return true
}

<<<<<<< HEAD
// GenTableID generates table ID.
func GenTableID(schema, table string) (id string, isSchemaOnly bool) {
	if len(table) == 0 {
		return fmt.Sprintf("`%s`", schema), true
	}
	return fmt.Sprintf("`%s`.`%s`", schema, table), false
}

// UnpackTableID unpacks table ID to <schema, table> pair.
func UnpackTableID(id string) (string, string) {
	parts := strings.Split(id, "`.`")
	schema := strings.TrimLeft(parts[0], "`")
	table := strings.TrimRight(parts[1], "`")
	return schema, table
=======
type session struct {
	sessionctx.Context
	vars   *variable.SessionVars
	values map[fmt.Stringer]interface{}

	mu sync.RWMutex
}

// GetSessionVars implements the sessionctx.Context interface.
func (se *session) GetSessionVars() *variable.SessionVars {
	return se.vars
}

// SetValue implements the sessionctx.Context interface.
func (se *session) SetValue(key fmt.Stringer, value interface{}) {
	se.mu.Lock()
	se.values[key] = value
	se.mu.Unlock()
}

// Value implements the sessionctx.Context interface.
func (se *session) Value(key fmt.Stringer) interface{} {
	se.mu.RLock()
	value := se.values[key]
	se.mu.RUnlock()
	return value
}

// UTCSession can be used as a sessionctx.Context, with UTC timezone.
var UTCSession *session

func init() {
	UTCSession = &session{}
	vars := variable.NewSessionVars()
	vars.StmtCtx.TimeZone = time.UTC
	UTCSession.vars = vars
	UTCSession.values = make(map[fmt.Stringer]interface{}, 1)
}

// AdjustBinaryProtocolForDatum converts the data in binlog to TiDB datum.
func AdjustBinaryProtocolForDatum(data []interface{}, cols []*model.ColumnInfo) ([]types.Datum, error) {
	log.L().Debug("AdjustBinaryProtocolForChunk",
		zap.Any("data", data),
		zap.Any("columns", cols))
	ret := make([]types.Datum, 0, len(data))
	for i, d := range data {
		switch v := d.(type) {
		case int8:
			d = int64(v)
		case int16:
			d = int64(v)
		case int32:
			d = int64(v)
		case uint8:
			d = uint64(v)
		case uint16:
			d = uint64(v)
		case uint32:
			d = uint64(v)
		case uint:
			d = uint64(v)
		case decimal.Decimal:
			d = v.String()
		}
		datum := types.NewDatum(d)

		// TODO: should we use timezone of upstream?
		castDatum, err := table.CastValue(UTCSession, datum, cols[i], false, false)
		if err != nil {
			return nil, err
		}
		ret = append(ret, castDatum)
	}
	return ret, nil
>>>>>>> 8089f1a3
}<|MERGE_RESOLUTION|>--- conflicted
+++ resolved
@@ -257,7 +257,6 @@
 	return true
 }
 
-<<<<<<< HEAD
 // GenTableID generates table ID.
 func GenTableID(schema, table string) (id string, isSchemaOnly bool) {
 	if len(table) == 0 {
@@ -272,7 +271,8 @@
 	schema := strings.TrimLeft(parts[0], "`")
 	table := strings.TrimRight(parts[1], "`")
 	return schema, table
-=======
+}
+
 type session struct {
 	sessionctx.Context
 	vars   *variable.SessionVars
@@ -347,5 +347,4 @@
 		ret = append(ret, castDatum)
 	}
 	return ret, nil
->>>>>>> 8089f1a3
 }