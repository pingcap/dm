// Copyright 2019 PingCAP, Inc.
//
// Licensed under the Apache License, Version 2.0 (the "License");
// you may not use this file except in compliance with the License.
// You may obtain a copy of the License at
//
//     http://www.apache.org/licenses/LICENSE-2.0
//
// Unless required by applicable law or agreed to in writing, software
// distributed under the License is distributed on an "AS IS" BASIS,
// See the License for the specific language governing permissions and
// limitations under the License.

package main

import (
	"flag"
	"fmt"
	"os"
	"time"

	"github.com/BurntSushi/toml"
	"github.com/pingcap/errors"
	bf "github.com/pingcap/tidb-tools/pkg/binlog-filter"
	"github.com/pingcap/tidb-tools/pkg/filter"
	router "github.com/pingcap/tidb-tools/pkg/table-router"
	"github.com/siddontang/go-mysql/mysql"

	"github.com/pingcap/dm/dm/config"
	"github.com/pingcap/dm/pkg/utils"
)

// commonConfig collects common item for both new config and old config.
type commonConfig struct {
	*flag.FlagSet `json:"-"`

	// task name
	Name         string
	printVersion bool
	ConfigFile   string
	ServerID     int
	Flavor       string
	WorkerCount  int
	Batch        int
	StatusAddr   string
	Meta         string

	LogLevel  string
	LogFile   string
	LogFormat string
	LogRotate string

	EnableGTID bool
	SafeMode   bool
	MaxRetry   int

	TimezoneStr string

	SyncerConfigFormat bool
}

func (c *commonConfig) newConfigFromSyncerConfig(args []string) (*config.SubTaskConfig, error) {
	cfg := &syncerConfig{
<<<<<<< HEAD
		printVersion: c.printVersion,
		ConfigFile:   c.ConfigFile,
		ServerID:     c.ServerID,
		Flavor:       c.Flavor,
		WorkerCount:  c.WorkerCount,
		Batch:        c.Batch,
		StatusAddr:   c.StatusAddr,
		Meta:         c.Meta,
		LogLevel:     c.LogLevel,
		LogFile:      c.LogFile,
		LogRotate:    c.LogRotate,
		EnableGTID:   c.EnableGTID,
		SafeMode:     c.SafeMode,
		MaxRetry:     c.MaxRetry,
		TimezoneStr:  c.TimezoneStr,
=======
		printVersion:     c.printVersion,
		ConfigFile:       c.ConfigFile,
		ServerID:         c.ServerID,
		Flavor:           c.Flavor,
		WorkerCount:      c.WorkerCount,
		Batch:            c.Batch,
		StatusAddr:       c.StatusAddr,
		Meta:             c.Meta,
		LogLevel:         c.LogLevel,
		LogFile:          c.LogFile,
		LogFormat:        c.LogFormat,
		LogRotate:        c.LogRotate,
		EnableGTID:       c.EnableGTID,
		SafeMode:         c.SafeMode,
		MaxRetry:         c.MaxRetry,
		EnableANSIQuotes: c.EnableANSIQuotes,
		TimezoneStr:      c.TimezoneStr,
>>>>>>> 008f1e9c
	}

	cfg.FlagSet = flag.NewFlagSet("dm-syncer", flag.ContinueOnError)
	fs := cfg.FlagSet

	var SyncerConfigFormat bool

	fs.BoolVar(&cfg.printVersion, "V", false, "prints version and exit")
	fs.StringVar(&cfg.Name, "name", "", "the task name")
	fs.StringVar(&cfg.ConfigFile, "config", "", "path to config file")
	fs.IntVar(&cfg.ServerID, "server-id", 101, "MySQL slave server ID")
	fs.StringVar(&cfg.Flavor, "flavor", mysql.MySQLFlavor, "use flavor for different MySQL source versions; support \"mysql\", \"mariadb\" now; if you replicate from mariadb, please set it to \"mariadb\"")
	fs.IntVar(&cfg.WorkerCount, "c", 16, "parallel worker count")
	fs.IntVar(&cfg.Batch, "b", 100, "batch commit count")
	fs.StringVar(&cfg.StatusAddr, "status-addr", ":8271", "status addr")
	fs.StringVar(&cfg.Meta, "meta", "syncer.meta", "syncer meta info")
	//fs.StringVar(&cfg.PersistentTableDir, "persistent-dir", "", "syncer history table structures persistent dir; set to non-empty string will choosing history table structure according to column length when constructing DML")
	fs.StringVar(&cfg.LogLevel, "L", "info", "log level: debug, info, warn, error, fatal")
	fs.StringVar(&cfg.LogFile, "log-file", "", "log file path")
	fs.StringVar(&cfg.LogFormat, "log-format", "text", `the format of the log, "text" or "json"`)
	fs.StringVar(&cfg.LogRotate, "log-rotate", "day", "log file rotate type, hour/day")
	fs.BoolVar(&cfg.EnableGTID, "enable-gtid", false, "enable gtid mode")
	fs.BoolVar(&cfg.SafeMode, "safe-mode", false, "enable safe mode to make syncer reentrant")
	fs.IntVar(&cfg.MaxRetry, "max-retry", 100, "maxinum retry when network interruption")
	fs.StringVar(&cfg.TimezoneStr, "timezone", "", "target database timezone location string")
	fs.BoolVar(&SyncerConfigFormat, "syncer-config-format", false, "read syncer config format")

	if err := fs.Parse(args); err != nil {
		return nil, errors.Trace(err)
	}

	if cfg.ConfigFile != "" {
		_, err := toml.DecodeFile(cfg.ConfigFile, cfg)
		if err != nil {
			return nil, errors.Trace(err)
		}
	}

	if err := fs.Parse(args); err != nil {
		return nil, errors.Trace(err)
	}

	return cfg.convertToNewFormat()
}

func (c *commonConfig) parse(args []string) (*config.SubTaskConfig, error) {
	err := c.FlagSet.Parse(args)
	if err != nil {
		return nil, errors.Trace(err)
	}
	if c.printVersion {
		fmt.Println(utils.GetRawInfo())
		return nil, flag.ErrHelp
	}

	if c.SyncerConfigFormat {
		return c.newConfigFromSyncerConfig(args)
	}

	return c.newSubTaskConfig(args)
}

func (c *commonConfig) newSubTaskConfig(args []string) (*config.SubTaskConfig, error) {

	cfg := &config.SubTaskConfig{}
	cfg.SetFlagSet(flag.NewFlagSet("dm-syncer", flag.ContinueOnError))
	fs := cfg.GetFlagSet()

	var syncerConfigFormat bool
	var printVersion bool
	var serverID uint

	fs.BoolVar(&printVersion, "V", false, "prints version and exit")
	fs.StringVar(&cfg.Name, "name", "", "the task name")
	fs.StringVar(&cfg.ConfigFile, "config", "", "path to config file")
	fs.UintVar(&serverID, "server-id", 101, "MySQL slave server ID")
	fs.StringVar(&cfg.Flavor, "flavor", mysql.MySQLFlavor, "use flavor for different MySQL source versions; support \"mysql\", \"mariadb\" now; if you replicate from mariadb, please set it to \"mariadb\"")
	fs.IntVar(&cfg.WorkerCount, "c", 16, "parallel worker count")
	fs.IntVar(&cfg.Batch, "b", 100, "batch commit count")
	fs.StringVar(&cfg.StatusAddr, "status-addr", ":8271", "status addr")
	//fs.StringVar(&cfg.PersistentTableDir, "persistent-dir", "", "syncer history table structures persistent dir; set to non-empty string will choosing history table structure according to column length when constructing DML")
	fs.StringVar(&cfg.LogLevel, "L", "info", "log level: debug, info, warn, error, fatal")
	fs.StringVar(&cfg.LogFile, "log-file", "", "log file path")
	fs.StringVar(&cfg.LogFormat, "log-format", "text", `the format of the log, "text" or "json"`)
	fs.StringVar(&cfg.LogRotate, "log-rotate", "day", "log file rotate type, hour/day")
	fs.BoolVar(&cfg.EnableGTID, "enable-gtid", false, "enable gtid mode")
	fs.BoolVar(&cfg.SafeMode, "safe-mode", false, "enable safe mode to make syncer reentrant")
	fs.IntVar(&cfg.MaxRetry, "max-retry", 100, "maxinum retry when network interruption")
	fs.StringVar(&cfg.Timezone, "timezone", "", "target database timezone location string")
	fs.StringVar(&cfg.Name, "cp-table-prefix", "dm-syncer", "the prefix of the checkpoint table name")
	fs.BoolVar(&syncerConfigFormat, "syncer-config-format", false, "read syncer config format")

	cfg.ServerID = uint32(serverID)

	err := cfg.Parse(args, false)
	if err != nil {
		return nil, errors.Trace(err)
	}

	if serverID != 101 {
		cfg.ServerID = uint32(serverID)
	}

	return cfg, nil
}

func newCommonConfig() *commonConfig {
	cfg := &commonConfig{}
	cfg.FlagSet = flag.NewFlagSet("dm-syncer", flag.ContinueOnError)
	fs := cfg.FlagSet

	fs.BoolVar(&cfg.printVersion, "V", false, "prints version and exit")
	fs.StringVar(&cfg.Name, "name", "", "the task name")
	fs.StringVar(&cfg.ConfigFile, "config", "", "path to config file")
	fs.IntVar(&cfg.ServerID, "server-id", 101, "MySQL slave server ID")
	fs.StringVar(&cfg.Flavor, "flavor", mysql.MySQLFlavor, "use flavor for different MySQL source versions; support \"mysql\", \"mariadb\" now; if you replicate from mariadb, please set it to \"mariadb\"")
	fs.IntVar(&cfg.WorkerCount, "c", 16, "parallel worker count")
	fs.IntVar(&cfg.Batch, "b", 100, "batch commit count")
	fs.StringVar(&cfg.StatusAddr, "status-addr", ":8271", "status addr")
	fs.StringVar(&cfg.Meta, "meta", "syncer.meta", "syncer meta info")
	//fs.StringVar(&cfg.PersistentTableDir, "persistent-dir", "", "syncer history table structures persistent dir; set to non-empty string will choosing history table structure according to column length when constructing DML")
	fs.StringVar(&cfg.LogLevel, "L", "info", "log level: debug, info, warn, error, fatal")
	fs.StringVar(&cfg.LogFile, "log-file", "", "log file path")
	fs.StringVar(&cfg.LogFormat, "log-format", "text", `the format of the log, "text" or "json"`)
	fs.StringVar(&cfg.LogRotate, "log-rotate", "day", "log file rotate type, hour/day")
	fs.BoolVar(&cfg.EnableGTID, "enable-gtid", false, "enable gtid mode")
	fs.BoolVar(&cfg.SafeMode, "safe-mode", false, "enable safe mode to make syncer reentrant")
	fs.IntVar(&cfg.MaxRetry, "max-retry", 100, "maxinum retry when network interruption")
	fs.StringVar(&cfg.TimezoneStr, "timezone", "", "target database timezone location string")
	fs.BoolVar(&cfg.SyncerConfigFormat, "syncer-config-format", false, "read syncer config format")

	return cfg
}

// syncerConfig is the format of syncer tools, eventually it will be converted to new SubTaskConfig format.
type syncerConfig struct {
	*flag.FlagSet `json:"-"`

	Name      string `toml:"name" json:"name"`
	LogLevel  string `toml:"log-level" json:"log-level"`
	LogFile   string `toml:"log-file" json:"log-file"`
	LogFormat string `toml:"log-format" json:"log-format"`
	LogRotate string `toml:"log-rotate" json:"log-rotate"`

	StatusAddr string `toml:"status-addr" json:"status-addr"`

	ServerID int    `toml:"server-id" json:"server-id"`
	Meta     string `toml:"meta" json:"meta"`
	// NOTE: This item is deprecated.
	PersistentTableDir string `toml:"persistent-dir" json:"persistent-dir"`
	Flavor             string `toml:"flavor" json:"flavor"`

	WorkerCount int `toml:"worker-count" json:"worker-count"`
	Batch       int `toml:"batch" json:"batch"`
	MaxRetry    int `toml:"max-retry" json:"max-retry"`

	// Ref: http://dev.mysql.com/doc/refman/5.7/en/replication-options-slave.html#option_mysqld_replicate-do-table
	DoTables []*filter.Table `toml:"replicate-do-table" json:"replicate-do-table"`
	DoDBs    []string        `toml:"replicate-do-db" json:"replicate-do-db"`

	// Ref: http://dev.mysql.com/doc/refman/5.7/en/replication-options-slave.html#option_mysqld_replicate-ignore-db
	IgnoreTables []*filter.Table `toml:"replicate-ignore-table" json:"replicate-ignore-table"`
	IgnoreDBs    []string        `toml:"replicate-ignore-db" json:"replicate-ignore-db"`

	SkipDDLs []string `toml:"skip-ddls" json:"skip-ddls"`
	// NOTE: SkipSQL and SkipEvents are no longer used, leave the comments to remind others.
	// SkipSQLs is deprecated, please use SkipDDLs instead.
	// SkipSQLs []string `toml:"skip-sqls" json:"-"` // omit it since it's deprecated
	// SkipEvents is deprecated, please use SkipDMLs instead.
	// SkipEvents []string   `toml:"skip-events" json:"-"` // omit it since it's deprecated
	SkipDMLs []*SkipDML `toml:"skip-dmls" json:"skip-dmls"`

	RouteRules []*RouteRule `toml:"route-rules" json:"route-rules"`

	From config.DBConfig `toml:"from" json:"from"`
	To   config.DBConfig `toml:"to" json:"to"`

	EnableGTID  bool `toml:"enable-gtid" json:"enable-gtid"`
	AutoFixGTID bool `toml:"auto-fix-gtid" json:"auto-fix-gtid"`

	DisableCausality bool   `toml:"disable-detect" json:"disable-detect"`
	SafeMode         bool   `toml:"safe-mode" json:"safe-mode"`
	ConfigFile       string `json:"config-file"`

	// NOTE: These four configs are all deprecated.
	// We leave this items as comments to remind others there WERE old config items.
	//stopOnDDL               bool   `toml:"stop-on-ddl" json:"stop-on-ddl"`
	//MaxDDLConnectionTimeout string `toml:"execute-ddl-timeout" json:"execute-ddl-timeout"`
	//MaxDMLConnectionTimeout string `toml:"execute-dml-timeout" json:"execute-dml-timeout"`
	//ExecutionQueueLength    int    `toml:"execute-queue-length" json:"execute-queue-length"`

	TimezoneStr string         `toml:"timezone" json:"timezone"`
	Timezone    *time.Location `json:"-"`

	printVersion bool
}

// RouteRule is route rule that syncing
// schema/table to specified schema/table
// This config has been replaced by `router.TableRule`
type RouteRule struct {
	PatternSchema string `toml:"pattern-schema" json:"pattern-schema"`
	PatternTable  string `toml:"pattern-table" json:"pattern-table"`
	TargetSchema  string `toml:"target-schema" json:"target-schema"`
	TargetTable   string `toml:"target-table" json:"target-table"`
}

// SkipDML defines config rule of skipping dml.
// This config has been replaced by BinLog filter.
type SkipDML struct {
	Schema string `toml:"db-name" json:"db-name"`
	Table  string `toml:"tbl-name" json:"tbl-name"`
	Type   string `toml:"type" json:"type"`
}

func loadMetaFile(metaFile string) (*config.Meta, error) {
	file, err := os.Open(metaFile)
	if err != nil {
		return nil, errors.Trace(err)
	}

	defer file.Close()

	meta := &config.Meta{}
	_, err = toml.DecodeReader(file, meta)
	if err != nil {
		return nil, errors.Trace(err)
	}
	return meta, nil
}

func (oc *syncerConfig) convertToNewFormat() (*config.SubTaskConfig, error) {
	meta, err := loadMetaFile(oc.Meta)
	if err != nil {
		return nil, errors.Trace(err)
	}
	newTask := &config.SubTaskConfig{
		Name:     oc.Name,
		SourceID: fmt.Sprintf("%s_source", oc.Name),
		Mode:     config.ModeIncrement,
		Meta:     meta,

		LogLevel:  oc.LogLevel,
		LogFile:   oc.LogFile,
		LogFormat: oc.LogFormat,
		LogRotate: oc.LogRotate,

		StatusAddr: oc.StatusAddr,
		ServerID:   uint32(oc.ServerID),
		Flavor:     oc.Flavor,

		SyncerConfig: config.SyncerConfig{
			WorkerCount:      oc.WorkerCount,
			Batch:            oc.Batch,
			MaxRetry:         oc.MaxRetry,
			AutoFixGTID:      oc.AutoFixGTID,
			EnableGTID:       oc.EnableGTID,
			DisableCausality: oc.DisableCausality,
			SafeMode:         oc.SafeMode,
		},

		BAList: &filter.Rules{
			DoTables:     oc.DoTables,
			DoDBs:        oc.DoDBs,
			IgnoreTables: oc.IgnoreTables,
			IgnoreDBs:    oc.IgnoreDBs,
		},

		ConfigFile: oc.ConfigFile,
		Timezone:   oc.TimezoneStr,
		From:       oc.From,
		To:         oc.To,
	}

	for _, rule := range oc.RouteRules {
		newTask.RouteRules = append(newTask.RouteRules, &router.TableRule{
			SchemaPattern: rule.PatternSchema,
			TablePattern:  rule.PatternTable,
			TargetSchema:  rule.TargetSchema,
			TargetTable:   rule.TargetTable,
		})
	}

	newTask.FilterRules, err = generateBinlogEventRule(oc.SkipDDLs, oc.SkipDMLs)
	if err != nil {
		return nil, errors.Trace(err)
	}
	err = newTask.Adjust(false)
	return newTask, err
}

func generateBinlogEventRule(skipDDLs []string, skipDMLs []*SkipDML) ([]*bf.BinlogEventRule, error) {
	result := make([]*bf.BinlogEventRule, 0, 1+len(skipDMLs))
	ddlEvents := &bf.BinlogEventRule{}
	for _, skipDDL := range skipDDLs {
		if tp, _ := bf.ClassifyEvent(bf.EventType(skipDDL)); tp != "ddl" {
			return nil, errors.NotValidf("event type %s", skipDDL)
		}
		ddlEvents.SQLPattern = append(ddlEvents.SQLPattern, skipDDL)
	}
	for _, skipDML := range skipDMLs {
		if tp, _ := bf.ClassifyEvent(bf.EventType(skipDML.Type)); tp != "dml" {
			return nil, errors.NotValidf("event type %s", skipDML.Type)
		}
		found := false
		for _, evt := range result {
			if evt.SchemaPattern == skipDML.Schema && evt.TablePattern == skipDML.Table {
				found = true
				evt.Events = append(evt.Events, bf.EventType(skipDML.Type))
				break
			}
		}
		if !found {
			result = append(result, &bf.BinlogEventRule{
				SchemaPattern: skipDML.Schema,
				TablePattern:  skipDML.Table,
				Events:        []bf.EventType{bf.EventType(skipDML.Type)},
			})
		}
	}
	return result, nil
}<|MERGE_RESOLUTION|>--- conflicted
+++ resolved
@@ -61,7 +61,6 @@
 
 func (c *commonConfig) newConfigFromSyncerConfig(args []string) (*config.SubTaskConfig, error) {
 	cfg := &syncerConfig{
-<<<<<<< HEAD
 		printVersion: c.printVersion,
 		ConfigFile:   c.ConfigFile,
 		ServerID:     c.ServerID,
@@ -72,30 +71,12 @@
 		Meta:         c.Meta,
 		LogLevel:     c.LogLevel,
 		LogFile:      c.LogFile,
+		LogFormat:    c.LogFormat,
 		LogRotate:    c.LogRotate,
 		EnableGTID:   c.EnableGTID,
 		SafeMode:     c.SafeMode,
 		MaxRetry:     c.MaxRetry,
 		TimezoneStr:  c.TimezoneStr,
-=======
-		printVersion:     c.printVersion,
-		ConfigFile:       c.ConfigFile,
-		ServerID:         c.ServerID,
-		Flavor:           c.Flavor,
-		WorkerCount:      c.WorkerCount,
-		Batch:            c.Batch,
-		StatusAddr:       c.StatusAddr,
-		Meta:             c.Meta,
-		LogLevel:         c.LogLevel,
-		LogFile:          c.LogFile,
-		LogFormat:        c.LogFormat,
-		LogRotate:        c.LogRotate,
-		EnableGTID:       c.EnableGTID,
-		SafeMode:         c.SafeMode,
-		MaxRetry:         c.MaxRetry,
-		EnableANSIQuotes: c.EnableANSIQuotes,
-		TimezoneStr:      c.TimezoneStr,
->>>>>>> 008f1e9c
 	}
 
 	cfg.FlagSet = flag.NewFlagSet("dm-syncer", flag.ContinueOnError)
