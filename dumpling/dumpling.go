// Copyright 2020 PingCAP, Inc.
//
// Licensed under the Apache License, Version 2.0 (the "License");
// you may not use this file except in compliance with the License.
// You may obtain a copy of the License at
//
//     http://www.apache.org/licenses/LICENSE-2.0
//
// Unless required by applicable law or agreed to in writing, software
// distributed under the License is distributed on an "AS IS" BASIS,
// See the License for the specific language governing permissions and
// limitations under the License.

package dumpling

import (
	"context"
	"os"
	"strings"
	"time"

	"github.com/pingcap/dumpling/v4/export"
	"github.com/pingcap/errors"
	"github.com/pingcap/failpoint"
	filter "github.com/pingcap/tidb-tools/pkg/table-filter"
	"github.com/prometheus/client_golang/prometheus"
	"go.uber.org/atomic"
	"go.uber.org/zap"

	"github.com/pingcap/dm/dm/config"
	"github.com/pingcap/dm/dm/pb"
	"github.com/pingcap/dm/dm/unit"
	"github.com/pingcap/dm/pkg/conn"
	dutils "github.com/pingcap/dm/pkg/dumpling"
	"github.com/pingcap/dm/pkg/log"
	"github.com/pingcap/dm/pkg/terror"
	"github.com/pingcap/dm/pkg/utils"
)

// Dumpling dumps full data from a MySQL-compatible database.
type Dumpling struct {
	cfg *config.SubTaskConfig

	logger log.Logger

	dumpConfig *export.Config
	closed     atomic.Bool
}

// NewDumpling creates a new Dumpling.
func NewDumpling(cfg *config.SubTaskConfig) *Dumpling {
	m := &Dumpling{
		cfg:    cfg,
		logger: log.With(zap.String("task", cfg.Name), zap.String("unit", "dump")),
	}
	return m
}

// Init implements Unit.Init.
func (m *Dumpling) Init(ctx context.Context) error {
	var err error
	if m.dumpConfig, err = m.constructArgs(); err != nil {
		return err
	}
	m.detectSQLMode(ctx)
	m.dumpConfig.SessionParams["time_zone"] = "+00:00"
	m.logger.Info("create dumpling", zap.Stringer("config", m.dumpConfig))
	return nil
}

// Process implements Unit.Process.
func (m *Dumpling) Process(ctx context.Context, pr chan pb.ProcessResult) {
	dumplingExitWithErrorCounter.WithLabelValues(m.cfg.Name, m.cfg.SourceID).Add(0)

	failpoint.Inject("dumpUnitProcessWithError", func(val failpoint.Value) {
		m.logger.Info("dump unit runs with injected error", zap.String("failpoint", "dumpUnitProcessWithError"), zap.Reflect("error", val))
		msg, ok := val.(string)
		if !ok {
			msg = "unknown process error"
		}
		pr <- pb.ProcessResult{
			IsCanceled: false,
			Errors:     []*pb.ProcessError{unit.NewProcessError(errors.New(msg))},
		}
		failpoint.Return()
	})

	begin := time.Now()
	errs := make([]*pb.ProcessError, 0, 1)

	failpoint.Inject("dumpUnitProcessForever", func() {
		m.logger.Info("dump unit runs forever", zap.String("failpoint", "dumpUnitProcessForever"))
		<-ctx.Done()
		pr <- pb.ProcessResult{
			IsCanceled: true,
<<<<<<< HEAD
			Errors:     []*pb.ProcessError{unit.NewProcessError(context.Canceled)},
=======
			Errors:     []*pb.ProcessError{unit.NewProcessError(ctx.Err())},
>>>>>>> 6ad2f890
		}
		failpoint.Return()
	})

	// NOTE: remove output dir before start dumping
	// every time re-dump, loader should re-prepare
	err := os.RemoveAll(m.cfg.Dir)
	if err != nil {
		m.logger.Error("fail to remove output directory", zap.String("directory", m.cfg.Dir), log.ShortError(err))
		errs = append(errs, unit.NewProcessError(terror.ErrDumpUnitRuntime.Delegate(err, "fail to remove output directory: "+m.cfg.Dir)))
		pr <- pb.ProcessResult{
			IsCanceled: false,
			Errors:     errs,
		}
		return
	}

	failpoint.Inject("dumpUnitProcessCancel", func() {
		m.logger.Info("mock dump unit cancel", zap.String("failpoint", "dumpUnitProcessCancel"))
		<-ctx.Done()
	})

	newCtx, cancel := context.WithCancel(ctx)
	var dumpling *export.Dumper
	if dumpling, err = export.NewDumper(newCtx, m.dumpConfig); err == nil {
		err = dumpling.Dump()
		dumpling.Close()
	}
	cancel()

	if err != nil {
		if utils.IsContextCanceledError(err) {
			m.logger.Info("filter out error caused by user cancel")
		} else {
			dumplingExitWithErrorCounter.WithLabelValues(m.cfg.Name, m.cfg.SourceID).Inc()
			errs = append(errs, unit.NewProcessError(terror.ErrDumpUnitRuntime.Delegate(err, "")))
		}
	}

	isCanceled := false
	select {
	case <-ctx.Done():
		isCanceled = true
	default:
	}

	if len(errs) == 0 {
		m.logger.Info("dump data finished", zap.Duration("cost time", time.Since(begin)))
	} else {
		m.logger.Error("dump data exits with error", zap.Duration("cost time", time.Since(begin)),
			zap.String("error", unit.JoinProcessErrors(errs)))
	}

	failpoint.Inject("dumpUnitProcessNoError", func() {
		m.logger.Info("dump unit runs no error", zap.String("failpoint", "dumpUnitProcessNoError"))
		errs = errs[:0]
	})

	pr <- pb.ProcessResult{
		IsCanceled: isCanceled,
		Errors:     errs,
	}
}

// Close implements Unit.Close.
func (m *Dumpling) Close() {
	if m.closed.Load() {
		return
	}

	m.removeLabelValuesWithTaskInMetrics(m.cfg.Name, m.cfg.SourceID)
	// do nothing, external will cancel the command (if running)
	m.closed.Store(true)
}

// Pause implements Unit.Pause.
func (m *Dumpling) Pause() {
	if m.closed.Load() {
		m.logger.Warn("try to pause, but already closed")
		return
	}
	// do nothing, external will cancel the command (if running)
}

// Resume implements Unit.Resume.
func (m *Dumpling) Resume(ctx context.Context, pr chan pb.ProcessResult) {
	if m.closed.Load() {
		m.logger.Warn("try to resume, but already closed")
		return
	}
	// just call Process
	m.Process(ctx, pr)
}

// Update implements Unit.Update.
func (m *Dumpling) Update(cfg *config.SubTaskConfig) error {
	// not support update configuration now
	return nil
}

// Status implements Unit.Status.
func (m *Dumpling) Status() interface{} {
	// NOTE: try to add some status, like dumped file count
	return &pb.DumpStatus{}
}

// Type implements Unit.Type.
func (m *Dumpling) Type() pb.UnitType {
	return pb.UnitType_Dump
}

// IsFreshTask implements Unit.IsFreshTask.
func (m *Dumpling) IsFreshTask(ctx context.Context) (bool, error) {
	return true, nil
}

// constructArgs constructs arguments for exec.Command.
func (m *Dumpling) constructArgs() (*export.Config, error) {
	cfg := m.cfg
	db := cfg.From

	dumpConfig := export.DefaultConfig()

	// block status addr because we already have it in DM, and if we enable it, may we need more ports for the process.
	dumpConfig.StatusAddr = ""

	dumpConfig.Host = db.Host
	dumpConfig.Port = db.Port
	dumpConfig.User = db.User
	dumpConfig.Password = db.Password
	dumpConfig.OutputDirPath = cfg.Dir // use LoaderConfig.Dir as output dir
	tableFilter, err := filter.ParseMySQLReplicationRules(cfg.BAList)
	if err != nil {
		return nil, err
	}
	dumpConfig.TableFilter = tableFilter
	dumpConfig.CompleteInsert = true // always keep column name in `INSERT INTO` statements.
	dumpConfig.Logger = m.logger.Logger
	// force using UTC timezone
	dumpConfig.SessionParams = map[string]interface{}{
		"time_zone": "+00:00",
	}

	if cfg.Threads > 0 {
		dumpConfig.Threads = cfg.Threads
	}
	if cfg.ChunkFilesize != "" {
		dumpConfig.FileSize, err = dutils.ParseFileSize(cfg.ChunkFilesize, export.UnspecifiedSize)
		if err != nil {
			m.logger.Warn("parsed some unsupported arguments", zap.Error(err))
			return nil, err
		}
	}
	if cfg.StatementSize > 0 {
		dumpConfig.StatementSize = cfg.StatementSize
	}
	if cfg.Rows > 0 {
		dumpConfig.Rows = cfg.Rows
	}
	if len(cfg.Where) > 0 {
		dumpConfig.Where = cfg.Where
	}

	if db.Security != nil {
		dumpConfig.Security.CAPath = db.Security.SSLCA
		dumpConfig.Security.CertPath = db.Security.SSLCert
		dumpConfig.Security.KeyPath = db.Security.SSLKey

		dumpConfig.Security.SSLCABytes = db.Security.SSLCABytes
		dumpConfig.Security.SSLCertBytes = db.Security.SSLCertBytes
		dumpConfig.Security.SSLKEYBytes = db.Security.SSLKEYBytes
	}

	// `true` means dumpling will release lock after working connection established
	dumpConfig.TransactionalConsistency = true

	extraArgs := strings.Fields(cfg.ExtraArgs)
	if len(extraArgs) > 0 {
		err := parseExtraArgs(&m.logger, dumpConfig, ParseArgLikeBash(extraArgs))
		if err != nil {
			m.logger.Warn("parsed some unsupported arguments", zap.Error(err))
		}
	}

	// record exit position when consistency is none, to support scenarios like Aurora upstream
	if dumpConfig.Consistency == "none" {
		dumpConfig.PosAfterConnect = true
	}
	// set default Rows
	if dumpConfig.Rows == export.UnspecifiedSize {
		dumpConfig.Rows = 200000
	}

	if !cfg.CaseSensitive {
		dumpConfig.TableFilter = filter.CaseInsensitive(dumpConfig.TableFilter)
	}

	dumpConfig.Labels = prometheus.Labels{"task": m.cfg.Name, "source_id": m.cfg.SourceID}

	return dumpConfig, nil
}

// detectSQLMode tries to detect SQL mode from upstream. If success, write it to LoaderConfig.
// Because loader will use this SQL mode, we need to treat disable `EscapeBackslash` when NO_BACKSLASH_ESCAPES.
func (m *Dumpling) detectSQLMode(ctx context.Context) {
	baseDB, err := conn.DefaultDBProvider.Apply(m.cfg.From)
	if err != nil {
		return
	}
	defer baseDB.Close()
	db := baseDB.DB

	sqlMode, err := utils.GetGlobalVariable(ctx, db, "sql_mode")
	if err != nil {
		return
	}
	m.logger.Info("found upstream SQL mode", zap.String("SQL mode", sqlMode))
	m.cfg.LoaderConfig.SQLMode = sqlMode
	if strings.Contains(sqlMode, "NO_BACKSLASH_ESCAPES") {
		m.dumpConfig.EscapeBackslash = false
	} else {
		m.dumpConfig.EscapeBackslash = true
	}
}<|MERGE_RESOLUTION|>--- conflicted
+++ resolved
@@ -93,11 +93,7 @@
 		<-ctx.Done()
 		pr <- pb.ProcessResult{
 			IsCanceled: true,
-<<<<<<< HEAD
-			Errors:     []*pb.ProcessError{unit.NewProcessError(context.Canceled)},
-=======
 			Errors:     []*pb.ProcessError{unit.NewProcessError(ctx.Err())},
->>>>>>> 6ad2f890
 		}
 		failpoint.Return()
 	})
