// Copyright 2020 PingCAP, Inc.
//
// Licensed under the Apache License, Version 2.0 (the "License");
// you may not use this file except in compliance with the License.
// You may obtain a copy of the License at
//
//     http://www.apache.org/licenses/LICENSE-2.0
//
// Unless required by applicable law or agreed to in writing, software
// distributed under the License is distributed on an "AS IS" BASIS,
// See the License for the specific language governing permissions and
// limitations under the License.

package dumpling

import (
	"context"
	"database/sql"
	"os"
	"strings"
	"time"

	"github.com/pingcap/dm/dm/config"
	"github.com/pingcap/dm/dm/pb"
	"github.com/pingcap/dm/dm/unit"
	"github.com/pingcap/dm/pkg/binlog"
	"github.com/pingcap/dm/pkg/log"
	"github.com/pingcap/dm/pkg/terror"
	"github.com/pingcap/dm/pkg/utils"

	"github.com/pingcap/dumpling/v4/export"
	"github.com/pingcap/errors"
	"github.com/pingcap/failpoint"
	filter "github.com/pingcap/tidb-tools/pkg/table-filter"
	"github.com/siddontang/go/sync2"
	"go.uber.org/zap"
)

// Dumpling dumps full data from a MySQL-compatible database
type Dumpling struct {
	cfg *config.SubTaskConfig

	logger log.Logger

	dumpConfig *export.Config
	closed     sync2.AtomicBool
}

// NewDumpling creates a new Dumpling
func NewDumpling(cfg *config.SubTaskConfig) *Dumpling {
	m := &Dumpling{
		cfg:    cfg,
		logger: log.With(zap.String("task", cfg.Name), zap.String("unit", "dump")),
	}
	return m
}

// Init implements Unit.Init
func (m *Dumpling) Init(ctx context.Context) error {
	var err error
	m.dumpConfig, err = m.constructArgs()
	m.detectAnsiQuotes()
	return err
}

// Process implements Unit.Process
func (m *Dumpling) Process(ctx context.Context, pr chan pb.ProcessResult) {
	dumplingExitWithErrorCounter.WithLabelValues(m.cfg.Name, m.cfg.SourceID).Add(0)

	failpoint.Inject("dumpUnitProcessWithError", func(val failpoint.Value) {
		m.logger.Info("dump unit runs with injected error", zap.String("failpoint", "dumpUnitProcessWithError"), zap.Reflect("error", val))
		msg, ok := val.(string)
		if !ok {
			msg = "unknown process error"
		}
		pr <- pb.ProcessResult{
			IsCanceled: false,
			Errors:     []*pb.ProcessError{unit.NewProcessError(errors.New(msg))},
		}
		failpoint.Return()
	})

	begin := time.Now()
	errs := make([]*pb.ProcessError, 0, 1)

	failpoint.Inject("dumpUnitProcessForever", func() {
		m.logger.Info("dump unit runs forever", zap.String("failpoint", "dumpUnitProcessForever"))
		<-ctx.Done()
		failpoint.Return()
	})

	// NOTE: remove output dir before start dumping
	// every time re-dump, loader should re-prepare
	err := os.RemoveAll(m.cfg.Dir)
	if err != nil {
		m.logger.Error("fail to remove output directory", zap.String("directory", m.cfg.Dir), log.ShortError(err))
		errs = append(errs, unit.NewProcessError(terror.ErrDumpUnitRuntime.Delegate(err, "fail to remove output directory: "+m.cfg.Dir)))
		pr <- pb.ProcessResult{
			IsCanceled: false,
			Errors:     errs,
		}
		return
	}

	newCtx, cancel := context.WithCancel(ctx)
	err = export.Dump(newCtx, m.dumpConfig)
	cancel()

	if m.dumpConfig.Consistency == "none" {
		if location, err := m.recordExitLocation(); err != nil {
			m.logger.Error("failed to record exit location", zap.Error(err))
		} else {
			m.cfg.SyncerConfig.DumpExitLocation = location
			m.logger.Info("successful record exit location", zap.Stringer("location", location))
		}
	}

	if err != nil {
		if utils.IsContextCanceledError(err) {
			m.logger.Info("filter out error caused by user cancel")
		} else {
			dumplingExitWithErrorCounter.WithLabelValues(m.cfg.Name, m.cfg.SourceID).Inc()
			errs = append(errs, unit.NewProcessError(terror.ErrDumpUnitRuntime.Delegate(err, "")))
		}
	}

	isCanceled := false
	select {
	case <-ctx.Done():
		isCanceled = true
	default:
	}

	if len(errs) == 0 {
		m.logger.Info("dump data finished", zap.Duration("cost time", time.Since(begin)))
	} else {
		m.logger.Error("dump data exits with error", zap.Duration("cost time", time.Since(begin)),
			zap.String("error", utils.JoinProcessErrors(errs)))
	}

	pr <- pb.ProcessResult{
		IsCanceled: isCanceled,
		Errors:     errs,
	}
}

// Close implements Unit.Close
func (m *Dumpling) Close() {
	if m.closed.Get() {
		return
	}

	m.removeLabelValuesWithTaskInMetrics(m.cfg.Name)
	// do nothing, external will cancel the command (if running)
	m.closed.Set(true)
}

// Pause implements Unit.Pause
func (m *Dumpling) Pause() {
	if m.closed.Get() {
		m.logger.Warn("try to pause, but already closed")
		return
	}
	// do nothing, external will cancel the command (if running)
}

// Resume implements Unit.Resume
func (m *Dumpling) Resume(ctx context.Context, pr chan pb.ProcessResult) {
	if m.closed.Get() {
		m.logger.Warn("try to resume, but already closed")
		return
	}
	// just call Process
	m.Process(ctx, pr)
}

// Update implements Unit.Update
func (m *Dumpling) Update(cfg *config.SubTaskConfig) error {
	// not support update configuration now
	return nil
}

// Status implements Unit.Status
func (m *Dumpling) Status() interface{} {
	// NOTE: try to add some status, like dumped file count
	return &pb.DumpStatus{}
}

// Error implements Unit.Error
func (m *Dumpling) Error() interface{} {
	return &pb.DumpError{}
}

// Type implements Unit.Type
func (m *Dumpling) Type() pb.UnitType {
	return pb.UnitType_Dump
}

// IsFreshTask implements Unit.IsFreshTask
func (m *Dumpling) IsFreshTask(ctx context.Context) (bool, error) {
	return true, nil
}

// constructArgs constructs arguments for exec.Command
func (m *Dumpling) constructArgs() (*export.Config, error) {
	cfg := m.cfg
	db := cfg.From

	dumpConfig := export.DefaultConfig()
	// ret is used to record the unsupported arguments for dumpling
	var ret []string

	// block status addr because we already have it in DM, and if we enable it, may we need more ports for the process.
	dumpConfig.StatusAddr = ""

	dumpConfig.Host = db.Host
	dumpConfig.Port = db.Port
	dumpConfig.User = db.User
	dumpConfig.Password = db.Password
	dumpConfig.OutputDirPath = cfg.Dir // use LoaderConfig.Dir as output dir
	tableFilter, err := filter.ParseMySQLReplicationRules(cfg.BAList)
	if err != nil {
		return nil, err
	}
	dumpConfig.TableFilter = tableFilter
	dumpConfig.EscapeBackslash = true
	dumpConfig.CompleteInsert = true // always keep column name in `INSERT INTO` statements.
	dumpConfig.Logger = m.logger.Logger

	if cfg.Threads > 0 {
		dumpConfig.Threads = cfg.Threads
	}
	if cfg.ChunkFilesize != "" {
		dumpConfig.FileSize, err = parseFileSize(cfg.ChunkFilesize)
		if err != nil {
			m.logger.Warn("parsed some unsupported arguments", zap.Error(err))
			return nil, err
		}
	}
	if cfg.StatementSize > 0 {
		dumpConfig.StatementSize = cfg.StatementSize
	}
	if cfg.Rows > 0 {
		dumpConfig.Rows = cfg.Rows
	}
	if len(cfg.Where) > 0 {
		dumpConfig.Where = cfg.Where
	}

	if cfg.SkipTzUTC {
		// TODO: support skip-tz-utc
		ret = append(ret, "--skip-tz-utc")
	}

	if db.Security != nil {
		dumpConfig.Security.CAPath = db.Security.SSLCA
		dumpConfig.Security.CertPath = db.Security.SSLCert
		dumpConfig.Security.KeyPath = db.Security.SSLKey
	}

	extraArgs := strings.Fields(cfg.ExtraArgs)
	if len(extraArgs) > 0 {
		err := parseExtraArgs(&m.logger, dumpConfig, ParseArgLikeBash(extraArgs))
		if err != nil {
			m.logger.Warn("parsed some unsupported arguments", zap.Error(err))
			ret = append(ret, extraArgs...)
		}
	}

	m.logger.Info("create dumpling", zap.Stringer("config", dumpConfig))
	if len(ret) > 0 {
		m.logger.Warn("meeting some unsupported arguments", zap.Strings("argument", ret))
	}

	if !cfg.CaseSensitive {
		dumpConfig.TableFilter = filter.CaseInsensitive(dumpConfig.TableFilter)
	}

	return dumpConfig, nil
}

<<<<<<< HEAD
// recordExitLocation writes exit location to config, which could be used in sync unit.
// when using inconsistent dump, sync unit should enable safe mode between start location and this location.
func (m *Dumpling) recordExitLocation() (*binlog.Location, error) {
	var location binlog.Location
	db, err := sql.Open("mysql", m.dumpConfig.GetDSN(""))
	if err != nil {
		return nil, err
	}
	defer db.Close()
	pos, gset, err := utils.GetMasterStatus(db, m.cfg.Flavor)
	if err != nil {
		return nil, err
	}
	location.Position = pos
	location.GTIDSet = gset
	return &location, nil
=======
// detectAnsiQuotes tries to detect ANSI_QUOTES from upstream. If success, change EnableANSIQuotes in subtask config
func (m *Dumpling) detectAnsiQuotes() {
	db, err := sql.Open("mysql", m.dumpConfig.GetDSN(""))
	if err != nil {
		return
	}
	defer db.Close()
	enable, err := utils.HasAnsiQuotesMode(db)
	if err != nil {
		return
	}
	if enable != m.cfg.EnableANSIQuotes {
		m.logger.Warn("found mismatched ANSI_QUOTES setting, going to overwrite it to DB specified",
			zap.Bool("DB specified", enable),
			zap.Bool("config file specified", m.cfg.EnableANSIQuotes))
	}
	m.cfg.EnableANSIQuotes = enable
>>>>>>> 824e6b0e
}<|MERGE_RESOLUTION|>--- conflicted
+++ resolved
@@ -279,7 +279,6 @@
 	return dumpConfig, nil
 }
 
-<<<<<<< HEAD
 // recordExitLocation writes exit location to config, which could be used in sync unit.
 // when using inconsistent dump, sync unit should enable safe mode between start location and this location.
 func (m *Dumpling) recordExitLocation() (*binlog.Location, error) {
@@ -296,7 +295,8 @@
 	location.Position = pos
 	location.GTIDSet = gset
 	return &location, nil
-=======
+}
+
 // detectAnsiQuotes tries to detect ANSI_QUOTES from upstream. If success, change EnableANSIQuotes in subtask config
 func (m *Dumpling) detectAnsiQuotes() {
 	db, err := sql.Open("mysql", m.dumpConfig.GetDSN(""))
@@ -314,5 +314,4 @@
 			zap.Bool("config file specified", m.cfg.EnableANSIQuotes))
 	}
 	m.cfg.EnableANSIQuotes = enable
->>>>>>> 824e6b0e
 }