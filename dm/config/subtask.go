--- conflicted
+++ resolved
@@ -124,7 +124,6 @@
 	AdjustTargetDBTimeZone(db)
 }
 
-<<<<<<< HEAD
 // Clone returns a deep copy of DBConfig. This function only fixes data race when adjusting Session.
 func (db *DBConfig) Clone() (DBConfig, error) {
 	clone := DBConfig{}
@@ -143,7 +142,8 @@
 		clone.RawDBCfg = &tmp
 	}
 	return clone, err
-=======
+}
+
 // GetDBConfigFromEnv is a helper function to read config from environment. It's commonly used in unit tests.
 func GetDBConfigFromEnv() DBConfig {
 	host := os.Getenv("MYSQL_HOST")
@@ -165,7 +165,6 @@
 		Password: pswd,
 		Port:     port,
 	}
->>>>>>> a3bd8bf0
 }
 
 // SubTaskConfig is the configuration for SubTask.
