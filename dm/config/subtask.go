--- conflicted
+++ resolved
@@ -149,11 +149,7 @@
 func (c *SubTaskConfig) String() string {
 	cfg, err := json.Marshal(c)
 	if err != nil {
-<<<<<<< HEAD
-		log.L().Error("marshal sub task dm config to json", zap.Reflect("subtask configuration", c), log.ShortError(err))
-=======
 		log.L().Error("marshal sub task dm config to json", zap.String("task", c.Name), log.ShortError(err))
->>>>>>> 409ee3d7
 	}
 	return string(cfg)
 }
