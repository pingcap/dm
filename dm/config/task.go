--- conflicted
+++ resolved
@@ -709,91 +709,7 @@
 	return nil
 }
 
-<<<<<<< HEAD
-// SubTaskConfigs generates sub task configs.
-func (c *TaskConfig) SubTaskConfigs(sources map[string]DBConfig) ([]*SubTaskConfig, error) {
-	cfgs := make([]*SubTaskConfig, len(c.MySQLInstances))
-	for i, inst := range c.MySQLInstances {
-		dbCfg, exist := sources[inst.SourceID]
-		if !exist {
-			return nil, terror.ErrConfigSourceIDNotFound.Generate(inst.SourceID)
-		}
-
-		cfg := NewSubTaskConfig()
-		cfg.IsSharding = c.IsSharding
-		cfg.ShardMode = c.ShardMode
-		cfg.OnlineDDL = c.OnlineDDL
-		cfg.TrashTableRules = c.TrashTableRules
-		cfg.ShadowTableRules = c.ShadowTableRules
-		cfg.IgnoreCheckingItems = c.IgnoreCheckingItems
-		cfg.Name = c.Name
-		cfg.Mode = c.TaskMode
-		cfg.CaseSensitive = c.CaseSensitive
-		cfg.MetaSchema = c.MetaSchema
-		cfg.EnableHeartbeat = false
-		if c.EnableHeartbeat {
-			log.L().Warn("DM 2.0 does not support heartbeat feature, will overwrite it to false")
-		}
-		cfg.HeartbeatUpdateInterval = c.HeartbeatUpdateInterval
-		cfg.HeartbeatReportInterval = c.HeartbeatReportInterval
-		cfg.Meta = inst.Meta
-
-		fromClone := dbCfg.Clone()
-		if fromClone == nil {
-			return nil, terror.ErrConfigMySQLInstNotFound
-		}
-		cfg.From = *fromClone
-		toClone := c.TargetDB.Clone()
-		if toClone == nil {
-			return nil, terror.ErrConfigNeedTargetDB
-		}
-		cfg.To = *toClone
-
-		cfg.SourceID = inst.SourceID
-
-		cfg.RouteRules = make([]*router.TableRule, len(inst.RouteRules))
-		for j, name := range inst.RouteRules {
-			cfg.RouteRules[j] = c.Routes[name]
-		}
-
-		cfg.FilterRules = make([]*bf.BinlogEventRule, len(inst.FilterRules))
-		for j, name := range inst.FilterRules {
-			cfg.FilterRules[j] = c.Filters[name]
-		}
-
-		cfg.ColumnMappingRules = make([]*column.Rule, len(inst.ColumnMappingRules))
-		for j, name := range inst.ColumnMappingRules {
-			cfg.ColumnMappingRules[j] = c.ColumnMappings[name]
-		}
-
-		cfg.ExprFilter = make([]*ExpressionFilter, len(inst.ExpressionFilters))
-		for j, name := range inst.ExpressionFilters {
-			cfg.ExprFilter[j] = c.ExprFilter[name]
-		}
-
-		cfg.BAList = c.BAList[inst.BAListName]
-
-		cfg.MydumperConfig = *inst.Mydumper
-		cfg.LoaderConfig = *inst.Loader
-		cfg.SyncerConfig = *inst.Syncer
-
-		cfg.CleanDumpFile = c.CleanDumpFile
-
-		if err := cfg.Adjust(true); err != nil {
-			return nil, terror.Annotatef(err, "source %s", inst.SourceID)
-		}
-
-		if c.TiDB != nil {
-			cfg.TiDB = *c.TiDB
-		}
-
-		cfgs[i] = cfg
-	}
-	return cfgs, nil
-}
-
-=======
->>>>>>> 9be85e87
+
 // getGenerateName generates name by rule or gets name from nameMap
 // if it's a new name, increase nameIdx
 // otherwise return current nameIdx.
