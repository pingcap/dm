--- conflicted
+++ resolved
@@ -777,13 +777,11 @@
 		if err := cfg.Adjust(true); err != nil {
 			return nil, terror.Annotatef(err, "source %s", inst.SourceID)
 		}
-<<<<<<< HEAD
 
 		if c.TiDB != nil {
 			cfg.TiDB = *c.TiDB
 		}
-=======
->>>>>>> 2cae49ef
+
 		cfgs[i] = cfg
 	}
 	return cfgs, nil
