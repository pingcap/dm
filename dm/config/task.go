--- conflicted
+++ resolved
@@ -728,109 +728,6 @@
 	}
 }
 
-<<<<<<< HEAD
-// FromSubTaskConfigs constructs task configs from a list of valid subtask configs.
-func FromSubTaskConfigs(stCfgs ...*SubTaskConfig) *TaskConfig {
-	c := &TaskConfig{}
-	// global configs.
-	stCfg0 := stCfgs[0]
-	c.Name = stCfg0.Name
-	c.TaskMode = stCfg0.Mode
-	c.IsSharding = stCfg0.IsSharding
-	c.ShardMode = stCfg0.ShardMode
-	c.IgnoreCheckingItems = stCfg0.IgnoreCheckingItems
-	c.MetaSchema = stCfg0.MetaSchema
-	c.EnableHeartbeat = stCfg0.EnableHeartbeat
-	c.HeartbeatUpdateInterval = stCfg0.HeartbeatUpdateInterval
-	c.HeartbeatReportInterval = stCfg0.HeartbeatReportInterval
-	c.Timezone = stCfg0.Timezone
-	c.CaseSensitive = stCfg0.CaseSensitive
-	c.TargetDB = &stCfg0.To // just ref
-	c.OnlineDDL = stCfg0.OnlineDDL
-	c.OnlineDDLScheme = stCfg0.OnlineDDLScheme
-	c.CleanDumpFile = stCfg0.CleanDumpFile
-	c.MySQLInstances = make([]*MySQLInstance, 0, len(stCfgs))
-	c.BAList = make(map[string]*filter.Rules)
-	c.Routes = make(map[string]*router.TableRule)
-	c.Filters = make(map[string]*bf.BinlogEventRule)
-	c.ColumnMappings = make(map[string]*column.Rule)
-	c.Mydumpers = make(map[string]*MydumperConfig)
-	c.Loaders = make(map[string]*LoaderConfig)
-	c.Syncers = make(map[string]*SyncerConfig)
-	c.ExprFilter = make(map[string]*ExpressionFilter)
-
-	baListMap := make(map[string]string, len(stCfgs))
-	routeMap := make(map[string]string, len(stCfgs))
-	filterMap := make(map[string]string, len(stCfgs))
-	dumpMap := make(map[string]string, len(stCfgs))
-	loadMap := make(map[string]string, len(stCfgs))
-	syncMap := make(map[string]string, len(stCfgs))
-	cmMap := make(map[string]string, len(stCfgs))
-	exprFilterMap := make(map[string]string, len(stCfgs))
-	var baListIdx, routeIdx, filterIdx, dumpIdx, loadIdx, syncIdx, cmIdx, efIdx int
-	var baListName, routeName, filterName, dumpName, loadName, syncName, cmName, efName string
-
-	// NOTE:
-	// - we choose to ref global configs for instances now.
-	for _, stCfg := range stCfgs {
-		baListName, baListIdx = getGenerateName(stCfg.BAList, baListIdx, "balist", baListMap)
-		c.BAList[baListName] = stCfg.BAList
-
-		routeNames := make([]string, 0, len(stCfg.RouteRules))
-		for _, rule := range stCfg.RouteRules {
-			routeName, routeIdx = getGenerateName(rule, routeIdx, "route", routeMap)
-			routeNames = append(routeNames, routeName)
-			c.Routes[routeName] = rule
-		}
-
-		filterNames := make([]string, 0, len(stCfg.FilterRules))
-		for _, rule := range stCfg.FilterRules {
-			filterName, filterIdx = getGenerateName(rule, filterIdx, "filter", filterMap)
-			filterNames = append(filterNames, filterName)
-			c.Filters[filterName] = rule
-		}
-
-		dumpName, dumpIdx = getGenerateName(stCfg.MydumperConfig, dumpIdx, "dump", dumpMap)
-		c.Mydumpers[dumpName] = &stCfg.MydumperConfig
-
-		loadName, loadIdx = getGenerateName(stCfg.LoaderConfig, loadIdx, "load", loadMap)
-		c.Loaders[loadName] = &stCfg.LoaderConfig
-
-		syncName, syncIdx = getGenerateName(stCfg.SyncerConfig, syncIdx, "sync", syncMap)
-		c.Syncers[syncName] = &stCfg.SyncerConfig
-
-		exprFilterNames := make([]string, 0, len(stCfg.ExprFilter))
-		for _, f := range stCfg.ExprFilter {
-			efName, efIdx = getGenerateName(f, efIdx, "expr-filter", exprFilterMap)
-			exprFilterNames = append(exprFilterNames, efName)
-			c.ExprFilter[efName] = f
-		}
-
-		cmNames := make([]string, 0, len(stCfg.ColumnMappingRules))
-		for _, rule := range stCfg.ColumnMappingRules {
-			cmName, cmIdx = getGenerateName(rule, cmIdx, "cm", cmMap)
-			cmNames = append(cmNames, cmName)
-			c.ColumnMappings[cmName] = rule
-		}
-
-		c.MySQLInstances = append(c.MySQLInstances, &MySQLInstance{
-			SourceID:           stCfg.SourceID,
-			Meta:               stCfg.Meta,
-			FilterRules:        filterNames,
-			ColumnMappingRules: cmNames,
-			RouteRules:         routeNames,
-			BAListName:         baListName,
-			MydumperConfigName: dumpName,
-			LoaderConfigName:   loadName,
-			SyncerConfigName:   syncName,
-			ExpressionFilters:  exprFilterNames,
-		})
-	}
-	return c
-}
-
-=======
->>>>>>> 61329bb1
 // checkDuplicateString checks whether the given string array has duplicate string item
 // if there is duplicate, it will return **all** the duplicate strings.
 func checkDuplicateString(ruleNames []string) []string {
