// Copyright 2019 PingCAP, Inc.
//
// Licensed under the Apache License, Version 2.0 (the "License");
// you may not use this file except in compliance with the License.
// You may obtain a copy of the License at
//
//     http://www.apache.org/licenses/LICENSE-2.0
//
// Unless required by applicable law or agreed to in writing, software
// distributed under the License is distributed on an "AS IS" BASIS,
// See the License for the specific language governing permissions and
// limitations under the License.

package worker

import (
	"context"
	"fmt"
	"reflect"
	"sync"
	"time"

	"github.com/pingcap/dm/pkg/log"
	"github.com/pingcap/errors"
	"github.com/siddontang/go/sync2"

	"github.com/pingcap/dm/dm/config"
	"github.com/pingcap/dm/dm/pb"
	"github.com/pingcap/dm/pkg/streamer"
	"github.com/pingcap/dm/pkg/tracing"
	"github.com/pingcap/dm/relay/purger"
)

var (
	// sub tasks may changed, so we re-FetchDDLInfo at intervals
	reFetchInterval = 10 * time.Second

	closedFalse int32
	closedTrue  int32 = 1
)

// Worker manages sub tasks and process units for data migration
type Worker struct {
	sync.RWMutex
	wg     sync.WaitGroup
	closed sync2.AtomicInt32

	// context created when Worker created, and canceled when closing
	ctx    context.Context
	cancel context.CancelFunc

	cfg         *Config
	subTasks    map[string]*SubTask
	relayHolder *RelayHolder
	relayPurger *purger.Purger

	meta   *FileMetaDB
	tracer *tracing.Tracer
}

// NewWorker creates a new Worker
func NewWorker(cfg *Config) *Worker {
	w := Worker{
		cfg:         cfg,
		subTasks:    make(map[string]*SubTask),
		relayHolder: NewRelayHolder(cfg),
	}

	operators := []purger.RelayOperator{
		w.relayHolder,
		streamer.GetReaderHub(),
	}
	interceptors := []purger.PurgeInterceptor{
		&w,
	}
	w.relayPurger = purger.NewPurger(cfg.Purge, cfg.RelayDir, operators, interceptors)
	w.tracer = tracing.InitTracerHub(cfg.Tracer)

	w.closed.Set(closedTrue) // not start yet
	w.ctx, w.cancel = context.WithCancel(context.Background())
	return &w
}

// Init initializes the worker
func (w *Worker) Init() error {
	err := w.relayHolder.Init()
	if err != nil {
		return errors.Trace(err)
	}

	InitConditionHub(w)

	w.meta, err = NewFileMetaDB(w.cfg.MetaDir)
	if err != nil {
		return errors.Trace(err)
	}

	return nil
}

// Start starts working
func (w *Worker) Start() {
	w.closed.Set(closedFalse)
	w.wg.Add(1)
	defer w.wg.Done()

	log.Info("[worker] start running")

	// start relay
	w.relayHolder.Start()

	// start purger
	w.relayPurger.Start()

	// start tracer
	if w.tracer.Enable() {
		w.tracer.Start()
	}

	// restore tasks
	meta := w.meta.Get()
	for taskName, subtask := range meta.SubTasks {
		if err := w.StartSubTask(subtask); err != nil {
			panic(fmt.Sprintf("restore task %s (%s) in worker starting: %v", taskName, subtask, err))
		}
	}

	ticker := time.NewTicker(5 * time.Second)
	defer ticker.Stop()
	for {
		select {
		case <-w.ctx.Done():
			return
		case <-ticker.C:
			log.Debugf("[worker] status \n%s", w.StatusJSON(""))
		}
	}
}

// Close stops working and releases resources
func (w *Worker) Close() {
	if !w.closed.CompareAndSwap(closedFalse, closedTrue) {
		return
	}

	w.Lock()
	// close all sub tasks
	for name, st := range w.subTasks {
		st.Close()
		delete(w.subTasks, name)
	}
	w.Unlock()

	// close relay
	w.relayHolder.Close()

	// close purger
	w.relayPurger.Close()

	// close tracer
	if w.tracer.Enable() {
		w.tracer.Stop()
	}

	// cancel status output ticker and wait for return
	w.cancel()
	w.wg.Wait()
}

// StartSubTask creates a sub task an run it
func (w *Worker) StartSubTask(cfg *config.SubTaskConfig) error {
	if w.closed.Get() == closedTrue {
		return errors.NotValidf("worker already closed")
	}

	w.Lock()
	defer w.Unlock()

	if w.relayPurger.Purging() {
		return errors.Errorf("relay log purger is purging, cannot start sub task %s, please try again later", cfg.Name)
	}

	_, ok := w.subTasks[cfg.Name]
	if ok {
		return errors.Errorf("sub task with name %v already started", cfg.Name)
	}

	// copy some config item from dm-worker's config
	w.copyConfigFromWorker(cfg)

	log.Infof("[worker] starting sub task with config: %v", cfg)
	cloneCfg, _ := cfg.DecryptPassword()

	st := NewSubTask(cloneCfg)
	err := st.Init()
	if err != nil {
		return errors.Trace(err)
	}

	w.subTasks[cfg.Name] = st

	st.Run()
	return nil
}

// copyConfigFromWorker copies config items from dm-worker to sub task
func (w *Worker) copyConfigFromWorker(cfg *config.SubTaskConfig) {
	cfg.From = w.cfg.From

	cfg.Flavor = w.cfg.Flavor
	cfg.ServerID = w.cfg.ServerID
	cfg.RelayDir = w.cfg.RelayDir
	cfg.EnableGTID = w.cfg.EnableGTID

	// we can remove this from SubTaskConfig later, because syncer will always read from relay
	cfg.AutoFixGTID = w.cfg.AutoFixGTID

	// log config items, mydumper unit use it
	cfg.LogLevel = w.cfg.LogLevel
	cfg.LogFile = w.cfg.LogFile
}

// StopSubTask stops a running sub task
func (w *Worker) StopSubTask(name string) error {
	if w.closed.Get() == closedTrue {
		return errors.NotValidf("worker already closed")
	}

	w.Lock()
	defer w.Unlock()
	st, ok := w.subTasks[name]
	if !ok {
		return errors.NotFoundf("sub task with name %s", name)
	}

	st.Close()
	delete(w.subTasks, name)
	return nil
}

// PauseSubTask pauses a running sub task
func (w *Worker) PauseSubTask(name string) error {
	if w.closed.Get() == closedTrue {
		return errors.NotValidf("worker already closed")
	}

	st := w.findSubTask(name)
	if st == nil {
		return errors.NotFoundf("sub task with name %s", name)
	}

	return st.Pause()
}

// ResumeSubTask resumes a paused sub task
func (w *Worker) ResumeSubTask(name string) error {
	if w.closed.Get() == closedTrue {
		return errors.NotValidf("worker already closed")
	}

	st := w.findSubTask(name)
	if st == nil {
		return errors.NotFoundf("sub task with name %s", name)
	}

	return st.Resume()
}

// UpdateSubTask update config for a sub task
func (w *Worker) UpdateSubTask(cfg *config.SubTaskConfig) error {
	if w.closed.Get() == closedTrue {
		return errors.NotValidf("worker already closed")
	}

	st := w.findSubTask(cfg.Name)
	if st == nil {
		return errors.NotFoundf("sub task with name %s", cfg.Name)
	}

	return st.Update(cfg)
}

// QueryStatus query worker's sub tasks' status
func (w *Worker) QueryStatus(name string) []*pb.SubTaskStatus {
	if w.closed.Get() == closedTrue {
		log.Warn("[worker] querying status from a closed worker")
		return nil
	}

	return w.Status(name)
}

// QueryError query worker's sub tasks' error
func (w *Worker) QueryError(name string) []*pb.SubTaskError {
	if w.closed.Get() == closedTrue {
		log.Warn("[worker] querying error from a closed worker")
		return nil
	}

	return w.Error(name)
}

// HandleSQLs implements Handler.HandleSQLs.
func (w *Worker) HandleSQLs(ctx context.Context, req *pb.HandleSubTaskSQLsRequest) error {
	if w.closed.Get() == closedTrue {
		return errors.NotValidf("worker already closed")
	}

	st := w.findSubTask(req.Name)
	if st == nil {
		return errors.NotFoundf("sub task with name %s", req.Name)
	}

	return errors.Trace(st.SetSyncerSQLOperator(ctx, req))
}

// findSubTask finds sub task by name
func (w *Worker) findSubTask(name string) *SubTask {
	w.RLock()
	defer w.RUnlock()
	return w.subTasks[name]
}

// FetchDDLInfo fetches all sub tasks' DDL info which pending to sync
func (w *Worker) FetchDDLInfo(ctx context.Context) *pb.DDLInfo {
	if w.closed.Get() == closedTrue {
		log.Warn("[worker] fetching DDLInfo from a closed worker")
		return nil
	}

	// sub tasks can be changed by StartSubTask / StopSubTask, so we retry doFetch at intervals
	// maybe we can refine later and just re-do when sub tasks changed really
	result := make(chan *pb.DDLInfo, 1)
	for {
		newCtx, cancel := context.WithTimeout(ctx, reFetchInterval)

		var wg sync.WaitGroup
		wg.Add(1)
		go func() {
			defer wg.Done()
			w.doFetchDDLInfo(newCtx, result)
			cancel() // cancel when doFetchDDLInfo returned
		}()

		<-newCtx.Done() // wait for timeout or canceled

		if ctx.Err() == context.Canceled {
			return nil // canceled from external
		}

		wg.Wait()
		if len(result) > 0 {
			return <-result
		}
	}
}

// doFetchDDLInfo does fetching DDL info for all sub tasks concurrently
func (w *Worker) doFetchDDLInfo(ctx context.Context, ch chan<- *pb.DDLInfo) {
	w.RLock()
	cases := make([]reflect.SelectCase, 0, len(w.subTasks)+1)
	for _, st := range w.subTasks {
		cases = append(cases, reflect.SelectCase{
			Dir:  reflect.SelectRecv,
			Chan: reflect.ValueOf(st.DDLInfo), // select all sub tasks' chan
		})
	}
	w.RUnlock()

	cases = append(cases, reflect.SelectCase{
		Dir:  reflect.SelectRecv,
		Chan: reflect.ValueOf(ctx.Done()), // also need select context
	})

	_, value, ok := reflect.Select(cases)
	if !ok {
		w.RLock()
		for _, st := range w.subTasks {
			// NOTE: Can you guarantee that each DDLInfo you get is different?
			if st.GetDDLInfo() == nil {
				continue
			}
			ch <- st.GetDDLInfo()
			break
		}
		w.RUnlock()
		return
	}

	v, ok := value.Interface().(*pb.DDLInfo)
	if !ok {
		return // should not go here
	}
	w.subTasks[v.Task].SaveDDLInfo(v)
	log.Infof("[worker] save DDLInfo into subTasks")

	ch <- v
}

// SendBackDDLInfo sends sub tasks' DDL info back to pending
func (w *Worker) SendBackDDLInfo(ctx context.Context, info *pb.DDLInfo) bool {
	if w.closed.Get() == closedTrue {
		log.Warnf("[worker] sending DDLInfo %v back to a closed worker", info)
		return false
	}

	st := w.findSubTask(info.Task)
	if st == nil {
		return false
	}
	return st.SendBackDDLInfo(ctx, info)
}

// RecordDDLLockInfo records the current DDL lock info which pending to sync
func (w *Worker) RecordDDLLockInfo(info *pb.DDLLockInfo) error {
	if w.closed.Get() == closedTrue {
		return errors.NotValidf("worker already closed")
	}

	st := w.findSubTask(info.Task)
	if st == nil {
		return errors.NotFoundf("sub task for DDLLockInfo %+v", info)
	}
	return st.SaveDDLLockInfo(info)
}

// ExecuteDDL executes (or ignores) DDL (in sharding DDL lock, requested by dm-master)
func (w *Worker) ExecuteDDL(ctx context.Context, req *pb.ExecDDLRequest) error {
	if w.closed.Get() == closedTrue {
		return errors.NotValidf("worker already closed")
	}

	st := w.findSubTask(req.Task)
	if st == nil {
		return errors.NotFoundf("sub task %v", req.Task)
	}

	info := st.DDLLockInfo()
	if info == nil || info.ID != req.LockID {
		return errors.NotFoundf("DDLLockInfo with ID %s", req.LockID)
	}

	err := st.ExecuteDDL(ctx, req)
	if err == nil {
		st.ClearDDLLockInfo() // remove DDL lock info
		st.ClearDDLInfo()
		log.Infof("[worker] ExecuteDDL remove cacheDDLInfo")
	}
	return err
}

// BreakDDLLock breaks current blocking DDL lock and/or remove current DDLLockInfo
func (w *Worker) BreakDDLLock(ctx context.Context, req *pb.BreakDDLLockRequest) error {
	if w.closed.Get() == closedTrue {
		return errors.NotValidf("worker already closed")
	}

	st := w.findSubTask(req.Task)
	if st == nil {
		return errors.NotFoundf("sub task %v", req.Task)
	}

	if len(req.RemoveLockID) > 0 {
		info := st.DDLLockInfo()
		if info == nil || info.ID != req.RemoveLockID {
			return errors.NotFoundf("DDLLockInfo with ID %s", req.RemoveLockID)
		}
		st.ClearDDLLockInfo() // remove DDL lock info
		st.ClearDDLInfo()
		log.Infof("[worker] BreakDDLLock remove cacheDDLInfo")
	}

	if req.ExecDDL && req.SkipDDL {
		return errors.New("execDDL and skipDDL can not specify both at the same time")
	}

	if !req.ExecDDL && !req.SkipDDL {
		return nil // not need to execute or skip
	}

	execReq := &pb.ExecDDLRequest{
		Task:   req.Task,
		LockID: req.RemoveLockID, // force to operate, even if lockID mismatch
		Exec:   false,
	}
	if req.ExecDDL {
		execReq.Exec = true
	}

	return st.ExecuteDDL(ctx, execReq)
}

// SwitchRelayMaster switches relay unit's master server
func (w *Worker) SwitchRelayMaster(ctx context.Context, req *pb.SwitchRelayMasterRequest) error {
	if w.closed.Get() == closedTrue {
		return errors.NotValidf("worker already closed")
	}

	return errors.Trace(w.relayHolder.SwitchMaster(ctx, req))
}

// OperateRelay operates relay unit
func (w *Worker) OperateRelay(ctx context.Context, req *pb.OperateRelayRequest) error {
	if w.closed.Get() == closedTrue {
		return errors.NotValidf("worker already closed")
	}

	return errors.Trace(w.relayHolder.Operate(ctx, req))
}

// PurgeRelay purges relay log files
func (w *Worker) PurgeRelay(ctx context.Context, req *pb.PurgeRelayRequest) error {
	if w.closed.Get() == closedTrue {
		return errors.NotValidf("worker already closed")
	}

	return errors.Trace(w.relayPurger.Do(ctx, req))
}

// ForbidPurge implements PurgeInterceptor.ForbidPurge
func (w *Worker) ForbidPurge() (bool, string) {
	if w.closed.Get() == closedTrue {
		return false, ""
	}

	w.RLock()
	defer w.RUnlock()

	// forbid purging if some sub tasks are paused
	// so we can debug the system easily
	for _, st := range w.subTasks {
		stage := st.Stage()
		if stage == pb.Stage_New || stage == pb.Stage_Paused {
			return true, fmt.Sprintf("sub task %s current stage is %s", st.cfg.Name, stage.String())
		}
	}
	return false, ""
}

// QueryConfig returns worker's config
func (w *Worker) QueryConfig(ctx context.Context) (*Config, error) {
	if w.closed.Get() == closedTrue {
		return nil, errors.NotValidf("worker already closed")
	}
	w.RLock()
	defer w.RUnlock()

	return w.cfg.Clone(), nil
}

// UpdateRelayConfig update subTask ans relay unit configure online
func (w *Worker) UpdateRelayConfig(ctx context.Context, content string) error {
	if w.closed.Get() == closedTrue {
		return errors.NotValidf("worker already closed")
	}
	w.Lock()
	defer w.Unlock()

	stage := w.relayHolder.Stage()
	if stage == pb.Stage_Finished || stage == pb.Stage_Stopped {
		return errors.Errorf("Worker's relay log unit in invalid stage: %s", stage.String())
	}

	// Check whether subtask is running syncer unit
	for _, st := range w.subTasks {
		isRunning := st.CheckUnit()
		if !isRunning {
			return errors.New("there is a subtask does not run syncer")
		}
	}

	// Save configure to local file.
	newCfg := NewConfig()
	err := newCfg.UpdateConfigFile(content)
	if err != nil {
		return errors.Trace(err)
	}

	err = newCfg.Reload()
	if err != nil {
		return errors.Trace(err)
	}

	if newCfg.SourceID != w.cfg.SourceID {
<<<<<<< HEAD
		return errors.Errorf("update source ID is not allowed")
=======
		return errors.New("update source ID is not allowed")
>>>>>>> 43b063d8
	}

	log.Infof("[worker] update relay configure with config: %v", newCfg)
	cloneCfg, _ := newCfg.DecryptPassword()

	// Update SubTask configure
	// NOTE: we only update `DB.Config` in SubTaskConfig now
	for _, st := range w.subTasks {
		cfg := config.NewSubTaskConfig()

		cfg.From = cloneCfg.From
		cfg.From.Adjust()

		stage := st.Stage()
		if stage == pb.Stage_Paused {
			err = st.UpdateFromConfig(cfg)
			if err != nil {
				return errors.Trace(err)
			}
		} else if stage == pb.Stage_Running {
			err = st.Pause()
			if err != nil {
				return errors.Trace(err)
			}
			err = st.UpdateFromConfig(cfg)
			if err != nil {
				return errors.Trace(err)
			}
			err = st.Resume()
			if err != nil {
				return errors.Trace(err)
			}
		}
	}

	log.Info("[worker] update relay configure in subtasks success.")

	// Update relay unit configure
	err = w.relayHolder.Update(ctx, cloneCfg)
	if err != nil {
		return errors.Trace(err)
	}

	w.cfg.From = newCfg.From
	w.cfg.AutoFixGTID = newCfg.AutoFixGTID
	w.cfg.Charset = newCfg.Charset

	if w.cfg.ConfigFile == "" {
		w.cfg.ConfigFile = "dm-worker.toml"
	}
	content, err = w.cfg.Toml()
	if err != nil {
		return errors.Trace(err)
	}
	w.cfg.UpdateConfigFile(content)

	log.Infof("[worker] save config to local file: %s", w.cfg.ConfigFile)
	log.Info("[worker] update relay configure in success.")

	return nil
}

// MigrateRelay migrate relay unit
func (w *Worker) MigrateRelay(ctx context.Context, binlogName string, binlogPos uint32) error {
	w.Lock()
	defer w.Unlock()
	stage := w.relayHolder.Stage()
	if stage == pb.Stage_Running {
		err := w.relayHolder.Operate(ctx, &pb.OperateRelayRequest{Op: pb.RelayOp_PauseRelay})
		if err != nil {
			return errors.Trace(err)
		}
	} else if stage == pb.Stage_Stopped {
		return errors.New("relay unit has stopped, can not be migrated")
	}
	err := w.relayHolder.Migrate(ctx, binlogName, binlogPos)
	if err != nil {
		return errors.Trace(err)
	}
	return nil
}<|MERGE_RESOLUTION|>--- conflicted
+++ resolved
@@ -582,11 +582,7 @@
 	}
 
 	if newCfg.SourceID != w.cfg.SourceID {
-<<<<<<< HEAD
-		return errors.Errorf("update source ID is not allowed")
-=======
 		return errors.New("update source ID is not allowed")
->>>>>>> 43b063d8
 	}
 
 	log.Infof("[worker] update relay configure with config: %v", newCfg)
