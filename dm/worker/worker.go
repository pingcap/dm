--- conflicted
+++ resolved
@@ -179,7 +179,6 @@
 }
 
 // EnableRelay enables the functionality of start/watch/handle relay
-<<<<<<< HEAD
 func (w *Worker) EnableRelay() (err error) {
 	w.Lock()
 	defer w.Unlock()
@@ -191,22 +190,10 @@
 
 	// 1. adjust relay starting position, to the earliest of subtasks
 	var subTaskCfgs map[string]config.SubTaskConfig
-	_, subTaskCfgs, _, err = ha.GetSubTaskStageConfig(w.etcdClient, w.cfg.SourceID)
+	_, subTaskCfgs, _, err = w.fetchSubTasksAndAdjust()
 	if err != nil {
 		return err
 	}
-	// we just use subTaskCfgs to adjust relay's binlog location, so set `enableRelay` arbitrary
-	if err = copyConfigFromSourceForEach(subTaskCfgs, w.cfg, true); err != nil {
-		return err
-	}
-=======
-func (w *Worker) EnableRelay() error {
-	// 1. adjust relay starting position, to the earliest of subtasks
-	_, subTaskCfgs, _, err := w.fetchSubTasksAndAdjust()
-	if err != nil {
-		return err
-	}
->>>>>>> cf16ec27
 
 	dctx, dcancel := context.WithTimeout(w.etcdClient.Ctx(), time.Duration(len(subTaskCfgs))*3*time.Second)
 	defer dcancel()
@@ -232,11 +219,7 @@
 
 	// 2. initial relay holder, the cfg's password need decrypt
 	w.relayHolder = NewRelayHolder(w.cfg)
-<<<<<<< HEAD
 	relayPurger, err := w.relayHolder.Init(w.relayCtx, []purger.PurgeInterceptor{
-=======
-	relayPurger, err := w.relayHolder.Init([]purger.PurgeInterceptor{
->>>>>>> cf16ec27
 		w,
 	})
 	if err != nil {
@@ -254,17 +237,12 @@
 	}
 	startImmediately := !relayStage.IsDeleted && relayStage.Expect == pb.Stage_Running
 	if startImmediately {
-<<<<<<< HEAD
 		w.l.Info("relay is started")
-=======
-		log.L().Info("relay is started")
->>>>>>> cf16ec27
 		w.relayHolder.Start()
 		w.relayPurger.Start()
 	}
 
 	// 4. watch relay stage
-<<<<<<< HEAD
 	w.relayWg.Add(1)
 	go func() {
 		defer w.relayWg.Done()
@@ -325,43 +303,18 @@
 
 	// we get the newest subtask stages directly which will omit the subtask stage PUT/DELETE event
 	// because triggering these events is useless now
-	subTaskStages, subTaskCfgM, revSubTask, err := ha.GetSubTaskStageConfig(w.etcdClient, w.cfg.SourceID)
-=======
-	w.wg.Add(1)
-	go func() {
-		defer w.wg.Done()
-		// TODO: handle fatal error from observeRelayStage
-		//nolint:errcheck
-		w.observeRelayStage(w.ctx, w.etcdClient, revRelay)
-	}()
-	return nil
-}
-
-// EnableHandleSubtasks enables the functionality of start/watch/handle subtasks
-func (w *Worker) EnableHandleSubtasks() error {
 	subTaskStages, subTaskCfgM, revSubTask, err := w.fetchSubTasksAndAdjust()
->>>>>>> cf16ec27
 	if err != nil {
 		return err
 	}
 
-<<<<<<< HEAD
-	// TODO: make sure relayEnabled is not changing
-	if err = copyConfigFromSourceForEach(subTaskCfgM, w.cfg, w.relayEnabled.Get()); err != nil {
-		return err
-	}
-
 	w.l.Info("starting to handle mysql source", zap.String("sourceCfg", w.cfg.String()), zap.Any("subTasks", subTaskCfgM))
-=======
-	log.L().Info("starting to handle mysql source", zap.String("sourceCfg", w.cfg.String()), zap.Any("subTasks", subTaskCfgM))
->>>>>>> cf16ec27
 
 	for _, subTaskCfg := range subTaskCfgM {
 		expectStage := subTaskStages[subTaskCfg.Name]
 		if expectStage.IsDeleted {
 			continue
 		}
-<<<<<<< HEAD
 		w.l.Info("start to create subtask", zap.String("sourceID", subTaskCfg.SourceID), zap.String("task", subTaskCfg.Name))
 		// "for range" of a map will use same value address, so we'd better not pass value address to other function
 		clone := subTaskCfg
@@ -394,24 +347,11 @@
 	w.subTaskCancel()
 	w.subTaskWg.Wait()
 
-=======
-		log.L().Info("start to create subtask", zap.String("sourceID", subTaskCfg.SourceID), zap.String("task", subTaskCfg.Name))
-		// for range of a map will use a same value-address, so we'd better not pass value-address to other function
-		clone := subTaskCfg
-		if err := w.StartSubTask(&clone, expectStage.Expect); err != nil {
-			return err
-		}
-	}
-
-	w.wg.Add(1)
-	go func() {
-		defer w.wg.Done()
-		// TODO: handle fatal error from observeSubtaskStage
-		//nolint:errcheck
-		w.observeSubtaskStage(w.ctx, w.etcdClient, revSubTask)
-	}()
-
-	return nil
+	w.Lock()
+	defer w.Unlock()
+
+	// close all sub tasks
+	w.subTaskHolder.closeAllSubTasks()
 }
 
 // fetchSubTasksAndAdjust gets source's subtask stages and configs, adjust some values by worker's config and status
@@ -425,20 +365,10 @@
 		return nil, nil, 0, err
 	}
 
-	if err = copyConfigFromSourceForEach(subTaskCfgM, w.cfg); err != nil {
+	if err = copyConfigFromSourceForEach(subTaskCfgM, w.cfg, w.relayEnabled.Get()); err != nil {
 		return nil, nil, 0, err
 	}
 	return subTaskStages, subTaskCfgM, revSubTask, nil
-}
-
-// StartSubTask creates a sub task an run it
-func (w *Worker) StartSubTask(cfg *config.SubTaskConfig, expectStage pb.Stage) error {
->>>>>>> cf16ec27
-	w.Lock()
-	defer w.Unlock()
-
-	// close all sub tasks
-	w.subTaskHolder.closeAllSubTasks()
 }
 
 // StartSubTask creates a sub task an run it
@@ -926,7 +856,6 @@
 }
 
 // copyConfigFromSourceForEach do copyConfigFromSource for each value in subTaskCfgM and change subTaskCfgM in-place
-<<<<<<< HEAD
 func copyConfigFromSourceForEach(
 	subTaskCfgM map[string]config.SubTaskConfig,
 	sourceCfg *config.SourceConfig,
@@ -934,11 +863,6 @@
 ) error {
 	for k, subTaskCfg := range subTaskCfgM {
 		if err2 := copyConfigFromSource(&subTaskCfg, sourceCfg, enableRelay); err2 != nil {
-=======
-func copyConfigFromSourceForEach(subTaskCfgM map[string]config.SubTaskConfig, sourceCfg *config.SourceConfig) error {
-	for k, subTaskCfg := range subTaskCfgM {
-		if err2 := copyConfigFromSource(&subTaskCfg, sourceCfg); err2 != nil {
->>>>>>> cf16ec27
 			return err2
 		}
 		subTaskCfgM[k] = subTaskCfg
