--- conflicted
+++ resolved
@@ -15,7 +15,6 @@
 
 import (
 	"context"
-	"github.com/pingcap/dm/dm/common"
 	"go.uber.org/zap"
 	"strings"
 	"time"
@@ -73,11 +72,7 @@
 // KeepAlive attempts to keep the lease of the server alive forever.
 func (s *Server) KeepAlive() (bool, error) {
 	// TODO: fetch the actual master endpoints, the master member maybe changed.
-<<<<<<< HEAD
-	cliCtx, canc := context.WithTimeout(ctx, revokeLeaseTimeout)
-=======
 	cliCtx, canc := context.WithTimeout(s.ctx, revokeLeaseTimeout)
->>>>>>> 771f4621
 	defer canc()
 	lease, err := s.etcdClient.Grant(cliCtx, defaultKeepAliveTTL)
 	if err != nil {
@@ -88,11 +83,7 @@
 	if err != nil {
 		return false, err
 	}
-<<<<<<< HEAD
-	ch, err := s.etcdClient.KeepAlive(ctx, lease.ID)
-=======
-	ch, err := s.etcdClient.KeepAlive(s.ctx, lease.ID)
->>>>>>> 771f4621
+	ch, err := s.etcdClient.KeepAlive(cliCtx, lease.ID)
 	if err != nil {
 		return false, err
 	}
