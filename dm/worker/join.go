// Copyright 2019 PingCAP, Inc.
//
// Licensed under the Apache License, Version 2.0 (the "License");
// you may not use this file except in compliance with the License.
// You may obtain a copy of the License at
//
//     http://www.apache.org/licenses/LICENSE-2.0
//
// Unless required by applicable law or agreed to in writing, software
// distributed under the License is distributed on an "AS IS" BASIS,
// See the License for the specific language governing permissions and
// limitations under the License.

package worker

import (
	"context"
	"strings"
	"time"

	"github.com/pingcap/errors"
	toolutils "github.com/pingcap/tidb-tools/pkg/utils"
	"go.uber.org/zap"
	"google.golang.org/grpc"

	"github.com/pingcap/dm/dm/pb"
	"github.com/pingcap/dm/pkg/ha"
	"github.com/pingcap/dm/pkg/log"
)

// GetJoinURLs gets the endpoints from the join address.
func GetJoinURLs(addrs string) []string {
	// TODO: handle pm1=xxxx:1234,pm2=xxxx:1234,pm3=xxxx:1234
	return strings.Split(addrs, ",")
}

// JoinMaster let dm-worker join the cluster with the specified master endpoints.
func (s *Server) JoinMaster(endpoints []string) error {
	// TODO: grpc proxy
<<<<<<< HEAD
	tls, err := toolutils.NewTLS(s.cfg.SSLCA, s.cfg.SSLCert, s.cfg.SSLKey, s.cfg.AdvertiseAddr, s.cfg.CertAllowedCN)
	if err != nil {
		return err
	}

	var client pb.MasterClient
	for _, endpoint := range endpoints {
		conn, err := grpc.Dial(endpoint, tls.ToGRPCDialOption(), grpc.WithBackoffMaxDelay(3*time.Second))
		if err != nil {
			return err
		}
		client = pb.NewMasterClient(conn)
		break
	}
	if client == nil {
		return errors.Errorf("cannot connect with master endpoints: %v", endpoints)
	}
	ctx, cancel := context.WithTimeout(context.Background(), 3*time.Second)
=======
	ctx, cancel := context.WithCancel(context.Background())
>>>>>>> 29df7b54
	defer cancel()

	req := &pb.RegisterWorkerRequest{
		Name:    s.cfg.Name,
		Address: s.cfg.AdvertiseAddr,
	}

	for _, endpoint := range endpoints {
		ctx1, cancel1 := context.WithTimeout(ctx, 3*time.Second)
		conn, err := grpc.DialContext(ctx1, endpoint, grpc.WithBlock(), grpc.WithInsecure(), grpc.WithBackoffMaxDelay(3*time.Second))
		cancel1()
		if err != nil {
			log.L().Error("fail to dial dm-master", zap.Error(err))
			continue
		}
		client := pb.NewMasterClient(conn)
		ctx1, cancel1 = context.WithTimeout(ctx, 3*time.Second)
		resp, err := client.RegisterWorker(ctx1, req)
		cancel1()
		if err != nil {
			log.L().Error("fail to register worker", zap.Error(err))
			continue
		}
		if !resp.GetResult() {
			log.L().Error("fail to register worker", zap.String("error", resp.Msg))
			continue
		}
		return nil
	}
	// TODO: use terror here
	return errors.Errorf("cannot connect with master endpoints: %v", endpoints)
}

// KeepAlive attempts to keep the lease of the server alive forever.
func (s *Server) KeepAlive() {
	for {
		log.L().Info("start to keepalive with master")
		err1 := ha.KeepAlive(s.ctx, s.etcdClient, s.cfg.Name, s.cfg.KeepAliveTTL)
		log.L().Warn("keepalive with master goroutine paused", zap.Error(err1))
		s.stopWorker("")
		select {
		case <-s.ctx.Done():
			log.L().Info("keepalive with master goroutine exited!")
			return
		case <-time.After(retryConnectSleepTime):
			// Try to connect master again
		}
	}
}<|MERGE_RESOLUTION|>--- conflicted
+++ resolved
@@ -37,28 +37,12 @@
 // JoinMaster let dm-worker join the cluster with the specified master endpoints.
 func (s *Server) JoinMaster(endpoints []string) error {
 	// TODO: grpc proxy
-<<<<<<< HEAD
 	tls, err := toolutils.NewTLS(s.cfg.SSLCA, s.cfg.SSLCert, s.cfg.SSLKey, s.cfg.AdvertiseAddr, s.cfg.CertAllowedCN)
 	if err != nil {
 		return err
 	}
 
-	var client pb.MasterClient
-	for _, endpoint := range endpoints {
-		conn, err := grpc.Dial(endpoint, tls.ToGRPCDialOption(), grpc.WithBackoffMaxDelay(3*time.Second))
-		if err != nil {
-			return err
-		}
-		client = pb.NewMasterClient(conn)
-		break
-	}
-	if client == nil {
-		return errors.Errorf("cannot connect with master endpoints: %v", endpoints)
-	}
-	ctx, cancel := context.WithTimeout(context.Background(), 3*time.Second)
-=======
 	ctx, cancel := context.WithCancel(context.Background())
->>>>>>> 29df7b54
 	defer cancel()
 
 	req := &pb.RegisterWorkerRequest{
@@ -68,7 +52,7 @@
 
 	for _, endpoint := range endpoints {
 		ctx1, cancel1 := context.WithTimeout(ctx, 3*time.Second)
-		conn, err := grpc.DialContext(ctx1, endpoint, grpc.WithBlock(), grpc.WithInsecure(), grpc.WithBackoffMaxDelay(3*time.Second))
+		conn, err := grpc.DialContext(ctx1, endpoint, grpc.WithBlock(), tls.ToGRPCDialOption(), grpc.WithBackoffMaxDelay(3*time.Second))
 		cancel1()
 		if err != nil {
 			log.L().Error("fail to dial dm-master", zap.Error(err))
