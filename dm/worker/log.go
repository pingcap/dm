--- conflicted
+++ resolved
@@ -22,24 +22,15 @@
 	"sync/atomic"
 	"time"
 
-<<<<<<< HEAD
 	"github.com/pingcap/dm/dm/pb"
 	"github.com/pingcap/dm/pkg/log"
 
-=======
->>>>>>> 369933f3
 	"github.com/pingcap/errors"
 	"github.com/syndtr/goleveldb/leveldb"
 	"github.com/syndtr/goleveldb/leveldb/iterator"
 	"github.com/syndtr/goleveldb/leveldb/opt"
 	"github.com/syndtr/goleveldb/leveldb/util"
-<<<<<<< HEAD
 	"go.uber.org/zap"
-=======
-
-	"github.com/pingcap/dm/dm/pb"
-	"github.com/pingcap/dm/pkg/log"
->>>>>>> 369933f3
 )
 
 // ErrInValidHandler indicates we meet an invalid dbOperator.
@@ -324,15 +315,9 @@
 	}
 }
 
-<<<<<<< HEAD
-func (logger *Logger) doGC(db *leveldb.DB, id int64) {
-	if db == nil {
+func (logger *Logger) doGC(h dbOperator, id int64) {
+	if whetherNil(h) {
 		logger.l.Error(ErrInValidHandler.Error(), zap.String("feature", "gc"))
-=======
-func (logger *Logger) doGC(h dbOperator, id int64) {
-	if whetherNil(h) {
-		log.Error(ErrInValidHandler)
->>>>>>> 369933f3
 		return
 	}
 
@@ -356,11 +341,7 @@
 		if batch.Len() == GCBatchSize {
 			err := h.Write(batch, nil)
 			if err != nil {
-<<<<<<< HEAD
-				logger.l.Error("fail to delete keys from kv db", zap.String("feature", "gc"), log.ShortError(err))
-=======
-				log.Errorf("[task log gc] fail to delete keys from kv db %v until %s(% X)", err, iter.Key(), iter.Key())
->>>>>>> 369933f3
+				logger.l.Error("fail to delete keys from kv db", zap.String("feature", "gc"), zap.Binary("binary key", iter.Key()), zap.ByteString("text key", iter.Key()), log.ShortError(err))
 			}
 			logger.l.Info("delete range", zap.String("feature", "gc"), zap.ByteString("first key", firstKey), zap.Binary("raw first key", firstKey), zap.ByteString("end key", iter.Key()), zap.Binary("raw end key", iter.Key()))
 			firstKey = firstKey[:0]
@@ -370,22 +351,13 @@
 	iter.Release()
 	err := iter.Error()
 	if err != nil {
-<<<<<<< HEAD
-		logger.l.Error("query logs from meta", zap.String("feature", "gc"), log.ShortError(err))
+		logger.l.Error("query logs from meta", zap.String("feature", "gc"),
+			zap.ByteString("first key", firstKey), zap.Binary("raw first key", firstKey), zap.ByteString("< end key", endKey), zap.Binary("< raw end key", endKey), log.ShortError(err))
 	}
 
 	if batch.Len() > 0 {
 		logger.l.Info("delete range", zap.String("feature", "gc"), zap.ByteString("first key", firstKey), zap.Binary("raw first key", firstKey), zap.ByteString("< end key", endKey), zap.Binary("< raw end key", endKey))
-		err := db.Write(batch, nil)
-=======
-		log.Errorf("[task log gc] query logs from meta error %v in range [%s(% X), %s(% X))",
-			err, firstKey, firstKey, endKey, endKey)
-	}
-
-	if batch.Len() > 0 {
-		log.Infof("[task log gc] delete range [%s(% X), %s(% X))", firstKey, firstKey, endKey, endKey)
 		err := h.Write(batch, nil)
->>>>>>> 369933f3
 		if err != nil {
 			logger.l.Error("fail to delete keys from kv db", log.ShortError(err))
 		}
@@ -573,7 +545,7 @@
 				iter.Release()
 				return errors.Annotatef(err, "delete kv with prefix % X until % X", prefix, iter.Key())
 			}
-			log.Infof("[worker log] delete kv with prefix % X until % X", prefix, iter.Key())
+			log.L().Info("delete task operation log kv", zap.Binary("with prefix", prefix), zap.Binary("< key", iter.Key()))
 			batch.Reset()
 		}
 	}
