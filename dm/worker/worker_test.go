// Copyright 2019 PingCAP, Inc.
//
// Licensed under the Apache License, Version 2.0 (the "License");
// you may not use this file except in compliance with the License.
// You may obtain a copy of the License at
//
//     http://www.apache.org/licenses/LICENSE-2.0
//
// Unless required by applicable law or agreed to in writing, software
// distributed under the License is distributed on an "AS IS" BASIS,
// See the License for the specific language governing permissions and
// limitations under the License.

package worker

import (
	"context"
	"fmt"
	"io/ioutil"
	"strings"
	"sync"
	"time"

	. "github.com/pingcap/check"
	"github.com/pingcap/failpoint"
	"go.etcd.io/etcd/clientv3"

	"github.com/pingcap/dm/dm/config"
	"github.com/pingcap/dm/dm/pb"
	"github.com/pingcap/dm/dm/unit"
	"github.com/pingcap/dm/pkg/ha"
	"github.com/pingcap/dm/pkg/utils"
)

var emptyWorkerStatusInfoJSONLength = 25

func (t *testServer) testWorker(c *C) {
	cfg := loadSourceConfigWithoutPassword(c)

	dir := c.MkDir()
	cfg.EnableRelay = true
	cfg.RelayDir = dir
	cfg.MetaDir = dir

	NewRelayHolder = NewDummyRelayHolderWithInitError
	defer func() {
		NewRelayHolder = NewRealRelayHolder
	}()

	_, err := NewWorker(&cfg, nil)
	c.Assert(err, ErrorMatches, "init error")

	NewRelayHolder = NewDummyRelayHolder
	w, err := NewWorker(&cfg, nil)
	c.Assert(err, IsNil)
	c.Assert(w.StatusJSON(""), HasLen, emptyWorkerStatusInfoJSONLength)
	//c.Assert(w.closed.Get(), Equals, closedFalse)
	//go func() {
	//	w.Start()
	//}()

	// close twice
	w.Close()
	c.Assert(w.closed.Get(), Equals, closedTrue)
	c.Assert(w.subTaskHolder.getAllSubTasks(), HasLen, 0)
	w.Close()
	c.Assert(w.closed.Get(), Equals, closedTrue)
	c.Assert(w.subTaskHolder.getAllSubTasks(), HasLen, 0)
	c.Assert(w.closed.Get(), Equals, closedTrue)

	w.StartSubTask(&config.SubTaskConfig{
		Name: "testStartTask",
	})
	task := w.subTaskHolder.findSubTask("testStartTask")
	c.Assert(task, NotNil)
	c.Assert(task.Result().String(), Matches, ".*worker already closed.*")

	err = w.UpdateSubTask(&config.SubTaskConfig{
		Name: "testStartTask",
	})
	c.Assert(err, ErrorMatches, ".*worker already closed.*")

	err = w.OperateSubTask("testSubTask", pb.TaskOp_Stop)
	c.Assert(err, ErrorMatches, ".*worker already closed.*")
}

func (t *testServer) TestTaskAutoResume(c *C) {
	var (
		taskName = "sub-task-name"
		port     = 8263
	)
	hostName := "127.0.0.1:8291"
	etcdDir := c.MkDir()
	ETCD, err := createMockETCD(etcdDir, "host://"+hostName)
	c.Assert(err, IsNil)
	defer ETCD.Close()

	cfg := NewConfig()
	sourceConfig := loadSourceConfigWithoutPassword(c)
	c.Assert(cfg.Parse([]string{"-config=./dm-worker.toml"}), IsNil)
	sourceConfig.Checker.CheckEnable = true
	sourceConfig.Checker.CheckInterval = config.Duration{Duration: 40 * time.Millisecond}
	sourceConfig.Checker.BackoffMin = config.Duration{Duration: 20 * time.Millisecond}
	sourceConfig.Checker.BackoffMax = config.Duration{Duration: 1 * time.Second}

	cfg.WorkerAddr = fmt.Sprintf(":%d", port)

	dir := c.MkDir()
	sourceConfig.RelayDir = dir
	sourceConfig.MetaDir = dir
	sourceConfig.EnableRelay = true

	NewRelayHolder = NewDummyRelayHolder
	defer func() {
		NewRelayHolder = NewRealRelayHolder
	}()

	c.Assert(failpoint.Enable("github.com/pingcap/dm/mydumper/dumpUnitProcessForever", `return(true)`), IsNil)
	defer failpoint.Disable("github.com/pingcap/dm/mydumper/dumpUnitProcessForever")
	c.Assert(failpoint.Enable("github.com/pingcap/dm/mydumper/dumpUnitProcessWithError", `2*return("test auto resume inject error")`), IsNil)
	defer failpoint.Disable("github.com/pingcap/dm/mydumper/dumpUnitProcessWithError")
	c.Assert(failpoint.Enable("github.com/pingcap/dm/dm/worker/mockCreateUnitsDumpOnly", `return(true)`), IsNil)
	defer failpoint.Disable("github.com/pingcap/dm/dm/worker/mockCreateUnitsDumpOnly")
	c.Assert(failpoint.Enable("github.com/pingcap/dm/loader/ignoreLoadCheckpointErr", `return()`), IsNil)
	defer failpoint.Disable("github.com/pingcap/dm/loader/ignoreLoadCheckpointErr")

	s := NewServer(cfg)

	go func() {
		defer s.Close()
		c.Assert(s.Start(), IsNil)
	}()
	c.Assert(utils.WaitSomething(10, 100*time.Millisecond, func() bool {
		if s.closed.Get() {
			return false
		}
		c.Assert(s.startWorker(&sourceConfig), IsNil)
		return true
	}), IsTrue)
	// start task
	cli := t.createClient(c, fmt.Sprintf("127.0.0.1:%d", port))
	subtaskCfgBytes, err := ioutil.ReadFile("./subtask.toml")
	// strings.Replace is used here to uncomment extra-args to avoid mydumper connecting to DB and generating arg --tables-list which will cause failure
	_, err = cli.StartSubTask(context.Background(), &pb.StartSubTaskRequest{Task: strings.Replace(string(subtaskCfgBytes), "#extra-args", "extra-args", 1)})
	c.Assert(err, IsNil)

	// check task in paused state
	c.Assert(utils.WaitSomething(100, 100*time.Millisecond, func() bool {
		for _, st := range s.getWorker(true).QueryStatus(taskName) {
			if st.Name == taskName && st.Stage == pb.Stage_Paused {
				return true
			}
		}
		return false
	}), IsTrue)

	rtsc, ok := s.getWorker(true).taskStatusChecker.(*realTaskStatusChecker)
	c.Assert(ok, IsTrue)
	defer func() {
		// close multiple time
		rtsc.Close()
		rtsc.Close()
	}()

	// check task will be auto resumed
	c.Assert(utils.WaitSomething(10, 100*time.Millisecond, func() bool {
		sts := s.getWorker(true).QueryStatus(taskName)
		for _, st := range sts {
			if st.Name == taskName && st.Stage == pb.Stage_Running {
				return true
			}
		}
		c.Log(sts)
		return false
	}), IsTrue)
<<<<<<< HEAD
}

func (t *testServer) TestPurgeRelayDir(c *C) {
	cfg := loadSourceConfigWithoutPassword(c)
	cfg.EnableRelay = true
	dir := c.MkDir()
	cfg.RelayDir = dir

	dirs := filepath.Join(dir, `f889521f-e994-11e9-94e9-0242ac110002.000001`)
	c.Assert(os.MkdirAll(dirs, 0777), IsNil)
	file := filepath.Join(dir, `server-uuid.index`)
	f, err := os.Create(file)
	c.Assert(err, IsNil)
	c.Assert(f.Close(), IsNil)
	file = filepath.Join(dirs, `relay.meta`)
	f, err = os.Create(file)
	c.Assert(err, IsNil)
	c.Assert(f.Close(), IsNil)

	w, err := NewWorker(&cfg, nil)
	c.Assert(err, IsNil)
	c.Assert(w.purgeRelayDir(), IsNil)
	files, err := ioutil.ReadDir(cfg.RelayDir)
	c.Assert(err, IsNil)
	c.Assert(files, HasLen, 0)
}

func (t *testServer) TestWatchSubtaskStageEtcdCompact(c *C) {
	var (
		masterAddr   = "127.0.0.1:8291"
		keepAliveTTL = int64(1)
		startRev     = int64(1)
	)
	etcdDir := c.MkDir()
	ETCD, err := createMockETCD(etcdDir, "host://"+masterAddr)
	c.Assert(err, IsNil)
	defer ETCD.Close()
	cfg := NewConfig()
	c.Assert(cfg.Parse([]string{"-config=./dm-worker.toml"}), IsNil)
	cfg.KeepAliveTTL = keepAliveTTL

	NewRelayHolder = NewDummyRelayHolder
	defer func() {
		NewRelayHolder = NewRealRelayHolder
	}()
	NewSubTask = func(cfg *config.SubTaskConfig, etcdClient *clientv3.Client) *SubTask {
		cfg.UseRelay = false
		return NewRealSubTask(cfg, etcdClient)
	}
	defer func() {
		NewSubTask = NewRealSubTask
	}()

	createUnits = func(cfg *config.SubTaskConfig, etcdClient *clientv3.Client) []unit.Unit {
		mockDumper := NewMockUnit(pb.UnitType_Dump)
		mockLoader := NewMockUnit(pb.UnitType_Load)
		mockSync := NewMockUnit(pb.UnitType_Sync)
		return []unit.Unit{mockDumper, mockLoader, mockSync}
	}
	defer func() {
		createUnits = createRealUnits
	}()

	etcdCli, err := clientv3.New(clientv3.Config{
		Endpoints:            GetJoinURLs(cfg.Join),
		DialTimeout:          dialTimeout,
		DialKeepAliveTime:    keepaliveTime,
		DialKeepAliveTimeout: keepaliveTimeout,
	})
	c.Assert(err, IsNil)
	sourceCfg := loadSourceConfigWithoutPassword(c)
	sourceCfg.EnableRelay = false

	// step 1: start worker
	w, err := NewWorker(&sourceCfg, etcdCli)
	c.Assert(err, IsNil)
	ctx, cancel := context.WithCancel(context.Background())
	defer cancel()

	defer func() {
		w.Start(false)
	}()
	c.Assert(utils.WaitSomething(50, 100*time.Millisecond, func() bool {
		return w.closed.Get() == closedFalse
	}), IsTrue)
	// step 2: Put a subtask config and subtask stage to this source, then delete it
	subtaskCfg := config.SubTaskConfig{}
	err = subtaskCfg.DecodeFile(subtaskSampleFile, true)
	c.Assert(err, IsNil)
	subtaskCfg.MydumperPath = mydumperPath

	_, err = ha.PutSubTaskCfgStage(etcdCli, []config.SubTaskConfig{subtaskCfg},
		[]ha.Stage{ha.NewSubTaskStage(pb.Stage_Running, sourceCfg.SourceID, subtaskCfg.Name)})
	c.Assert(err, IsNil)
	rev, err := ha.DeleteSubTaskCfgStage(etcdCli, []config.SubTaskConfig{subtaskCfg},
		[]ha.Stage{ha.NewSubTaskStage(pb.Stage_Stopped, sourceCfg.SourceID, subtaskCfg.Name)})
	c.Assert(err, IsNil)
	// step 2.1: start a subtask manually
	w.StartSubTask(&subtaskCfg)
	// step 3: trigger etcd compaction and check whether we can receive it through watcher
	_, err = etcdCli.Compact(ctx, rev)
	c.Assert(err, IsNil)
	subTaskStageCh := make(chan ha.Stage, 10)
	subTaskErrCh := make(chan error, 10)
	ha.WatchSubTaskStage(ctx, etcdCli, sourceCfg.SourceID, startRev, subTaskStageCh, subTaskErrCh)
	select {
	case err := <-subTaskErrCh:
		c.Assert(err, Equals, etcdErrCompacted)
	case <-time.After(300 * time.Millisecond):
		c.Fatal("fail to get etcd error compacted")
	}
	// step 4: watch subtask stage from startRev
	c.Assert(w.subTaskHolder.findSubTask(subtaskCfg.Name), NotNil)
	var wg sync.WaitGroup
	ctx1, cancel1 := context.WithCancel(ctx)
	wg.Add(1)
	go func() {
		defer wg.Done()
		c.Assert(w.observeSubtaskStage(ctx1, etcdCli, startRev), IsNil)
	}()
	time.Sleep(time.Second)
	// step 4.1: after observe, invalid subtask should be removed
	c.Assert(utils.WaitSomething(30, 100*time.Millisecond, func() bool {
		return w.subTaskHolder.findSubTask(subtaskCfg.Name) == nil
	}), IsTrue)
	// step 4.2: add a new subtask stage, worker should receive and start it
	_, err = ha.PutSubTaskCfgStage(etcdCli, []config.SubTaskConfig{subtaskCfg},
		[]ha.Stage{ha.NewSubTaskStage(pb.Stage_Running, sourceCfg.SourceID, subtaskCfg.Name)})
	c.Assert(err, IsNil)
	c.Assert(utils.WaitSomething(30, 100*time.Millisecond, func() bool {
		return w.subTaskHolder.findSubTask(subtaskCfg.Name) != nil
	}), IsTrue)
	status := w.QueryStatus(subtaskCfg.Name)
	c.Assert(status, HasLen, 1)
	c.Assert(status[0].Name, Equals, subtaskCfg.Name)
	c.Assert(status[0].Stage, Equals, pb.Stage_Running)
	cancel1()
	wg.Wait()
	w.subTaskHolder.closeAllSubTasks()
	// step 5: restart observe and start from startRev, this subtask should be added
	ctx2, cancel2 := context.WithCancel(ctx)
	wg.Add(1)
	go func() {
		defer wg.Done()
		c.Assert(w.observeSubtaskStage(ctx2, etcdCli, startRev), IsNil)
	}()
	time.Sleep(time.Second)
	c.Assert(utils.WaitSomething(30, 100*time.Millisecond, func() bool {
		return w.subTaskHolder.findSubTask(subtaskCfg.Name) != nil
	}), IsTrue)
	status = w.QueryStatus(subtaskCfg.Name)
	c.Assert(status, HasLen, 1)
	c.Assert(status[0].Name, Equals, subtaskCfg.Name)
	c.Assert(status[0].Stage, Equals, pb.Stage_Running)
	w.Close()
	cancel2()
	wg.Wait()
}

func (t *testServer) TestWatchRelayStageEtcdCompact(c *C) {
	var (
		masterAddr   = "127.0.0.1:8291"
		keepAliveTTL = int64(1)
		startRev     = int64(1)
	)
	etcdDir := c.MkDir()
	ETCD, err := createMockETCD(etcdDir, "host://"+masterAddr)
	c.Assert(err, IsNil)
	defer ETCD.Close()
	cfg := NewConfig()
	c.Assert(cfg.Parse([]string{"-config=./dm-worker.toml"}), IsNil)
	cfg.KeepAliveTTL = keepAliveTTL

	NewRelayHolder = NewDummyRelayHolder
	defer func() {
		NewRelayHolder = NewRealRelayHolder
	}()
	NewSubTask = func(cfg *config.SubTaskConfig, etcdClient *clientv3.Client) *SubTask {
		cfg.UseRelay = false
		return NewRealSubTask(cfg, etcdClient)
	}
	defer func() {
		NewSubTask = NewRealSubTask
	}()

	createUnits = func(cfg *config.SubTaskConfig, etcdClient *clientv3.Client) []unit.Unit {
		mockDumper := NewMockUnit(pb.UnitType_Dump)
		mockLoader := NewMockUnit(pb.UnitType_Load)
		mockSync := NewMockUnit(pb.UnitType_Sync)
		return []unit.Unit{mockDumper, mockLoader, mockSync}
	}
	defer func() {
		createUnits = createRealUnits
	}()

	subtaskCfg := config.SubTaskConfig{}
	err = subtaskCfg.DecodeFile(subtaskSampleFile, true)
	c.Assert(err, IsNil)
	subtaskCfg.MydumperPath = mydumperPath

	etcdCli, err := clientv3.New(clientv3.Config{
		Endpoints:            GetJoinURLs(cfg.Join),
		DialTimeout:          dialTimeout,
		DialKeepAliveTime:    keepaliveTime,
		DialKeepAliveTimeout: keepaliveTimeout,
	})
	c.Assert(err, IsNil)
	sourceCfg := loadSourceConfigWithoutPassword(c)
	sourceCfg.EnableRelay = true
	sourceCfg.RelayDir = c.MkDir()
	sourceCfg.MetaDir = c.MkDir()

	// step 1: start worker
	w, err := NewWorker(&sourceCfg, etcdCli)
	c.Assert(err, IsNil)
	ctx, cancel := context.WithCancel(context.Background())
	defer cancel()

	defer func() {
		w.Start(false)
	}()
	c.Assert(utils.WaitSomething(50, 100*time.Millisecond, func() bool {
		return w.closed.Get() == closedFalse
	}), IsTrue)
	// step 2: Put a relay stage to this source, then delete it
	// put mysql config into relative etcd key adapter to trigger operation event
	c.Assert(w.relayHolder, NotNil)
	_, err = ha.PutSourceCfg(etcdCli, sourceCfg)
	c.Assert(err, IsNil)
	_, err = ha.PutRelayStageSourceBound(etcdCli, ha.NewRelayStage(pb.Stage_Running, sourceCfg.SourceID),
		ha.NewSourceBound(sourceCfg.SourceID, cfg.Name))
	c.Assert(err, IsNil)
	rev, err := ha.DeleteSourceCfgRelayStageSourceBound(etcdCli, sourceCfg.SourceID, cfg.Name)
	c.Assert(err, IsNil)
	// check relay stage, should be running
	c.Assert(utils.WaitSomething(30, 100*time.Millisecond, func() bool {
		return w.relayHolder.Stage() == pb.Stage_Running
	}), IsTrue)
	// step 3: trigger etcd compaction and check whether we can receive it through watcher
	_, err = etcdCli.Compact(ctx, rev)
	c.Assert(err, IsNil)
	relayStageCh := make(chan ha.Stage, 10)
	relayErrCh := make(chan error, 10)
	ha.WatchRelayStage(ctx, etcdCli, cfg.Name, startRev, relayStageCh, relayErrCh)
	select {
	case err := <-relayErrCh:
		c.Assert(err, Equals, etcdErrCompacted)
	case <-time.After(300 * time.Millisecond):
		c.Fatal("fail to get etcd error compacted")
	}
	// step 4: watch relay stage from startRev
	var wg sync.WaitGroup
	ctx1, cancel1 := context.WithCancel(ctx)
	wg.Add(1)
	go func() {
		defer wg.Done()
		c.Assert(w.observeRelayStage(ctx1, etcdCli, startRev), IsNil)
	}()
	// step 5: should stop the running relay
	time.Sleep(time.Second)
	c.Assert(utils.WaitSomething(30, 100*time.Millisecond, func() bool {
		return w.relayHolder.Stage() == pb.Stage_Stopped
	}), IsTrue)
	cancel1()
	wg.Wait()
=======
>>>>>>> f4c1a448
}<|MERGE_RESOLUTION|>--- conflicted
+++ resolved
@@ -173,32 +173,6 @@
 		c.Log(sts)
 		return false
 	}), IsTrue)
-<<<<<<< HEAD
-}
-
-func (t *testServer) TestPurgeRelayDir(c *C) {
-	cfg := loadSourceConfigWithoutPassword(c)
-	cfg.EnableRelay = true
-	dir := c.MkDir()
-	cfg.RelayDir = dir
-
-	dirs := filepath.Join(dir, `f889521f-e994-11e9-94e9-0242ac110002.000001`)
-	c.Assert(os.MkdirAll(dirs, 0777), IsNil)
-	file := filepath.Join(dir, `server-uuid.index`)
-	f, err := os.Create(file)
-	c.Assert(err, IsNil)
-	c.Assert(f.Close(), IsNil)
-	file = filepath.Join(dirs, `relay.meta`)
-	f, err = os.Create(file)
-	c.Assert(err, IsNil)
-	c.Assert(f.Close(), IsNil)
-
-	w, err := NewWorker(&cfg, nil)
-	c.Assert(err, IsNil)
-	c.Assert(w.purgeRelayDir(), IsNil)
-	files, err := ioutil.ReadDir(cfg.RelayDir)
-	c.Assert(err, IsNil)
-	c.Assert(files, HasLen, 0)
 }
 
 func (t *testServer) TestWatchSubtaskStageEtcdCompact(c *C) {
@@ -439,6 +413,4 @@
 	}), IsTrue)
 	cancel1()
 	wg.Wait()
-=======
->>>>>>> f4c1a448
 }