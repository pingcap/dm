--- conflicted
+++ resolved
@@ -68,10 +68,7 @@
 	c.Assert(err, ErrorMatches, ".*worker already closed.*")
 
 	_, err = w.OperateSubTask("testSubTask", pb.TaskOp_Stop)
-<<<<<<< HEAD
 	c.Assert(err, ErrorMatches, ".*worker already closed.*")
-=======
-	c.Assert(err, ErrorMatches, "worker already closed.*")
 }
 
 func (t *testServer) testWorkerHandleTask(c *C) {
@@ -116,5 +113,4 @@
 
 	w.Close()
 	wg.Wait()
->>>>>>> f1f0f6b4
 }