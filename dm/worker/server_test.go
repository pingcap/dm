// Copyright 2019 PingCAP, Inc.
//
// Licensed under the Apache License, Version 2.0 (the "License");
// you may not use this file except in compliance with the License.
// You may obtain a copy of the License at
//
//     http://www.apache.org/licenses/LICENSE-2.0
//
// Unless required by applicable law or agreed to in writing, software
// distributed under the License is distributed on an "AS IS" BASIS,
// See the License for the specific language governing permissions and
// limitations under the License.

package worker

import (
	"context"
	"fmt"
	"io/ioutil"
	"net/http"
	"net/url"
	"testing"
	"time"

	. "github.com/pingcap/check"
	"go.etcd.io/etcd/clientv3"
	"go.etcd.io/etcd/embed"
	"google.golang.org/grpc"

	"github.com/pingcap/dm/dm/common"
	"github.com/pingcap/dm/dm/config"
	"github.com/pingcap/dm/dm/pb"
	"github.com/pingcap/dm/pkg/log"
	"github.com/pingcap/dm/pkg/terror"
	"github.com/pingcap/dm/pkg/utils"
)

func TestServer(t *testing.T) {
	TestingT(t)
}

type testServer struct{}

var _ = Suite(&testServer{})

func (t *testServer) SetUpSuite(c *C) {
	err := log.InitLogger(&log.Config{})
	c.Assert(err, IsNil)
}

func createMockETCD(dir string, host string) (*embed.Etcd, error) {
	cfg := embed.NewConfig()
	cfg.Dir = dir
	// lpurl, _ := url.Parse(host)
	lcurl, _ := url.Parse(host)
	// cfg.LPUrls = []url.URL{*lpurl}
	cfg.LCUrls = []url.URL{*lcurl}
	cfg.ACUrls = []url.URL{*lcurl}
	cfg.Logger = "zap"
	metricsURL, _ := url.Parse("host://127.0.0.1:5060")
	cfg.ListenMetricsUrls = []url.URL{*metricsURL}
	ETCD, err := embed.StartEtcd(cfg)
	if err != nil {
		return nil, err
	}

	select {
	case <-ETCD.Server.ReadyNotify():
	case <-time.After(5 * time.Second):
		ETCD.Server.Stop() // trigger a shutdown
	}
	// embd.client = v3client.New(embd.ETCD.Server)
	return ETCD, nil
}

func (t *testServer) TestServer(c *C) {
	hostName := "127.0.0.1:8291"
	etcdDir := c.MkDir()
	ETCD, err := createMockETCD(etcdDir, "host://"+hostName)
	defer ETCD.Close()
	c.Assert(err, IsNil)
	cfg := NewConfig()
	c.Assert(cfg.Parse([]string{"-config=./dm-worker.toml"}), IsNil)

	NewRelayHolder = NewDummyRelayHolder
	defer func() {
		NewRelayHolder = NewRealRelayHolder
	}()

	s := NewServer(cfg)
<<<<<<< HEAD

	workerAddr := cfg.WorkerAddr
	s.cfg.WorkerAddr = ""
	err = s.Start()
	c.Assert(terror.ErrWorkerHostPortNotValid.Equal(err), IsTrue)
	s.Close()
	s.cfg.WorkerAddr = workerAddr
=======
>>>>>>> 255846f7
	go func() {
		defer s.Close()
		err1 := s.Start()
		c.Assert(err1, IsNil)
	}()

	c.Assert(utils.WaitSomething(30, 100*time.Millisecond, func() bool {
		return !s.closed.Get()
	}), IsTrue)
	dir := c.MkDir()
	t.testOperateWorker(c, s, dir, true)

	// check infos have be written into ETCD success.
	t.testInfosInEtcd(c, hostName, cfg.AdvertiseAddr, dir)

	// check worker would retry connecting master rather than stop worker directly.
	ETCD = t.testRetryConnectMaster(c, s, ETCD, etcdDir, hostName)

	// test condition hub
	t.testConidtionHub(c, s)

	t.testHTTPInterface(c, "status")
	t.testHTTPInterface(c, "metrics")

	// create client
	cli := t.createClient(c, "127.0.0.1:8262")

	// start task
	subtaskCfgBytes, err := ioutil.ReadFile("./subtask.toml")
	c.Assert(err, IsNil)

	resp1, err := cli.StartSubTask(context.Background(), &pb.StartSubTaskRequest{
		Task: string(subtaskCfgBytes),
	})
	c.Assert(err, IsNil)
	c.Assert(resp1.Result, IsTrue)

	status, err := cli.QueryStatus(context.Background(), &pb.QueryStatusRequest{Name: "sub-task-name"})
	c.Assert(err, IsNil)
	c.Assert(status.Result, IsTrue)
	c.Assert(status.SubTaskStatus[0].Stage, Equals, pb.Stage_Paused) //  because of `Access denied`

	t.testSubTaskRecover(c, s, dir, hostName, string(subtaskCfgBytes))

	// update task
	resp2, err := cli.UpdateSubTask(context.Background(), &pb.UpdateSubTaskRequest{
		Task: string(subtaskCfgBytes),
	})
	c.Assert(err, IsNil)
	c.Assert(resp2.Result, IsTrue)

	// operate task
	resp3, err := cli.OperateSubTask(context.Background(), &pb.OperateSubTaskRequest{
		Name: "sub-task-name",
		Op:   pb.TaskOp_Pause,
	})
	c.Assert(err, IsNil)
	c.Assert(resp3.Result, IsFalse)
	c.Assert(resp3.Msg, Matches, ".*current stage is not running.*")

	dupServer := NewServer(cfg)
	err = dupServer.Start()
	c.Assert(terror.ErrWorkerStartService.Equal(err), IsTrue)
	c.Assert(err.Error(), Matches, ".*bind: address already in use")

	t.testStopWorkerWhenLostConnect(c, s, ETCD)
	// close
	s.Close()

	c.Assert(utils.WaitSomething(30, 10*time.Millisecond, func() bool {
		return s.closed.Get()
	}), IsTrue)

	// test worker, just make sure testing sort
	t.testWorker(c)
}

func (t *testServer) testHTTPInterface(c *C, uri string) {
	resp, err := http.Get("http://127.0.0.1:8262/" + uri)
	c.Assert(err, IsNil)
	defer resp.Body.Close()
	c.Assert(resp.StatusCode, Equals, 200)
	_, err = ioutil.ReadAll(resp.Body)
	c.Assert(err, IsNil)
}

func (t *testServer) createClient(c *C, addr string) pb.WorkerClient {
	conn, err := grpc.Dial(addr, grpc.WithInsecure(), grpc.WithBackoffMaxDelay(3*time.Second))
	c.Assert(err, IsNil)
	return pb.NewWorkerClient(conn)
}

func (t *testServer) testOperateWorker(c *C, s *Server, dir string, start bool) {
	workerCfg := &config.MysqlConfig{}
	err := workerCfg.LoadFromFile("./dm-mysql.toml")
	c.Assert(err, IsNil)
	workerCfg.RelayDir = dir
	workerCfg.MetaDir = dir
	cli := t.createClient(c, "127.0.0.1:8262")
	task, err := workerCfg.Toml()
	c.Assert(err, IsNil)
	req := &pb.MysqlWorkerRequest{
		Op:     pb.WorkerOp_UpdateConfig,
		Config: task,
	}
	if start {
		resp, err := cli.OperateMysqlWorker(context.Background(), req)
		c.Assert(err, IsNil)
		c.Assert(resp.Result, Equals, false)
		c.Assert(resp.Msg, Matches, ".*worker has not started.*")
		req.Op = pb.WorkerOp_StartWorker
		resp, err = cli.OperateMysqlWorker(context.Background(), req)
		c.Assert(err, IsNil)
		fmt.Println(resp.Msg)
		c.Assert(resp.Result, Equals, true)

		req.Op = pb.WorkerOp_UpdateConfig
		resp, err = cli.OperateMysqlWorker(context.Background(), req)
		c.Assert(err, IsNil)
		c.Assert(resp.Result, Equals, true)
		c.Assert(s.getWorker(true), NotNil)
	} else {
		req.Op = pb.WorkerOp_StopWorker
		resp, err := cli.OperateMysqlWorker(context.Background(), req)
		c.Assert(err, IsNil)
		c.Assert(resp.Result, Equals, true)
	}
}

func (t *testServer) testInfosInEtcd(c *C, hostName string, workerAddr string, dir string) {
	cli, err := clientv3.New(clientv3.Config{
		Endpoints:            GetJoinURLs(hostName),
		DialTimeout:          dialTimeout,
		DialKeepAliveTime:    keepaliveTime,
		DialKeepAliveTimeout: keepaliveTimeout,
	})
	c.Assert(err, IsNil)
	cfg := &config.MysqlConfig{}
	err = cfg.LoadFromFile("./dm-mysql.toml")
	cfg.RelayDir = dir
	cfg.MetaDir = dir

	c.Assert(err, IsNil)
	task, err := cfg.Toml()
	c.Assert(err, IsNil)

	resp, err := cli.Get(context.Background(), common.UpstreamConfigKeyAdapter.Encode(cfg.SourceID))
	c.Assert(err, IsNil)
	c.Assert(len(resp.Kvs), Equals, 1)
	c.Assert(string(resp.Kvs[0].Value), Equals, task)

	resp, err = cli.Get(context.Background(), common.UpstreamBoundWorkerKeyAdapter.Encode(workerAddr))
	c.Assert(err, IsNil)
	c.Assert(len(resp.Kvs), Equals, 1)
	c.Assert(string(resp.Kvs[0].Value), Equals, cfg.SourceID)
}

func (t *testServer) testRetryConnectMaster(c *C, s *Server, ETCD *embed.Etcd, dir string, hostName string) *embed.Etcd {
	ETCD.Close()
	time.Sleep(4 * time.Second)
	c.Assert(s.getWorker(true), NotNil)
	// retryConnectMaster is false means that this worker has been tried to connect to master again.
	c.Assert(s.retryConnectMaster.Get(), IsFalse)
	ETCD, err := createMockETCD(dir, "host://"+hostName)
	c.Assert(err, IsNil)
	time.Sleep(3 * time.Second)
	return ETCD
}

func (t *testServer) testSubTaskRecover(c *C, s *Server, dir string, hostName string, subCfgStr string) {
	cfg := &config.MysqlConfig{}
	err := cfg.LoadFromFile("./dm-mysql.toml")
	c.Assert(err, IsNil)
	cfg.RelayDir = dir
	cfg.MetaDir = dir
	cli, err := clientv3.New(clientv3.Config{
		Endpoints:            GetJoinURLs(hostName),
		DialTimeout:          dialTimeout,
		DialKeepAliveTime:    keepaliveTime,
		DialKeepAliveTimeout: keepaliveTimeout,
	})
	c.Assert(err, IsNil)

	subCfg := config.NewSubTaskConfig()
	err = subCfg.Decode(subCfgStr)
	c.Assert(err, IsNil)
	c.Assert(cfg.SourceID, Equals, subCfg.SourceID)

	{
		resp, err := cli.Get(context.Background(), common.UpstreamSubTaskKeyAdapter.Encode(cfg.SourceID), clientv3.WithPrefix())
		c.Assert(err, IsNil)
		c.Assert(len(resp.Kvs), Equals, 1)
		infos := common.UpstreamSubTaskKeyAdapter.Decode(string(resp.Kvs[0].Key))
		c.Assert(infos[1], Equals, subCfg.Name)
		task := string(resp.Kvs[0].Value)
		c.Assert(task, Equals, subCfgStr)
	}

	workerCli := t.createClient(c, "127.0.0.1:8262")
	mysqlTask, err := cfg.Toml()
	c.Assert(err, IsNil)
	req := &pb.MysqlWorkerRequest{
		Op:     pb.WorkerOp_StopWorker,
		Config: mysqlTask,
	}

	resp, err := workerCli.OperateMysqlWorker(context.Background(), req)
	c.Assert(err, IsNil)
	c.Assert(resp.Result, Equals, true)

	status, err := workerCli.QueryStatus(context.Background(), &pb.QueryStatusRequest{Name: "sub-task-name"})
	c.Assert(err, IsNil)
	c.Assert(status.Result, IsFalse)
	c.Assert(status.Msg, Equals, terror.ErrWorkerNoStart.Error())

	req.Op = pb.WorkerOp_StartWorker
	resp, err = workerCli.OperateMysqlWorker(context.Background(), req)
	c.Assert(err, IsNil)
	c.Assert(resp.Result, Equals, true)

	status, err = workerCli.QueryStatus(context.Background(), &pb.QueryStatusRequest{Name: "sub-task-name"})
	c.Assert(err, IsNil)
	c.Assert(status.Result, IsTrue)
	c.Assert(status.SubTaskStatus[0].Stage, Equals, pb.Stage_Paused) //  because of `Access denied`
}

func (t *testServer) testStopWorkerWhenLostConnect(c *C, s *Server, ETCD *embed.Etcd) {
	c.Assert(s.retryConnectMaster.Get(), IsTrue)
	ETCD.Close()
	time.Sleep(retryConnectSleepTime + time.Duration(defaultKeepAliveTTL+3)*time.Second)
	c.Assert(s.getWorker(true), IsNil)
	c.Assert(s.retryConnectMaster.Get(), IsFalse)
}<|MERGE_RESOLUTION|>--- conflicted
+++ resolved
@@ -88,16 +88,6 @@
 	}()
 
 	s := NewServer(cfg)
-<<<<<<< HEAD
-
-	workerAddr := cfg.WorkerAddr
-	s.cfg.WorkerAddr = ""
-	err = s.Start()
-	c.Assert(terror.ErrWorkerHostPortNotValid.Equal(err), IsTrue)
-	s.Close()
-	s.cfg.WorkerAddr = workerAddr
-=======
->>>>>>> 255846f7
 	go func() {
 		defer s.Close()
 		err1 := s.Start()
