// Copyright 2019 PingCAP, Inc.
//
// Licensed under the Apache License, Version 2.0 (the "License");
// you may not use this file except in compliance with the License.
// You may obtain a copy of the License at
//
//     http://www.apache.org/licenses/LICENSE-2.0
//
// Unless required by applicable law or agreed to in writing, software
// distributed under the License is distributed on an "AS IS" BASIS,
// See the License for the specific language governing permissions and
// limitations under the License.

package worker

import (
	"context"
	"io"
	"net"
	"sync"
	"time"

	"github.com/pingcap/errors"
	"github.com/siddontang/go/sync2"
	"github.com/soheilhy/cmux"
	"go.uber.org/zap"
	"google.golang.org/grpc"

	"github.com/pingcap/dm/dm/common"
	"github.com/pingcap/dm/dm/config"
	"github.com/pingcap/dm/dm/pb"
	"github.com/pingcap/dm/pkg/log"
	"github.com/pingcap/dm/pkg/terror"
)

var (
	cmuxReadTimeout = 10 * time.Second
)

// Server accepts RPC requests
// dispatches requests to worker
// sends responses to RPC client
type Server struct {
	sync.Mutex
	wg     sync.WaitGroup
	closed sync2.AtomicBool
	ctx    context.Context
	cancel context.CancelFunc

	cfg *Config

	rootLis net.Listener
	svr     *grpc.Server
	worker  *Worker
}

// NewServer creates a new Server
func NewServer(cfg *Config) *Server {
	s := Server{
		cfg: cfg,
	}
	s.closed.Set(true) // not start yet
	return &s
}

// Start starts to serving
func (s *Server) Start() error {
	var err error

	_, _, err = s.splitHostPort()
	if err != nil {
		return err
	}

	s.rootLis, err = net.Listen("tcp", s.cfg.WorkerAddr)
	if err != nil {
		return terror.ErrWorkerStartService.Delegate(err)
	}

	s.worker = nil
	s.ctx, s.cancel = context.WithCancel(context.Background())
	s.wg.Add(1)
	go func() {
		defer s.wg.Done()
		// worker keepalive with master
		// If worker loses connect from master, it would stop all task and try to connect master again.
		shouldExit := false
		shouldStop := false
		for !shouldExit {
			shouldExit, err = s.KeepAlive(s.ctx)
			if err != nil || !shouldExit {
				if shouldStop {
					s.Lock()
					if s.worker != nil {
						s.worker.Close()
						s.worker = nil
					}
					s.Unlock()
					shouldStop = false
				} else {
					// Try to connect master again before stop worker
					shouldStop = true
				}
				ch := time.NewTicker(5 * time.Second)
				select {
				case <-s.ctx.Done():
					shouldExit = true
					break
				case <-ch.C:
					// Try to connect master again
					break
				}
			}
		}
	}()

	// create a cmux
	m := cmux.New(s.rootLis)
	m.SetReadTimeout(cmuxReadTimeout) // set a timeout, ref: https://github.com/pingcap/tidb-binlog/pull/352

	// match connections in order: first gRPC, then HTTP
	grpcL := m.MatchWithWriters(cmux.HTTP2MatchHeaderFieldSendSettings("content-type", "application/grpc"))
	httpL := m.Match(cmux.HTTP1Fast())

	s.svr = grpc.NewServer()
	pb.RegisterWorkerServer(s.svr, s)
	go func() {
		err2 := s.svr.Serve(grpcL)
		if err2 != nil && !common.IsErrNetClosing(err2) && err2 != cmux.ErrListenerClosed {
			log.L().Error("fail to start gRPC server", log.ShortError(err2))
		}
	}()
	go InitStatus(httpL) // serve status

	s.closed.Set(false)
	log.L().Info("start gRPC API", zap.String("listened address", s.cfg.WorkerAddr))
	err = m.Serve()
	if err != nil && common.IsErrNetClosing(err) {
		err = nil
	}
	return terror.ErrWorkerStartService.Delegate(err)
}

func (s *Server) doClose() {
	s.Lock()
	defer s.Unlock()
	if s.closed.Get() {
		return
	}

	if s.rootLis != nil {
		err := s.rootLis.Close()
		if err != nil && !common.IsErrNetClosing(err) {
			log.L().Error("fail to close net listener", log.ShortError(err))
		}
	}
	if s.svr != nil {
		// GracefulStop can not cancel active stream RPCs
		// and the stream RPC may block on Recv or Send
		// so we use Stop instead to cancel all active RPCs
		s.svr.Stop()
	}

	// close worker and wait for return
	s.cancel()
	if s.worker != nil {
		s.worker.Close()
	}
	s.closed.Set(true)
}

// Close close the RPC server, this function can be called multiple times
func (s *Server) Close() {
	s.doClose()
	s.wg.Wait()
}

func (s *Server) checkWorkerStart() *Worker {
	s.Lock()
	defer s.Unlock()
	return s.worker
}

// StartSubTask implements WorkerServer.StartSubTask
func (s *Server) StartSubTask(ctx context.Context, req *pb.StartSubTaskRequest) (*pb.CommonWorkerResponse, error) {
	log.L().Info("", zap.String("request", "StartSubTask"), zap.Stringer("payload", req))
	cfg := config.NewSubTaskConfig()
	err := cfg.Decode(req.Task)
	if err != nil {
		err = terror.Annotatef(err, "decode subtask config from request %+v", req.Task)
		log.L().Error("fail to decode task", zap.String("request", "StartSubTask"), zap.Stringer("payload", req), zap.Error(err))
		return &pb.CommonWorkerResponse{
			Result: false,
			Msg:    err.Error(),
		}, nil
	}
	resp := &pb.OperateSubTaskResponse{
		Meta: &pb.CommonWorkerResponse{
			Result: true,
			Msg:    "",
		},
		Op:    pb.TaskOp_Start,
		LogID: 0,
	}
	w := s.checkWorkerStart()
	if w == nil {
		log.L().Error("fail to call StartSubTask, because mysql worker has not been started")
		resp.Meta.Result = false
		resp.Meta.Msg = "mysql worker has not been started"
		return resp, nil
	}

<<<<<<< HEAD
	cfg.LogLevel = s.cfg.LogLevel
	cfg.LogFile = s.cfg.LogFile
	opLogID, err := w.StartSubTask(cfg)
=======
	err = s.worker.StartSubTask(cfg)
>>>>>>> f049e46c
	if err != nil {
		err = terror.Annotatef(err, "start sub task %s", cfg.Name)
		log.L().Error("fail to start subtask", zap.String("request", "StartSubTask"), zap.Stringer("payload", req), zap.Error(err))
		return &pb.CommonWorkerResponse{
			Result: false,
			Msg:    err.Error(),
		}, nil
	}
	resp.LogID = opLogID
	return resp, nil
}

<<<<<<< HEAD
// OperateSubTask implements WorkerServer.OperateSubTask
func (s *Server) OperateSubTask(ctx context.Context, req *pb.OperateSubTaskRequest) (*pb.OperateSubTaskResponse, error) {
	resp := &pb.OperateSubTaskResponse{
		Meta: &pb.CommonWorkerResponse{
			Result: true,
			Msg:    "",
		},
		Op:    req.Op,
		LogID: 0,
	}
	w := s.checkWorkerStart()
	if w == nil {
		log.L().Error("fail to call OperateSubTask, because mysql worker has not been started")
		resp.Meta.Result = false
		resp.Meta.Msg = "mysql worker has not been started"
		return resp, nil
	}
=======
	return &pb.CommonWorkerResponse{
		Result: true,
	}, nil
}
>>>>>>> f049e46c

	log.L().Info("", zap.String("request", "OperateSubTask"), zap.Stringer("payload", req))
<<<<<<< HEAD
	opLogID, err := w.OperateSubTask(req.Name, req.Op)
=======
	err := s.worker.OperateSubTask(req.Name, req.Op)
>>>>>>> f049e46c
	if err != nil {
		err = terror.Annotatef(err, "operate(%s) sub task %s", req.Op.String(), req.Name)
		log.L().Error("fail to operate task", zap.String("request", "OperateSubTask"), zap.Stringer("payload", req), zap.Error(err))
		return &pb.OperateSubTaskResponse{
			Op:     req.Op,
			Result: false,
			Msg:    err.Error(),
		}, nil
	}

<<<<<<< HEAD
	resp.LogID = opLogID
	return resp, nil
=======
	return &pb.OperateSubTaskResponse{
		Op:     req.Op,
		Result: true,
	}, nil
>>>>>>> f049e46c
}

// UpdateSubTask implements WorkerServer.UpdateSubTask
func (s *Server) UpdateSubTask(ctx context.Context, req *pb.UpdateSubTaskRequest) (*pb.CommonWorkerResponse, error) {
	log.L().Info("", zap.String("request", "UpdateSubTask"), zap.Stringer("payload", req))
	cfg := config.NewSubTaskConfig()
	err := cfg.Decode(req.Task)
	if err != nil {
		err = terror.Annotatef(err, "decode config from request %+v", req.Task)
		log.L().Error("fail to decode subtask", zap.String("request", "UpdateSubTask"), zap.Stringer("payload", req), zap.Error(err))
		return &pb.CommonWorkerResponse{
			Result: false,
			Msg:    err.Error(),
		}, nil
	}
	resp := &pb.OperateSubTaskResponse{
		Meta: &pb.CommonWorkerResponse{
			Result: true,
			Msg:    "",
		},
		Op:    pb.TaskOp_Update,
		LogID: 0,
	}
	w := s.checkWorkerStart()
	if w == nil {
		log.L().Error("fail to call StartSubTask, because mysql worker has not been started")
		resp.Meta.Result = false
		resp.Meta.Msg = "mysql worker has not been started"
		return resp, nil
	}

<<<<<<< HEAD
	opLogID, err := w.UpdateSubTask(cfg)
	if err != nil {
		err = terror.Annotatef(err, "update sub task %s", cfg.Name)
		log.L().Error("fail to update task", zap.String("request", "UpdateSubTask"), zap.Stringer("payload", req), zap.Error(err))
		return nil, err
	}
	resp.LogID = opLogID
	return resp, nil
}

// QueryTaskOperation implements WorkerServer.QueryTaskOperation
func (s *Server) QueryTaskOperation(ctx context.Context, req *pb.QueryTaskOperationRequest) (*pb.QueryTaskOperationResponse, error) {
	log.L().Info("", zap.String("request", "QueryTaskOperation"), zap.Stringer("payload", req))
	resp := &pb.QueryTaskOperationResponse{
		Log: &pb.TaskLog{},
		Meta: &pb.CommonWorkerResponse{
			Result: true,
			Msg:    "",
		},
	}
	w := s.checkWorkerStart()
	if w == nil {
		log.L().Error("fail to call StartSubTask, because mysql worker has not been started")
		resp.Meta.Result = false
		resp.Meta.Msg = "mysql worker has not been started"
		return resp, nil
	}

	taskName := req.Name
	opLogID := req.LogID

	opLog, err := w.meta.GetTaskLog(opLogID)
	if err != nil {
		err = terror.Annotatef(err, "fail to get operation %d of task %s", opLogID, taskName)
		log.L().Error(err.Error())
		return nil, err
	}
	resp.Log = opLog
	return resp, nil
=======
	err = s.worker.UpdateSubTask(cfg)
	if err != nil {
		err = terror.Annotatef(err, "update sub task %s", cfg.Name)
		log.L().Error("fail to update task", zap.String("request", "UpdateSubTask"), zap.Stringer("payload", req), zap.Error(err))
		return &pb.CommonWorkerResponse{
			Result: false,
			Msg:    err.Error(),
		}, nil
	}

	return &pb.CommonWorkerResponse{
		Result: true,
	}, nil
>>>>>>> f049e46c
}

// QueryStatus implements WorkerServer.QueryStatus
func (s *Server) QueryStatus(ctx context.Context, req *pb.QueryStatusRequest) (*pb.QueryStatusResponse, error) {
	log.L().Info("", zap.String("request", "QueryStatus"), zap.Stringer("payload", req))
	resp := &pb.QueryStatusResponse{
		Result: true,
	}

	w := s.checkWorkerStart()
	if w == nil {
		log.L().Error("fail to call QueryStatus, because mysql worker has not been started")
		resp.Result = false
		resp.Msg = "mysql worker has not been started"
		return resp, nil
	}

	resp.SubTaskStatus = w.QueryStatus(req.Name)
	resp.RelayStatus = w.relayHolder.Status()
	resp.SourceID = w.cfg.SourceID
	if len(resp.SubTaskStatus) == 0 {
		resp.Msg = "no sub task started"
	}
	return resp, nil
}

// QueryError implements WorkerServer.QueryError
func (s *Server) QueryError(ctx context.Context, req *pb.QueryErrorRequest) (*pb.QueryErrorResponse, error) {
	log.L().Info("", zap.String("request", "QueryError"), zap.Stringer("payload", req))
	resp := &pb.QueryErrorResponse{
		Result: true,
	}

	w := s.checkWorkerStart()
	if w == nil {
		log.L().Error("fail to call StartSubTask, because mysql worker has not been started")
		resp.Result = false
		resp.Msg = "mysql worker has not been started"
		return resp, nil
	}

	resp.SubTaskError = w.QueryError(req.Name)
	resp.RelayError = w.relayHolder.Error()
	return resp, nil
}

// FetchDDLInfo implements WorkerServer.FetchDDLInfo
// we do ping-pong send-receive on stream for DDL (lock) info
// if error occurred in Send / Recv, just retry in client
func (s *Server) FetchDDLInfo(stream pb.Worker_FetchDDLInfoServer) error {
	log.L().Info("", zap.String("request", "FetchDDLInfo"))
	w := s.checkWorkerStart()
	if w == nil {
		log.L().Error("fail to call StartSubTask, because mysql worker has not been started")
		return terror.ErrWorkerNoStart.Generate()
	}

	var ddlInfo *pb.DDLInfo
	for {
		// try fetch pending to sync DDL info from worker
		ddlInfo = w.FetchDDLInfo(stream.Context())
		if ddlInfo == nil {
			return nil // worker closed or context canceled
		}
		log.L().Info("", zap.String("request", "FetchDDLInfo"), zap.Stringer("ddl info", ddlInfo))
		// send DDLInfo to dm-master
		err := stream.Send(ddlInfo)
		if err != nil {
			log.L().Error("fail to send DDLInfo to RPC stream", zap.String("request", "FetchDDLInfo"), zap.Stringer("ddl info", ddlInfo), log.ShortError(err))
			return err
		}

		// receive DDLLockInfo from dm-master
		in, err := stream.Recv()
		if err == io.EOF {
			return nil
		}
		if err != nil {
			log.L().Error("fail to receive DDLLockInfo from RPC stream", zap.String("request", "FetchDDLInfo"), zap.Stringer("ddl info", ddlInfo), log.ShortError(err))
			return err
		}
		log.L().Info("receive DDLLockInfo", zap.String("request", "FetchDDLInfo"), zap.Stringer("ddl lock info", in))

		//ddlInfo = nil // clear and protect to put it back

		err = w.RecordDDLLockInfo(in)
		if err != nil {
			// if error occurred when recording DDLLockInfo, log an error
			// user can handle this case using dmctl
			log.L().Error("fail to record DDLLockInfo", zap.String("request", "FetchDDLInfo"), zap.Stringer("ddl lock info", in), zap.Error(err))
		}
	}
}

// ExecuteDDL implements WorkerServer.ExecuteDDL
func (s *Server) ExecuteDDL(ctx context.Context, req *pb.ExecDDLRequest) (*pb.CommonWorkerResponse, error) {
	log.L().Info("", zap.String("request", "ExecuteDDL"), zap.Stringer("payload", req))
	w := s.checkWorkerStart()
	if w == nil {
		log.L().Error("fail to call StartSubTask, because mysql worker has not been started")
		return makeCommonWorkerResponse(terror.ErrWorkerNoStart.Generate()), nil
	}

	err := w.ExecuteDDL(ctx, req)
	if err != nil {
		log.L().Error("fail to execute ddl", zap.String("request", "ExecuteDDL"), zap.Stringer("payload", req), zap.Error(err))
	}
	return makeCommonWorkerResponse(err), nil
}

// BreakDDLLock implements WorkerServer.BreakDDLLock
func (s *Server) BreakDDLLock(ctx context.Context, req *pb.BreakDDLLockRequest) (*pb.CommonWorkerResponse, error) {
	log.L().Info("", zap.String("request", "BreakDDLLock"), zap.Stringer("payload", req))
	w := s.checkWorkerStart()
	if w == nil {
		log.L().Error("fail to call StartSubTask, because mysql worker has not been started")
		return makeCommonWorkerResponse(terror.ErrWorkerNoStart.Generate()), nil
	}

	err := w.BreakDDLLock(ctx, req)
	if err != nil {
		log.L().Error("fail to break ddl lock", zap.String("request", "BreakDDLLock"), zap.Stringer("payload", req), zap.Error(err))
	}
	return makeCommonWorkerResponse(err), nil
}

// HandleSQLs implements WorkerServer.HandleSQLs
func (s *Server) HandleSQLs(ctx context.Context, req *pb.HandleSubTaskSQLsRequest) (*pb.CommonWorkerResponse, error) {
	log.L().Info("", zap.String("request", "HandleSQLs"), zap.Stringer("payload", req))
	w := s.checkWorkerStart()
	if w == nil {
		log.L().Error("fail to call StartSubTask, because mysql worker has not been started")
		return makeCommonWorkerResponse(terror.ErrWorkerNoStart.Generate()), nil
	}

	err := w.HandleSQLs(ctx, req)
	if err != nil {
		log.L().Error("fail to handle sqls", zap.String("request", "HandleSQLs"), zap.Stringer("payload", req), zap.Error(err))
	}
	return makeCommonWorkerResponse(err), nil
}

// SwitchRelayMaster implements WorkerServer.SwitchRelayMaster
func (s *Server) SwitchRelayMaster(ctx context.Context, req *pb.SwitchRelayMasterRequest) (*pb.CommonWorkerResponse, error) {
	log.L().Info("", zap.String("request", "SwitchRelayMaster"), zap.Stringer("payload", req))
	w := s.checkWorkerStart()
	if w == nil {
		log.L().Error("fail to call StartSubTask, because mysql worker has not been started")
		return makeCommonWorkerResponse(terror.ErrWorkerNoStart.Generate()), nil
	}

	err := w.SwitchRelayMaster(ctx, req)
	if err != nil {
		log.L().Error("fail to switch relay master", zap.String("request", "SwitchRelayMaster"), zap.Stringer("payload", req), zap.Error(err))
	}
	return makeCommonWorkerResponse(err), nil
}

// OperateRelay implements WorkerServer.OperateRelay
func (s *Server) OperateRelay(ctx context.Context, req *pb.OperateRelayRequest) (*pb.OperateRelayResponse, error) {
	log.L().Info("", zap.String("request", "OperateRelay"), zap.Stringer("payload", req))
	resp := &pb.OperateRelayResponse{
		Op:     req.Op,
		Result: false,
	}

	w := s.checkWorkerStart()
	if w == nil {
		log.L().Error("fail to call StartSubTask, because mysql worker has not been started")
		resp.Msg = "mysql worker has not been started"
		return resp, nil
	}

	err := w.OperateRelay(ctx, req)
	if err != nil {
		log.L().Error("fail to operate relay", zap.String("request", "OperateRelay"), zap.Stringer("payload", req), zap.Error(err))
		resp.Msg = errors.ErrorStack(err)
		return resp, nil
	}

	resp.Result = true
	return resp, nil
}

// PurgeRelay implements WorkerServer.PurgeRelay
func (s *Server) PurgeRelay(ctx context.Context, req *pb.PurgeRelayRequest) (*pb.CommonWorkerResponse, error) {
	log.L().Info("", zap.String("request", "PurgeRelay"), zap.Stringer("payload", req))
	w := s.checkWorkerStart()
	if w == nil {
		log.L().Error("fail to call StartSubTask, because mysql worker has not been started")
		return makeCommonWorkerResponse(terror.ErrWorkerNoStart.Generate()), nil
	}

	err := w.PurgeRelay(ctx, req)
	if err != nil {
		log.L().Error("fail to purge relay", zap.String("request", "PurgeRelay"), zap.Stringer("payload", req), zap.Error(err))
	}
	return makeCommonWorkerResponse(err), nil
}

// UpdateRelayConfig updates config for relay and (dm-worker)
func (s *Server) UpdateRelayConfig(ctx context.Context, req *pb.UpdateRelayRequest) (*pb.CommonWorkerResponse, error) {
	log.L().Info("", zap.String("request", "UpdateRelayConfig"), zap.Stringer("payload", req))
	w := s.checkWorkerStart()
	if w == nil {
		log.L().Error("fail to call StartSubTask, because mysql worker has not been started")
		return makeCommonWorkerResponse(terror.ErrWorkerNoStart.Generate()), nil
	}

	err := w.UpdateRelayConfig(ctx, req.Content)
	if err != nil {
		log.L().Error("fail to update relay config", zap.String("request", "UpdateRelayConfig"), zap.Stringer("payload", req), zap.Error(err))
	}
	return makeCommonWorkerResponse(err), nil
}

// QueryWorkerConfig return worker config
// worker config is defined in worker directory now,
// to avoid circular import, we only return db config
func (s *Server) QueryWorkerConfig(ctx context.Context, req *pb.QueryWorkerConfigRequest) (*pb.QueryWorkerConfigResponse, error) {
	log.L().Info("", zap.String("request", "QueryWorkerConfig"), zap.Stringer("payload", req))
	resp := &pb.QueryWorkerConfigResponse{
		Result: true,
	}

	w := s.checkWorkerStart()
	if w == nil {
		log.L().Error("fail to call StartSubTask, because mysql worker has not been started")
		resp.Result = false
		resp.Msg = "mysql worker has not been started"
		return resp, nil
	}

	workerCfg, err := w.QueryConfig(ctx)
	if err != nil {
		resp.Result = false
		resp.Msg = errors.ErrorStack(err)
		log.L().Error("fail to query worker config", zap.String("request", "QueryWorkerConfig"), zap.Stringer("payload", req), zap.Error(err))
		return resp, nil
	}

	rawConfig, err := workerCfg.From.Toml()
	if err != nil {
		resp.Result = false
		resp.Msg = errors.ErrorStack(err)
		log.L().Error("fail to marshal worker config", zap.String("request", "QueryWorkerConfig"), zap.Stringer("worker from config", &workerCfg.From), zap.Error(err))
	}

	resp.Content = rawConfig
	resp.SourceID = workerCfg.SourceID
	return resp, nil
}

// MigrateRelay migrate relay to original binlog pos
func (s *Server) MigrateRelay(ctx context.Context, req *pb.MigrateRelayRequest) (*pb.CommonWorkerResponse, error) {
	log.L().Info("", zap.String("request", "MigrateRelay"), zap.Stringer("payload", req))
	w := s.checkWorkerStart()
	if w == nil {
		log.L().Error("fail to call StartSubTask, because mysql worker has not been started")
		return makeCommonWorkerResponse(terror.ErrWorkerNoStart.Generate()), nil
	}

	err := w.MigrateRelay(ctx, req.BinlogName, req.BinlogPos)
	if err != nil {
		log.L().Error("fail to migrate relay", zap.String("request", "MigrateRelay"), zap.Stringer("payload", req), zap.Error(err))
	}
	return makeCommonWorkerResponse(err), nil
}

func (s *Server) startWorker(cfg *config.WorkerConfig) error {
	s.Lock()
	if s.worker != nil {
		return terror.ErrWorkerAlreadyClosed.Generate()
	}
	w, err := NewWorker(cfg)
	if err != nil {
		return err
	}
	s.worker = w
	s.Unlock()
	go func() {
		s.worker.Start()
	}()
	return nil
}

// CreateMysqlTask create a new mysql task which will be running in this Server
func (s *Server) CreateMysqlTask(ctx context.Context, req *pb.MysqlTaskRequest) (*pb.MysqlTaskResponse, error) {
	resp := &pb.MysqlTaskResponse{
		Result: true,
		Msg:    "Create mysql task successfully",
	}
	cfg := config.NewWorkerConfig()
	err := cfg.Parse(req.Config)
	if err == nil {
		err = s.startWorker(cfg)
	}
	if err != nil {
		resp.Result = false
		resp.Msg = errors.ErrorStack(err)
	}
	return resp, nil
}

// UpdateMysqlTaskConfig updates config of a mysql task which has been running in this Server
func (s *Server) UpdateMysqlTaskConfig(ctx context.Context, req *pb.MysqlTaskRequest) (*pb.MysqlTaskResponse, error) {
	resp := &pb.MysqlTaskResponse{
		Result: true,
		Msg:    "Update mysql task config successfully",
	}
	s.Lock()
	if s.worker == nil {
		log.L().Error("fail to call UpdateMysqlTaskConfig, because mysql worker has not been started")
		resp.Result = false
		resp.Msg = "Mysql task has not been created, please call CreateMysqlTask"
		return resp, nil
	}
	w := s.worker
	s.worker = nil
	s.Unlock()
	w.Close()
	if res, _ := s.CreateMysqlTask(ctx, req); res != nil && !res.Result {
		resp.Result = false
		resp.Msg = "UpdateMysqlTaskConfig fail when create new mysql task, please call CreateMysqlTask again"
		return resp, nil
	}
	return resp, nil
}

func (s *Server) stopMysqlTask() {
	w := s.worker
	s.worker = nil
	s.Unlock()
	w.Close()
}

// StopMysqlTask stops a mysql task which has been running in this Server
func (s *Server) StopMysqlTask(ctx context.Context, req *pb.StopMysqlTaskRequest) (*pb.MysqlTaskResponse, error) {
	resp := &pb.MysqlTaskResponse{
		Result: true,
		Msg:    "Stop mysql task successfully",
	}
	s.Lock()
	if s.worker == nil {
		resp.Result = false
		resp.Msg = "Mysql task has not been created, please call CreateMysqlTask"
		return resp, nil
	}
	if req.SourceID != s.worker.cfg.SourceID {
		resp.Result = false
		resp.Msg = "Mysql task has not been created, please call CreateMysqlTask"
		return resp, nil
	}
	w := s.worker
	s.worker = nil
	s.Unlock()
	w.Close()
	return resp, nil
}

func makeCommonWorkerResponse(reqErr error) *pb.CommonWorkerResponse {
	resp := &pb.CommonWorkerResponse{
		Result: true,
	}
	if reqErr != nil {
		resp.Result = false
		resp.Msg = errors.ErrorStack(reqErr)
	}
	return resp
}

func (s *Server) splitHostPort() (host, port string, err error) {
	// WorkerAddr's format may be "host:port" or ":port"
	host, port, err = net.SplitHostPort(s.cfg.WorkerAddr)
	if err != nil {
		err = terror.ErrWorkerHostPortNotValid.Delegate(err, s.cfg.WorkerAddr)
	}
	return
}<|MERGE_RESOLUTION|>--- conflicted
+++ resolved
@@ -194,91 +194,55 @@
 			Msg:    err.Error(),
 		}, nil
 	}
-	resp := &pb.OperateSubTaskResponse{
-		Meta: &pb.CommonWorkerResponse{
-			Result: true,
-			Msg:    "",
-		},
-		Op:    pb.TaskOp_Start,
-		LogID: 0,
-	}
-	w := s.checkWorkerStart()
-	if w == nil {
-		log.L().Error("fail to call StartSubTask, because mysql worker has not been started")
-		resp.Meta.Result = false
-		resp.Meta.Msg = "mysql worker has not been started"
-		return resp, nil
-	}
-
-<<<<<<< HEAD
+	resp := &pb.CommonWorkerResponse{
+		Result: true,
+		Msg:    "",
+	}
+	w := s.checkWorkerStart()
+	if w == nil {
+		log.L().Error("fail to call StartSubTask, because mysql worker has not been started")
+		resp.Result = false
+		resp.Msg = "mysql worker has not been started"
+		return resp, nil
+	}
+
 	cfg.LogLevel = s.cfg.LogLevel
 	cfg.LogFile = s.cfg.LogFile
-	opLogID, err := w.StartSubTask(cfg)
-=======
-	err = s.worker.StartSubTask(cfg)
->>>>>>> f049e46c
+	err = w.StartSubTask(cfg)
+
 	if err != nil {
 		err = terror.Annotatef(err, "start sub task %s", cfg.Name)
 		log.L().Error("fail to start subtask", zap.String("request", "StartSubTask"), zap.Stringer("payload", req), zap.Error(err))
-		return &pb.CommonWorkerResponse{
-			Result: false,
-			Msg:    err.Error(),
-		}, nil
-	}
-	resp.LogID = opLogID
-	return resp, nil
-}
-
-<<<<<<< HEAD
+		resp.Result = false
+		resp.Msg = err.Error()
+	}
+	return resp, nil
+}
+
 // OperateSubTask implements WorkerServer.OperateSubTask
 func (s *Server) OperateSubTask(ctx context.Context, req *pb.OperateSubTaskRequest) (*pb.OperateSubTaskResponse, error) {
 	resp := &pb.OperateSubTaskResponse{
-		Meta: &pb.CommonWorkerResponse{
-			Result: true,
-			Msg:    "",
-		},
-		Op:    req.Op,
-		LogID: 0,
+		Result: true,
+		Op:     req.Op,
+		Msg:    "",
 	}
 	w := s.checkWorkerStart()
 	if w == nil {
 		log.L().Error("fail to call OperateSubTask, because mysql worker has not been started")
-		resp.Meta.Result = false
-		resp.Meta.Msg = "mysql worker has not been started"
-		return resp, nil
-	}
-=======
-	return &pb.CommonWorkerResponse{
-		Result: true,
-	}, nil
-}
->>>>>>> f049e46c
+		resp.Result = false
+		resp.Msg = "mysql worker has not been started"
+		return resp, nil
+	}
 
 	log.L().Info("", zap.String("request", "OperateSubTask"), zap.Stringer("payload", req))
-<<<<<<< HEAD
-	opLogID, err := w.OperateSubTask(req.Name, req.Op)
-=======
-	err := s.worker.OperateSubTask(req.Name, req.Op)
->>>>>>> f049e46c
+	err := w.OperateSubTask(req.Name, req.Op)
 	if err != nil {
 		err = terror.Annotatef(err, "operate(%s) sub task %s", req.Op.String(), req.Name)
 		log.L().Error("fail to operate task", zap.String("request", "OperateSubTask"), zap.Stringer("payload", req), zap.Error(err))
-		return &pb.OperateSubTaskResponse{
-			Op:     req.Op,
-			Result: false,
-			Msg:    err.Error(),
-		}, nil
-	}
-
-<<<<<<< HEAD
-	resp.LogID = opLogID
-	return resp, nil
-=======
-	return &pb.OperateSubTaskResponse{
-		Op:     req.Op,
-		Result: true,
-	}, nil
->>>>>>> f049e46c
+		resp.Result = false
+		resp.Msg = err.Error()
+	}
+	return resp, nil
 }
 
 // UpdateSubTask implements WorkerServer.UpdateSubTask
@@ -294,77 +258,25 @@
 			Msg:    err.Error(),
 		}, nil
 	}
-	resp := &pb.OperateSubTaskResponse{
-		Meta: &pb.CommonWorkerResponse{
-			Result: true,
-			Msg:    "",
-		},
-		Op:    pb.TaskOp_Update,
-		LogID: 0,
-	}
-	w := s.checkWorkerStart()
-	if w == nil {
-		log.L().Error("fail to call StartSubTask, because mysql worker has not been started")
-		resp.Meta.Result = false
-		resp.Meta.Msg = "mysql worker has not been started"
-		return resp, nil
-	}
-
-<<<<<<< HEAD
-	opLogID, err := w.UpdateSubTask(cfg)
+	resp := &pb.CommonWorkerResponse{
+		Result: true,
+		Msg:    "",
+	}
+	w := s.checkWorkerStart()
+	if w == nil {
+		log.L().Error("fail to call StartSubTask, because mysql worker has not been started")
+		resp.Result = false
+		resp.Msg = "mysql worker has not been started"
+		return resp, nil
+	}
+	err = w.UpdateSubTask(cfg)
 	if err != nil {
 		err = terror.Annotatef(err, "update sub task %s", cfg.Name)
 		log.L().Error("fail to update task", zap.String("request", "UpdateSubTask"), zap.Stringer("payload", req), zap.Error(err))
-		return nil, err
-	}
-	resp.LogID = opLogID
-	return resp, nil
-}
-
-// QueryTaskOperation implements WorkerServer.QueryTaskOperation
-func (s *Server) QueryTaskOperation(ctx context.Context, req *pb.QueryTaskOperationRequest) (*pb.QueryTaskOperationResponse, error) {
-	log.L().Info("", zap.String("request", "QueryTaskOperation"), zap.Stringer("payload", req))
-	resp := &pb.QueryTaskOperationResponse{
-		Log: &pb.TaskLog{},
-		Meta: &pb.CommonWorkerResponse{
-			Result: true,
-			Msg:    "",
-		},
-	}
-	w := s.checkWorkerStart()
-	if w == nil {
-		log.L().Error("fail to call StartSubTask, because mysql worker has not been started")
-		resp.Meta.Result = false
-		resp.Meta.Msg = "mysql worker has not been started"
-		return resp, nil
-	}
-
-	taskName := req.Name
-	opLogID := req.LogID
-
-	opLog, err := w.meta.GetTaskLog(opLogID)
-	if err != nil {
-		err = terror.Annotatef(err, "fail to get operation %d of task %s", opLogID, taskName)
-		log.L().Error(err.Error())
-		return nil, err
-	}
-	resp.Log = opLog
-	return resp, nil
-=======
-	err = s.worker.UpdateSubTask(cfg)
-	if err != nil {
-		err = terror.Annotatef(err, "update sub task %s", cfg.Name)
-		log.L().Error("fail to update task", zap.String("request", "UpdateSubTask"), zap.Stringer("payload", req), zap.Error(err))
-		return &pb.CommonWorkerResponse{
-			Result: false,
-			Msg:    err.Error(),
-		}, nil
-	}
-
-	return &pb.CommonWorkerResponse{
-		Result: true,
-	}, nil
->>>>>>> f049e46c
+		resp.Result = false
+		resp.Msg = err.Error()
+	}
+	return resp, nil
 }
 
 // QueryStatus implements WorkerServer.QueryStatus
