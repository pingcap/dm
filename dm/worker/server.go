--- conflicted
+++ resolved
@@ -75,22 +75,7 @@
 		return terror.ErrWorkerStartService.Delegate(err)
 	}
 
-<<<<<<< HEAD
 	s.worker = nil
-=======
-	s.worker, err = NewWorker(s.cfg)
-	if err != nil {
-		return err
-	}
-
-	s.wg.Add(2)
-	go func() {
-		defer s.wg.Done()
-		// start running worker to handle requests
-		s.worker.Start()
-	}()
->>>>>>> bdf102a3
-
 	go func() {
 		defer s.wg.Done()
 		// worker keepalive with master
