// Copyright 2019 PingCAP, Inc.
//
// Licensed under the Apache License, Version 2.0 (the "License");
// you may not use this file except in compliance with the License.
// You may obtain a copy of the License at
//
//     http://www.apache.org/licenses/LICENSE-2.0
//
// Unless required by applicable law or agreed to in writing, software
// distributed under the License is distributed on an "AS IS" BASIS,
// See the License for the specific language governing permissions and
// limitations under the License.

package worker

import (
	"context"
	"io"
	"net"
	"sync"
	"time"

	"github.com/pingcap/dm/dm/common"
	"github.com/pingcap/dm/dm/config"
	"github.com/pingcap/dm/dm/pb"
	"github.com/pingcap/dm/pkg/log"
	"github.com/pingcap/dm/pkg/terror"

	"github.com/pingcap/errors"
	"github.com/siddontang/go/sync2"
	"github.com/soheilhy/cmux"
	"go.etcd.io/etcd/clientv3"
	"go.uber.org/zap"
	"google.golang.org/grpc"
)

var (
	cmuxReadTimeout       = 10 * time.Second
	dialTimeout           = 3 * time.Second
	keepaliveTimeout      = 3 * time.Second
	keepaliveTime         = 3 * time.Second
	retryConnectSleepTime = 2 * time.Second
)

// Server accepts RPC requests
// dispatches requests to worker
// sends responses to RPC client
type Server struct {
	sync.Mutex
	wg     sync.WaitGroup
	closed sync2.AtomicBool
	ctx    context.Context
	cancel context.CancelFunc

	cfg *Config

	rootLis    net.Listener
	svr        *grpc.Server
	worker     *Worker
	etcdClient *clientv3.Client

	// false: has retried connecting to master again.
	retryConnectMaster sync2.AtomicBool
}

// NewServer creates a new Server
func NewServer(cfg *Config) *Server {
	s := Server{
		cfg: cfg,
	}
	s.retryConnectMaster.Set(true)
	s.closed.Set(true) // not start yet
	return &s
}

// Start starts to serving
func (s *Server) Start() error {
	var err error
	s.rootLis, err = net.Listen("tcp", s.cfg.WorkerAddr)
	if err != nil {
		return terror.ErrWorkerStartService.Delegate(err)
	}

	log.L().Info("Start Server")
	s.setWorker(nil, true)
	s.ctx, s.cancel = context.WithCancel(context.Background())
	s.etcdClient, err = clientv3.New(clientv3.Config{
		Endpoints:            GetJoinURLs(s.cfg.Join),
		DialTimeout:          dialTimeout,
		DialKeepAliveTime:    keepaliveTime,
		DialKeepAliveTimeout: keepaliveTimeout,
	})
	if err != nil {
		return err
	}
	s.wg.Add(1)
	go func() {
		defer s.wg.Done()
		// worker keepalive with master
		// If worker loses connect from master, it would stop all task and try to connect master again.
		shouldExit := false
		var err1 error
		for !shouldExit {
			shouldExit, err1 = s.KeepAlive()
			log.L().Warn("keepalive with master goroutine paused", zap.Error(err1))
			if err1 != nil || !shouldExit {
				if s.retryConnectMaster.Get() {
					// Try to connect master again before stop worker
					s.retryConnectMaster.Set(false)
				} else {
					s.Lock()
					w := s.getWorker(false)
					if w != nil {
						s.setWorker(nil, false)
						s.Unlock()
						w.Close()
					} else {
						s.Unlock()
					}
				}
				ch := time.NewTicker(retryConnectSleepTime)
				select {
				case <-s.ctx.Done():
					shouldExit = true
					break
				case <-ch.C:
					// Try to connect master again
					break
				}
			}
		}
		log.L().Info("keepalive with master goroutine exited!")
	}()

	// create a cmux
	m := cmux.New(s.rootLis)
	m.SetReadTimeout(cmuxReadTimeout) // set a timeout, ref: https://github.com/pingcap/tidb-binlog/pull/352

	// match connections in order: first gRPC, then HTTP
	grpcL := m.MatchWithWriters(cmux.HTTP2MatchHeaderFieldSendSettings("content-type", "application/grpc"))
	httpL := m.Match(cmux.HTTP1Fast())

	s.svr = grpc.NewServer()
	pb.RegisterWorkerServer(s.svr, s)
	go func() {
		err2 := s.svr.Serve(grpcL)
		if err2 != nil && !common.IsErrNetClosing(err2) && err2 != cmux.ErrListenerClosed {
			log.L().Error("fail to start gRPC server", log.ShortError(err2))
		}
	}()
	go InitStatus(httpL) // serve status

	s.closed.Set(false)
	log.L().Info("start gRPC API", zap.String("listened address", s.cfg.WorkerAddr))
	err = m.Serve()
	if err != nil && common.IsErrNetClosing(err) {
		err = nil
	}
	return terror.ErrWorkerStartService.Delegate(err)
}

func (s *Server) doClose() {
	s.Lock()
	defer s.Unlock()
	if s.closed.Get() {
		return
	}

	if s.rootLis != nil {
		err := s.rootLis.Close()
		if err != nil && !common.IsErrNetClosing(err) {
			log.L().Error("fail to close net listener", log.ShortError(err))
		}
	}
	if s.svr != nil {
		// GracefulStop can not cancel active stream RPCs
		// and the stream RPC may block on Recv or Send
		// so we use Stop instead to cancel all active RPCs
		s.svr.Stop()
	}

	// close worker and wait for return
	s.cancel()
	if w := s.getWorker(false); w != nil {
		w.Close()
	}
	s.closed.Set(true)
}

// Close close the RPC server, this function can be called multiple times
func (s *Server) Close() {
	s.doClose()
	s.wg.Wait()
}

func (s *Server) getWorker(needLock bool) *Worker {
	if needLock {
		s.Lock()
		defer s.Unlock()
	}
	return s.worker
}

func (s *Server) setWorker(worker *Worker, needLock bool) {
	if needLock {
		s.Lock()
		defer s.Unlock()
	}
	s.worker = worker
}

func (s *Server) stopWorker(sourceID string) error {
	s.Lock()
	w := s.getWorker(false)
	if w == nil {
		s.Unlock()
		return terror.ErrWorkerNoStart
	}
	if w.cfg.SourceID != sourceID {
		s.Unlock()
		return terror.ErrWorkerSourceNotMatch
	}
	s.setWorker(nil, false)
	s.Unlock()
	w.Close()
	return nil
}

func (s *Server) retryWriteEctd(ops ...clientv3.Op) string {
	retryTimes := 3
	cliCtx, canc := context.WithTimeout(s.etcdClient.Ctx(), time.Second)
	defer canc()
	for {
		res, err := s.etcdClient.Txn(cliCtx).Then(ops...).Commit()
		retryTimes--
		if err == nil {
			if res.Succeeded {
				return ""
			} else if retryTimes <= 0 {
				return "failed to write data in etcd"
			}
		} else if retryTimes <= 0 {
			return errors.ErrorStack(err)
		}
		time.Sleep(time.Millisecond * 50)
	}
}

// StartSubTask implements WorkerServer.StartSubTask
func (s *Server) StartSubTask(ctx context.Context, req *pb.StartSubTaskRequest) (*pb.CommonWorkerResponse, error) {
	log.L().Info("", zap.String("request", "StartSubTask"), zap.Stringer("payload", req))
	cfg := config.NewSubTaskConfig()
	err := cfg.Decode(req.Task)
	if err != nil {
		err = terror.Annotatef(err, "decode subtask config from request %+v", req.Task)
		log.L().Error("fail to decode task", zap.String("request", "StartSubTask"), zap.Stringer("payload", req), zap.Error(err))
		return &pb.CommonWorkerResponse{
			Result: false,
			Msg:    err.Error(),
		}, nil
	}
	resp := &pb.CommonWorkerResponse{
		Result: true,
		Msg:    "",
	}
	w := s.getWorker(true)
	if w == nil || w.cfg.SourceID != cfg.SourceID {
		log.L().Error("fail to call StartSubTask, because mysql worker has not been started")
		resp.Result = false
		resp.Msg = terror.ErrWorkerNoStart.Error()
		return resp, nil
	}

	cfg.LogLevel = s.cfg.LogLevel
	cfg.LogFile = s.cfg.LogFile
	err = w.StartSubTask(cfg)

	if err != nil {
		err = terror.Annotatef(err, "start sub task %s", cfg.Name)
		log.L().Error("fail to start subtask", zap.String("request", "StartSubTask"), zap.Stringer("payload", req), zap.Error(err))
		resp.Result = false
		resp.Msg = err.Error()
	}

	if resp.Result {
		op1 := clientv3.OpPut(common.UpstreamSubTaskKeyAdapter.Encode(cfg.SourceID, cfg.Name), req.Task)
		resp.Msg = s.retryWriteEctd(op1)
	}
	return resp, nil
}

// OperateSubTask implements WorkerServer.OperateSubTask
func (s *Server) OperateSubTask(ctx context.Context, req *pb.OperateSubTaskRequest) (*pb.OperateSubTaskResponse, error) {
	resp := &pb.OperateSubTaskResponse{
		Result: true,
		Op:     req.Op,
		Msg:    "",
	}
	w := s.getWorker(true)
	if w == nil {
		log.L().Error("fail to call OperateSubTask, because mysql worker has not been started")
		resp.Result = false
		resp.Msg = terror.ErrWorkerNoStart.Error()
		return resp, nil
	}

	log.L().Info("", zap.String("request", "OperateSubTask"), zap.Stringer("payload", req))
	err := w.OperateSubTask(req.Name, req.Op)
	if err != nil {
		err = terror.Annotatef(err, "operate(%s) sub task %s", req.Op.String(), req.Name)
		log.L().Error("fail to operate task", zap.String("request", "OperateSubTask"), zap.Stringer("payload", req), zap.Error(err))
		resp.Result = false
		resp.Msg = err.Error()
	} else {
		// TODO: change task state.
		// clean subtask config when we stop the subtask
		if req.Op == pb.TaskOp_Stop {
			op1 := clientv3.OpDelete(common.UpstreamSubTaskKeyAdapter.Encode(w.cfg.SourceID, req.Name))
			resp.Msg = s.retryWriteEctd(op1)
			resp.Result = len(resp.Msg) == 0
		}
	}
	return resp, nil
}

// UpdateSubTask implements WorkerServer.UpdateSubTask
func (s *Server) UpdateSubTask(ctx context.Context, req *pb.UpdateSubTaskRequest) (*pb.CommonWorkerResponse, error) {
	log.L().Info("", zap.String("request", "UpdateSubTask"), zap.Stringer("payload", req))
	cfg := config.NewSubTaskConfig()
	err := cfg.Decode(req.Task)
	if err != nil {
		err = terror.Annotatef(err, "decode config from request %+v", req.Task)
		log.L().Error("fail to decode subtask", zap.String("request", "UpdateSubTask"), zap.Stringer("payload", req), zap.Error(err))
		return &pb.CommonWorkerResponse{
			Result: false,
			Msg:    err.Error(),
		}, nil
	}
	resp := &pb.CommonWorkerResponse{
		Result: true,
		Msg:    "",
	}
	w := s.getWorker(true)
	if w == nil {
		log.L().Error("fail to call StartSubTask, because mysql worker has not been started")
		resp.Result = false
		resp.Msg = terror.ErrWorkerNoStart.Error()
		return resp, nil
	}
	err = w.UpdateSubTask(cfg)
	if err != nil {
		err = terror.Annotatef(err, "update sub task %s", cfg.Name)
		log.L().Error("fail to update task", zap.String("request", "UpdateSubTask"), zap.Stringer("payload", req), zap.Error(err))
		resp.Result = false
		resp.Msg = err.Error()
	} else {
		op1 := clientv3.OpPut(common.UpstreamSubTaskKeyAdapter.Encode(cfg.SourceID, cfg.Name), req.Task)
		resp.Msg = s.retryWriteEctd(op1)
	}
	return resp, nil
}

// QueryStatus implements WorkerServer.QueryStatus
func (s *Server) QueryStatus(ctx context.Context, req *pb.QueryStatusRequest) (*pb.QueryStatusResponse, error) {
	log.L().Info("", zap.String("request", "QueryStatus"), zap.Stringer("payload", req))

	resp := &pb.QueryStatusResponse{
		Result: true,
	}

	w := s.getWorker(true)
	if w == nil {
		log.L().Error("fail to call QueryStatus, because mysql worker has not been started")
		resp.Result = false
		resp.Msg = terror.ErrWorkerNoStart.Error()
		return resp, nil
	}

	relayStatus := &pb.RelayStatus{
		Result: &pb.ProcessResult{
			Detail: []byte("relay is not enabled"),
		},
	}
	if s.worker.relayHolder != nil {
		relayStatus = s.worker.relayHolder.Status()
	}

	resp.SubTaskStatus = w.QueryStatus(req.Name)
	resp.RelayStatus = relayStatus
	resp.Source = w.cfg.SourceID
	if len(resp.SubTaskStatus) == 0 {
		resp.Msg = "no sub task started"
	}
	return resp, nil
}

// QueryError implements WorkerServer.QueryError
func (s *Server) QueryError(ctx context.Context, req *pb.QueryErrorRequest) (*pb.QueryErrorResponse, error) {
	log.L().Info("", zap.String("request", "QueryError"), zap.Stringer("payload", req))
	resp := &pb.QueryErrorResponse{
		Result: true,
	}

	w := s.getWorker(true)
	if w == nil {
		log.L().Error("fail to call StartSubTask, because mysql worker has not been started")
		resp.Result = false
		resp.Msg = terror.ErrWorkerNoStart.Error()
		return resp, nil
	}

	resp.SubTaskError = w.QueryError(req.Name)
	if w.relayHolder != nil {
		resp.RelayError = w.relayHolder.Error()
	}
	return resp, nil
}

// FetchDDLInfo implements WorkerServer.FetchDDLInfo
// we do ping-pong send-receive on stream for DDL (lock) info
// if error occurred in Send / Recv, just retry in client
func (s *Server) FetchDDLInfo(stream pb.Worker_FetchDDLInfoServer) error {
	log.L().Info("", zap.String("request", "FetchDDLInfo"))
	w := s.getWorker(true)
	if w == nil {
		log.L().Error("fail to call StartSubTask, because mysql worker has not been started")
		return terror.ErrWorkerNoStart.Generate()
	}

	var ddlInfo *pb.DDLInfo
	for {
		// try fetch pending to sync DDL info from worker
		ddlInfo = w.FetchDDLInfo(stream.Context())
		if ddlInfo == nil {
			return nil // worker closed or context canceled
		}
		log.L().Info("", zap.String("request", "FetchDDLInfo"), zap.Stringer("ddl info", ddlInfo))
		// send DDLInfo to dm-master
		err := stream.Send(ddlInfo)
		if err != nil {
			log.L().Error("fail to send DDLInfo to RPC stream", zap.String("request", "FetchDDLInfo"), zap.Stringer("ddl info", ddlInfo), log.ShortError(err))
			return err
		}

		// receive DDLLockInfo from dm-master
		in, err := stream.Recv()
		if err == io.EOF {
			return nil
		}
		if err != nil {
			log.L().Error("fail to receive DDLLockInfo from RPC stream", zap.String("request", "FetchDDLInfo"), zap.Stringer("ddl info", ddlInfo), log.ShortError(err))
			return err
		}
		log.L().Info("receive DDLLockInfo", zap.String("request", "FetchDDLInfo"), zap.Stringer("ddl lock info", in))

		//ddlInfo = nil // clear and protect to put it back

		err = w.RecordDDLLockInfo(in)
		if err != nil {
			// if error occurred when recording DDLLockInfo, log an error
			// user can handle this case using dmctl
			log.L().Error("fail to record DDLLockInfo", zap.String("request", "FetchDDLInfo"), zap.Stringer("ddl lock info", in), zap.Error(err))
		}
	}
	// TODO: check whether this interface need to store message in ETCD
}

// ExecuteDDL implements WorkerServer.ExecuteDDL
func (s *Server) ExecuteDDL(ctx context.Context, req *pb.ExecDDLRequest) (*pb.CommonWorkerResponse, error) {
	log.L().Info("", zap.String("request", "ExecuteDDL"), zap.Stringer("payload", req))
	w := s.getWorker(true)
	if w == nil {
		log.L().Error("fail to call StartSubTask, because mysql worker has not been started")
		return makeCommonWorkerResponse(terror.ErrWorkerNoStart.Generate()), nil
	}

	err := w.ExecuteDDL(ctx, req)
	if err != nil {
		log.L().Error("fail to execute ddl", zap.String("request", "ExecuteDDL"), zap.Stringer("payload", req), zap.Error(err))
	}
	// TODO: check whether this interface need to store message in ETCD
	return makeCommonWorkerResponse(err), nil
}

// BreakDDLLock implements WorkerServer.BreakDDLLock
func (s *Server) BreakDDLLock(ctx context.Context, req *pb.BreakDDLLockRequest) (*pb.CommonWorkerResponse, error) {
	log.L().Info("", zap.String("request", "BreakDDLLock"), zap.Stringer("payload", req))
	w := s.getWorker(true)
	if w == nil {
		log.L().Error("fail to call StartSubTask, because mysql worker has not been started")
		return makeCommonWorkerResponse(terror.ErrWorkerNoStart.Generate()), nil
	}

	err := w.BreakDDLLock(ctx, req)
	if err != nil {
		log.L().Error("fail to break ddl lock", zap.String("request", "BreakDDLLock"), zap.Stringer("payload", req), zap.Error(err))
	}
	// TODO: check whether this interface need to store message in ETCD
	return makeCommonWorkerResponse(err), nil
}

// HandleSQLs implements WorkerServer.HandleSQLs
func (s *Server) HandleSQLs(ctx context.Context, req *pb.HandleSubTaskSQLsRequest) (*pb.CommonWorkerResponse, error) {
	log.L().Info("", zap.String("request", "HandleSQLs"), zap.Stringer("payload", req))
	w := s.getWorker(true)
	if w == nil {
		log.L().Error("fail to call StartSubTask, because mysql worker has not been started")
		return makeCommonWorkerResponse(terror.ErrWorkerNoStart.Generate()), nil
	}

	err := w.HandleSQLs(ctx, req)
	if err != nil {
		log.L().Error("fail to handle sqls", zap.String("request", "HandleSQLs"), zap.Stringer("payload", req), zap.Error(err))
	}
	// TODO: check whether this interface need to store message in ETCD
	return makeCommonWorkerResponse(err), nil
}

// SwitchRelayMaster implements WorkerServer.SwitchRelayMaster
func (s *Server) SwitchRelayMaster(ctx context.Context, req *pb.SwitchRelayMasterRequest) (*pb.CommonWorkerResponse, error) {
	log.L().Info("", zap.String("request", "SwitchRelayMaster"), zap.Stringer("payload", req))
	w := s.getWorker(true)
	if w == nil {
		log.L().Error("fail to call StartSubTask, because mysql worker has not been started")
		return makeCommonWorkerResponse(terror.ErrWorkerNoStart.Generate()), nil
	}

	err := w.SwitchRelayMaster(ctx, req)
	if err != nil {
		log.L().Error("fail to switch relay master", zap.String("request", "SwitchRelayMaster"), zap.Stringer("payload", req), zap.Error(err))
	}
	// TODO: check whether this interface need to store message in ETCD
	return makeCommonWorkerResponse(err), nil
}

// OperateRelay implements WorkerServer.OperateRelay
func (s *Server) OperateRelay(ctx context.Context, req *pb.OperateRelayRequest) (*pb.OperateRelayResponse, error) {
	log.L().Info("", zap.String("request", "OperateRelay"), zap.Stringer("payload", req))
	resp := &pb.OperateRelayResponse{
		Op:     req.Op,
		Result: false,
	}

	w := s.getWorker(true)
	if w == nil {
		log.L().Error("fail to call StartSubTask, because mysql worker has not been started")
		resp.Msg = terror.ErrWorkerNoStart.Error()
		return resp, nil
	}

	err := w.OperateRelay(ctx, req)
	if err != nil {
		log.L().Error("fail to operate relay", zap.String("request", "OperateRelay"), zap.Stringer("payload", req), zap.Error(err))
		resp.Msg = errors.ErrorStack(err)
		return resp, nil
	}

	// TODO: check whether this interface need to store message in ETCD
	resp.Result = true
	return resp, nil
}

// PurgeRelay implements WorkerServer.PurgeRelay
func (s *Server) PurgeRelay(ctx context.Context, req *pb.PurgeRelayRequest) (*pb.CommonWorkerResponse, error) {
	log.L().Info("", zap.String("request", "PurgeRelay"), zap.Stringer("payload", req))
	w := s.getWorker(true)
	if w == nil {
		log.L().Error("fail to call StartSubTask, because mysql worker has not been started")
		return makeCommonWorkerResponse(terror.ErrWorkerNoStart.Generate()), nil
	}

	err := w.PurgeRelay(ctx, req)
	if err != nil {
		log.L().Error("fail to purge relay", zap.String("request", "PurgeRelay"), zap.Stringer("payload", req), zap.Error(err))
	}
	// TODO: check whether this interface need to store message in ETCD
	return makeCommonWorkerResponse(err), nil
}

// UpdateRelayConfig updates config for relay and (dm-worker)
func (s *Server) UpdateRelayConfig(ctx context.Context, req *pb.UpdateRelayRequest) (*pb.CommonWorkerResponse, error) {
	log.L().Info("", zap.String("request", "UpdateRelayConfig"), zap.Stringer("payload", req))
	w := s.getWorker(true)
	if w == nil {
		log.L().Error("fail to call StartSubTask, because mysql worker has not been started")
		return makeCommonWorkerResponse(terror.ErrWorkerNoStart.Generate()), nil
	}

	err := w.UpdateRelayConfig(ctx, req.Content)
	if err != nil {
		log.L().Error("fail to update relay config", zap.String("request", "UpdateRelayConfig"), zap.Stringer("payload", req), zap.Error(err))
	}
	// TODO: check whether this interface need to store message in ETCD
	return makeCommonWorkerResponse(err), nil
}

// QueryWorkerConfig return worker config
// worker config is defined in worker directory now,
// to avoid circular import, we only return db config
func (s *Server) QueryWorkerConfig(ctx context.Context, req *pb.QueryWorkerConfigRequest) (*pb.QueryWorkerConfigResponse, error) {
	log.L().Info("", zap.String("request", "QueryWorkerConfig"), zap.Stringer("payload", req))
	resp := &pb.QueryWorkerConfigResponse{
		Result: true,
	}

	w := s.getWorker(true)
	if w == nil {
		log.L().Error("fail to call StartSubTask, because mysql worker has not been started")
		resp.Result = false
		resp.Msg = terror.ErrWorkerNoStart.Error()
		return resp, nil
	}

	workerCfg, err := w.QueryConfig(ctx)
	if err != nil {
		resp.Result = false
		resp.Msg = errors.ErrorStack(err)
		log.L().Error("fail to query worker config", zap.String("request", "QueryWorkerConfig"), zap.Stringer("payload", req), zap.Error(err))
		return resp, nil
	}

	rawConfig, err := workerCfg.From.Toml()
	if err != nil {
		resp.Result = false
		resp.Msg = errors.ErrorStack(err)
		log.L().Error("fail to marshal worker config", zap.String("request", "QueryWorkerConfig"), zap.Stringer("worker from config", &workerCfg.From), zap.Error(err))
	}

	resp.Content = rawConfig
	resp.Source = workerCfg.SourceID
	return resp, nil
}

// MigrateRelay migrate relay to original binlog pos
func (s *Server) MigrateRelay(ctx context.Context, req *pb.MigrateRelayRequest) (*pb.CommonWorkerResponse, error) {
	log.L().Info("", zap.String("request", "MigrateRelay"), zap.Stringer("payload", req))
	w := s.getWorker(true)
	if w == nil {
		log.L().Error("fail to call StartSubTask, because mysql worker has not been started")
		return makeCommonWorkerResponse(terror.ErrWorkerNoStart.Generate()), nil
	}

	err := w.MigrateRelay(ctx, req.BinlogName, req.BinlogPos)
	if err != nil {
		log.L().Error("fail to migrate relay", zap.String("request", "MigrateRelay"), zap.Stringer("payload", req), zap.Error(err))
	}
	// TODO: check whether this interface need to store message in ETCD
	return makeCommonWorkerResponse(err), nil
}

func (s *Server) startWorker(cfg *config.MysqlConfig) error {
	s.Lock()
	defer s.Unlock()
	if w := s.getWorker(false); w != nil {
		if w.cfg.SourceID == cfg.SourceID {
			// This mysql task has started. It may be a repeated request. Just return true
			return nil
		}
		return terror.ErrWorkerAlreadyStart.Generate()
	}
	w, err := NewWorker(cfg)
	if err != nil {
		return err
	}
	s.setWorker(w, false)
	go func() {
		w.Start()
	}()

	ectx, cancel := context.WithTimeout(s.etcdClient.Ctx(), time.Second*3)
	defer cancel()
<<<<<<< HEAD
	key := common.UpstreamSubTaskKeyAdapter.Encode(cfg.SourceID)
	resp, err := s.etcdClient.KV.Get(ectx, key, clientv3.WithPrefix())
	if err != nil {
		return err
	}
	for _, kv := range resp.Kvs {
		infos := common.UpstreamSubTaskKeyAdapter.Decode(string(kv.Key))
		taskName := infos[1]
		task := string(kv.Value)
		cfg := config.NewSubTaskConfig()
		if err = cfg.Decode(task); err != nil {
			return err
		}
		cfg.LogLevel = s.cfg.LogLevel
		cfg.LogFile = s.cfg.LogFile
=======
	resp, err := s.etcdClient.Get(ectx, common.UpstreamSubTaskKeyAdapter.Encode(cfg.SourceID), clientv3.WithPrefix())
	if err == nil {
		for _, kv := range resp.Kvs {
			infos, err := common.UpstreamSubTaskKeyAdapter.Decode(string(kv.Key))
			if err != nil {
				log.L().Warn("decode upstream subtask key from etcd failed", zap.Error(err))
				continue
			}
			taskName := infos[1]
			task := string(kv.Value)
			cfg := config.NewSubTaskConfig()
			if err := cfg.Decode(task); err != nil {
				return nil
			}
			cfg.LogLevel = s.cfg.LogLevel
			cfg.LogFile = s.cfg.LogFile
>>>>>>> 527c622c

		if err = w.StartSubTask(cfg); err != nil {
			return err
		}
		log.L().Info("load subtask successful", zap.String("sourceID", cfg.SourceID), zap.String("task", taskName))
	}
	return nil
}

// OperateMysqlWorker create a new mysql task which will be running in this Server
func (s *Server) OperateMysqlWorker(ctx context.Context, req *pb.MysqlWorkerRequest) (*pb.MysqlWorkerResponse, error) {
	log.L().Info("", zap.String("request", "OperateMysqlWorker"), zap.Stringer("payload", req))
	resp := &pb.MysqlWorkerResponse{
		Result: true,
		Msg:    "Operate mysql task successfully",
	}
	cfg := config.NewMysqlConfig()
	err := cfg.Parse(req.Config)
	if err != nil {
		resp.Result = false
		resp.Msg = errors.ErrorStack(err)
		return resp, nil
	}
	if req.Op == pb.WorkerOp_UpdateConfig {
		if err = s.stopWorker(cfg.SourceID); err != nil {
			resp.Result = false
			resp.Msg = errors.ErrorStack(err)
			return resp, nil
		}
	} else if req.Op == pb.WorkerOp_StopWorker {
		if err = s.stopWorker(cfg.SourceID); err == terror.ErrWorkerSourceNotMatch {
			resp.Result = false
			resp.Msg = errors.ErrorStack(err)
		}
	}
	if resp.Result && (req.Op == pb.WorkerOp_UpdateConfig || req.Op == pb.WorkerOp_StartWorker) {
		err = s.startWorker(cfg)
	}
	if err != nil {
		resp.Result = false
		resp.Msg = errors.ErrorStack(err)
	}
	if resp.Result {
		op1 := clientv3.OpPut(common.UpstreamConfigKeyAdapter.Encode(cfg.SourceID), req.Config)
		op2 := clientv3.OpPut(common.UpstreamBoundWorkerKeyAdapter.Encode(s.cfg.AdvertiseAddr), cfg.SourceID)
		if req.Op == pb.WorkerOp_StopWorker {
			op1 = clientv3.OpDelete(common.UpstreamConfigKeyAdapter.Encode(cfg.SourceID))
			op2 = clientv3.OpDelete(common.UpstreamBoundWorkerKeyAdapter.Encode(s.cfg.AdvertiseAddr))
		}
		resp.Msg = s.retryWriteEctd(op1, op2)
		// Because etcd was deployed with master in a single process, if we can not write data into etcd, most probably
		// the have lost connect from master.
	}
	return resp, nil
}

func makeCommonWorkerResponse(reqErr error) *pb.CommonWorkerResponse {
	resp := &pb.CommonWorkerResponse{
		Result: true,
	}
	if reqErr != nil {
		resp.Result = false
		resp.Msg = errors.ErrorStack(reqErr)
	}
	return resp
}<|MERGE_RESOLUTION|>--- conflicted
+++ resolved
@@ -669,14 +669,17 @@
 
 	ectx, cancel := context.WithTimeout(s.etcdClient.Ctx(), time.Second*3)
 	defer cancel()
-<<<<<<< HEAD
 	key := common.UpstreamSubTaskKeyAdapter.Encode(cfg.SourceID)
 	resp, err := s.etcdClient.KV.Get(ectx, key, clientv3.WithPrefix())
 	if err != nil {
 		return err
 	}
 	for _, kv := range resp.Kvs {
-		infos := common.UpstreamSubTaskKeyAdapter.Decode(string(kv.Key))
+		infos, err := common.UpstreamSubTaskKeyAdapter.Decode(string(kv.Key))
+		if err != nil {
+			log.L().Warn("decode upstream subtask key from etcd failed", zap.Error(err))
+			continue
+		}
 		taskName := infos[1]
 		task := string(kv.Value)
 		cfg := config.NewSubTaskConfig()
@@ -685,24 +688,6 @@
 		}
 		cfg.LogLevel = s.cfg.LogLevel
 		cfg.LogFile = s.cfg.LogFile
-=======
-	resp, err := s.etcdClient.Get(ectx, common.UpstreamSubTaskKeyAdapter.Encode(cfg.SourceID), clientv3.WithPrefix())
-	if err == nil {
-		for _, kv := range resp.Kvs {
-			infos, err := common.UpstreamSubTaskKeyAdapter.Decode(string(kv.Key))
-			if err != nil {
-				log.L().Warn("decode upstream subtask key from etcd failed", zap.Error(err))
-				continue
-			}
-			taskName := infos[1]
-			task := string(kv.Value)
-			cfg := config.NewSubTaskConfig()
-			if err := cfg.Decode(task); err != nil {
-				return nil
-			}
-			cfg.LogLevel = s.cfg.LogLevel
-			cfg.LogFile = s.cfg.LogFile
->>>>>>> 527c622c
 
 		if err = w.StartSubTask(cfg); err != nil {
 			return err
