// Copyright 2019 PingCAP, Inc.
//
// Licensed under the Apache License, Version 2.0 (the "License");
// you may not use this file except in compliance with the License.
// You may obtain a copy of the License at
//
//     http://www.apache.org/licenses/LICENSE-2.0
//
// Unless required by applicable law or agreed to in writing, software
// distributed under the License is distributed on an "AS IS" BASIS,
// See the License for the specific language governing permissions and
// limitations under the License.

package worker

import (
	"context"
	"io"
	"net"
	"sync"
	"time"

	"github.com/pingcap/dm/dm/common"
	"github.com/pingcap/dm/dm/config"
	"github.com/pingcap/dm/dm/pb"
	"github.com/pingcap/dm/pkg/log"
	"github.com/pingcap/dm/pkg/terror"
	"github.com/pingcap/errors"
	"github.com/siddontang/go/sync2"
	"github.com/soheilhy/cmux"
	"go.etcd.io/etcd/clientv3"
	"go.uber.org/zap"
	"google.golang.org/grpc"
)

var (
	cmuxReadTimeout       = 10 * time.Second
	dialTimeout           = 3 * time.Second
	keepaliveTimeout      = 3 * time.Second
	keepaliveTime         = 3 * time.Second
	retryConnectSleepTime = 2 * time.Second
)

// Server accepts RPC requests
// dispatches requests to worker
// sends responses to RPC client
type Server struct {
	sync.Mutex
	wg     sync.WaitGroup
	closed sync2.AtomicBool
	ctx    context.Context
	cancel context.CancelFunc

	cfg *Config

	rootLis    net.Listener
	svr        *grpc.Server
	worker     *Worker
	etcdClient *clientv3.Client

	// false: has retried connecting to master again.
	retryConnectMaster sync2.AtomicBool
}

// NewServer creates a new Server
func NewServer(cfg *Config) *Server {
	s := Server{
		cfg: cfg,
	}
	s.retryConnectMaster.Set(true)
	s.closed.Set(true) // not start yet
	return &s
}

// Start starts to serving
func (s *Server) Start() error {
	var err error

	_, _, err = s.splitHostPort()
	if err != nil {
		return err
	}

	s.rootLis, err = net.Listen("tcp", s.cfg.WorkerAddr)
	if err != nil {
		return terror.ErrWorkerStartService.Delegate(err)
	}

	log.L().Info("Start Server")
<<<<<<< HEAD
	s.setWorker(nil, true)
=======
	s.worker = nil
>>>>>>> 4f0b875b
	s.ctx, s.cancel = context.WithCancel(context.Background())
	s.etcdClient, err = clientv3.New(clientv3.Config{
		Endpoints:            GetJoinURLs(s.cfg.Join),
		DialTimeout:          dialTimeout,
		DialKeepAliveTime:    keepaliveTime,
		DialKeepAliveTimeout: keepaliveTimeout,
	})
	if err != nil {
		return err
	}
	s.wg.Add(1)
	go func() {
		defer s.wg.Done()
		// worker keepalive with master
		// If worker loses connect from master, it would stop all task and try to connect master again.
		shouldExit := false
<<<<<<< HEAD
		var err1 error
		for !shouldExit {
			shouldExit, err1 = s.KeepAlive()
			if err1 != nil || !shouldExit {
=======
		for !shouldExit {
			shouldExit, err = s.KeepAlive()
			if err != nil || !shouldExit {
>>>>>>> 4f0b875b
				if s.retryConnectMaster.Get() {
					// Try to connect master again before stop worker
					s.retryConnectMaster.Set(false)
				} else {
<<<<<<< HEAD
					w := s.getWorker(true)
					if w != nil {
						s.setWorker(nil, true)
=======
					var w *Worker
					s.Lock()
					if s.worker != nil {
						w = s.worker
						s.worker = nil
					}
					s.Unlock()
					if w != nil {
>>>>>>> 4f0b875b
						w.Close()
					}
				}
				ch := time.NewTicker(retryConnectSleepTime)
				select {
				case <-s.ctx.Done():
					shouldExit = true
					break
				case <-ch.C:
					// Try to connect master again
					break
				}
			}
		}
		log.L().Info("keepalive with master goroutine exited!")
	}()

	// create a cmux
	m := cmux.New(s.rootLis)
	m.SetReadTimeout(cmuxReadTimeout) // set a timeout, ref: https://github.com/pingcap/tidb-binlog/pull/352

	// match connections in order: first gRPC, then HTTP
	grpcL := m.MatchWithWriters(cmux.HTTP2MatchHeaderFieldSendSettings("content-type", "application/grpc"))
	httpL := m.Match(cmux.HTTP1Fast())

	s.svr = grpc.NewServer()
	pb.RegisterWorkerServer(s.svr, s)
	go func() {
		err2 := s.svr.Serve(grpcL)
		if err2 != nil && !common.IsErrNetClosing(err2) && err2 != cmux.ErrListenerClosed {
			log.L().Error("fail to start gRPC server", log.ShortError(err2))
		}
	}()
	go InitStatus(httpL) // serve status

	s.closed.Set(false)
	log.L().Info("start gRPC API", zap.String("listened address", s.cfg.WorkerAddr))
	err = m.Serve()
	if err != nil && common.IsErrNetClosing(err) {
		err = nil
	}
	return terror.ErrWorkerStartService.Delegate(err)
}

func (s *Server) doClose() {
	s.Lock()
	defer s.Unlock()
	if s.closed.Get() {
		return
	}

	if s.rootLis != nil {
		err := s.rootLis.Close()
		if err != nil && !common.IsErrNetClosing(err) {
			log.L().Error("fail to close net listener", log.ShortError(err))
		}
	}
	if s.svr != nil {
		// GracefulStop can not cancel active stream RPCs
		// and the stream RPC may block on Recv or Send
		// so we use Stop instead to cancel all active RPCs
		s.svr.Stop()
	}

	// close worker and wait for return
	s.cancel()
	if w := s.getWorker(false); w != nil {
		w.Close()
	}
	s.closed.Set(true)
}

// Close close the RPC server, this function can be called multiple times
func (s *Server) Close() {
	s.doClose()
	s.wg.Wait()
}

func (s *Server) getWorker(locked bool) *Worker {
	if locked {
		s.Lock()
		defer s.Unlock()
	}
	return s.worker
}

<<<<<<< HEAD
func (s *Server) setWorker(worker *Worker, locked bool) {
	if locked {
		s.Lock()
		defer s.Unlock()
	}
	s.worker = worker
}

func (s *Server) stopWorker(sourceID string) *Worker {
	s.Lock()
	defer s.Unlock()
	w := s.getWorker(false)
	if w == nil {
		return nil
	}
	if w.cfg.SourceID != sourceID {
		return nil
	}
	s.setWorker(nil, false)
	return w
=======
func (s *Server) stopWorker(sourceID string) error {
	s.Lock()
	if s.worker == nil {
		s.Unlock()
		return terror.ErrWorkerNoStart
	}
	if s.worker.cfg.SourceID != sourceID {
		s.Unlock()
		return terror.ErrWorkerSourceNotMatch
	}
	w := s.worker
	s.worker = nil
	s.Unlock()
	w.Close()
	return nil
>>>>>>> 4f0b875b
}

func (s *Server) retryWriteEctd(ops ...clientv3.Op) string {
	retryTimes := 3
	cliCtx, canc := context.WithTimeout(s.etcdClient.Ctx(), time.Second)
	defer canc()
	for {
		res, err := s.etcdClient.Txn(cliCtx).Then(ops...).Commit()
		retryTimes--
		if err == nil {
			if res.Succeeded {
				return ""
			} else if retryTimes <= 0 {
				return "failed to write data in etcd"
			}
		} else if retryTimes <= 0 {
			return errors.ErrorStack(err)
		}
		time.Sleep(time.Millisecond * 50)
	}
}

// StartSubTask implements WorkerServer.StartSubTask
func (s *Server) StartSubTask(ctx context.Context, req *pb.StartSubTaskRequest) (*pb.CommonWorkerResponse, error) {
	log.L().Info("", zap.String("request", "StartSubTask"), zap.Stringer("payload", req))
	cfg := config.NewSubTaskConfig()
	err := cfg.Decode(req.Task)
	if err != nil {
		err = terror.Annotatef(err, "decode subtask config from request %+v", req.Task)
		log.L().Error("fail to decode task", zap.String("request", "StartSubTask"), zap.Stringer("payload", req), zap.Error(err))
		return &pb.CommonWorkerResponse{
			Result: false,
			Msg:    err.Error(),
		}, nil
	}
	resp := &pb.CommonWorkerResponse{
		Result: true,
		Msg:    "",
	}
	w := s.getWorker(true)
	if w == nil || w.cfg.SourceID != cfg.SourceID {
		log.L().Error("fail to call StartSubTask, because mysql worker has not been started")
		resp.Result = false
		resp.Msg = terror.ErrWorkerNoStart.Error()
		return resp, nil
	}

	cfg.LogLevel = s.cfg.LogLevel
	cfg.LogFile = s.cfg.LogFile
	err = w.StartSubTask(cfg)

	if err != nil {
		err = terror.Annotatef(err, "start sub task %s", cfg.Name)
		log.L().Error("fail to start subtask", zap.String("request", "StartSubTask"), zap.Stringer("payload", req), zap.Error(err))
		resp.Result = false
		resp.Msg = err.Error()
	}

	if resp.Result {
		op1 := clientv3.OpPut(common.UpstreamSubTaskKeyAdapter.Encode(cfg.SourceID, cfg.Name), req.Task)
		resp.Msg = s.retryWriteEctd(op1)
	}
	return resp, nil
}

// OperateSubTask implements WorkerServer.OperateSubTask
func (s *Server) OperateSubTask(ctx context.Context, req *pb.OperateSubTaskRequest) (*pb.OperateSubTaskResponse, error) {
	resp := &pb.OperateSubTaskResponse{
		Result: true,
		Op:     req.Op,
		Msg:    "",
	}
	w := s.getWorker(true)
	if w == nil {
		log.L().Error("fail to call OperateSubTask, because mysql worker has not been started")
		resp.Result = false
		resp.Msg = terror.ErrWorkerNoStart.Error()
		return resp, nil
	}

	log.L().Info("", zap.String("request", "OperateSubTask"), zap.Stringer("payload", req))
	err := w.OperateSubTask(req.Name, req.Op)
	if err != nil {
		err = terror.Annotatef(err, "operate(%s) sub task %s", req.Op.String(), req.Name)
		log.L().Error("fail to operate task", zap.String("request", "OperateSubTask"), zap.Stringer("payload", req), zap.Error(err))
		resp.Result = false
		resp.Msg = err.Error()
	} else {
		// TODO: change task state.
	}
	return resp, nil
}

// UpdateSubTask implements WorkerServer.UpdateSubTask
func (s *Server) UpdateSubTask(ctx context.Context, req *pb.UpdateSubTaskRequest) (*pb.CommonWorkerResponse, error) {
	log.L().Info("", zap.String("request", "UpdateSubTask"), zap.Stringer("payload", req))
	cfg := config.NewSubTaskConfig()
	err := cfg.Decode(req.Task)
	if err != nil {
		err = terror.Annotatef(err, "decode config from request %+v", req.Task)
		log.L().Error("fail to decode subtask", zap.String("request", "UpdateSubTask"), zap.Stringer("payload", req), zap.Error(err))
		return &pb.CommonWorkerResponse{
			Result: false,
			Msg:    err.Error(),
		}, nil
	}
	resp := &pb.CommonWorkerResponse{
		Result: true,
		Msg:    "",
	}
	w := s.getWorker(true)
	if w == nil {
		log.L().Error("fail to call StartSubTask, because mysql worker has not been started")
		resp.Result = false
		resp.Msg = terror.ErrWorkerNoStart.Error()
		return resp, nil
	}
	err = w.UpdateSubTask(cfg)
	if err != nil {
		err = terror.Annotatef(err, "update sub task %s", cfg.Name)
		log.L().Error("fail to update task", zap.String("request", "UpdateSubTask"), zap.Stringer("payload", req), zap.Error(err))
		resp.Result = false
		resp.Msg = err.Error()
	} else {
		op1 := clientv3.OpPut(common.UpstreamSubTaskKeyAdapter.Encode(cfg.SourceID, cfg.Name), req.Task)
		resp.Msg = s.retryWriteEctd(op1)
	}
	return resp, nil
}

// QueryStatus implements WorkerServer.QueryStatus
func (s *Server) QueryStatus(ctx context.Context, req *pb.QueryStatusRequest) (*pb.QueryStatusResponse, error) {
	log.L().Info("", zap.String("request", "QueryStatus"), zap.Stringer("payload", req))
	resp := &pb.QueryStatusResponse{
		Result: true,
	}

	w := s.getWorker(true)
	if w == nil {
		log.L().Error("fail to call QueryStatus, because mysql worker has not been started")
		resp.Result = false
		resp.Msg = terror.ErrWorkerNoStart.Error()
		return resp, nil
	}

	resp.SubTaskStatus = w.QueryStatus(req.Name)
	resp.RelayStatus = w.relayHolder.Status()
	resp.SourceID = w.cfg.SourceID
	if len(resp.SubTaskStatus) == 0 {
		resp.Msg = "no sub task started"
	}
	return resp, nil
}

// QueryError implements WorkerServer.QueryError
func (s *Server) QueryError(ctx context.Context, req *pb.QueryErrorRequest) (*pb.QueryErrorResponse, error) {
	log.L().Info("", zap.String("request", "QueryError"), zap.Stringer("payload", req))
	resp := &pb.QueryErrorResponse{
		Result: true,
	}

	w := s.getWorker(true)
	if w == nil {
		log.L().Error("fail to call StartSubTask, because mysql worker has not been started")
		resp.Result = false
		resp.Msg = terror.ErrWorkerNoStart.Error()
		return resp, nil
	}

	resp.SubTaskError = w.QueryError(req.Name)
	resp.RelayError = w.relayHolder.Error()
	return resp, nil
}

// FetchDDLInfo implements WorkerServer.FetchDDLInfo
// we do ping-pong send-receive on stream for DDL (lock) info
// if error occurred in Send / Recv, just retry in client
func (s *Server) FetchDDLInfo(stream pb.Worker_FetchDDLInfoServer) error {
	log.L().Info("", zap.String("request", "FetchDDLInfo"))
	w := s.getWorker(true)
	if w == nil {
		log.L().Error("fail to call StartSubTask, because mysql worker has not been started")
		return terror.ErrWorkerNoStart.Generate()
	}

	var ddlInfo *pb.DDLInfo
	for {
		// try fetch pending to sync DDL info from worker
		ddlInfo = w.FetchDDLInfo(stream.Context())
		if ddlInfo == nil {
			return nil // worker closed or context canceled
		}
		log.L().Info("", zap.String("request", "FetchDDLInfo"), zap.Stringer("ddl info", ddlInfo))
		// send DDLInfo to dm-master
		err := stream.Send(ddlInfo)
		if err != nil {
			log.L().Error("fail to send DDLInfo to RPC stream", zap.String("request", "FetchDDLInfo"), zap.Stringer("ddl info", ddlInfo), log.ShortError(err))
			return err
		}

		// receive DDLLockInfo from dm-master
		in, err := stream.Recv()
		if err == io.EOF {
			return nil
		}
		if err != nil {
			log.L().Error("fail to receive DDLLockInfo from RPC stream", zap.String("request", "FetchDDLInfo"), zap.Stringer("ddl info", ddlInfo), log.ShortError(err))
			return err
		}
		log.L().Info("receive DDLLockInfo", zap.String("request", "FetchDDLInfo"), zap.Stringer("ddl lock info", in))

		//ddlInfo = nil // clear and protect to put it back

		err = w.RecordDDLLockInfo(in)
		if err != nil {
			// if error occurred when recording DDLLockInfo, log an error
			// user can handle this case using dmctl
			log.L().Error("fail to record DDLLockInfo", zap.String("request", "FetchDDLInfo"), zap.Stringer("ddl lock info", in), zap.Error(err))
		}
	}
	// TODO: check whether this interface need to store message in ETCD
}

// ExecuteDDL implements WorkerServer.ExecuteDDL
func (s *Server) ExecuteDDL(ctx context.Context, req *pb.ExecDDLRequest) (*pb.CommonWorkerResponse, error) {
	log.L().Info("", zap.String("request", "ExecuteDDL"), zap.Stringer("payload", req))
	w := s.getWorker(true)
	if w == nil {
		log.L().Error("fail to call StartSubTask, because mysql worker has not been started")
		return makeCommonWorkerResponse(terror.ErrWorkerNoStart.Generate()), nil
	}

	err := w.ExecuteDDL(ctx, req)
	if err != nil {
		log.L().Error("fail to execute ddl", zap.String("request", "ExecuteDDL"), zap.Stringer("payload", req), zap.Error(err))
	}
	// TODO: check whether this interface need to store message in ETCD
	return makeCommonWorkerResponse(err), nil
}

// BreakDDLLock implements WorkerServer.BreakDDLLock
func (s *Server) BreakDDLLock(ctx context.Context, req *pb.BreakDDLLockRequest) (*pb.CommonWorkerResponse, error) {
	log.L().Info("", zap.String("request", "BreakDDLLock"), zap.Stringer("payload", req))
	w := s.getWorker(true)
	if w == nil {
		log.L().Error("fail to call StartSubTask, because mysql worker has not been started")
		return makeCommonWorkerResponse(terror.ErrWorkerNoStart.Generate()), nil
	}

	err := w.BreakDDLLock(ctx, req)
	if err != nil {
		log.L().Error("fail to break ddl lock", zap.String("request", "BreakDDLLock"), zap.Stringer("payload", req), zap.Error(err))
	}
	// TODO: check whether this interface need to store message in ETCD
	return makeCommonWorkerResponse(err), nil
}

// HandleSQLs implements WorkerServer.HandleSQLs
func (s *Server) HandleSQLs(ctx context.Context, req *pb.HandleSubTaskSQLsRequest) (*pb.CommonWorkerResponse, error) {
	log.L().Info("", zap.String("request", "HandleSQLs"), zap.Stringer("payload", req))
	w := s.getWorker(true)
	if w == nil {
		log.L().Error("fail to call StartSubTask, because mysql worker has not been started")
		return makeCommonWorkerResponse(terror.ErrWorkerNoStart.Generate()), nil
	}

	err := w.HandleSQLs(ctx, req)
	if err != nil {
		log.L().Error("fail to handle sqls", zap.String("request", "HandleSQLs"), zap.Stringer("payload", req), zap.Error(err))
	}
	// TODO: check whether this interface need to store message in ETCD
	return makeCommonWorkerResponse(err), nil
}

// SwitchRelayMaster implements WorkerServer.SwitchRelayMaster
func (s *Server) SwitchRelayMaster(ctx context.Context, req *pb.SwitchRelayMasterRequest) (*pb.CommonWorkerResponse, error) {
	log.L().Info("", zap.String("request", "SwitchRelayMaster"), zap.Stringer("payload", req))
	w := s.getWorker(true)
	if w == nil {
		log.L().Error("fail to call StartSubTask, because mysql worker has not been started")
		return makeCommonWorkerResponse(terror.ErrWorkerNoStart.Generate()), nil
	}

	err := w.SwitchRelayMaster(ctx, req)
	if err != nil {
		log.L().Error("fail to switch relay master", zap.String("request", "SwitchRelayMaster"), zap.Stringer("payload", req), zap.Error(err))
	}
	// TODO: check whether this interface need to store message in ETCD
	return makeCommonWorkerResponse(err), nil
}

// OperateRelay implements WorkerServer.OperateRelay
func (s *Server) OperateRelay(ctx context.Context, req *pb.OperateRelayRequest) (*pb.OperateRelayResponse, error) {
	log.L().Info("", zap.String("request", "OperateRelay"), zap.Stringer("payload", req))
	resp := &pb.OperateRelayResponse{
		Op:     req.Op,
		Result: false,
	}

	w := s.getWorker(true)
	if w == nil {
		log.L().Error("fail to call StartSubTask, because mysql worker has not been started")
		resp.Msg = terror.ErrWorkerNoStart.Error()
		return resp, nil
	}

	err := w.OperateRelay(ctx, req)
	if err != nil {
		log.L().Error("fail to operate relay", zap.String("request", "OperateRelay"), zap.Stringer("payload", req), zap.Error(err))
		resp.Msg = errors.ErrorStack(err)
		return resp, nil
	}

	// TODO: check whether this interface need to store message in ETCD
	resp.Result = true
	return resp, nil
}

// PurgeRelay implements WorkerServer.PurgeRelay
func (s *Server) PurgeRelay(ctx context.Context, req *pb.PurgeRelayRequest) (*pb.CommonWorkerResponse, error) {
	log.L().Info("", zap.String("request", "PurgeRelay"), zap.Stringer("payload", req))
	w := s.getWorker(true)
	if w == nil {
		log.L().Error("fail to call StartSubTask, because mysql worker has not been started")
		return makeCommonWorkerResponse(terror.ErrWorkerNoStart.Generate()), nil
	}

	err := w.PurgeRelay(ctx, req)
	if err != nil {
		log.L().Error("fail to purge relay", zap.String("request", "PurgeRelay"), zap.Stringer("payload", req), zap.Error(err))
	}
	// TODO: check whether this interface need to store message in ETCD
	return makeCommonWorkerResponse(err), nil
}

// UpdateRelayConfig updates config for relay and (dm-worker)
func (s *Server) UpdateRelayConfig(ctx context.Context, req *pb.UpdateRelayRequest) (*pb.CommonWorkerResponse, error) {
	log.L().Info("", zap.String("request", "UpdateRelayConfig"), zap.Stringer("payload", req))
	w := s.getWorker(true)
	if w == nil {
		log.L().Error("fail to call StartSubTask, because mysql worker has not been started")
		return makeCommonWorkerResponse(terror.ErrWorkerNoStart.Generate()), nil
	}

	err := w.UpdateRelayConfig(ctx, req.Content)
	if err != nil {
		log.L().Error("fail to update relay config", zap.String("request", "UpdateRelayConfig"), zap.Stringer("payload", req), zap.Error(err))
	}
	// TODO: check whether this interface need to store message in ETCD
	return makeCommonWorkerResponse(err), nil
}

// QueryWorkerConfig return worker config
// worker config is defined in worker directory now,
// to avoid circular import, we only return db config
func (s *Server) QueryWorkerConfig(ctx context.Context, req *pb.QueryWorkerConfigRequest) (*pb.QueryWorkerConfigResponse, error) {
	log.L().Info("", zap.String("request", "QueryWorkerConfig"), zap.Stringer("payload", req))
	resp := &pb.QueryWorkerConfigResponse{
		Result: true,
	}

	w := s.getWorker(true)
	if w == nil {
		log.L().Error("fail to call StartSubTask, because mysql worker has not been started")
		resp.Result = false
		resp.Msg = terror.ErrWorkerNoStart.Error()
		return resp, nil
	}

	workerCfg, err := w.QueryConfig(ctx)
	if err != nil {
		resp.Result = false
		resp.Msg = errors.ErrorStack(err)
		log.L().Error("fail to query worker config", zap.String("request", "QueryWorkerConfig"), zap.Stringer("payload", req), zap.Error(err))
		return resp, nil
	}

	rawConfig, err := workerCfg.From.Toml()
	if err != nil {
		resp.Result = false
		resp.Msg = errors.ErrorStack(err)
		log.L().Error("fail to marshal worker config", zap.String("request", "QueryWorkerConfig"), zap.Stringer("worker from config", &workerCfg.From), zap.Error(err))
	}

	resp.Content = rawConfig
	resp.SourceID = workerCfg.SourceID
	return resp, nil
}

// MigrateRelay migrate relay to original binlog pos
func (s *Server) MigrateRelay(ctx context.Context, req *pb.MigrateRelayRequest) (*pb.CommonWorkerResponse, error) {
	log.L().Info("", zap.String("request", "MigrateRelay"), zap.Stringer("payload", req))
	w := s.getWorker(true)
	if w == nil {
		log.L().Error("fail to call StartSubTask, because mysql worker has not been started")
		return makeCommonWorkerResponse(terror.ErrWorkerNoStart.Generate()), nil
	}

	err := w.MigrateRelay(ctx, req.BinlogName, req.BinlogPos)
	if err != nil {
		log.L().Error("fail to migrate relay", zap.String("request", "MigrateRelay"), zap.Stringer("payload", req), zap.Error(err))
	}
	// TODO: check whether this interface need to store message in ETCD
	return makeCommonWorkerResponse(err), nil
}

func (s *Server) startWorker(cfg *config.MysqlConfig) error {
	s.Lock()
	defer s.Unlock()
	if w := s.getWorker(false); w != nil {
		if w.cfg.SourceID == cfg.SourceID {
			// This mysql task has started. It may be a repeated request. Just return true
			return nil
		}
		return terror.ErrWorkerAlreadyStart.Generate()
	}
	w, err := NewWorker(cfg)
	if err != nil {
		return err
	}
	s.setWorker(w, false)
	go func() {
		w.Start()
	}()

	ectx, cancel := context.WithTimeout(s.etcdClient.Ctx(), time.Second*3)
	defer cancel()
	resp, err := s.etcdClient.Get(ectx, common.UpstreamSubTaskKeyAdapter.Encode(cfg.SourceID), clientv3.WithPrefix())
	if err == nil {
		for _, kv := range resp.Kvs {
			infos := common.UpstreamSubTaskKeyAdapter.Decode(string(kv.Key))
			taskName := infos[1]
			task := string(kv.Value)
			cfg := config.NewSubTaskConfig()
			if err := cfg.Decode(task); err != nil {
				return nil
			}
			cfg.LogLevel = s.cfg.LogLevel
			cfg.LogFile = s.cfg.LogFile

			if err := w.StartSubTask(cfg); err != nil {
				return nil
			}
			log.L().Info("load subtask successful", zap.String("sourceID", cfg.SourceID), zap.String("name", taskName))
		}
	}
	return nil
}

// OperateMysqlWorker create a new mysql task which will be running in this Server
func (s *Server) OperateMysqlWorker(ctx context.Context, req *pb.MysqlWorkerRequest) (*pb.MysqlWorkerResponse, error) {
	resp := &pb.MysqlWorkerResponse{
		Result: true,
		Msg:    "Operate mysql task successfully",
	}
	cfg := config.NewMysqlConfig()
	err := cfg.Parse(req.Config)
	if err != nil {
		resp.Result = false
		resp.Msg = errors.ErrorStack(err)
		return resp, nil
	}
	if req.Op == pb.WorkerOp_UpdateConfig {
		if err = s.stopWorker(cfg.SourceID); err != nil {
			resp.Result = false
			resp.Msg = errors.ErrorStack(err)
			return resp, nil
		}
	} else if req.Op == pb.WorkerOp_StopWorker {
		if err = s.stopWorker(cfg.SourceID); err == terror.ErrWorkerSourceNotMatch {
			resp.Result = false
			resp.Msg = errors.ErrorStack(err)
		}
	}
	if resp.Result && (req.Op == pb.WorkerOp_UpdateConfig || req.Op == pb.WorkerOp_StartWorker) {
		err = s.startWorker(cfg)
	}
	if err != nil {
		resp.Result = false
		resp.Msg = errors.ErrorStack(err)
	}
	if resp.Result {
		op1 := clientv3.OpPut(common.UpstreamConfigKeyAdapter.Encode(cfg.SourceID), req.Config)
		op2 := clientv3.OpPut(common.UpstreamBoundWorkerKeyAdapter.Encode(s.cfg.WorkerAddr), cfg.SourceID)
		if req.Op == pb.WorkerOp_StopWorker {
			op1 = clientv3.OpDelete(common.UpstreamConfigKeyAdapter.Encode(cfg.SourceID))
			op2 = clientv3.OpDelete(common.UpstreamBoundWorkerKeyAdapter.Encode(s.cfg.WorkerAddr))
		}
		resp.Msg = s.retryWriteEctd(op1, op2)
		// Because etcd was deployed with master in a single process, if we can not write data into etcd, most probably
		// the have lost connect from master.
	}
	return resp, nil
}

func makeCommonWorkerResponse(reqErr error) *pb.CommonWorkerResponse {
	resp := &pb.CommonWorkerResponse{
		Result: true,
	}
	if reqErr != nil {
		resp.Result = false
		resp.Msg = errors.ErrorStack(reqErr)
	}
	return resp
}

func (s *Server) splitHostPort() (host, port string, err error) {
	// WorkerAddr's format may be "host:port" or ":port"
	host, port, err = net.SplitHostPort(s.cfg.WorkerAddr)
	if err != nil {
		err = terror.ErrWorkerHostPortNotValid.Delegate(err, s.cfg.WorkerAddr)
	}
	return
}<|MERGE_RESOLUTION|>--- conflicted
+++ resolved
@@ -87,11 +87,7 @@
 	}
 
 	log.L().Info("Start Server")
-<<<<<<< HEAD
 	s.setWorker(nil, true)
-=======
-	s.worker = nil
->>>>>>> 4f0b875b
 	s.ctx, s.cancel = context.WithCancel(context.Background())
 	s.etcdClient, err = clientv3.New(clientv3.Config{
 		Endpoints:            GetJoinURLs(s.cfg.Join),
@@ -108,34 +104,17 @@
 		// worker keepalive with master
 		// If worker loses connect from master, it would stop all task and try to connect master again.
 		shouldExit := false
-<<<<<<< HEAD
 		var err1 error
 		for !shouldExit {
 			shouldExit, err1 = s.KeepAlive()
 			if err1 != nil || !shouldExit {
-=======
-		for !shouldExit {
-			shouldExit, err = s.KeepAlive()
-			if err != nil || !shouldExit {
->>>>>>> 4f0b875b
 				if s.retryConnectMaster.Get() {
 					// Try to connect master again before stop worker
 					s.retryConnectMaster.Set(false)
 				} else {
-<<<<<<< HEAD
 					w := s.getWorker(true)
 					if w != nil {
 						s.setWorker(nil, true)
-=======
-					var w *Worker
-					s.Lock()
-					if s.worker != nil {
-						w = s.worker
-						s.worker = nil
-					}
-					s.Unlock()
-					if w != nil {
->>>>>>> 4f0b875b
 						w.Close()
 					}
 				}
@@ -222,7 +201,6 @@
 	return s.worker
 }
 
-<<<<<<< HEAD
 func (s *Server) setWorker(worker *Worker, locked bool) {
 	if locked {
 		s.Lock()
@@ -231,35 +209,21 @@
 	s.worker = worker
 }
 
-func (s *Server) stopWorker(sourceID string) *Worker {
-	s.Lock()
-	defer s.Unlock()
-	w := s.getWorker(false)
-	if w == nil {
-		return nil
-	}
-	if w.cfg.SourceID != sourceID {
-		return nil
-	}
-	s.setWorker(nil, false)
-	return w
-=======
 func (s *Server) stopWorker(sourceID string) error {
 	s.Lock()
-	if s.worker == nil {
+	w := s.getWorker(false)
+	if w == nil {
 		s.Unlock()
 		return terror.ErrWorkerNoStart
 	}
-	if s.worker.cfg.SourceID != sourceID {
+	if w.cfg.SourceID != sourceID {
 		s.Unlock()
 		return terror.ErrWorkerSourceNotMatch
 	}
-	w := s.worker
-	s.worker = nil
+	s.setWorker(nil, false)
 	s.Unlock()
 	w.Close()
 	return nil
->>>>>>> 4f0b875b
 }
 
 func (s *Server) retryWriteEctd(ops ...clientv3.Op) string {
