--- conflicted
+++ resolved
@@ -712,16 +712,6 @@
 		return err
 	}
 
-<<<<<<< HEAD
-		err = w.StartSubTask(cfg, func() error {
-			return s.setHandleSQLsRequest(w, cfg.Name, cfg.SourceID)
-		})
-		if err != nil {
-			return err
-		}
-
-		log.L().Info("load subtask successful", zap.String("sourceID", cfg.SourceID), zap.String("task", taskName))
-=======
 	// TODO: support GTID
 	// don't contain GTID information in checkpoint table, just set it to empty
 	if minPos != nil {
@@ -746,11 +736,14 @@
 	time.Sleep(1 * time.Second)
 
 	for _, subTaskCfg := range subTaskCfgs {
-		if err = w.StartSubTask(subTaskCfg); err != nil {
+		err = w.StartSubTask(subTaskCfg, func() error {
+			return s.setHandleSQLsRequest(w, subTaskCfg.Name, subTaskCfg.SourceID)
+		})
+		if err != nil {
 			return err
 		}
+
 		log.L().Info("load subtask successful", zap.String("sourceID", subTaskCfg.SourceID), zap.String("task", subTaskCfg.Name))
->>>>>>> 256723e3
 	}
 
 	return nil
