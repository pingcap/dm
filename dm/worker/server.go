// Copyright 2019 PingCAP, Inc.
//
// Licensed under the Apache License, Version 2.0 (the "License");
// you may not use this file except in compliance with the License.
// You may obtain a copy of the License at
//
//     http://www.apache.org/licenses/LICENSE-2.0
//
// Unless required by applicable law or agreed to in writing, software
// distributed under the License is distributed on an "AS IS" BASIS,
// See the License for the specific language governing permissions and
// limitations under the License.

package worker

import (
	"context"
	"fmt"
	"go.etcd.io/etcd/clientv3"
	"io"
	"net"
	"path"
	"sync"
	"time"

	"github.com/pingcap/dm/dm/common"
	"github.com/pingcap/dm/dm/config"
	"github.com/pingcap/dm/dm/pb"
	"github.com/pingcap/dm/pkg/log"
	"github.com/pingcap/dm/pkg/terror"
	"github.com/pingcap/errors"
	"github.com/siddontang/go/sync2"
	"github.com/soheilhy/cmux"
	"go.etcd.io/etcd/clientv3"
	"go.uber.org/zap"
	"google.golang.org/grpc"
)

var (
	cmuxReadTimeout  = 10 * time.Second
	dialTimeout      = 3 * time.Second
	keepaliveTimeout = 3 * time.Second
	keepaliveTime    = 10 * time.Second
)

// Server accepts RPC requests
// dispatches requests to worker
// sends responses to RPC client
type Server struct {
	sync.Mutex
	wg     sync.WaitGroup
	closed sync2.AtomicBool
	ctx    context.Context
	cancel context.CancelFunc

	cfg *Config

	rootLis    net.Listener
	svr        *grpc.Server
	worker     *Worker
	etcdClient *clientv3.Client
}

// NewServer creates a new Server
func NewServer(cfg *Config) *Server {
	s := Server{
		cfg: cfg,
	}
	s.closed.Set(true) // not start yet
	return &s
}

// Start starts to serving
func (s *Server) Start() error {
	var err error

	_, _, err = s.splitHostPort()
	if err != nil {
		return err
	}

	s.rootLis, err = net.Listen("tcp", s.cfg.WorkerAddr)
	if err != nil {
		return terror.ErrWorkerStartService.Delegate(err)
	}

	s.worker = nil
	s.ctx, s.cancel = context.WithCancel(context.Background())
	s.etcdClient, err = clientv3.New(clientv3.Config{
		Endpoints:            GetJoinURLs(s.cfg.Join),
		DialTimeout:          dialTimeout,
		DialKeepAliveTime:    keepaliveTime,
		DialKeepAliveTimeout: keepaliveTimeout,
	})
	if err != nil {
		return err
	}
	s.wg.Add(1)
	go func() {
		defer s.wg.Done()
		// worker keepalive with master
		// If worker loses connect from master, it would stop all task and try to connect master again.
		shouldExit := false
		shouldStop := false
		for !shouldExit {
			shouldExit, err = s.KeepAlive()
			if err != nil || !shouldExit {
				if shouldStop {
					s.Lock()
					if s.worker != nil {
						s.worker.Close()
						s.worker = nil
					}
					s.Unlock()
					shouldStop = false
				} else {
					// Try to connect master again before stop worker
					shouldStop = true
				}
				ch := time.NewTicker(5 * time.Second)
				select {
				case <-s.ctx.Done():
					shouldExit = true
					break
				case <-ch.C:
					// Try to connect master again
					break
				}
			}
		}
	}()

	// create a cmux
	m := cmux.New(s.rootLis)
	m.SetReadTimeout(cmuxReadTimeout) // set a timeout, ref: https://github.com/pingcap/tidb-binlog/pull/352

	// match connections in order: first gRPC, then HTTP
	grpcL := m.MatchWithWriters(cmux.HTTP2MatchHeaderFieldSendSettings("content-type", "application/grpc"))
	httpL := m.Match(cmux.HTTP1Fast())

	s.svr = grpc.NewServer()
	pb.RegisterWorkerServer(s.svr, s)
	go func() {
		err2 := s.svr.Serve(grpcL)
		if err2 != nil && !common.IsErrNetClosing(err2) && err2 != cmux.ErrListenerClosed {
			log.L().Error("fail to start gRPC server", log.ShortError(err2))
		}
	}()
	go InitStatus(httpL) // serve status

	s.closed.Set(false)
	log.L().Info("start gRPC API", zap.String("listened address", s.cfg.WorkerAddr))
	err = m.Serve()
	if err != nil && common.IsErrNetClosing(err) {
		err = nil
	}
	return terror.ErrWorkerStartService.Delegate(err)
}

func (s *Server) doClose() {
	s.Lock()
	defer s.Unlock()
	if s.closed.Get() {
		return
	}

	if s.rootLis != nil {
		err := s.rootLis.Close()
		if err != nil && !common.IsErrNetClosing(err) {
			log.L().Error("fail to close net listener", log.ShortError(err))
		}
	}
	if s.svr != nil {
		// GracefulStop can not cancel active stream RPCs
		// and the stream RPC may block on Recv or Send
		// so we use Stop instead to cancel all active RPCs
		s.svr.Stop()
	}

	// close worker and wait for return
	s.cancel()
	if s.worker != nil {
		s.worker.Close()
	}
	s.closed.Set(true)
}

// Close close the RPC server, this function can be called multiple times
func (s *Server) Close() {
	s.doClose()
	s.wg.Wait()
}

func (s *Server) checkWorkerStart() *Worker {
	s.Lock()
	defer s.Unlock()
	return s.worker
}

func (s *Server) stopWorker(sourceID string) *Worker {
	s.Lock()
	defer s.Unlock()
	if s.worker == nil {
		return nil
	}
	if s.worker.cfg.SourceID != sourceID {
		return nil
	}
	w := s.worker
	s.worker = nil
	return w
}

func retryWriteEctd(ctx context.Context, cli *clientv3.Client, ops ...clientv3.Op) string {
	retryTimes := 3
	cliCtx, canc := context.WithTimeout(ctx, time.Second)
	defer canc()
	for {
		res, err := cli.Txn(cliCtx).Then(ops...).Commit()
		retryTimes--
		if err == nil {
			if res.Succeeded {
				return ""
			} else if retryTimes <= 0 {
				return "failed to write data in etcd"
			}
		} else if retryTimes <= 0 {
			return errors.ErrorStack(err)
		}
		fmt.Printf("rest try times: %d\n", retryTimes)
		time.Sleep(time.Millisecond * 50)
	}
}

// StartSubTask implements WorkerServer.StartSubTask
func (s *Server) StartSubTask(ctx context.Context, req *pb.StartSubTaskRequest) (*pb.CommonWorkerResponse, error) {
	log.L().Info("", zap.String("request", "StartSubTask"), zap.Stringer("payload", req))
	cfg := config.NewSubTaskConfig()
	err := cfg.Decode(req.Task)
	if err != nil {
		err = terror.Annotatef(err, "decode subtask config from request %+v", req.Task)
		log.L().Error("fail to decode task", zap.String("request", "StartSubTask"), zap.Stringer("payload", req), zap.Error(err))
		return &pb.CommonWorkerResponse{
			Result: false,
			Msg:    err.Error(),
		}, nil
	}
	resp := &pb.CommonWorkerResponse{
		Result: true,
		Msg:    "",
	}
	w := s.checkWorkerStart()
	if w == nil || w.cfg.SourceID != cfg.SourceID {
		log.L().Error("fail to call StartSubTask, because mysql worker has not been started")
		resp.Result = false
		resp.Msg = terror.ErrWorkerNoStart.Error()
		return resp, nil
	}

	cfg.LogLevel = s.cfg.LogLevel
	cfg.LogFile = s.cfg.LogFile
	err = w.StartSubTask(cfg)

	if err != nil {
		err = terror.Annotatef(err, "start sub task %s", cfg.Name)
		log.L().Error("fail to start subtask", zap.String("request", "StartSubTask"), zap.Stringer("payload", req), zap.Error(err))
		resp.Result = false
		resp.Msg = err.Error()
	} else {
		ctx, cancel := context.WithTimeout(s.etcdClient.Ctx(), 3*time.Second)
		defer cancel()
		_, err = s.etcdClient.Put(ctx, common.UpstreamSubTaskKeyAdapter.Encode(s.cfg.WorkerAddr), cfg.String())
		if err != nil {
			resp.Result = false
			resp.Msg = err.Error()
			// FIXME: handle error
			_ = w.OperateSubTask(cfg.Name, pb.TaskOp_Stop)
		}
	}
<<<<<<< HEAD
	if resp.Result {
		op1 := clientv3.OpPut(common.WorkerTaskKeyAdapter.Encode(cfg.SourceID, cfg.Name), req.Task)
		resp.Msg = retryWriteEctd(ctx, s.etcdClient, op1)
		// We do not need to stop worker. Because if we lose connect from etcd, Worker would be stopped in keepalive-thread.
	}
=======

>>>>>>> 771f4621
	return resp, nil
}

// OperateSubTask implements WorkerServer.OperateSubTask
func (s *Server) OperateSubTask(ctx context.Context, req *pb.OperateSubTaskRequest) (*pb.OperateSubTaskResponse, error) {
	resp := &pb.OperateSubTaskResponse{
		Result: true,
		Op:     req.Op,
		Msg:    "",
	}
	w := s.checkWorkerStart()
	if w == nil {
		log.L().Error("fail to call OperateSubTask, because mysql worker has not been started")
		resp.Result = false
		resp.Msg = terror.ErrWorkerNoStart.Error()
		return resp, nil
	}

	log.L().Info("", zap.String("request", "OperateSubTask"), zap.Stringer("payload", req))
	err := w.OperateSubTask(req.Name, req.Op)
	if err != nil {
		err = terror.Annotatef(err, "operate(%s) sub task %s", req.Op.String(), req.Name)
		log.L().Error("fail to operate task", zap.String("request", "OperateSubTask"), zap.Stringer("payload", req), zap.Error(err))
		resp.Result = false
		resp.Msg = err.Error()
	} else {
		// TODO: change task state.
		op1 := clientv3.OpDelete(path.Join(common.WorkerTaskKeyAdapter.Encode(w.cfg.SourceID, req.Name)))
		resp.Msg = retryWriteEctd(ctx, s.etcdClient, op1)
	}
	return resp, nil
}

// UpdateSubTask implements WorkerServer.UpdateSubTask
func (s *Server) UpdateSubTask(ctx context.Context, req *pb.UpdateSubTaskRequest) (*pb.CommonWorkerResponse, error) {
	log.L().Info("", zap.String("request", "UpdateSubTask"), zap.Stringer("payload", req))
	cfg := config.NewSubTaskConfig()
	err := cfg.Decode(req.Task)
	if err != nil {
		err = terror.Annotatef(err, "decode config from request %+v", req.Task)
		log.L().Error("fail to decode subtask", zap.String("request", "UpdateSubTask"), zap.Stringer("payload", req), zap.Error(err))
		return &pb.CommonWorkerResponse{
			Result: false,
			Msg:    err.Error(),
		}, nil
	}
	resp := &pb.CommonWorkerResponse{
		Result: true,
		Msg:    "",
	}
	w := s.checkWorkerStart()
	if w == nil {
		log.L().Error("fail to call StartSubTask, because mysql worker has not been started")
		resp.Result = false
		resp.Msg = terror.ErrWorkerNoStart.Error()
		return resp, nil
	}
	err = w.UpdateSubTask(cfg)
	if err != nil {
		err = terror.Annotatef(err, "update sub task %s", cfg.Name)
		log.L().Error("fail to update task", zap.String("request", "UpdateSubTask"), zap.Stringer("payload", req), zap.Error(err))
		resp.Result = false
		resp.Msg = err.Error()
	} else {
		op1 := clientv3.OpPut(common.WorkerTaskKeyAdapter.Encode(cfg.SourceID, cfg.Name), req.Task)
		resp.Msg = retryWriteEctd(ctx, s.etcdClient, op1)
	}
	return resp, nil
}

// QueryStatus implements WorkerServer.QueryStatus
func (s *Server) QueryStatus(ctx context.Context, req *pb.QueryStatusRequest) (*pb.QueryStatusResponse, error) {
	log.L().Info("", zap.String("request", "QueryStatus"), zap.Stringer("payload", req))
	resp := &pb.QueryStatusResponse{
		Result: true,
	}

	w := s.checkWorkerStart()
	if w == nil {
		log.L().Error("fail to call QueryStatus, because mysql worker has not been started")
		resp.Result = false
		resp.Msg = terror.ErrWorkerNoStart.Error()
		return resp, nil
	}

	resp.SubTaskStatus = w.QueryStatus(req.Name)
	resp.RelayStatus = w.relayHolder.Status()
	resp.SourceID = w.cfg.SourceID
	if len(resp.SubTaskStatus) == 0 {
		resp.Msg = "no sub task started"
	}
	return resp, nil
}

// QueryError implements WorkerServer.QueryError
func (s *Server) QueryError(ctx context.Context, req *pb.QueryErrorRequest) (*pb.QueryErrorResponse, error) {
	log.L().Info("", zap.String("request", "QueryError"), zap.Stringer("payload", req))
	resp := &pb.QueryErrorResponse{
		Result: true,
	}

	w := s.checkWorkerStart()
	if w == nil {
		log.L().Error("fail to call StartSubTask, because mysql worker has not been started")
		resp.Result = false
		resp.Msg = terror.ErrWorkerNoStart.Error()
		return resp, nil
	}

	resp.SubTaskError = w.QueryError(req.Name)
	resp.RelayError = w.relayHolder.Error()
	return resp, nil
}

// FetchDDLInfo implements WorkerServer.FetchDDLInfo
// we do ping-pong send-receive on stream for DDL (lock) info
// if error occurred in Send / Recv, just retry in client
func (s *Server) FetchDDLInfo(stream pb.Worker_FetchDDLInfoServer) error {
	log.L().Info("", zap.String("request", "FetchDDLInfo"))
	w := s.checkWorkerStart()
	if w == nil {
		log.L().Error("fail to call StartSubTask, because mysql worker has not been started")
		return terror.ErrWorkerNoStart.Generate()
	}

	var ddlInfo *pb.DDLInfo
	for {
		// try fetch pending to sync DDL info from worker
		ddlInfo = w.FetchDDLInfo(stream.Context())
		if ddlInfo == nil {
			return nil // worker closed or context canceled
		}
		log.L().Info("", zap.String("request", "FetchDDLInfo"), zap.Stringer("ddl info", ddlInfo))
		// send DDLInfo to dm-master
		err := stream.Send(ddlInfo)
		if err != nil {
			log.L().Error("fail to send DDLInfo to RPC stream", zap.String("request", "FetchDDLInfo"), zap.Stringer("ddl info", ddlInfo), log.ShortError(err))
			return err
		}

		// receive DDLLockInfo from dm-master
		in, err := stream.Recv()
		if err == io.EOF {
			return nil
		}
		if err != nil {
			log.L().Error("fail to receive DDLLockInfo from RPC stream", zap.String("request", "FetchDDLInfo"), zap.Stringer("ddl info", ddlInfo), log.ShortError(err))
			return err
		}
		log.L().Info("receive DDLLockInfo", zap.String("request", "FetchDDLInfo"), zap.Stringer("ddl lock info", in))

		//ddlInfo = nil // clear and protect to put it back

		err = w.RecordDDLLockInfo(in)
		if err != nil {
			// if error occurred when recording DDLLockInfo, log an error
			// user can handle this case using dmctl
			log.L().Error("fail to record DDLLockInfo", zap.String("request", "FetchDDLInfo"), zap.Stringer("ddl lock info", in), zap.Error(err))
		}
	}
	// TODO: check whether this interface need to store message in ETCD
}

// ExecuteDDL implements WorkerServer.ExecuteDDL
func (s *Server) ExecuteDDL(ctx context.Context, req *pb.ExecDDLRequest) (*pb.CommonWorkerResponse, error) {
	log.L().Info("", zap.String("request", "ExecuteDDL"), zap.Stringer("payload", req))
	w := s.checkWorkerStart()
	if w == nil {
		log.L().Error("fail to call StartSubTask, because mysql worker has not been started")
		return makeCommonWorkerResponse(terror.ErrWorkerNoStart.Generate()), nil
	}

	err := w.ExecuteDDL(ctx, req)
	if err != nil {
		log.L().Error("fail to execute ddl", zap.String("request", "ExecuteDDL"), zap.Stringer("payload", req), zap.Error(err))
	}
	// TODO: check whether this interface need to store message in ETCD
	return makeCommonWorkerResponse(err), nil
}

// BreakDDLLock implements WorkerServer.BreakDDLLock
func (s *Server) BreakDDLLock(ctx context.Context, req *pb.BreakDDLLockRequest) (*pb.CommonWorkerResponse, error) {
	log.L().Info("", zap.String("request", "BreakDDLLock"), zap.Stringer("payload", req))
	w := s.checkWorkerStart()
	if w == nil {
		log.L().Error("fail to call StartSubTask, because mysql worker has not been started")
		return makeCommonWorkerResponse(terror.ErrWorkerNoStart.Generate()), nil
	}

	err := w.BreakDDLLock(ctx, req)
	if err != nil {
		log.L().Error("fail to break ddl lock", zap.String("request", "BreakDDLLock"), zap.Stringer("payload", req), zap.Error(err))
	}
	// TODO: check whether this interface need to store message in ETCD
	return makeCommonWorkerResponse(err), nil
}

// HandleSQLs implements WorkerServer.HandleSQLs
func (s *Server) HandleSQLs(ctx context.Context, req *pb.HandleSubTaskSQLsRequest) (*pb.CommonWorkerResponse, error) {
	log.L().Info("", zap.String("request", "HandleSQLs"), zap.Stringer("payload", req))
	w := s.checkWorkerStart()
	if w == nil {
		log.L().Error("fail to call StartSubTask, because mysql worker has not been started")
		return makeCommonWorkerResponse(terror.ErrWorkerNoStart.Generate()), nil
	}

	err := w.HandleSQLs(ctx, req)
	if err != nil {
		log.L().Error("fail to handle sqls", zap.String("request", "HandleSQLs"), zap.Stringer("payload", req), zap.Error(err))
	}
	// TODO: check whether this interface need to store message in ETCD
	return makeCommonWorkerResponse(err), nil
}

// SwitchRelayMaster implements WorkerServer.SwitchRelayMaster
func (s *Server) SwitchRelayMaster(ctx context.Context, req *pb.SwitchRelayMasterRequest) (*pb.CommonWorkerResponse, error) {
	log.L().Info("", zap.String("request", "SwitchRelayMaster"), zap.Stringer("payload", req))
	w := s.checkWorkerStart()
	if w == nil {
		log.L().Error("fail to call StartSubTask, because mysql worker has not been started")
		return makeCommonWorkerResponse(terror.ErrWorkerNoStart.Generate()), nil
	}

	err := w.SwitchRelayMaster(ctx, req)
	if err != nil {
		log.L().Error("fail to switch relay master", zap.String("request", "SwitchRelayMaster"), zap.Stringer("payload", req), zap.Error(err))
	}
	// TODO: check whether this interface need to store message in ETCD
	return makeCommonWorkerResponse(err), nil
}

// OperateRelay implements WorkerServer.OperateRelay
func (s *Server) OperateRelay(ctx context.Context, req *pb.OperateRelayRequest) (*pb.OperateRelayResponse, error) {
	log.L().Info("", zap.String("request", "OperateRelay"), zap.Stringer("payload", req))
	resp := &pb.OperateRelayResponse{
		Op:     req.Op,
		Result: false,
	}

	w := s.checkWorkerStart()
	if w == nil {
		log.L().Error("fail to call StartSubTask, because mysql worker has not been started")
		resp.Msg = terror.ErrWorkerNoStart.Error()
		return resp, nil
	}

	err := w.OperateRelay(ctx, req)
	if err != nil {
		log.L().Error("fail to operate relay", zap.String("request", "OperateRelay"), zap.Stringer("payload", req), zap.Error(err))
		resp.Msg = errors.ErrorStack(err)
		return resp, nil
	}

	// TODO: check whether this interface need to store message in ETCD
	resp.Result = true
	return resp, nil
}

// PurgeRelay implements WorkerServer.PurgeRelay
func (s *Server) PurgeRelay(ctx context.Context, req *pb.PurgeRelayRequest) (*pb.CommonWorkerResponse, error) {
	log.L().Info("", zap.String("request", "PurgeRelay"), zap.Stringer("payload", req))
	w := s.checkWorkerStart()
	if w == nil {
		log.L().Error("fail to call StartSubTask, because mysql worker has not been started")
		return makeCommonWorkerResponse(terror.ErrWorkerNoStart.Generate()), nil
	}

	err := w.PurgeRelay(ctx, req)
	if err != nil {
		log.L().Error("fail to purge relay", zap.String("request", "PurgeRelay"), zap.Stringer("payload", req), zap.Error(err))
	}
	// TODO: check whether this interface need to store message in ETCD
	return makeCommonWorkerResponse(err), nil
}

// UpdateRelayConfig updates config for relay and (dm-worker)
func (s *Server) UpdateRelayConfig(ctx context.Context, req *pb.UpdateRelayRequest) (*pb.CommonWorkerResponse, error) {
	log.L().Info("", zap.String("request", "UpdateRelayConfig"), zap.Stringer("payload", req))
	w := s.checkWorkerStart()
	if w == nil {
		log.L().Error("fail to call StartSubTask, because mysql worker has not been started")
		return makeCommonWorkerResponse(terror.ErrWorkerNoStart.Generate()), nil
	}

	err := w.UpdateRelayConfig(ctx, req.Content)
	if err != nil {
		log.L().Error("fail to update relay config", zap.String("request", "UpdateRelayConfig"), zap.Stringer("payload", req), zap.Error(err))
	}
	// TODO: check whether this interface need to store message in ETCD
	return makeCommonWorkerResponse(err), nil
}

// QueryWorkerConfig return worker config
// worker config is defined in worker directory now,
// to avoid circular import, we only return db config
func (s *Server) QueryWorkerConfig(ctx context.Context, req *pb.QueryWorkerConfigRequest) (*pb.QueryWorkerConfigResponse, error) {
	log.L().Info("", zap.String("request", "QueryWorkerConfig"), zap.Stringer("payload", req))
	resp := &pb.QueryWorkerConfigResponse{
		Result: true,
	}

	w := s.checkWorkerStart()
	if w == nil {
		log.L().Error("fail to call StartSubTask, because mysql worker has not been started")
		resp.Result = false
		resp.Msg = terror.ErrWorkerNoStart.Error()
		return resp, nil
	}

	workerCfg, err := w.QueryConfig(ctx)
	if err != nil {
		resp.Result = false
		resp.Msg = errors.ErrorStack(err)
		log.L().Error("fail to query worker config", zap.String("request", "QueryWorkerConfig"), zap.Stringer("payload", req), zap.Error(err))
		return resp, nil
	}

	rawConfig, err := workerCfg.From.Toml()
	if err != nil {
		resp.Result = false
		resp.Msg = errors.ErrorStack(err)
		log.L().Error("fail to marshal worker config", zap.String("request", "QueryWorkerConfig"), zap.Stringer("worker from config", &workerCfg.From), zap.Error(err))
	}

	resp.Content = rawConfig
	resp.SourceID = workerCfg.SourceID
	return resp, nil
}

// MigrateRelay migrate relay to original binlog pos
func (s *Server) MigrateRelay(ctx context.Context, req *pb.MigrateRelayRequest) (*pb.CommonWorkerResponse, error) {
	log.L().Info("", zap.String("request", "MigrateRelay"), zap.Stringer("payload", req))
	w := s.checkWorkerStart()
	if w == nil {
		log.L().Error("fail to call StartSubTask, because mysql worker has not been started")
		return makeCommonWorkerResponse(terror.ErrWorkerNoStart.Generate()), nil
	}

	err := w.MigrateRelay(ctx, req.BinlogName, req.BinlogPos)
	if err != nil {
		log.L().Error("fail to migrate relay", zap.String("request", "MigrateRelay"), zap.Stringer("payload", req), zap.Error(err))
	}
	// TODO: check whether this interface need to store message in ETCD
	return makeCommonWorkerResponse(err), nil
}

func (s *Server) startWorker(cfg *config.MysqlConfig) error {
	s.Lock()
	defer s.Unlock()
	if s.worker != nil {
		if s.worker.cfg.SourceID == cfg.SourceID {
			// This mysql task has started. It may be a repeated request. Just return true
			return nil
		}
		return terror.ErrWorkerAlreadyStart.Generate()
	}
	ctx, cancel := context.WithTimeout(s.etcdClient.Ctx(), 3*time.Second)
	defer cancel()
	cfgStr, err := cfg.EncodeToml()
	if err != nil {
	}

	w, err := NewWorker(cfg)
	if err != nil {
		return err
	}

	resp, err := s.etcdClient.Txn(ctx).Then(
		clientv3.OpPut(common.UpstreamConfigKeyAdapter.Encode(cfg.SourceID), cfgStr),
		clientv3.OpPut(common.UpstreamBoundWorkerKeyAdapter.Encode(s.cfg.WorkerAddr), cfg.SourceID),
	).Commit()
	if err != nil {
		return err
	}
	if !resp.Succeeded {
		return errors.New("failed to bound worker")
	}
	s.worker = w
	go func() {
		s.worker.Start()
	}()

	ectx, cancel := context.WithTimeout(s.etcdClient.Ctx(), time.Second*3)
	defer cancel()
	resp, err := s.etcdClient.Get(ectx, common.WorkerTaskKeyAdapter.Encode(cfg.SourceID))
	if err == nil {
		for _, kv := range resp.Kvs {
			infos := common.WorkerTaskKeyAdapter.Decode(string(kv.Key))
			taskName := infos[1]
			task := string(kv.Value)
			cfg := config.NewSubTaskConfig()
			if err := cfg.Decode(task); err != nil {
				return nil
			}
			if err := w.StartSubTask(cfg); err != nil {
				return nil
			}
			log.L().Info("load subtask successful", zap.String("sourceID", cfg.SourceID), zap.String("name", taskName))
		}
	}
	return nil
}

// OperateMysqlTask create a new mysql task which will be running in this Server
func (s *Server) OperateMysqlTask(ctx context.Context, req *pb.MysqlTaskRequest) (*pb.MysqlTaskResponse, error) {
	resp := &pb.MysqlTaskResponse{
		Result: true,
		Msg:    "Operate mysql task successfully",
	}
	cfg := config.NewMysqlConfig()
	err := cfg.Parse(req.Config)
	if err != nil {
		resp.Result = false
		resp.Msg = errors.ErrorStack(err)
		return resp, nil
	}
	if req.Op == pb.WorkerOp_UpdateConfig || req.Op == pb.WorkerOp_StopWorker {
		w := s.stopWorker(cfg.SourceID)
		if w == nil {
			resp.Result = false
			resp.Msg = "Mysql task has not been created, please call CreateMysqlTask. Or there has been a worker started" +
				" which has different config"
			return resp, nil
		}
		w.Close()
	}
	if req.Op == pb.WorkerOp_UpdateConfig || req.Op == pb.WorkerOp_StartWorker {
		err = s.startWorker(cfg)
	}
	if err != nil {
		resp.Result = false
		resp.Msg = errors.ErrorStack(err)
	}
	if resp.Result {
		op1 := clientv3.OpPut(common.UpstreamConfigKeyAdapter.Encode(cfg.SourceID), req.Config)
		op2 := clientv3.OpPut(common.UpstreamBoundWorkerKeyAdapter.Encode(s.cfg.WorkerAddr), cfg.SourceID)
		if req.Op == pb.WorkerOp_StopWorker {
			op1 = clientv3.OpDelete(common.UpstreamConfigKeyAdapter.Encode(cfg.SourceID))
			op2 = clientv3.OpDelete(common.UpstreamBoundWorkerKeyAdapter.Encode(s.cfg.WorkerAddr))
		}
		resp.Msg = retryWriteEctd(ctx, s.etcdClient, op1, op2)
		// Because etcd was deployed with master in a single process, if we can not write data into etcd, most probably
		// the have lost connect from master.
	}
	return resp, nil
}

func makeCommonWorkerResponse(reqErr error) *pb.CommonWorkerResponse {
	resp := &pb.CommonWorkerResponse{
		Result: true,
	}
	if reqErr != nil {
		resp.Result = false
		resp.Msg = errors.ErrorStack(reqErr)
	}
	return resp
}

func (s *Server) splitHostPort() (host, port string, err error) {
	// WorkerAddr's format may be "host:port" or ":port"
	host, port, err = net.SplitHostPort(s.cfg.WorkerAddr)
	if err != nil {
		err = terror.ErrWorkerHostPortNotValid.Delegate(err, s.cfg.WorkerAddr)
	}
	return
}<|MERGE_RESOLUTION|>--- conflicted
+++ resolved
@@ -16,7 +16,6 @@
 import (
 	"context"
 	"fmt"
-	"go.etcd.io/etcd/clientv3"
 	"io"
 	"net"
 	"path"
@@ -211,12 +210,12 @@
 	return w
 }
 
-func retryWriteEctd(ctx context.Context, cli *clientv3.Client, ops ...clientv3.Op) string {
+func (s *Server) retryWriteEctd(ops ...clientv3.Op) string {
 	retryTimes := 3
-	cliCtx, canc := context.WithTimeout(ctx, time.Second)
+	cliCtx, canc := context.WithTimeout(s.etcdClient.Ctx(), time.Second)
 	defer canc()
 	for {
-		res, err := cli.Txn(cliCtx).Then(ops...).Commit()
+		res, err := s.etcdClient.Txn(cliCtx).Then(ops...).Commit()
 		retryTimes--
 		if err == nil {
 			if res.Succeeded {
@@ -266,26 +265,13 @@
 		log.L().Error("fail to start subtask", zap.String("request", "StartSubTask"), zap.Stringer("payload", req), zap.Error(err))
 		resp.Result = false
 		resp.Msg = err.Error()
-	} else {
-		ctx, cancel := context.WithTimeout(s.etcdClient.Ctx(), 3*time.Second)
-		defer cancel()
-		_, err = s.etcdClient.Put(ctx, common.UpstreamSubTaskKeyAdapter.Encode(s.cfg.WorkerAddr), cfg.String())
-		if err != nil {
-			resp.Result = false
-			resp.Msg = err.Error()
-			// FIXME: handle error
-			_ = w.OperateSubTask(cfg.Name, pb.TaskOp_Stop)
-		}
-	}
-<<<<<<< HEAD
+	}
+
 	if resp.Result {
-		op1 := clientv3.OpPut(common.WorkerTaskKeyAdapter.Encode(cfg.SourceID, cfg.Name), req.Task)
-		resp.Msg = retryWriteEctd(ctx, s.etcdClient, op1)
+		op1 := clientv3.OpPut(common.UpstreamSubTaskKeyAdapter.Encode(cfg.SourceID, cfg.Name), req.Task)
+		resp.Msg = s.retryWriteEctd(op1)
 		// We do not need to stop worker. Because if we lose connect from etcd, Worker would be stopped in keepalive-thread.
 	}
-=======
-
->>>>>>> 771f4621
 	return resp, nil
 }
 
@@ -313,8 +299,8 @@
 		resp.Msg = err.Error()
 	} else {
 		// TODO: change task state.
-		op1 := clientv3.OpDelete(path.Join(common.WorkerTaskKeyAdapter.Encode(w.cfg.SourceID, req.Name)))
-		resp.Msg = retryWriteEctd(ctx, s.etcdClient, op1)
+		op1 := clientv3.OpDelete(path.Join(common.UpstreamSubTaskKeyAdapter.Encode(w.cfg.SourceID, req.Name)))
+		resp.Msg = s.retryWriteEctd(op1)
 	}
 	return resp, nil
 }
@@ -350,8 +336,8 @@
 		resp.Result = false
 		resp.Msg = err.Error()
 	} else {
-		op1 := clientv3.OpPut(common.WorkerTaskKeyAdapter.Encode(cfg.SourceID, cfg.Name), req.Task)
-		resp.Msg = retryWriteEctd(ctx, s.etcdClient, op1)
+		op1 := clientv3.OpPut(common.UpstreamSubTaskKeyAdapter.Encode(cfg.SourceID, cfg.Name), req.Task)
+		resp.Msg = s.retryWriteEctd(op1)
 	}
 	return resp, nil
 }
@@ -642,26 +628,9 @@
 		}
 		return terror.ErrWorkerAlreadyStart.Generate()
 	}
-	ctx, cancel := context.WithTimeout(s.etcdClient.Ctx(), 3*time.Second)
-	defer cancel()
-	cfgStr, err := cfg.EncodeToml()
-	if err != nil {
-	}
-
 	w, err := NewWorker(cfg)
 	if err != nil {
 		return err
-	}
-
-	resp, err := s.etcdClient.Txn(ctx).Then(
-		clientv3.OpPut(common.UpstreamConfigKeyAdapter.Encode(cfg.SourceID), cfgStr),
-		clientv3.OpPut(common.UpstreamBoundWorkerKeyAdapter.Encode(s.cfg.WorkerAddr), cfg.SourceID),
-	).Commit()
-	if err != nil {
-		return err
-	}
-	if !resp.Succeeded {
-		return errors.New("failed to bound worker")
 	}
 	s.worker = w
 	go func() {
@@ -670,10 +639,10 @@
 
 	ectx, cancel := context.WithTimeout(s.etcdClient.Ctx(), time.Second*3)
 	defer cancel()
-	resp, err := s.etcdClient.Get(ectx, common.WorkerTaskKeyAdapter.Encode(cfg.SourceID))
+	resp, err := s.etcdClient.Get(ectx, common.UpstreamSubTaskKeyAdapter.Encode(cfg.SourceID))
 	if err == nil {
 		for _, kv := range resp.Kvs {
-			infos := common.WorkerTaskKeyAdapter.Decode(string(kv.Key))
+			infos := common.UpstreamSubTaskKeyAdapter.Decode(string(kv.Key))
 			taskName := infos[1]
 			task := string(kv.Value)
 			cfg := config.NewSubTaskConfig()
@@ -726,7 +695,7 @@
 			op1 = clientv3.OpDelete(common.UpstreamConfigKeyAdapter.Encode(cfg.SourceID))
 			op2 = clientv3.OpDelete(common.UpstreamBoundWorkerKeyAdapter.Encode(s.cfg.WorkerAddr))
 		}
-		resp.Msg = retryWriteEctd(ctx, s.etcdClient, op1, op2)
+		resp.Msg = s.retryWriteEctd(op1, op2)
 		// Because etcd was deployed with master in a single process, if we can not write data into etcd, most probably
 		// the have lost connect from master.
 	}
