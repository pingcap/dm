--- conflicted
+++ resolved
@@ -644,7 +644,6 @@
 
 	ectx, cancel := context.WithTimeout(s.etcdClient.Ctx(), time.Second*3)
 	defer cancel()
-<<<<<<< HEAD
 	key := common.UpstreamSubTaskKeyAdapter.Encode(cfg.SourceID)
 	resp, err := s.etcdClient.KV.Get(ectx, key, clientv3.WithPrefix())
 	if err != nil {
@@ -658,27 +657,11 @@
 		if err = cfg.Decode(task); err != nil {
 			return err
 		}
+		cfg.LogLevel = s.cfg.LogLevel
+		cfg.LogFile = s.cfg.LogFile
+
 		if err = w.StartSubTask(cfg); err != nil {
 			return err
-=======
-	resp, err := s.etcdClient.Get(ectx, common.UpstreamSubTaskKeyAdapter.Encode(cfg.SourceID), clientv3.WithPrefix())
-	if err == nil {
-		for _, kv := range resp.Kvs {
-			infos := common.UpstreamSubTaskKeyAdapter.Decode(string(kv.Key))
-			taskName := infos[1]
-			task := string(kv.Value)
-			cfg := config.NewSubTaskConfig()
-			if err := cfg.Decode(task); err != nil {
-				return nil
-			}
-			cfg.LogLevel = s.cfg.LogLevel
-			cfg.LogFile = s.cfg.LogFile
-
-			if err := w.StartSubTask(cfg); err != nil {
-				return nil
-			}
-			log.L().Info("load subtask successful", zap.String("sourceID", cfg.SourceID), zap.String("name", taskName))
->>>>>>> 4f0b875b
 		}
 		log.L().Info("load subtask successful", zap.String("sourceID", cfg.SourceID), zap.String("task", taskName))
 	}
