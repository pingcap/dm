// Copyright 2019 PingCAP, Inc.
//
// Licensed under the Apache License, Version 2.0 (the "License");
// you may not use this file except in compliance with the License.
// You may obtain a copy of the License at
//
//     http://www.apache.org/licenses/LICENSE-2.0
//
// Unless required by applicable law or agreed to in writing, software
// distributed under the License is distributed on an "AS IS" BASIS,
// See the License for the specific language governing permissions and
// limitations under the License.

package worker

import (
	"context"
	"encoding/json"
	"fmt"
	"strings"
	"sync"
	"time"

	"github.com/pingcap/failpoint"
	"github.com/siddontang/go/sync2"
	"go.uber.org/zap"

	"github.com/pingcap/dm/dm/config"
	"github.com/pingcap/dm/dm/pb"
	"github.com/pingcap/dm/pkg/backoff"
	"github.com/pingcap/dm/pkg/log"
	"github.com/pingcap/dm/pkg/retry"
	"github.com/pingcap/dm/pkg/terror"
)

//// Backoff related constants
//var (
//	DefaultCheckInterval           = 5 * time.Second
//	DefaultBackoffRollback         = 5 * time.Minute
//	DefaultBackoffMin              = 1 * time.Second
//	DefaultBackoffMax              = 5 * time.Minute
//	DefaultBackoffJitter           = true
//	DefaultBackoffFactor   float64 = 2
//)

// ResumeStrategy represents what we can do when we meet a paused task in task status checker
type ResumeStrategy int

// resume strategies, in each round of `check`, the checker will apply one of the following strategies
// to a given task based on its `state`, `result` from `SubTaskStatus` and backoff information recored
// in task status checker.
// operation of different strategies:
// ResumeIgnore:
//	1. check duration since latestPausedTime, if larger than backoff rollback, rollback backoff once
// ResumeNoSense:
//	1. update latestPausedTime
//	2. update latestBlockTime
// ResumeSkip:
//	1. update latestPausedTime
// ResumeDispatch:
//	1. update latestPausedTime
//	2. dispatch auto resume task
//	3. if step2 successes, update latestResumeTime, forward backoff
const (
	// When a task is not in paused state, or paused by manually, or we can't get enough information from worker
	// to determine whether this task is paused because of some error, we will apply ResumeIgnore strategy, and
	// do nothing with this task in this check round.
	ResumeIgnore ResumeStrategy = iota + 1
	// When checker detects a paused task can recover synchronization by resume, but its last auto resume
	// duration is less than backoff waiting time, we will apply ResumeSkip strategy, and skip auto resume
	// for this task in this check round.
	ResumeSkip
	// When checker detects a task is paused because of some un-resumable error, such as paused because of
	// executing incompatible DDL to downstream, we will apply ResumeNoSense strategy
	ResumeNoSense
	// ResumeDispatch means we will dispatch an auto resume operation in this check round for the paused task
	ResumeDispatch
)

var resumeStrategy2Str = map[ResumeStrategy]string{
	ResumeIgnore:   "ignore task",
	ResumeSkip:     "skip task resume",
	ResumeNoSense:  "resume task makes no sense",
	ResumeDispatch: "dispatch auto resume",
}

// String implements fmt.Stringer interface
func (bs ResumeStrategy) String() string {
	if s, ok := resumeStrategy2Str[bs]; ok {
		return s
	}
	return fmt.Sprintf("unsupported resume strategy: %d", bs)
}

// duration is used to hold a time.Duration field
type duration struct {
	time.Duration
}

// MarshalText hacks to satisfy the encoding.TextMarshaler interface
func (d duration) MarshalText() ([]byte, error) {
	return []byte(d.Duration.String()), nil
}

// UnmarshalText hacks to satisfy the encoding.TextUnmarshaler interface
func (d duration) UnmarshalText(text []byte) error {
	var err error
	d.Duration, err = time.ParseDuration(string(text))
	return err
}

// MarshalJSON hacks to satisfy the json.Marshaler interface
func (d *duration) MarshalJSON() ([]byte, error) {
	return json.Marshal(&struct {
		Duration string `json:"duration"`
	}{
		d.Duration.String(),
	})
}

// TaskStatusChecker is an interface that defines how we manage task status
type TaskStatusChecker interface {
	// Init initializes the checker
	Init() error
	// Start starts the checker
	Start()
	// Close closes the checker
	Close()
}

// NewTaskStatusChecker is a TaskStatusChecker initializer
var NewTaskStatusChecker = NewRealTaskStatusChecker

type backoffController struct {
	// task name -> backoff counter
	backoffs map[string]*backoff.Backoff

	// task name -> task latest paused time that checker observes
	latestPausedTime map[string]time.Time

	// task name -> task latest block time, block means task paused with un-resumable error
	latestBlockTime map[string]time.Time

	// task name -> the latest auto resume time
	latestResumeTime map[string]time.Time
}

// newBackoffController returns a new backoffController instance
func newBackoffController() *backoffController {
	return &backoffController{
		backoffs:         make(map[string]*backoff.Backoff),
		latestPausedTime: make(map[string]time.Time),
		latestBlockTime:  make(map[string]time.Time),
		latestResumeTime: make(map[string]time.Time),
	}
}

// realTaskStatusChecker is not thread-safe.
// It runs asynchronously against DM-worker, and task information may be updated
// later than DM-worker, but it is acceptable.
type realTaskStatusChecker struct {
	ctx    context.Context
	cancel context.CancelFunc
	wg     sync.WaitGroup
	closed sync2.AtomicInt32

	cfg config.CheckerConfig
	l   log.Logger
	w   *Worker
	bc  *backoffController
}

// NewRealTaskStatusChecker creates a new realTaskStatusChecker instance
func NewRealTaskStatusChecker(cfg config.CheckerConfig, w *Worker) TaskStatusChecker {
	tsc := &realTaskStatusChecker{
		cfg: cfg,
		l:   log.With(zap.String("component", "task checker")),
		w:   w,
		bc:  newBackoffController(),
	}
	tsc.closed.Set(closedTrue)
	return tsc
}

// Init implements TaskStatusChecker.Init
func (tsc *realTaskStatusChecker) Init() error {
	// just check configuration of backoff here, lazy creates backoff counter,
	// as we can't get task information before dm-worker starts
	_, err := backoff.NewBackoff(tsc.cfg.BackoffFactor, tsc.cfg.BackoffJitter, tsc.cfg.BackoffMin.Duration, tsc.cfg.BackoffMax.Duration)
	return terror.WithClass(err, terror.ClassDMWorker)
}

// Start implements TaskStatusChecker.Start
func (tsc *realTaskStatusChecker) Start() {
	tsc.wg.Add(1)
	go func() {
		defer tsc.wg.Done()
		tsc.run()
	}()
}

// Close implements TaskStatusChecker.Close
func (tsc *realTaskStatusChecker) Close() {
	if !tsc.closed.CompareAndSwap(closedFalse, closedTrue) {
		return
	}

	if tsc.cancel != nil {
		tsc.cancel()
	}
	tsc.wg.Wait()
}

func (tsc *realTaskStatusChecker) run() {
	tsc.ctx, tsc.cancel = context.WithCancel(context.Background())
	tsc.closed.Set(closedFalse)

	failpoint.Inject("TaskCheckInterval", func(val failpoint.Value) {
		interval, err := time.ParseDuration(val.(string))
		if err != nil {
			tsc.l.Warn("inject failpoint TaskCheckInterval failed", zap.Reflect("value", val), zap.Error(err))
		} else {
			tsc.cfg.CheckInterval = config.Duration{Duration: interval}
			tsc.l.Info("set TaskCheckInterval", zap.String("failpoint", "TaskCheckInterval"), zap.Duration("value", interval))
		}
	})

	ticker := time.NewTicker(tsc.cfg.CheckInterval.Duration)
	defer ticker.Stop()
	for {
		select {
		case <-tsc.ctx.Done():
			tsc.l.Info("worker task checker exits")
			return
		case <-ticker.C:
			tsc.check()
		}
	}
}

// isResumableError checks the error message and returns whether we need to
// resume the task and retry
func isResumableError(err *pb.ProcessError) bool {
	if err.Error == nil {
		return true
	}

	// not elegant code, because TiDB doesn't expose some error
	for _, msg := range retry.UnsupportedDDLMsgs {
<<<<<<< HEAD
		if strings.Contains(err.Error.RawCause, msg) {
=======
		if err.Error != nil && strings.Contains(strings.ToLower(err.Error.RawCause), strings.ToLower(msg)) {
>>>>>>> ec66c436
			return false
		}
	}
	for _, msg := range retry.UnsupportedDMLMsgs {
<<<<<<< HEAD
		if strings.Contains(err.Error.RawCause, msg) {
=======
		if err.Error != nil && strings.Contains(strings.ToLower(err.Error.RawCause), strings.ToLower(msg)) {
>>>>>>> ec66c436
			return false
		}
	}
	if err.Error.ErrCode == int32(terror.ErrParserParseRelayLog.Code()) {
		for _, msg := range retry.ParseRelayLogErrMsgs {
			if strings.Contains(strings.ToLower(err.Error.Message), strings.ToLower(msg)) {
				return false
			}
		}
	}
	if _, ok := retry.UnresumableErrCodes[err.Error.ErrCode]; ok {
		return false
	}

	return true
}

func (tsc *realTaskStatusChecker) getResumeStrategy(stStatus *pb.SubTaskStatus, duration time.Duration) ResumeStrategy {
	// task that is not paused or paused manually, just ignore it
	if stStatus == nil || stStatus.Stage != pb.Stage_Paused || stStatus.Result == nil || stStatus.Result.IsCanceled {
		return ResumeIgnore
	}

	// TODO: use different strategies based on the error detail
	for _, processErr := range stStatus.Result.Errors {
		if !isResumableError(processErr) {
			return ResumeNoSense
		}
	}

	// auto resume interval does not exceed backoff duration, skip this paused task
	if time.Since(tsc.bc.latestResumeTime[stStatus.Name]) < duration {
		return ResumeSkip
	}

	return ResumeDispatch
}

func (tsc *realTaskStatusChecker) check() {
	allSubTaskStatus := tsc.w.getAllSubTaskStatus()

	defer func() {
		// cleanup outdated tasks
		for taskName := range tsc.bc.backoffs {
			_, ok := allSubTaskStatus[taskName]
			if !ok {
				tsc.l.Debug("remove task from checker", zap.String("task", taskName))
				delete(tsc.bc.backoffs, taskName)
				delete(tsc.bc.latestPausedTime, taskName)
				delete(tsc.bc.latestBlockTime, taskName)
				delete(tsc.bc.latestResumeTime, taskName)
			}
		}
	}()

	for taskName, stStatus := range allSubTaskStatus {
		bf, ok := tsc.bc.backoffs[taskName]
		if !ok {
			bf, _ = backoff.NewBackoff(tsc.cfg.BackoffFactor, tsc.cfg.BackoffJitter, tsc.cfg.BackoffMin.Duration, tsc.cfg.BackoffMax.Duration)
			tsc.bc.backoffs[taskName] = bf
			tsc.bc.latestPausedTime[taskName] = time.Now()
			tsc.bc.latestResumeTime[taskName] = time.Now()
		}
		duration := bf.Current()
		strategy := tsc.getResumeStrategy(stStatus, duration)
		switch strategy {
		case ResumeIgnore:
			if time.Since(tsc.bc.latestPausedTime[taskName]) > tsc.cfg.BackoffRollback.Duration {
				bf.Rollback()
				// after each rollback, reset this timer
				tsc.bc.latestPausedTime[taskName] = time.Now()
			}
		case ResumeNoSense:
			// this strategy doesn't forward or rollback backoff
			tsc.bc.latestPausedTime[taskName] = time.Now()
			blockTime, ok := tsc.bc.latestBlockTime[taskName]
			if ok {
				tsc.l.Warn("task can't auto resume", zap.String("task", taskName), zap.Duration("paused duration", time.Since(blockTime)))
			} else {
				tsc.bc.latestBlockTime[taskName] = time.Now()
				tsc.l.Warn("task can't auto resume", zap.String("task", taskName))
			}
		case ResumeSkip:
			tsc.l.Warn("backoff skip auto resume task", zap.String("task", taskName), zap.Time("latestResumeTime", tsc.bc.latestResumeTime[taskName]), zap.Duration("duration", duration))
			tsc.bc.latestPausedTime[taskName] = time.Now()
		case ResumeDispatch:
			tsc.bc.latestPausedTime[taskName] = time.Now()
			err := tsc.w.OperateSubTask(taskName, pb.TaskOp_AutoResume)
			if err != nil {
				tsc.l.Error("dispatch auto resume task failed", zap.String("task", taskName), zap.Error(err))
			} else {
				tsc.l.Info("dispatch auto resume task", zap.String("task", taskName))
				tsc.bc.latestResumeTime[taskName] = time.Now()
				bf.BoundaryForward()
			}
		}
	}
}<|MERGE_RESOLUTION|>--- conflicted
+++ resolved
@@ -247,20 +247,12 @@
 
 	// not elegant code, because TiDB doesn't expose some error
 	for _, msg := range retry.UnsupportedDDLMsgs {
-<<<<<<< HEAD
-		if strings.Contains(err.Error.RawCause, msg) {
-=======
-		if err.Error != nil && strings.Contains(strings.ToLower(err.Error.RawCause), strings.ToLower(msg)) {
->>>>>>> ec66c436
+		if strings.Contains(strings.ToLower(err.Error.RawCause), strings.ToLower(msg)) {
 			return false
 		}
 	}
 	for _, msg := range retry.UnsupportedDMLMsgs {
-<<<<<<< HEAD
-		if strings.Contains(err.Error.RawCause, msg) {
-=======
-		if err.Error != nil && strings.Contains(strings.ToLower(err.Error.RawCause), strings.ToLower(msg)) {
->>>>>>> ec66c436
+		if strings.Contains(strings.ToLower(err.Error.RawCause), strings.ToLower(msg)) {
 			return false
 		}
 	}
