--- conflicted
+++ resolved
@@ -121,7 +121,6 @@
 	return nil
 }
 
-<<<<<<< HEAD
 // ResetMeta implements Process interface
 func (d *DummyRelay) ResetMeta() {}
 
@@ -130,8 +129,6 @@
 	return nil
 }
 
-=======
->>>>>>> aa6cf8cb
 func (t *testRelay) TestRelay(c *C) {
 	originNewRelay := relay.NewRelay
 	relay.NewRelay = NewDummyRelay
