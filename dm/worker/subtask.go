// Copyright 2019 PingCAP, Inc.
//
// Licensed under the Apache License, Version 2.0 (the "License");
// you may not use this file except in compliance with the License.
// You may obtain a copy of the License at
//
//     http://www.apache.org/licenses/LICENSE-2.0
//
// Unless required by applicable law or agreed to in writing, software
// distributed under the License is distributed on an "AS IS" BASIS,
// See the License for the specific language governing permissions and
// limitations under the License.

package worker

import (
	"context"
	"sync"
	"time"

	"github.com/pingcap/failpoint"
	"github.com/siddontang/go-mysql/mysql"
	"github.com/siddontang/go/sync2"
	"go.etcd.io/etcd/clientv3"
	"go.uber.org/zap"

	"github.com/pingcap/dm/dm/config"
	"github.com/pingcap/dm/dm/pb"
	"github.com/pingcap/dm/dm/unit"
	"github.com/pingcap/dm/dumpling"
	"github.com/pingcap/dm/loader"
	"github.com/pingcap/dm/pkg/binlog"
	"github.com/pingcap/dm/pkg/gtid"
	"github.com/pingcap/dm/pkg/log"
	"github.com/pingcap/dm/pkg/shardddl/pessimism"
	"github.com/pingcap/dm/pkg/terror"
	"github.com/pingcap/dm/pkg/utils"
	"github.com/pingcap/dm/syncer"
)

const (
	// the timeout to wait for relay catchup when switching from load unit to sync unit.
	waitRelayCatchupTimeout = 30 * time.Second
)

// createRealUnits is subtask units initializer
// it can be used for testing
var createUnits = createRealUnits

// createRealUnits creates process units base on task mode
func createRealUnits(cfg *config.SubTaskConfig, etcdClient *clientv3.Client) []unit.Unit {
	failpoint.Inject("mockCreateUnitsDumpOnly", func(_ failpoint.Value) {
		log.L().Info("create mock worker units with dump unit only", zap.String("failpoint", "mockCreateUnitsDumpOnly"))
		failpoint.Return([]unit.Unit{dumpling.NewDumpling(cfg)})
	})

	us := make([]unit.Unit, 0, 3)
	switch cfg.Mode {
	case config.ModeAll:
		us = append(us, dumpling.NewDumpling(cfg))
		us = append(us, loader.NewLoader(cfg))
		us = append(us, syncer.NewSyncer(cfg, etcdClient))
	case config.ModeFull:
		// NOTE: maybe need another checker in the future?
		us = append(us, dumpling.NewDumpling(cfg))
		us = append(us, loader.NewLoader(cfg))
	case config.ModeIncrement:
		us = append(us, syncer.NewSyncer(cfg, etcdClient))
	default:
		log.L().Error("unsupported task mode", zap.String("subtask", cfg.Name), zap.String("task mode", cfg.Mode))
	}
	return us
}

// SubTask represents a sub task of data migration
type SubTask struct {
	cfg *config.SubTaskConfig

	initialized sync2.AtomicBool

	l log.Logger

	sync.RWMutex
	wg sync.WaitGroup
	// ctx is used for the whole subtask. It will be created only when we new a subtask.
	ctx    context.Context
	cancel context.CancelFunc
	// currCtx is used for one loop. It will be created each time we use st.run/st.Resume
	currCtx    context.Context
	currCancel context.CancelFunc

	units    []unit.Unit // units do job one by one
	currUnit unit.Unit
	prevUnit unit.Unit

	stage  pb.Stage          // stage of current sub task
	result *pb.ProcessResult // the process result, nil when is processing

	etcdClient *clientv3.Client
}

// NewSubTask is subtask initializer
// it can be used for testing
var NewSubTask = NewRealSubTask

// NewRealSubTask creates a new SubTask
func NewRealSubTask(cfg *config.SubTaskConfig, etcdClient *clientv3.Client) *SubTask {
	return NewSubTaskWithStage(cfg, pb.Stage_New, etcdClient)
}

// NewSubTaskWithStage creates a new SubTask with stage
func NewSubTaskWithStage(cfg *config.SubTaskConfig, stage pb.Stage, etcdClient *clientv3.Client) *SubTask {
	ctx, cancel := context.WithCancel(context.Background())
	st := SubTask{
		cfg:        cfg,
		stage:      stage,
		l:          log.With(zap.String("subtask", cfg.Name)),
		ctx:        ctx,
		cancel:     cancel,
		etcdClient: etcdClient,
	}
	taskState.WithLabelValues(st.cfg.Name, st.cfg.SourceID).Set(float64(st.stage))
	return &st
}

// Init initializes the sub task processing units
func (st *SubTask) Init() error {
	st.units = createUnits(st.cfg, st.etcdClient)
	if len(st.units) < 1 {
		return terror.ErrWorkerNoAvailUnits.Generate(st.cfg.Name, st.cfg.Mode)
	}

	initializeUnitSuccess := true
	// when error occurred, initialized units should be closed
	// when continue sub task from loader / syncer, ahead units should be closed
	var needCloseUnits []unit.Unit
	defer func() {
		for _, u := range needCloseUnits {
			u.Close()
		}

		st.initialized.Set(initializeUnitSuccess)
	}()

	// every unit does base initialization in `Init`, and this must pass before start running the sub task
	// other setups can be done in `Process`, like Loader's prepare which depends on Mydumper's output
	// but setups in `Process` should be treated carefully, let it's compatible with Pause / Resume
	for i, u := range st.units {
		ctx, cancel := context.WithTimeout(context.Background(), unit.DefaultInitTimeout)
		err := u.Init(ctx)
		cancel()
		if err != nil {
			initializeUnitSuccess = false
			// when init fail, other units initialized before should be closed
			for j := 0; j < i; j++ {
				needCloseUnits = append(needCloseUnits, st.units[j])
			}
			return terror.Annotatef(err, "fail to initial unit %s of subtask %s ", u.Type(), st.cfg.Name)
		}
	}

	// if the sub task ran before, some units may be skipped
	var skipIdx = 0
	for i := len(st.units) - 1; i > 0; i-- {
		u := st.units[i]
		ctx, cancel := context.WithTimeout(context.Background(), unit.DefaultInitTimeout)
		isFresh, err := u.IsFreshTask(ctx)
		cancel()
		if err != nil {
			initializeUnitSuccess = false
			return terror.Annotatef(err, "fail to get fresh status of subtask %s %s", st.cfg.Name, u.Type())
		} else if !isFresh {
			skipIdx = i
			// TODO: why after print it, nothing continued?
			st.l.Info("continue unit", zap.Stringer("unit", u.Type()))
			break
		}
	}

	needCloseUnits = st.units[:skipIdx]
	st.units = st.units[skipIdx:]

	st.setCurrUnit(st.units[0])
	return nil
}

// Run runs the sub task
func (st *SubTask) Run(expectStage pb.Stage) {
	if st.Stage() == pb.Stage_Finished || st.Stage() == pb.Stage_Running {
		st.l.Warn("prepare to run a subtask with invalid stage", zap.Stringer("current stage", st.Stage()))
		return
	}

	err := st.Init()
	if err != nil {
		st.l.Error("fail to initial subtask", log.ShortError(err))
		st.fail(err)
		return
	}

	if expectStage == pb.Stage_Running {
		st.run()
	} else {
		// if not want to run, still need to set the stage.
		st.setStage(expectStage)
	}
}

func (st *SubTask) run() {
	st.setStage(pb.Stage_Running)
	ctx, cancel := context.WithCancel(st.ctx)
	st.setCurrCtx(ctx, cancel)
	err := st.unitTransWaitCondition(ctx)
	if err != nil {
		st.l.Error("wait condition", log.ShortError(err))
		st.fail(err)
		return
	} else if ctx.Err() != nil {
<<<<<<< HEAD
		st.l.Error("exit SubTask.run because of", log.ShortError(ctx.Err()))
=======
		st.l.Error("exit SubTask.run", log.ShortError(ctx.Err()))
>>>>>>> 2a4a99f9
		return
	}

	st.setResult(nil) // clear previous result
	cu := st.CurrUnit()
	st.l.Info("start to run", zap.Stringer("unit", cu.Type()))
	pr := make(chan pb.ProcessResult, 1)
	st.wg.Add(1)
	go st.fetchResult(pr)
	go cu.Process(ctx, pr)
}

func (st *SubTask) setCurrCtx(ctx context.Context, cancel context.CancelFunc) {
	st.Lock()
	// call previous cancel func for safety
	if st.currCancel != nil {
		st.currCancel()
	}
	st.currCtx = ctx
	st.currCancel = cancel
	st.Unlock()
}

func (st *SubTask) callCurrCancel() {
	st.RLock()
	st.currCancel()
	st.RUnlock()
}

// fetchResult fetches units process result
// when dm-unit report an error, we need to re-Process the sub task
func (st *SubTask) fetchResult(pr chan pb.ProcessResult) {
	defer st.wg.Done()

	select {
	case <-st.ctx.Done():
		// should not use st.currCtx, because will do st.currCancel when Pause task,
		// and this function will return, and the unit's Process maybe still running.
		return
	case result := <-pr:
		// filter the context canceled error
		errs := make([]*pb.ProcessError, 0, 2)
		for _, err := range result.Errors {
			if !unit.IsCtxCanceledProcessErr(err) {
				errs = append(errs, err)
			}
		}
		result.Errors = errs

		st.setResult(&result) // save result
		st.callCurrCancel()   // dm-unit finished, canceled or error occurred, always cancel processing

		if len(result.Errors) == 0 && st.Stage() == pb.Stage_Pausing {
			return // paused by external request
		}

		var (
			cu    = st.CurrUnit()
			stage pb.Stage
		)
		if len(result.Errors) == 0 {
			if result.IsCanceled {
				stage = pb.Stage_Stopped // canceled by user
			} else {
				stage = pb.Stage_Finished // process finished with no error
			}
		} else {
			stage = pb.Stage_Paused // error occurred, paused
		}
		st.setStage(stage)

		ctx, cancel := context.WithTimeout(st.ctx, utils.DefaultDBTimeout)
		defer cancel()
		st.l.Info("unit process returned", zap.Stringer("unit", cu.Type()), zap.Stringer("stage", stage), zap.String("status", st.StatusJSON(ctx)))

		switch stage {
		case pb.Stage_Finished:
			cu.Close()
			nu := st.getNextUnit()
			if nu == nil {
				// Now, when finished, it only stops the process
				// if needed, we can refine to Close it
				st.l.Info("all process units finished")
			} else {
				st.l.Info("switching to next unit", zap.Stringer("unit", cu.Type()))
				st.setCurrUnit(nu)
				// NOTE: maybe need a Lock mechanism for sharding scenario
				st.run() // re-run for next process unit
			}
		case pb.Stage_Stopped:
		case pb.Stage_Paused:
			for _, err := range result.Errors {
				st.l.Error("unit process error", zap.Stringer("unit", cu.Type()), zap.Reflect("error information", err))
			}
		}
	}
}

// setCurrUnit set current dm unit to ut and returns previous unit
func (st *SubTask) setCurrUnit(ut unit.Unit) unit.Unit {
	st.Lock()
	defer st.Unlock()
	pu := st.currUnit
	st.currUnit = ut
	st.prevUnit = pu
	return pu
}

// CurrUnit returns current dm unit
func (st *SubTask) CurrUnit() unit.Unit {
	st.RLock()
	defer st.RUnlock()
	return st.currUnit
}

// PrevUnit returns dm previous unit
func (st *SubTask) PrevUnit() unit.Unit {
	st.RLock()
	defer st.RUnlock()
	return st.prevUnit
}

// closeUnits closes all un-closed units (current unit and all the subsequent units)
func (st *SubTask) closeUnits() {
	st.RLock()
	defer st.RUnlock()
	var (
		cu  = st.currUnit
		cui = -1
	)

	for i, u := range st.units {
		if u == cu {
			cui = i
			break
		}
	}
	if cui < 0 {
		return
	}
	for i := cui; i < len(st.units); i++ {
		u := st.units[i]
		st.l.Info("closing unit process", zap.Stringer("unit", cu.Type()))
		u.Close()
	}
}

// getNextUnit gets the next process unit from st.units
// if no next unit, return nil
func (st *SubTask) getNextUnit() unit.Unit {
	var (
		nu  unit.Unit
		cui = len(st.units)
		cu  = st.CurrUnit()
	)
	for i, u := range st.units {
		if u == cu {
			cui = i
		}
		if i == cui+1 {
			nu = u
			break
		}
	}
	return nu
}

func (st *SubTask) setStage(stage pb.Stage) {
	st.Lock()
	defer st.Unlock()
	st.stage = stage
	taskState.WithLabelValues(st.cfg.Name, st.cfg.SourceID).Set(float64(st.stage))
}

// stageCAS sets stage to newStage if its current value is oldStage
func (st *SubTask) stageCAS(oldStage, newStage pb.Stage) bool {
	st.Lock()
	defer st.Unlock()

	if st.stage == oldStage {
		st.stage = newStage
		taskState.WithLabelValues(st.cfg.Name, st.cfg.SourceID).Set(float64(st.stage))
		return true
	}
	return false
}

// setStageIfNot sets stage to newStage if its current value is not oldStage, similar to CAS
func (st *SubTask) setStageIfNot(oldStage, newStage pb.Stage) bool {
	st.Lock()
	defer st.Unlock()
	if st.stage != oldStage {
		st.stage = newStage
		taskState.WithLabelValues(st.cfg.Name, st.cfg.SourceID).Set(float64(st.stage))
		return true
	}
	return false
}

// Stage returns the stage of the sub task
func (st *SubTask) Stage() pb.Stage {
	st.RLock()
	defer st.RUnlock()
	return st.stage
}

func (st *SubTask) setResult(result *pb.ProcessResult) {
	st.Lock()
	defer st.Unlock()
	st.result = result
}

// Result returns the result of the sub task
func (st *SubTask) Result() *pb.ProcessResult {
	st.RLock()
	defer st.RUnlock()
	return st.result
}

// Close stops the sub task
func (st *SubTask) Close() {
	st.l.Info("closing")
	if st.Stage() == pb.Stage_Stopped {
		st.l.Info("subTask is already closed, no need to close")
		return
	}

	st.cancel()
	st.closeUnits() // close all un-closed units
	st.removeLabelValuesWithTaskInMetrics(st.cfg.Name, st.cfg.SourceID)
	st.wg.Wait()
	st.setStageIfNot(pb.Stage_Finished, pb.Stage_Stopped)
}

// Pause pauses the running sub task
func (st *SubTask) Pause() error {
	if !st.stageCAS(pb.Stage_Running, pb.Stage_Pausing) {
		return terror.ErrWorkerNotRunningStage.Generate(st.Stage().String())
	}

	st.callCurrCancel()
	st.wg.Wait() // wait fetchResult return

	cu := st.CurrUnit()
	cu.Pause()

	st.l.Info("paused", zap.Stringer("unit", cu.Type()))
	st.setStage(pb.Stage_Paused)
	return nil
}

// Resume resumes the paused sub task
// similar to Run
func (st *SubTask) Resume() error {
	if !st.initialized.Get() {
		st.Run(pb.Stage_Running)
		return nil
	}

	if !st.stageCAS(pb.Stage_Paused, pb.Stage_Resuming) {
		return terror.ErrWorkerNotPausedStage.Generate(st.Stage().String())
	}

	ctx, cancel := context.WithCancel(st.ctx)
	st.setCurrCtx(ctx, cancel)
	// NOTE: this may block if user resume a task
	err := st.unitTransWaitCondition(ctx)
	if err != nil {
		st.l.Error("wait condition", log.ShortError(err))
		st.setStage(pb.Stage_Paused)
		return err
	} else if ctx.Err() != nil {
		// ctx.Err() != nil means this context is canceled in other go routine,
		// that go routine will change the stage, so don't need to set stage to paused here.
		return nil
	}

	st.setResult(nil) // clear previous result
	cu := st.CurrUnit()
	st.l.Info("resume with unit", zap.Stringer("unit", cu.Type()))

	pr := make(chan pb.ProcessResult, 1)
	st.wg.Add(1)
	go st.fetchResult(pr)
	go cu.Resume(ctx, pr)

	st.setStage(pb.Stage_Running)
	return nil
}

// Update update the sub task's config
func (st *SubTask) Update(cfg *config.SubTaskConfig) error {
	if !st.stageCAS(pb.Stage_Paused, pb.Stage_Paused) { // only test for Paused
		return terror.ErrWorkerUpdateTaskStage.Generate(st.Stage().String())
	}

	// update all units' configuration, if SubTask itself has configuration need to update, do it later
	for _, u := range st.units {
		err := u.Update(cfg)
		if err != nil {
			return err
		}
	}

	return nil
}

// OperateSchema operates schema for an upstream table.
func (st *SubTask) OperateSchema(ctx context.Context, req *pb.OperateWorkerSchemaRequest) (schema string, err error) {
	if st.Stage() != pb.Stage_Paused {
		return "", terror.ErrWorkerNotPausedStage.Generate(st.Stage().String())
	}

	syncUnit, ok := st.currUnit.(*syncer.Syncer)
	if !ok {
		return "", terror.ErrWorkerOperSyncUnitOnly.Generate(st.currUnit.Type())
	}

	return syncUnit.OperateSchema(ctx, req)
}

// UpdateFromConfig updates config for `From`
func (st *SubTask) UpdateFromConfig(cfg *config.SubTaskConfig) error {
	st.Lock()
	defer st.Unlock()

	if sync, ok := st.currUnit.(*syncer.Syncer); ok {
		err := sync.UpdateFromConfig(cfg)
		if err != nil {
			return err
		}
	}

	st.cfg.From = cfg.From

	return nil
}

// CheckUnit checks whether current unit is sync unit
func (st *SubTask) CheckUnit() bool {
	st.Lock()
	defer st.Unlock()

	flag := true

	if _, ok := st.currUnit.(*syncer.Syncer); !ok {
		flag = false
	}

	return flag
}

// ShardDDLOperation returns the current shard DDL lock operation.
func (st *SubTask) ShardDDLOperation() *pessimism.Operation {
	st.RLock()
	defer st.RUnlock()

	cu := st.currUnit
	syncer2, ok := cu.(*syncer.Syncer)
	if !ok {
		return nil
	}

	return syncer2.ShardDDLOperation()
}

// unitTransWaitCondition waits when transferring from current unit to next unit.
// Currently there is only one wait condition
// from Load unit to Sync unit, wait for relay-log catched up with mydumper binlog position.
func (st *SubTask) unitTransWaitCondition(subTaskCtx context.Context) error {
	var (
		gset1 gtid.Set
		gset2 gtid.Set
		pos1  *mysql.Position
		pos2  *mysql.Position
		err   error
	)
	pu := st.PrevUnit()
	cu := st.CurrUnit()
	if pu != nil && pu.Type() == pb.UnitType_Load && cu.Type() == pb.UnitType_Sync {
		st.l.Info("wait condition between two units", zap.Stringer("previous unit", pu.Type()), zap.Stringer("unit", cu.Type()))
		hub := GetConditionHub()

		if !hub.w.relayEnabled.Get() {
			return nil
		}

		ctxWait, cancelWait := context.WithTimeout(hub.w.ctx, waitRelayCatchupTimeout)
		defer cancelWait()

		ctxStatus, cancelStatus := context.WithTimeout(ctxWait, utils.DefaultDBTimeout)
		loadStatus := pu.Status(ctxStatus).(*pb.LoadStatus)
		cancelStatus()

		if st.cfg.EnableGTID {
			gset1, err = gtid.ParserGTID(st.cfg.Flavor, loadStatus.MetaBinlogGTID)
			if err != nil {
				return terror.WithClass(err, terror.ClassDMWorker)
			}
		} else {
			pos1, err = utils.DecodeBinlogPosition(loadStatus.MetaBinlog)
			if err != nil {
				return terror.WithClass(err, terror.ClassDMWorker)
			}
		}

		for {
			ctxStatus, cancelStatus = context.WithTimeout(ctxWait, utils.DefaultDBTimeout)
			relayStatus := hub.w.relayHolder.Status(ctxStatus)
			cancelStatus()

			if st.cfg.EnableGTID {
				gset2, err = gtid.ParserGTID(st.cfg.Flavor, relayStatus.RelayBinlogGtid)
				if err != nil {
					return terror.WithClass(err, terror.ClassDMWorker)
				}
				rc, ok := binlog.CompareGTID(gset1, gset2)
				if !ok {
					return terror.ErrWorkerWaitRelayCatchupGTID.Generate(loadStatus.MetaBinlogGTID, relayStatus.RelayBinlogGtid)
				}
				if rc <= 0 {
					break
				}
			} else {
				pos2, err = utils.DecodeBinlogPosition(relayStatus.RelayBinlog)
				if err != nil {
					return terror.WithClass(err, terror.ClassDMWorker)
				}
				if pos1.Compare(*pos2) <= 0 {
					break
				}
			}

			st.l.Debug("wait relay to catchup", zap.Bool("enableGTID", st.cfg.EnableGTID), zap.Stringer("load end position", pos1), zap.String("load end gtid", loadStatus.MetaBinlogGTID), zap.Stringer("relay position", pos2), zap.String("relay gtid", relayStatus.RelayBinlogGtid))

			select {
			case <-ctxWait.Done():
				if st.cfg.EnableGTID {
					return terror.ErrWorkerWaitRelayCatchupTimeout.Generate(waitRelayCatchupTimeout, loadStatus.MetaBinlogGTID, relayStatus.RelayBinlogGtid)
				}
				return terror.ErrWorkerWaitRelayCatchupTimeout.Generate(waitRelayCatchupTimeout, pos1, pos2)
			case <-subTaskCtx.Done():
				return nil
			case <-time.After(time.Millisecond * 50):
			}
		}
		st.l.Info("relay binlog pos catchup loader end binlog pos")
	}
	return nil
}

func (st *SubTask) fail(err error) {
	st.setStage(pb.Stage_Paused)
	st.setResult(&pb.ProcessResult{
		Errors: []*pb.ProcessError{
			unit.NewProcessError(err),
		},
	})
}

// HandleError handle error for syncer unit
func (st *SubTask) HandleError(ctx context.Context, req *pb.HandleWorkerErrorRequest) error {
	syncUnit, ok := st.currUnit.(*syncer.Syncer)
	if !ok {
		return terror.ErrWorkerOperSyncUnitOnly.Generate(st.currUnit.Type())
	}

	err := syncUnit.HandleError(ctx, req)
	if err != nil {
		return err
	}

	if st.Stage() == pb.Stage_Paused {
		err = st.Resume()
	}
	return err
}<|MERGE_RESOLUTION|>--- conflicted
+++ resolved
@@ -171,7 +171,6 @@
 			return terror.Annotatef(err, "fail to get fresh status of subtask %s %s", st.cfg.Name, u.Type())
 		} else if !isFresh {
 			skipIdx = i
-			// TODO: why after print it, nothing continued?
 			st.l.Info("continue unit", zap.Stringer("unit", u.Type()))
 			break
 		}
@@ -216,11 +215,7 @@
 		st.fail(err)
 		return
 	} else if ctx.Err() != nil {
-<<<<<<< HEAD
-		st.l.Error("exit SubTask.run because of", log.ShortError(ctx.Err()))
-=======
 		st.l.Error("exit SubTask.run", log.ShortError(ctx.Err()))
->>>>>>> 2a4a99f9
 		return
 	}
 
