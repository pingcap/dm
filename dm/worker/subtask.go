--- conflicted
+++ resolved
@@ -123,11 +123,7 @@
 		etcdClient: etcdClient,
 		workerName: workerName,
 	}
-<<<<<<< HEAD
-	updateTaskMetric(st.cfg.Name, st.cfg.SourceID, st.stage)
-=======
-	updateTaskState(st.cfg.Name, st.cfg.SourceID, st.stage, st.workerName)
->>>>>>> e008ef3e
+	updateTaskMetric(st.cfg.Name, st.cfg.SourceID, st.stage, st.workerName)
 	return &st
 }
 
@@ -395,22 +391,14 @@
 	st.Lock()
 	defer st.Unlock()
 	st.stage = stage
-<<<<<<< HEAD
-	updateTaskMetric(st.cfg.Name, st.cfg.SourceID, st.stage)
-=======
-	updateTaskState(st.cfg.Name, st.cfg.SourceID, st.stage, st.workerName)
->>>>>>> e008ef3e
+	updateTaskMetric(st.cfg.Name, st.cfg.SourceID, st.stage, st.workerName)
 }
 
 func (st *SubTask) setStageAndResult(stage pb.Stage, result *pb.ProcessResult) {
 	st.Lock()
 	defer st.Unlock()
 	st.stage = stage
-<<<<<<< HEAD
-	updateTaskMetric(st.cfg.Name, st.cfg.SourceID, st.stage)
-=======
-	updateTaskState(st.cfg.Name, st.cfg.SourceID, st.stage, st.workerName)
->>>>>>> e008ef3e
+	updateTaskMetric(st.cfg.Name, st.cfg.SourceID, st.stage, st.workerName)
 	st.result = result
 }
 
@@ -421,11 +409,7 @@
 
 	if st.stage == oldStage {
 		st.stage = newStage
-<<<<<<< HEAD
-		updateTaskMetric(st.cfg.Name, st.cfg.SourceID, st.stage)
-=======
-		updateTaskState(st.cfg.Name, st.cfg.SourceID, st.stage, st.workerName)
->>>>>>> e008ef3e
+		updateTaskMetric(st.cfg.Name, st.cfg.SourceID, st.stage, st.workerName)
 		return true
 	}
 	return false
@@ -435,20 +419,13 @@
 func (st *SubTask) setStageIfNotIn(oldStages []pb.Stage, newStage pb.Stage) bool {
 	st.Lock()
 	defer st.Unlock()
-<<<<<<< HEAD
 	for _, s := range oldStages {
 		if st.stage == s {
 			return false
 		}
-=======
-	if st.stage != oldStage {
-		st.stage = newStage
-		updateTaskState(st.cfg.Name, st.cfg.SourceID, st.stage, st.workerName)
-		return true
->>>>>>> e008ef3e
 	}
 	st.stage = newStage
-	updateTaskMetric(st.cfg.Name, st.cfg.SourceID, st.stage)
+	updateTaskMetric(st.cfg.Name, st.cfg.SourceID, st.stage, st.workerName)
 	return true
 }
 
@@ -491,13 +468,7 @@
 	}
 
 	st.closeUnits() // close all un-closed units
-<<<<<<< HEAD
-	updateTaskMetric(st.cfg.Name, st.cfg.SourceID, pb.Stage_Stopped)
-=======
-	st.wg.Wait()
-	st.setStageIfNot(pb.Stage_Finished, pb.Stage_Stopped)
-	updateTaskState(st.cfg.Name, st.cfg.SourceID, pb.Stage_Stopped, st.workerName)
->>>>>>> e008ef3e
+	updateTaskMetric(st.cfg.Name, st.cfg.SourceID, pb.Stage_Stopped, st.workerName)
 }
 
 // Pause pauses a running sub task or a sub task paused by error.
@@ -740,11 +711,7 @@
 	return err
 }
 
-<<<<<<< HEAD
-func updateTaskMetric(task, sourceID string, stage pb.Stage) {
-=======
-func updateTaskState(task, sourceID string, stage pb.Stage, workerName string) {
->>>>>>> e008ef3e
+func updateTaskMetric(task, sourceID string, stage pb.Stage, workerName string) {
 	if stage == pb.Stage_Stopped || stage == pb.Stage_Finished {
 		taskState.DeleteAllAboutLabels(prometheus.Labels{"task": task, "source_id": sourceID})
 	} else {
