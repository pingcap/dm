// Copyright 2019 PingCAP, Inc.
//
// Licensed under the Apache License, Version 2.0 (the "License");
// you may not use this file except in compliance with the License.
// You may obtain a copy of the License at
//
//     http://www.apache.org/licenses/LICENSE-2.0
//
// Unless required by applicable law or agreed to in writing, software
// distributed under the License is distributed on an "AS IS" BASIS,
// See the License for the specific language governing permissions and
// limitations under the License.

package worker

import (
	"bytes"
	"encoding/base64"
	"encoding/json"
	"flag"
	"fmt"
	"net"
	"strings"

	"github.com/BurntSushi/toml"

	"github.com/pingcap/dm/pkg/log"
	"github.com/pingcap/dm/pkg/terror"
	"github.com/pingcap/dm/pkg/utils"
)

// SampleConfigFile is sample config file of dm-worker
// later we can read it from dm/worker/dm-worker.toml
// and assign it to SampleConfigFile while we build dm-worker
var SampleConfigFile string

<<<<<<< HEAD
=======
var (
	getRandomServerIDFunc = utils.GetRandomServerID
)

>>>>>>> 020fe4aa
// NewConfig creates a new base config for worker.
func NewConfig() *Config {
	cfg := &Config{}
	cfg.flagSet = flag.NewFlagSet("worker", flag.ContinueOnError)
	fs := cfg.flagSet

	fs.BoolVar(&cfg.printVersion, "V", false, "prints version and exit")
	fs.BoolVar(&cfg.printSampleConfig, "print-sample-config", false, "print sample config file of dm-worker")
	fs.StringVar(&cfg.ConfigFile, "config", "", "path to config file")
	fs.StringVar(&cfg.WorkerAddr, "worker-addr", "", "listen address for client traffic")
	fs.StringVar(&cfg.AdvertiseAddr, "advertise-addr", "", `advertise address for client traffic (default "${worker-addr}")`)
	fs.StringVar(&cfg.LogLevel, "L", "info", "log level: debug, info, warn, error, fatal")
	fs.StringVar(&cfg.LogFile, "log-file", "", "log file path")
	//fs.StringVar(&cfg.LogRotate, "log-rotate", "day", "log file rotate type, hour/day")
	// NOTE: add `advertise-addr` for dm-master if needed.
	fs.StringVar(&cfg.Join, "join", "", `join to an existing cluster (usage: dm-master cluster's "${master-addr}")`)
	fs.StringVar(&cfg.Name, "name", "", "human-readable name for DM-worker member")
	return cfg
}

// Config is the configuration.
type Config struct {
	flagSet *flag.FlagSet
	Name    string `toml:"name" json:"name"`

	LogLevel  string `toml:"log-level" json:"log-level"`
	LogFile   string `toml:"log-file" json:"log-file"`
	LogRotate string `toml:"log-rotate" json:"log-rotate"`

	Join          string `toml:"join" json:"join" `
	WorkerAddr    string `toml:"worker-addr" json:"worker-addr"`
	AdvertiseAddr string `toml:"advertise-addr" json:"advertise-addr"`

	ConfigFile string `json:"config-file"`

	printVersion      bool
	printSampleConfig bool
}

// Clone clones a config
func (c *Config) Clone() *Config {
	clone := &Config{}
	*clone = *c
	return clone
}

func (c *Config) String() string {
	cfg, err := json.Marshal(c)
	if err != nil {
		log.L().Error("fail to marshal config to json", log.ShortError(err))
	}
	return string(cfg)
}

// Toml returns TOML format representation of config
func (c *Config) Toml() (string, error) {
	var b bytes.Buffer

	err := toml.NewEncoder(&b).Encode(c)
	if err != nil {
		log.L().Error("fail to marshal config to toml", log.ShortError(err))
	}

	return b.String(), nil
}

// Parse parses flag definitions from the argument list.
func (c *Config) Parse(arguments []string) error {
	// Parse first to get config file.
	err := c.flagSet.Parse(arguments)
	if err != nil {
		return terror.ErrWorkerParseFlagSet.Delegate(err)
	}

	if c.printVersion {
		fmt.Println(utils.GetRawInfo())
		return flag.ErrHelp
	}

	if c.printSampleConfig {
		if strings.TrimSpace(SampleConfigFile) == "" {
			fmt.Println("sample config file of dm-worker is empty")
		} else {
			rawConfig, err2 := base64.StdEncoding.DecodeString(SampleConfigFile)
			if err2 != nil {
				fmt.Println("base64 decode config error:", err2)
			} else {
				fmt.Println(string(rawConfig))
			}
		}
		return flag.ErrHelp
	}

	// Load config file if specified.
	if c.ConfigFile != "" {
		err = c.configFromFile(c.ConfigFile)
		if err != nil {
			return err
		}
	}

	// Parse again to replace with command line options.
	err = c.flagSet.Parse(arguments)
	if err != nil {
		return terror.ErrWorkerParseFlagSet.Delegate(err)
	}

	if len(c.flagSet.Args()) != 0 {
		return terror.ErrWorkerInvalidFlag.Generate(c.flagSet.Arg(0))
	}

	return c.adjust()
}

// adjust adjusts the config.
func (c *Config) adjust() error {
	host, _, err := net.SplitHostPort(c.WorkerAddr)
	if err != nil {
		return terror.ErrWorkerHostPortNotValid.Delegate(err, c.WorkerAddr)
	}

	if c.AdvertiseAddr == "" {
		if host == "" || host == "0.0.0.0" {
			return terror.ErrWorkerHostPortNotValid.Generatef("worker-addr (%s) must include the 'host' part (should not be '0.0.0.0') when advertise-addr is not set", c.WorkerAddr)
		}
		c.AdvertiseAddr = c.WorkerAddr
	} else {
		host, _, err = net.SplitHostPort(c.AdvertiseAddr)
		if err != nil || host == "" || host == "0.0.0.0" {
			return terror.ErrWorkerHostPortNotValid.AnnotateDelegate(err, "advertise-addr (%s) must include the 'host' part and should not be '0.0.0.0'", c.AdvertiseAddr)
		}
	}

	return nil
}

// configFromFile loads config from file.
func (c *Config) configFromFile(path string) error {
	metaData, err := toml.DecodeFile(path, c)
	if err != nil {
		return terror.ErrWorkerDecodeConfigFromFile.Delegate(err)
	}
	undecoded := metaData.Undecoded()
	if len(undecoded) > 0 && err == nil {
		var undecodedItems []string
		for _, item := range undecoded {
			undecodedItems = append(undecodedItems, item.String())
		}
		return terror.ErrWorkerUndecodedItemFromFile.Generate(strings.Join(undecodedItems, ","))
	}
	return nil
}

// Reload reload configure from ConfigFile
func (c *Config) Reload() error {
	if c.ConfigFile == "" {
		c.ConfigFile = "dm-worker-config.bak"
	}

	err := c.configFromFile(c.ConfigFile)
	if err != nil {
		return err
	}

	return nil
}<|MERGE_RESOLUTION|>--- conflicted
+++ resolved
@@ -34,13 +34,10 @@
 // and assign it to SampleConfigFile while we build dm-worker
 var SampleConfigFile string
 
-<<<<<<< HEAD
-=======
 var (
 	getRandomServerIDFunc = utils.GetRandomServerID
 )
 
->>>>>>> 020fe4aa
 // NewConfig creates a new base config for worker.
 func NewConfig() *Config {
 	cfg := &Config{}
