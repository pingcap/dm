--- conflicted
+++ resolved
@@ -50,23 +50,8 @@
 	fs.StringVar(&cfg.LogLevel, "L", "info", "log level: debug, info, warn, error, fatal")
 	fs.StringVar(&cfg.LogFile, "log-file", "", "log file path")
 	//fs.StringVar(&cfg.LogRotate, "log-rotate", "day", "log file rotate type, hour/day")
-<<<<<<< HEAD
-=======
-	fs.StringVar(&cfg.RelayDir, "relay-dir", "./relay_log", "relay log directory")
-	fs.Int64Var(&cfg.Purge.Interval, "purge-interval", 60*60, "interval (seconds) try to check whether needing to purge relay log files")
-	fs.Int64Var(&cfg.Purge.Expires, "purge-expires", 0, "try to purge relay log files if their modified time is older than this (hours)")
-	fs.Int64Var(&cfg.Purge.RemainSpace, "purge-remain-space", 15, "try to purge relay log files if remain space is less than this (GB)")
-	fs.BoolVar(&cfg.Checker.CheckEnable, "checker-check-enable", true, "whether enable task status checker")
-	fs.DurationVar(&cfg.Checker.BackoffRollback.Duration, "checker-backoff-rollback", DefaultBackoffRollback, "task status checker backoff rollback interval")
-	fs.DurationVar(&cfg.Checker.BackoffMax.Duration, "checker-backoff-max", DefaultBackoffMax, "task status checker backoff max delay duration")
-	fs.BoolVar(&cfg.Tracer.Enable, "tracer-enable", false, "whether to enable tracing")
-	fs.StringVar(&cfg.Tracer.TracerAddr, "tracer-server-addr", "", "tracing service rpc address")
-	fs.IntVar(&cfg.Tracer.BatchSize, "tracer-batch-size", 20, "upload to tracing service batch size")
-	fs.BoolVar(&cfg.Tracer.Checksum, "tracer-checksum", false, "whether to calculate checksum of some data")
 	fs.StringVar(&cfg.Join, "join", "", "join to an existing cluster (usage: cluster's '${advertise-client-urls}'")
 	fs.StringVar(&cfg.Name, "name", "", "human-readable name for DM-worker member")
-
->>>>>>> bdf102a3
 	return cfg
 }
 
