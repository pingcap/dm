// Copyright 2019 PingCAP, Inc.
//
// Licensed under the Apache License, Version 2.0 (the "License");
// you may not use this file except in compliance with the License.
// You may obtain a copy of the License at
//
//     http://www.apache.org/licenses/LICENSE-2.0
//
// Unless required by applicable law or agreed to in writing, software
// distributed under the License is distributed on an "AS IS" BASIS,
// See the License for the specific language governing permissions and
// limitations under the License.

package master

import (
	"context"
	"fmt"
	"net"
	"net/http"
	"sort"
	"strings"
	"sync"
	"time"

	"github.com/pingcap/errors"
<<<<<<< HEAD
	toolutils "github.com/pingcap/tidb-tools/pkg/utils"
=======
	"github.com/pingcap/failpoint"
>>>>>>> 29df7b54
	"github.com/siddontang/go/sync2"
	"go.etcd.io/etcd/clientv3"
	"go.etcd.io/etcd/embed"
	"go.uber.org/zap"
	"google.golang.org/grpc"

	"github.com/pingcap/dm/checker"
	"github.com/pingcap/dm/dm/config"
	"github.com/pingcap/dm/dm/master/scheduler"
	"github.com/pingcap/dm/dm/master/shardddl"
	operator "github.com/pingcap/dm/dm/master/sql-operator"
	"github.com/pingcap/dm/dm/master/workerrpc"
	"github.com/pingcap/dm/dm/pb"
	"github.com/pingcap/dm/pkg/conn"
	"github.com/pingcap/dm/pkg/election"
	"github.com/pingcap/dm/pkg/etcdutil"
	"github.com/pingcap/dm/pkg/log"
	"github.com/pingcap/dm/pkg/terror"
	"github.com/pingcap/dm/pkg/tracing"
	"github.com/pingcap/dm/pkg/utils"
)

const (
	// the session's TTL in seconds for leader election.
	// NOTE: select this value carefully when adding a mechanism relying on leader election.
	electionTTL = 60
	// the DM-master leader election key prefix
	// DM-master cluster : etcd cluster = 1 : 1 now.
	electionKey = "/dm-master/leader"

	// getLeaderBlockTime is the max block time for get leader information from election
	getLeaderBlockTime = 10 * time.Minute
)

var (
	// the retry times for dm-master to confirm the dm-workers status is expected
	maxRetryNum = 30
	// the retry interval for dm-master to confirm the dm-workers status is expected
	retryInterval = time.Second

	useTLS = false
)

// Server handles RPC requests for dm-master
type Server struct {
	sync.RWMutex

	cfg *Config

	// the embed etcd server, and the gRPC/HTTP API server also attached to it.
	etcd *embed.Etcd

	etcdClient *clientv3.Client
	election   *election.Election

	leader         string
	leaderClient   pb.MasterClient
	leaderGrpcConn *grpc.ClientConn

	// WaitGroup for background functions.
	bgFunWg sync.WaitGroup

	// dm-worker-ID(host:ip) -> dm-worker client management
	scheduler *scheduler.Scheduler

	// shard DDL pessimist
	pessimist *shardddl.Pessimist
	// shard DDL optimist
	optimist *shardddl.Optimist

	// SQL operator holder
	sqlOperatorHolder *operator.Holder

	// trace group id generator
	idGen *tracing.IDGenerator

	// agent pool
	ap *AgentPool

	closed sync2.AtomicBool
}

// NewServer creates a new Server
func NewServer(cfg *Config) *Server {
	logger := log.L()
	server := Server{
		cfg:               cfg,
		scheduler:         scheduler.NewScheduler(&logger, cfg.Security),
		sqlOperatorHolder: operator.NewHolder(),
		idGen:             tracing.NewIDGen(),
		ap:                NewAgentPool(&RateLimitConfig{rate: cfg.RPCRateLimit, burst: cfg.RPCRateBurst}),
	}
	server.pessimist = shardddl.NewPessimist(&logger, server.getTaskResources)
	server.optimist = shardddl.NewOptimist(&logger)
	server.closed.Set(true)

	setUseTLS(&cfg.Security)

	return &server
}

// Start starts to serving
func (s *Server) Start(ctx context.Context) (err error) {
	etcdCfg := genEmbedEtcdConfigWithLogger()
	// prepare config to join an existing cluster
	err = prepareJoinEtcd(s.cfg)
	if err != nil {
		return
	}
	log.L().Info("config after join prepared", zap.Stringer("config", s.cfg))

	// generates embed etcd config before any concurrent gRPC calls.
	// potential concurrent gRPC calls:
	//   - workerrpc.NewGRPCClient
	//   - getHTTPAPIHandler
	// no `String` method exists for embed.Config, and can not marshal it to join too.
	// but when starting embed etcd server, the etcd pkg will log the config.
	// https://github.com/etcd-io/etcd/blob/3cf2f69b5738fb702ba1a935590f36b52b18979b/embed/etcd.go#L299
	etcdCfg, err = s.cfg.genEmbedEtcdConfig(etcdCfg)
	if err != nil {
		return
	}

	tls, err := toolutils.NewTLS(s.cfg.SSLCA, s.cfg.SSLCert, s.cfg.SSLKey, s.cfg.AdvertiseAddr, s.cfg.CertAllowedCN)
	if err != nil {
		return terror.ErrMasterSecurityConfigNotValid.Delegate(err)
	}

	apiHandler, err := getHTTPAPIHandler(ctx, s.cfg.MasterAddr, tls.ToGRPCDialOption())
	if err != nil {
		return
	}

	// HTTP handlers on etcd's client IP:port
	// no `metrics` for DM-master now, add it later.
	// NOTE: after received any HTTP request from chrome browser,
	// the server may be blocked when closing sometime.
	// And any request to etcd's builtin handler has the same problem.
	// And curl or safari browser does trigger this problem.
	// But I haven't figured it out.
	// (maybe more requests are sent from chrome or its extensions).
	userHandles := map[string]http.Handler{
		"/apis/":  apiHandler,
		"/status": getStatusHandle(),
		"/debug/": getDebugHandler(),
	}

	// gRPC API server
	gRPCSvr := func(gs *grpc.Server) { pb.RegisterMasterServer(gs, s) }

	// start embed etcd server, gRPC API server and HTTP (API, status and debug) server.
	s.etcd, err = startEtcd(etcdCfg, gRPCSvr, userHandles, etcdStartTimeout)
	if err != nil {
		return
	}

	// create an etcd client used in the whole server instance.
	// NOTE: we only use the local member's address now, but we can use all endpoints of the cluster if needed.
	s.etcdClient, err = etcdutil.CreateClient([]string{withHost(s.cfg.MasterAddr)}, tls.TLSConfig())
	if err != nil {
		return
	}

	// start leader election
	// TODO: s.cfg.Name -> address
	s.election, err = election.NewElection(ctx, s.etcdClient, electionTTL, electionKey, s.cfg.Name, s.cfg.AdvertiseAddr, getLeaderBlockTime)
	if err != nil {
		return
	}

	s.closed.Set(false) // the server started now.

	s.bgFunWg.Add(1)
	go func() {
		defer s.bgFunWg.Done()
		s.ap.Start(ctx)
	}()

	s.bgFunWg.Add(1)
	go func() {
		defer s.bgFunWg.Done()
		s.electionNotify(ctx)
	}()

	s.bgFunWg.Add(1)
	go func() {
		defer s.bgFunWg.Done()
		select {
		case <-ctx.Done():
			return
		}
	}()

	failpoint.Inject("FailToElect", func(val failpoint.Value) {
		masterStrings := val.(string)
		if strings.Contains(masterStrings, s.cfg.Name) {
			log.L().Info("master election failed", zap.String("failpoint", "FailToElect"))
			s.election.Close()
		}
	})

	log.L().Info("listening gRPC API and status request", zap.String("address", s.cfg.MasterAddr))
	return
}

// Close close the RPC server, this function can be called multiple times
func (s *Server) Close() {
	if s.closed.Get() {
		return
	}
	log.L().Info("closing server")

	// wait for background functions returned
	s.bgFunWg.Wait()

	s.Lock()
	defer s.Unlock()

	if s.election != nil {
		s.election.Close()
	}

	if s.etcdClient != nil {
		s.etcdClient.Close()
	}

	// close the etcd and other attached servers
	if s.etcd != nil {
		s.etcd.Close()
	}
	s.closed.Set(true)

}

func errorCommonWorkerResponse(msg string, source, worker string) *pb.CommonWorkerResponse {
	return &pb.CommonWorkerResponse{
		Result: false,
		Msg:    msg,
		Source: source,
		Worker: worker,
	}
}

// RegisterWorker registers the worker to the master, and all the worker will be store in the path:
// key:   /dm-worker/r/address
// value: name
func (s *Server) RegisterWorker(ctx context.Context, req *pb.RegisterWorkerRequest) (*pb.RegisterWorkerResponse, error) {
	log.L().Info("", zap.Stringer("payload", req), zap.String("request", "RegisterWorker"))
	isLeader, needForward := s.isLeaderAndNeedForward()
	if !isLeader {
		if needForward {
			return s.leaderClient.RegisterWorker(ctx, req)
		}
		return nil, terror.ErrMasterRequestIsNotForwardToLeader
	}

	err := s.scheduler.AddWorker(req.Name, req.Address)
	if err != nil {
		return &pb.RegisterWorkerResponse{
			Result: false,
			Msg:    errors.ErrorStack(err),
		}, nil
	}
	log.L().Info("register worker successfully", zap.String("name", req.Name), zap.String("address", req.Address))
	return &pb.RegisterWorkerResponse{
		Result: true,
	}, nil
}

// OfflineWorker removes info of the worker which has been Closed, and all the worker are store in the path:
// key:   /dm-worker/r/address
// value: name
func (s *Server) OfflineWorker(ctx context.Context, req *pb.OfflineWorkerRequest) (*pb.OfflineWorkerResponse, error) {
	log.L().Info("", zap.Stringer("payload", req), zap.String("request", "OfflineWorker"))
	isLeader, needForward := s.isLeaderAndNeedForward()
	if !isLeader {
		if needForward {
			return s.leaderClient.OfflineWorker(ctx, req)
		}
		return nil, terror.ErrMasterRequestIsNotForwardToLeader
	}

	err := s.scheduler.RemoveWorker(req.Name)
	if err != nil {
		return &pb.OfflineWorkerResponse{
			Result: false,
			Msg:    errors.ErrorStack(err),
		}, nil
	}
	log.L().Info("offline worker successfully", zap.String("name", req.Name), zap.String("address", req.Address))
	return &pb.OfflineWorkerResponse{
		Result: true,
	}, nil
}

func subtaskCfgPointersToInstances(stCfgPointers ...*config.SubTaskConfig) []config.SubTaskConfig {
	stCfgs := make([]config.SubTaskConfig, 0, len(stCfgPointers))
	for _, stCfg := range stCfgPointers {
		stCfgs = append(stCfgs, *stCfg)
	}
	return stCfgs
}

// StartTask implements MasterServer.StartTask
func (s *Server) StartTask(ctx context.Context, req *pb.StartTaskRequest) (*pb.StartTaskResponse, error) {
	log.L().Info("", zap.Stringer("payload", req), zap.String("request", "StartTask"))

	isLeader, needForward := s.isLeaderAndNeedForward()
	if !isLeader {
		if needForward {
			return s.leaderClient.StartTask(ctx, req)
		}
		return nil, terror.ErrMasterRequestIsNotForwardToLeader
	}

	resp := &pb.StartTaskResponse{}
	cfg, stCfgs, err := s.generateSubTask(ctx, req.Task)
	if err != nil {
		resp.Msg = errors.ErrorStack(err)
		return resp, nil
	}
	log.L().Info("", zap.String("task name", cfg.Name), zap.Stringer("task", cfg), zap.String("request", "StartTask"))

	sourceRespCh := make(chan *pb.CommonWorkerResponse, len(stCfgs))
	if len(req.Sources) > 0 {
		// specify only start task on partial sources
		sourceCfg := make(map[string]*config.SubTaskConfig, len(stCfgs))
		for _, stCfg := range stCfgs {
			sourceCfg[stCfg.SourceID] = stCfg
		}
		stCfgs = make([]*config.SubTaskConfig, 0, len(req.Sources))
		for _, source := range req.Sources {
			if stCfg, ok := sourceCfg[source]; ok {
				stCfgs = append(stCfgs, stCfg)
			} else {
				sourceRespCh <- errorCommonWorkerResponse("source not found in task's config", source, "")
			}
		}
	}

	var sourceResps []*pb.CommonWorkerResponse
	// there are invalid sourceCfgs
	if len(sourceRespCh) > 0 {
		sourceResps = sortCommonWorkerResults(sourceRespCh)
	} else {
		err = s.scheduler.AddSubTasks(subtaskCfgPointersToInstances(stCfgs...)...)
		if err != nil {
			resp.Msg = errors.ErrorStack(err)
			return resp, nil
		}
		sources := make([]string, 0, len(stCfgs))
		for _, stCfg := range stCfgs {
			sources = append(sources, stCfg.SourceID)
		}
		resp.Result = true
		sourceResps = s.getSourceRespsAfterOperation(ctx, cfg.Name, sources, []string{}, req)
	}

	resp.Sources = sourceResps
	return resp, nil
}

// OperateTask implements MasterServer.OperateTask
func (s *Server) OperateTask(ctx context.Context, req *pb.OperateTaskRequest) (*pb.OperateTaskResponse, error) {
	log.L().Info("", zap.Stringer("payload", req), zap.String("request", "OperateTask"))

	isLeader, needForward := s.isLeaderAndNeedForward()
	if !isLeader {
		if needForward {
			return s.leaderClient.OperateTask(ctx, req)
		}
		return nil, terror.ErrMasterRequestIsNotForwardToLeader
	}

	resp := &pb.OperateTaskResponse{
		Op:     req.Op,
		Result: false,
	}

	sources := req.Sources
	if len(req.Sources) == 0 {
		sources = s.getTaskResources(req.Name)
	}
	if len(sources) == 0 {
		resp.Msg = fmt.Sprintf("task %s has no source or not exist, please check the task name and status", req.Name)
		return resp, nil
	}
	var expect pb.Stage
	switch req.Op {
	case pb.TaskOp_Pause:
		expect = pb.Stage_Paused
	case pb.TaskOp_Resume:
		expect = pb.Stage_Running
	case pb.TaskOp_Stop:
		expect = pb.Stage_Stopped
	default:
		resp.Msg = terror.ErrMasterInvalidOperateOp.Generate(req.Op.String(), "task").Error()
		return resp, nil
	}
	var err error
	if expect == pb.Stage_Stopped {
		err = s.scheduler.RemoveSubTasks(req.Name, sources...)
	} else {
		err = s.scheduler.UpdateExpectSubTaskStage(expect, req.Name, sources...)
	}
	if err != nil {
		resp.Msg = errors.ErrorStack(err)
		return resp, nil
	}

	resp.Result = true
	resp.Sources = s.getSourceRespsAfterOperation(ctx, req.Name, sources, []string{}, req)
	return resp, nil
}

// UpdateTask implements MasterServer.UpdateTask
// TODO: support update task later
func (s *Server) UpdateTask(ctx context.Context, req *pb.UpdateTaskRequest) (*pb.UpdateTaskResponse, error) {
	log.L().Info("", zap.Stringer("payload", req), zap.String("request", "UpdateTask"))

	isLeader, needForward := s.isLeaderAndNeedForward()
	if !isLeader {
		if needForward {
			return s.leaderClient.UpdateTask(ctx, req)
		}
		return nil, terror.ErrMasterRequestIsNotForwardToLeader
	}

	cfg, stCfgs, err := s.generateSubTask(ctx, req.Task)
	if err != nil {
		return &pb.UpdateTaskResponse{
			Result: false,
			Msg:    errors.ErrorStack(err),
		}, nil
	}
	log.L().Info("update task", zap.String("task name", cfg.Name), zap.Stringer("task", cfg))

	workerRespCh := make(chan *pb.CommonWorkerResponse, len(stCfgs)+len(req.Sources))
	if len(req.Sources) > 0 {
		// specify only update task on partial dm-workers
		// filter sub-task-configs through user specified workers
		// if worker not exist, an error message will return
		workerCfg := make(map[string]*config.SubTaskConfig)
		for _, stCfg := range stCfgs {
			workerCfg[stCfg.SourceID] = stCfg
		}
		stCfgs = make([]*config.SubTaskConfig, 0, len(req.Sources))
		for _, source := range req.Sources {
			if sourceCfg, ok := workerCfg[source]; ok {
				stCfgs = append(stCfgs, sourceCfg)
			} else {
				workerRespCh <- errorCommonWorkerResponse("source not found in task's config or deployment config", source, "")
			}
		}
	}

	//var wg sync.WaitGroup
	//for _, stCfg := range stCfgs {
	//	wg.Add(1)
	//	go s.ap.Emit(ctx, 0, func(args ...interface{}) {
	//		defer wg.Done()
	//		cfg, _ := args[0].(*config.SubTaskConfig)
	//		worker, stCfgToml, _, err := s.taskConfigArgsExtractor(cfg)
	//		if err != nil {
	//			workerRespCh <- errorCommonWorkerResponse(err.Error(), cfg.SourceID)
	//			return
	//		}
	//		request := &workerrpc.Request{
	//			Type:          workerrpc.CmdUpdateSubTask,
	//			UpdateSubTask: &pb.UpdateSubTaskRequest{Task: stCfgToml},
	//		}
	//		resp, err := worker.SendRequest(ctx, request, s.cfg.RPCTimeout)
	//		if err != nil {
	//			resp = &workerrpc.Response{
	//				Type:          workerrpc.CmdUpdateSubTask,
	//				UpdateSubTask: errorCommonWorkerResponse(err.Error(), cfg.SourceID),
	//			}
	//		}
	//		resp.UpdateSubTask.Source = cfg.SourceID
	//		workerRespCh <- resp.UpdateSubTask
	//	}, func(args ...interface{}) {
	//		defer wg.Done()
	//		cfg, _ := args[0].(*config.SubTaskConfig)
	//		worker, _, _, err := s.taskConfigArgsExtractor(cfg)
	//		if err != nil {
	//			workerRespCh <- errorCommonWorkerResponse(err.Error(), cfg.SourceID)
	//			return
	//		}
	//		workerRespCh <- errorCommonWorkerResponse(terror.ErrMasterNoEmitToken.Generate(worker.Address()).Error(), cfg.SourceID)
	//	}, stCfg)
	//}
	//wg.Wait()

	workerRespMap := make(map[string]*pb.CommonWorkerResponse, len(stCfgs))
	workers := make([]string, 0, len(stCfgs))
	for len(workerRespCh) > 0 {
		workerResp := <-workerRespCh
		workerRespMap[workerResp.Source] = workerResp
		workers = append(workers, workerResp.Source)
	}

	sort.Strings(workers)
	workerResps := make([]*pb.CommonWorkerResponse, 0, len(workers))
	for _, worker := range workers {
		workerResps = append(workerResps, workerRespMap[worker])
	}

	return &pb.UpdateTaskResponse{
		Result:  true,
		Sources: workerResps,
	}, nil
}

type hasWokers interface {
	GetSources() []string
	GetName() string
}

func extractSources(s *Server, req hasWokers) ([]string, error) {
	var sources []string

	if len(req.GetSources()) > 0 {
		// query specified dm-workers
		invalidWorkers := make([]string, 0, len(req.GetSources()))
		for _, source := range req.GetSources() {
			w := s.scheduler.GetWorkerBySource(source)
			if w == nil || w.Stage() == scheduler.WorkerOffline {
				invalidWorkers = append(invalidWorkers, source)
			}
		}
		if len(invalidWorkers) > 0 {
			return nil, errors.Errorf("%s relevant worker-client not found", strings.Join(invalidWorkers, ", "))
		}
		sources = req.GetSources()
	} else if len(req.GetName()) > 0 {
		// query specified task's sources
		sources = s.getTaskResources(req.GetName())
		if len(sources) == 0 {
			return nil, errors.Errorf("task %s has no source or not exist, can try `refresh-worker-tasks` cmd first", req.GetName())
		}
	} else {
		// query all sources
		log.L().Info("get sources")
		sources = s.scheduler.BoundSources()
	}
	return sources, nil
}

// QueryStatus implements MasterServer.QueryStatus
func (s *Server) QueryStatus(ctx context.Context, req *pb.QueryStatusListRequest) (*pb.QueryStatusListResponse, error) {
	log.L().Info("", zap.Stringer("payload", req), zap.String("request", "QueryStatus"))
	isLeader, needForward := s.isLeaderAndNeedForward()
	if !isLeader {
		if needForward {
			return s.leaderClient.QueryStatus(ctx, req)
		}
		return nil, terror.ErrMasterRequestIsNotForwardToLeader
	}

	sources, err := extractSources(s, req)
	if err != nil {
		return &pb.QueryStatusListResponse{
			Result: false,
			Msg:    err.Error(),
		}, nil
	}
	workerRespCh := s.getStatusFromWorkers(ctx, sources, req.Name)

	workerRespMap := make(map[string]*pb.QueryStatusResponse, len(sources))
	for len(workerRespCh) > 0 {
		workerResp := <-workerRespCh
		workerRespMap[workerResp.SourceStatus.Source] = workerResp
	}

	sort.Strings(sources)
	workerResps := make([]*pb.QueryStatusResponse, 0, len(sources))
	for _, worker := range sources {
		workerResps = append(workerResps, workerRespMap[worker])
	}
	resp := &pb.QueryStatusListResponse{
		Result:  true,
		Sources: workerResps,
	}
	return resp, nil
}

// QueryError implements MasterServer.QueryError
func (s *Server) QueryError(ctx context.Context, req *pb.QueryErrorListRequest) (*pb.QueryErrorListResponse, error) {
	log.L().Info("", zap.Stringer("payload", req), zap.String("request", "QueryError"))
	isLeader, needForward := s.isLeaderAndNeedForward()
	if !isLeader {
		if needForward {
			return s.leaderClient.QueryError(ctx, req)
		}
		return nil, terror.ErrMasterRequestIsNotForwardToLeader
	}

	sources, err := extractSources(s, req)
	if err != nil {
		return &pb.QueryErrorListResponse{
			Result: false,
			Msg:    err.Error(),
		}, nil
	}

	workerRespCh := s.getErrorFromWorkers(ctx, sources, req.Name)

	workerRespMap := make(map[string]*pb.QueryErrorResponse, len(sources))
	for len(workerRespCh) > 0 {
		workerResp := <-workerRespCh
		workerRespMap[workerResp.SourceError.Source] = workerResp
	}

	sort.Strings(sources)
	workerResps := make([]*pb.QueryErrorResponse, 0, len(sources))
	for _, worker := range sources {
		workerResps = append(workerResps, workerRespMap[worker])
	}
	resp := &pb.QueryErrorListResponse{
		Result:  true,
		Sources: workerResps,
	}
	return resp, nil
}

// ShowDDLLocks implements MasterServer.ShowDDLLocks
func (s *Server) ShowDDLLocks(ctx context.Context, req *pb.ShowDDLLocksRequest) (*pb.ShowDDLLocksResponse, error) {
	log.L().Info("", zap.Stringer("payload", req), zap.String("request", "ShowDDLLocks"))

	isLeader, needForward := s.isLeaderAndNeedForward()
	if !isLeader {
		if needForward {
			return s.leaderClient.ShowDDLLocks(ctx, req)
		}
		return nil, terror.ErrMasterRequestIsNotForwardToLeader
	}

	resp := &pb.ShowDDLLocksResponse{
		Result: true,
	}

	// show pessimistic locks.
	resp.Locks = append(resp.Locks, s.pessimist.ShowLocks(req.Task, req.Sources)...)
	// show optimistic locks.
	resp.Locks = append(resp.Locks, s.optimist.ShowLocks(req.Task, req.Sources)...)

	if len(resp.Locks) == 0 {
		resp.Msg = "no DDL lock exists"
	}
	return resp, nil
}

// UnlockDDLLock implements MasterServer.UnlockDDLLock
// TODO(csuzhangxc): implement this later.
func (s *Server) UnlockDDLLock(ctx context.Context, req *pb.UnlockDDLLockRequest) (*pb.UnlockDDLLockResponse, error) {
	log.L().Info("", zap.String("lock ID", req.ID), zap.Stringer("payload", req), zap.String("request", "UnlockDDLLock"))

	isLeader, needForward := s.isLeaderAndNeedForward()
	if !isLeader {
		if needForward {
			return s.leaderClient.UnlockDDLLock(ctx, req)
		}
		return nil, terror.ErrMasterRequestIsNotForwardToLeader
	}

	resp := &pb.UnlockDDLLockResponse{
		Result: true,
	}
	// TODO: add `unlock-ddl-lock` support for Optimist later.
	err := s.pessimist.UnlockLock(ctx, req.ID, req.ReplaceOwner, req.ForceRemove)
	if err != nil {
		resp.Result = false
		resp.Msg = terror.Message(err)
	}

	return resp, nil
}

// HandleSQLs implements MasterServer.HandleSQLs
func (s *Server) HandleSQLs(ctx context.Context, req *pb.HandleSQLsRequest) (*pb.HandleSQLsResponse, error) {
	log.L().Info("", zap.String("task name", req.Name), zap.Stringer("payload", req), zap.String("request", "HandleSQLs"))

	isLeader, needForward := s.isLeaderAndNeedForward()
	if !isLeader {
		if needForward {
			return s.leaderClient.HandleSQLs(ctx, req)
		}
		return nil, terror.ErrMasterRequestIsNotForwardToLeader
	}

	// save request for --sharding operation
	if req.Sharding {
		err := s.sqlOperatorHolder.Set(req)
		if err != nil {
			return &pb.HandleSQLsResponse{
				Result: false,
				Msg:    fmt.Sprintf("save request with --sharding error:\n%s", errors.ErrorStack(err)),
			}, nil
		}
		log.L().Info("handle sqls request was saved", zap.String("task name", req.Name), zap.String("request", "HandleSQLs"))
		return &pb.HandleSQLsResponse{
			Result: true,
			Msg:    "request with --sharding saved and will be sent to DDL lock's owner when resolving DDL lock",
		}, nil
	}

	resp := &pb.HandleSQLsResponse{
		Result: false,
		Msg:    "",
	}

	if !s.checkTaskAndWorkerMatch(req.Name, req.Source) {
		resp.Msg = fmt.Sprintf("task %s and worker %s not match, can try `refresh-worker-tasks` cmd first", req.Name, req.Source)
		return resp, nil
	}

	// execute grpc call
	subReq := &workerrpc.Request{
		Type: workerrpc.CmdHandleSubTaskSQLs,
		HandleSubTaskSQLs: &pb.HandleSubTaskSQLsRequest{
			Name:       req.Name,
			Op:         req.Op,
			Args:       req.Args,
			BinlogPos:  req.BinlogPos,
			SqlPattern: req.SqlPattern,
		},
	}
	worker := s.scheduler.GetWorkerBySource(req.Source)
	if worker == nil {
		resp.Msg = fmt.Sprintf("source %s not found in bound sources %v", req.Source, s.scheduler.BoundSources())
		return resp, nil
	}
	response, err := worker.SendRequest(ctx, subReq, s.cfg.RPCTimeout)
	workerResp := &pb.CommonWorkerResponse{}
	if err != nil {
		workerResp = errorCommonWorkerResponse(errors.ErrorStack(err), req.Source, worker.BaseInfo().Name)
	} else {
		workerResp = response.HandleSubTaskSQLs
	}
	resp.Sources = []*pb.CommonWorkerResponse{workerResp}
	resp.Result = true
	return resp, nil
}

// PurgeWorkerRelay implements MasterServer.PurgeWorkerRelay
func (s *Server) PurgeWorkerRelay(ctx context.Context, req *pb.PurgeWorkerRelayRequest) (*pb.PurgeWorkerRelayResponse, error) {
	log.L().Info("", zap.Stringer("payload", req), zap.String("request", "PurgeWorkerRelay"))

	isLeader, needForward := s.isLeaderAndNeedForward()
	if !isLeader {
		if needForward {
			return s.leaderClient.PurgeWorkerRelay(ctx, req)
		}
		return nil, terror.ErrMasterRequestIsNotForwardToLeader
	}

	workerReq := &workerrpc.Request{
		Type: workerrpc.CmdPurgeRelay,
		PurgeRelay: &pb.PurgeRelayRequest{
			Inactive: req.Inactive,
			Time:     req.Time,
			Filename: req.Filename,
			SubDir:   req.SubDir,
		},
	}

	workerRespCh := make(chan *pb.CommonWorkerResponse, len(req.Sources))
	var wg sync.WaitGroup
	for _, source := range req.Sources {
		wg.Add(1)
		go func(source string) {
			defer wg.Done()
			worker := s.scheduler.GetWorkerBySource(source)
			if worker == nil {
				workerRespCh <- errorCommonWorkerResponse(fmt.Sprintf("worker %s relevant worker-client not found", source), source, "")
				return
			}
			resp, err := worker.SendRequest(ctx, workerReq, s.cfg.RPCTimeout)
			workerResp := &pb.CommonWorkerResponse{}
			if err != nil {
				workerResp = errorCommonWorkerResponse(errors.ErrorStack(err), source, worker.BaseInfo().Name)
			} else {
				workerResp = resp.PurgeRelay
			}
			workerResp.Source = source
			workerRespCh <- workerResp
		}(source)
	}
	wg.Wait()

	workerRespMap := make(map[string]*pb.CommonWorkerResponse, len(req.Sources))
	for len(workerRespCh) > 0 {
		workerResp := <-workerRespCh
		workerRespMap[workerResp.Source] = workerResp
	}

	sort.Strings(req.Sources)
	workerResps := make([]*pb.CommonWorkerResponse, 0, len(req.Sources))
	for _, worker := range req.Sources {
		workerResps = append(workerResps, workerRespMap[worker])
	}

	return &pb.PurgeWorkerRelayResponse{
		Result:  true,
		Sources: workerResps,
	}, nil
}

// SwitchWorkerRelayMaster implements MasterServer.SwitchWorkerRelayMaster
func (s *Server) SwitchWorkerRelayMaster(ctx context.Context, req *pb.SwitchWorkerRelayMasterRequest) (*pb.SwitchWorkerRelayMasterResponse, error) {
	log.L().Info("", zap.Stringer("payload", req), zap.String("request", "SwitchWorkerRelayMaster"))

	isLeader, needForward := s.isLeaderAndNeedForward()
	if !isLeader {
		if needForward {
			return s.leaderClient.SwitchWorkerRelayMaster(ctx, req)
		}
		return nil, terror.ErrMasterRequestIsNotForwardToLeader
	}

	workerRespCh := make(chan *pb.CommonWorkerResponse, len(req.Sources))

	handleErr := func(err error, source string) {
		log.L().Error("response error", zap.Error(err))
		resp := errorCommonWorkerResponse(errors.ErrorStack(err), source, "")
		workerRespCh <- resp
	}

	var wg sync.WaitGroup
	for _, source := range req.Sources {
		wg.Add(1)
		go s.ap.Emit(ctx, 0, func(args ...interface{}) {
			defer wg.Done()
			sourceID, _ := args[0].(string)
			worker := s.scheduler.GetWorkerBySource(sourceID)
			if worker == nil {
				err := terror.ErrMasterWorkerArgsExtractor.Generatef("%s relevant worker-client not found", sourceID)
				handleErr(err, sourceID)
				return
			}
			request := &workerrpc.Request{
				Type:              workerrpc.CmdSwitchRelayMaster,
				SwitchRelayMaster: &pb.SwitchRelayMasterRequest{},
			}
			resp, err := worker.SendRequest(ctx, request, s.cfg.RPCTimeout)
			workerResp := &pb.CommonWorkerResponse{}
			if err != nil {
				workerResp = errorCommonWorkerResponse(errors.ErrorStack(err), sourceID, worker.BaseInfo().Name)
			} else {
				workerResp = resp.SwitchRelayMaster
			}
			workerResp.Source = sourceID
			workerRespCh <- workerResp
		}, func(args ...interface{}) {
			defer wg.Done()
			sourceID, _ := args[0].(string)
			workerRespCh <- errorCommonWorkerResponse(terror.ErrMasterNoEmitToken.Generate(sourceID).Error(), sourceID, "")
		}, source)
	}
	wg.Wait()

	workerRespMap := make(map[string]*pb.CommonWorkerResponse, len(req.Sources))
	for len(workerRespCh) > 0 {
		workerResp := <-workerRespCh
		workerRespMap[workerResp.Source] = workerResp
	}

	sort.Strings(req.Sources)
	workerResps := make([]*pb.CommonWorkerResponse, 0, len(req.Sources))
	for _, worker := range req.Sources {
		workerResps = append(workerResps, workerRespMap[worker])
	}

	return &pb.SwitchWorkerRelayMasterResponse{
		Result:  true,
		Sources: workerResps,
	}, nil
}

// OperateWorkerRelayTask implements MasterServer.OperateWorkerRelayTask
func (s *Server) OperateWorkerRelayTask(ctx context.Context, req *pb.OperateWorkerRelayRequest) (*pb.OperateWorkerRelayResponse, error) {
	log.L().Info("", zap.Stringer("payload", req), zap.String("request", "OperateWorkerRelayTask"))
	isLeader, needForward := s.isLeaderAndNeedForward()
	if !isLeader {
		if needForward {
			return s.leaderClient.OperateWorkerRelayTask(ctx, req)
		}
		return nil, terror.ErrMasterRequestIsNotForwardToLeader
	}

	resp := &pb.OperateWorkerRelayResponse{
		Op:     req.Op,
		Result: false,
	}
	var expect pb.Stage
	switch req.Op {
	case pb.RelayOp_ResumeRelay:
		expect = pb.Stage_Running
	case pb.RelayOp_PauseRelay:
		expect = pb.Stage_Paused
	default:
		resp.Msg = terror.ErrMasterInvalidOperateOp.Generate(req.Op.String(), "relay").Error()
		return resp, nil
	}
	err := s.scheduler.UpdateExpectRelayStage(expect, req.Sources...)
	if err != nil {
		resp.Msg = errors.ErrorStack(err)
		return resp, nil
	}
	resp.Result = true
	resp.Sources = s.getSourceRespsAfterOperation(ctx, "", req.Sources, []string{}, req)
	return resp, nil
}

// getTaskResources gets workers relevant to specified task
func (s *Server) getTaskResources(task string) []string {
	s.Lock()
	defer s.Unlock()
	cfgM := s.scheduler.GetSubTaskCfgsByTask(task)
	// do a copy
	ret := make([]string, 0, len(cfgM))
	for source := range cfgM {
		ret = append(ret, source)
	}
	return ret
}

// getStatusFromWorkers does RPC request to get status from dm-workers
func (s *Server) getStatusFromWorkers(ctx context.Context, sources []string, taskName string) chan *pb.QueryStatusResponse {
	workerReq := &workerrpc.Request{
		Type:        workerrpc.CmdQueryStatus,
		QueryStatus: &pb.QueryStatusRequest{Name: taskName},
	}
	workerRespCh := make(chan *pb.QueryStatusResponse, len(sources))

	handleErr := func(err error, source string) bool {
		log.L().Error("response error", zap.Error(err))
		resp := &pb.QueryStatusResponse{
			Result: false,
			Msg:    errors.ErrorStack(err),
			SourceStatus: &pb.SourceStatus{
				Source: source,
			},
		}
		workerRespCh <- resp
		return false
	}

	var wg sync.WaitGroup
	for _, source := range sources {
		wg.Add(1)
		go s.ap.Emit(ctx, 0, func(args ...interface{}) {
			defer wg.Done()
			sourceID, _ := args[0].(string)
			worker := s.scheduler.GetWorkerBySource(sourceID)
			if worker == nil {
				err := terror.ErrMasterWorkerArgsExtractor.Generatef("%s relevant worker-client not found", sourceID)
				handleErr(err, sourceID)
				return
			}
			resp, err := worker.SendRequest(ctx, workerReq, s.cfg.RPCTimeout)
			workerStatus := &pb.QueryStatusResponse{}
			if err != nil {
				workerStatus = &pb.QueryStatusResponse{
					Result:       false,
					Msg:          errors.ErrorStack(err),
					SourceStatus: &pb.SourceStatus{},
				}
			} else {
				workerStatus = resp.QueryStatus
			}
			workerStatus.SourceStatus.Source = sourceID
			workerRespCh <- workerStatus
		}, func(args ...interface{}) {
			defer wg.Done()
			sourceID, _ := args[0].(string)
			handleErr(terror.ErrMasterNoEmitToken.Generate(sourceID), sourceID)
		}, source)
	}
	wg.Wait()
	return workerRespCh
}

// getErrorFromWorkers does RPC request to get error information from dm-workers
func (s *Server) getErrorFromWorkers(ctx context.Context, sources []string, taskName string) chan *pb.QueryErrorResponse {
	workerReq := &workerrpc.Request{
		Type:       workerrpc.CmdQueryError,
		QueryError: &pb.QueryErrorRequest{Name: taskName},
	}
	workerRespCh := make(chan *pb.QueryErrorResponse, len(sources))

	handleErr := func(err error, source string) bool {
		log.L().Error("response error", zap.Error(err))
		resp := &pb.QueryErrorResponse{
			Result: false,
			Msg:    errors.ErrorStack(err),
			SourceError: &pb.SourceError{
				Source: source,
			},
		}
		workerRespCh <- resp
		return false
	}

	var wg sync.WaitGroup
	for _, source := range sources {
		wg.Add(1)
		go s.ap.Emit(ctx, 0, func(args ...interface{}) {
			defer wg.Done()
			sourceID, _ := args[0].(string)
			worker := s.scheduler.GetWorkerBySource(sourceID)
			if worker == nil {
				err := terror.ErrMasterWorkerArgsExtractor.Generatef("%s relevant worker-client not found", sourceID)
				handleErr(err, sourceID)
				return
			}

			resp, err := worker.SendRequest(ctx, workerReq, s.cfg.RPCTimeout)
			workerError := &pb.QueryErrorResponse{}
			if err != nil {
				workerError = &pb.QueryErrorResponse{
					Result:      false,
					Msg:         errors.ErrorStack(err),
					SourceError: &pb.SourceError{},
				}
			} else {
				workerError = resp.QueryError
			}
			workerError.SourceError.Source = sourceID
			workerRespCh <- workerError
		}, func(args ...interface{}) {
			defer wg.Done()
			sourceID, _ := args[0].(string)
			handleErr(terror.ErrMasterNoEmitToken.Generate(sourceID), sourceID)
		}, source)
	}
	wg.Wait()
	return workerRespCh
}

// return true means match, false means mismatch.
func (s *Server) checkTaskAndWorkerMatch(taskname string, targetWorker string) bool {
	// find worker
	workers := s.getTaskResources(taskname)
	if len(workers) == 0 {
		return false
	}
	for _, worker := range workers {
		if worker == targetWorker {
			return true
		}
	}
	return false
}

// UpdateMasterConfig implements MasterServer.UpdateConfig
func (s *Server) UpdateMasterConfig(ctx context.Context, req *pb.UpdateMasterConfigRequest) (*pb.UpdateMasterConfigResponse, error) {
	log.L().Info("", zap.Stringer("payload", req), zap.String("request", "UpdateMasterConfig"))

	isLeader, needForward := s.isLeaderAndNeedForward()
	if !isLeader {
		if needForward {
			return s.leaderClient.UpdateMasterConfig(ctx, req)
		}
		return nil, terror.ErrMasterRequestIsNotForwardToLeader
	}

	s.Lock()
	err := s.cfg.UpdateConfigFile(req.Config)
	if err != nil {
		s.Unlock()
		return &pb.UpdateMasterConfigResponse{
			Result: false,
			Msg:    "Failed to write config to local file. detail: " + errors.ErrorStack(err),
		}, nil
	}
	log.L().Info("saved dm-master config file", zap.String("config file", s.cfg.ConfigFile), zap.String("request", "UpdateMasterConfig"))

	cfg := NewConfig()
	cfg.ConfigFile = s.cfg.ConfigFile
	err = cfg.Reload()
	if err != nil {
		s.Unlock()
		return &pb.UpdateMasterConfigResponse{
			Result: false,
			Msg:    fmt.Sprintf("Failed to parse configure from file %s, detail: ", cfg.ConfigFile) + errors.ErrorStack(err),
		}, nil
	}
	log.L().Info("update dm-master config", zap.Stringer("config", cfg), zap.String("request", "UpdateMasterConfig"))
	s.cfg = cfg
	log.L().Info("update dm-master config file success", zap.String("request", "UpdateMasterConfig"))
	s.Unlock()
	return &pb.UpdateMasterConfigResponse{
		Result: true,
		Msg:    "",
	}, nil
}

// UpdateWorkerRelayConfig updates config for relay and (dm-worker)
func (s *Server) UpdateWorkerRelayConfig(ctx context.Context, req *pb.UpdateWorkerRelayConfigRequest) (*pb.CommonWorkerResponse, error) {
	log.L().Info("", zap.Stringer("payload", req), zap.String("request", "UpdateWorkerRelayConfig"))

	isLeader, needForward := s.isLeaderAndNeedForward()
	if !isLeader {
		if needForward {
			return s.leaderClient.UpdateWorkerRelayConfig(ctx, req)
		}
		return nil, terror.ErrMasterRequestIsNotForwardToLeader
	}

	source := req.Source
	content := req.Config
	worker := s.scheduler.GetWorkerBySource(source)
	if worker == nil {
		return errorCommonWorkerResponse(fmt.Sprintf("source %s relevant source-client not found", source), source, ""), nil
	}

	log.L().Info("update relay config", zap.String("source", source), zap.String("request", "UpdateWorkerRelayConfig"))
	request := &workerrpc.Request{
		Type:        workerrpc.CmdUpdateRelay,
		UpdateRelay: &pb.UpdateRelayRequest{Content: content},
	}
	resp, err := worker.SendRequest(ctx, request, s.cfg.RPCTimeout)
	if err != nil {
		return errorCommonWorkerResponse(errors.ErrorStack(err), source, worker.BaseInfo().Name), nil
	}
	return resp.UpdateRelay, nil
}

// TODO: refine the call stack of this API, query worker configs that we needed only
func (s *Server) getSourceConfigs(sources []*config.MySQLInstance) (map[string]config.DBConfig, error) {
	cfgs := make(map[string]config.DBConfig)
	for _, source := range sources {
		if cfg := s.scheduler.GetSourceCfgByID(source.SourceID); cfg != nil {
			// check the password
			_, err := cfg.DecryptPassword()
			if err != nil {
				return nil, err
			}
			cfgs[source.SourceID] = cfg.From
		}
	}
	return cfgs, nil
}

// MigrateWorkerRelay migrates dm-woker relay unit
func (s *Server) MigrateWorkerRelay(ctx context.Context, req *pb.MigrateWorkerRelayRequest) (*pb.CommonWorkerResponse, error) {
	log.L().Info("", zap.Stringer("payload", req), zap.String("request", "MigrateWorkerRelay"))

	isLeader, needForward := s.isLeaderAndNeedForward()
	if !isLeader {
		if needForward {
			return s.leaderClient.MigrateWorkerRelay(ctx, req)
		}
		return nil, terror.ErrMasterRequestIsNotForwardToLeader
	}

	source := req.Source
	binlogPos := req.BinlogPos
	binlogName := req.BinlogName
	worker := s.scheduler.GetWorkerBySource(source)
	if worker == nil {
		return errorCommonWorkerResponse(fmt.Sprintf("source %s relevant source-client not found", source), source, ""), nil
	}
	log.L().Info("try to migrate relay", zap.String("source", source), zap.String("request", "MigrateWorkerRelay"))
	request := &workerrpc.Request{
		Type:         workerrpc.CmdMigrateRelay,
		MigrateRelay: &pb.MigrateRelayRequest{BinlogName: binlogName, BinlogPos: binlogPos},
	}
	resp, err := worker.SendRequest(ctx, request, s.cfg.RPCTimeout)
	if err != nil {
		return errorCommonWorkerResponse(errors.ErrorStack(err), source, worker.BaseInfo().Name), nil
	}
	return resp.MigrateRelay, nil
}

// CheckTask checks legality of task configuration
func (s *Server) CheckTask(ctx context.Context, req *pb.CheckTaskRequest) (*pb.CheckTaskResponse, error) {
	log.L().Info("", zap.Stringer("payload", req), zap.String("request", "CheckTask"))

	isLeader, needForward := s.isLeaderAndNeedForward()
	if !isLeader {
		if needForward {
			return s.leaderClient.CheckTask(ctx, req)
		}
		return nil, terror.ErrMasterRequestIsNotForwardToLeader
	}

	_, _, err := s.generateSubTask(ctx, req.Task)
	if err != nil {
		return &pb.CheckTaskResponse{
			Result: false,
			Msg:    errors.ErrorStack(err),
		}, nil
	}

	return &pb.CheckTaskResponse{
		Result: true,
		Msg:    "check pass!!!",
	}, nil
}

func parseAndAdjustSourceConfig(cfg *config.SourceConfig, content string) error {
	if err := cfg.Parse(content); err != nil {
		return err
	}

	dbConfig, err := cfg.GenerateDBConfig()
	if err != nil {
		return err
	}

	fromDB, err := conn.DefaultDBProvider.Apply(*dbConfig)
	if err != nil {
		return err
	}
	if err = cfg.Adjust(fromDB.DB); err != nil {
		return err
	}
	if _, err = cfg.Toml(); err != nil {
		return err
	}
	return nil
}

// OperateSource will create or update an upstream source.
func (s *Server) OperateSource(ctx context.Context, req *pb.OperateSourceRequest) (*pb.OperateSourceResponse, error) {
	log.L().Info("", zap.Stringer("payload", req), zap.String("request", "OperateSource"))
	isLeader, needForward := s.isLeaderAndNeedForward()
	if !isLeader {
		if needForward {
			return s.leaderClient.OperateSource(ctx, req)
		}
		return nil, terror.ErrMasterRequestIsNotForwardToLeader
	}

	cfg := config.NewSourceConfig()
	err := parseAndAdjustSourceConfig(cfg, req.Config)
	resp := &pb.OperateSourceResponse{
		Result: false,
	}
	if err != nil {
		resp.Msg = errors.ErrorStack(err)
		return resp, nil
	}
	var w *scheduler.Worker
	switch req.Op {
	case pb.SourceOp_StartSource:
		err := s.scheduler.AddSourceCfg(*cfg)
		if err != nil {
			resp.Msg = errors.ErrorStack(err)
			return resp, nil
		}
		// for start source, we should get worker after start source
		w = s.scheduler.GetWorkerBySource(cfg.SourceID)
	case pb.SourceOp_UpdateSource:
		// TODO: support SourceOp_UpdateSource later
		resp.Msg = "Update worker config is not supported by dm-ha now"
		return resp, nil
	case pb.SourceOp_StopSource:
		w = s.scheduler.GetWorkerBySource(cfg.SourceID)
		err := s.scheduler.RemoveSourceCfg(cfg.SourceID)
		if err != nil {
			resp.Msg = errors.ErrorStack(err)
			return resp, nil
		}
	default:
		resp.Msg = terror.ErrMasterInvalidOperateOp.Generate(req.Op.String(), "source").Error()
		return resp, nil
	}

	resp.Result = true
	// source is added but not bounded
	if w == nil {
		var msg string
		switch req.Op {
		case pb.SourceOp_StartSource:
			msg = "source is added but there is no free worker to bound"
		case pb.SourceOp_StopSource:
			msg = "source is stopped and hasn't bound to worker before being stopped"
		}
		resp.Sources = []*pb.CommonWorkerResponse{{
			Result: true,
			Msg:    msg,
			Source: cfg.SourceID,
		}}
	} else {
		resp.Sources = s.getSourceRespsAfterOperation(ctx, "", []string{cfg.SourceID}, []string{w.BaseInfo().Name}, req)
	}
	return resp, nil
}

func (s *Server) generateSubTask(ctx context.Context, task string) (*config.TaskConfig, []*config.SubTaskConfig, error) {
	cfg := config.NewTaskConfig()
	err := cfg.Decode(task)
	if err != nil {
		return nil, nil, terror.WithClass(err, terror.ClassDMMaster)
	}

	sourceCfgs, err := s.getSourceConfigs(cfg.MySQLInstances)
	if err != nil {
		return nil, nil, err
	}

	stCfgs, err := cfg.SubTaskConfigs(sourceCfgs)
	if err != nil {
		return nil, nil, terror.WithClass(err, terror.ClassDMMaster)
	}

	err = checker.CheckSyncConfigFunc(ctx, stCfgs)
	if err != nil {
		return nil, nil, terror.WithClass(err, terror.ClassDMMaster)
	}

	return cfg, stCfgs, nil
}

func setUseTLS(tlsCfg *config.Security) {
	useTLS = enableTLS(tlsCfg)
}

func enableTLS(tlsCfg *config.Security) bool {
	if tlsCfg == nil {
		return false
	}

	if len(tlsCfg.SSLCA) == 0 || len(tlsCfg.SSLCert) == 0 || len(tlsCfg.SSLKey) == 0 {
		return false
	}

	return true
}

func withHost(addr string) string {
	host, port, err := net.SplitHostPort(addr)
	if err != nil {
		// do nothing
		return addr
	}
	if len(host) == 0 {
		return fmt.Sprintf("127.0.0.1:%s", port)
	}

	return addr
}

func extractWorkerError(result *pb.ProcessResult) error {
	if result != nil && len(result.Errors) > 0 {
		return terror.ErrMasterOperRespNotSuccess.Generate(utils.JoinProcessErrors(result.Errors))
	}
	return nil
}

/*
QueryStatus for worker response
Source:
	OperateSource:
		* StartSource, UpdateSource: sourceID = Source
		* StopSource: return resp.Result = false && resp.Msg = “worker has not started”.
		  But if len(resp.SourceStatus.Result) > 0, it means dm-worker has some error in
		  StopWorker and it should be pushed to users.
Task:
	StartTask, UpdateTask: query status and related subTask stage is running
	OperateTask:
		* pause: related task status is paused
		* resume: related task status is running
		* stop: related task can't be found in worker's result
Relay:
	OperateRelay:
		* pause: related relay status is paused
		* resume: related relay status is running
In the above situations, once we find an error in response we should return the error
*/
func (s *Server) waitOperationOk(ctx context.Context, cli *scheduler.Worker, taskName, sourceID string, masterReq interface{}) (*pb.QueryStatusResponse, error) {
	var expect pb.Stage
	switch masterReq.(type) {
	case *pb.OperateSourceRequest:
		req := masterReq.(*pb.OperateSourceRequest)
		switch req.Op {
		case pb.SourceOp_StartSource, pb.SourceOp_UpdateSource:
			expect = pb.Stage_Running
		case pb.SourceOp_StopSource:
			expect = pb.Stage_Stopped
		}
	case *pb.StartTaskRequest, *pb.UpdateTaskRequest:
		expect = pb.Stage_Running
	case *pb.OperateTaskRequest:
		req := masterReq.(*pb.OperateTaskRequest)
		switch req.Op {
		case pb.TaskOp_Resume:
			expect = pb.Stage_Running
		case pb.TaskOp_Pause:
			expect = pb.Stage_Paused
		case pb.TaskOp_Stop:
			expect = pb.Stage_Stopped
		}
	case *pb.OperateWorkerRelayRequest:
		req := masterReq.(*pb.OperateWorkerRelayRequest)
		switch req.Op {
		case pb.RelayOp_ResumeRelay:
			expect = pb.Stage_Running
		case pb.RelayOp_PauseRelay:
			expect = pb.Stage_Paused
		case pb.RelayOp_StopRelay:
			expect = pb.Stage_Stopped
		}
	default:
		return nil, terror.ErrMasterIsNotAsyncRequest.Generate(masterReq)
	}
	req := &workerrpc.Request{
		Type: workerrpc.CmdQueryStatus,
		QueryStatus: &pb.QueryStatusRequest{
			Name: taskName,
		},
	}

	for num := 0; num < maxRetryNum; num++ {
		// check whether source relative worker has been removed by scheduler
		if _, ok := masterReq.(*pb.OperateSourceRequest); ok {
			if expect == pb.Stage_Stopped {
				resp := &pb.QueryStatusResponse{
					Result:       true,
					SourceStatus: &pb.SourceStatus{Source: sourceID, Worker: cli.BaseInfo().Name},
				}
				if w := s.scheduler.GetWorkerByName(cli.BaseInfo().Name); w == nil {
					return resp, nil
				} else if cli.Stage() == scheduler.WorkerOffline {
					return resp, nil
				}
			}
		}
		resp, err := cli.SendRequest(ctx, req, s.cfg.RPCTimeout)
		var queryResp *pb.QueryStatusResponse
		if err != nil {
			log.L().Error("fail to query operation", zap.Int("retryNum", num), zap.String("task", taskName),
				zap.String("source", sourceID), zap.Stringer("expect", expect), log.ShortError(err))
		} else {
			queryResp = resp.QueryStatus

			switch masterReq.(type) {
			case *pb.OperateSourceRequest:
				switch expect {
				case pb.Stage_Running:
					if queryResp.SourceStatus.Source == sourceID {
						if err := extractWorkerError(queryResp.SourceStatus.Result); err != nil {
							return queryResp, err
						}
						return queryResp, nil
					}
				case pb.Stage_Stopped:
					// we don't use queryResp.SourceStatus.Source == "" because worker might be re-arranged after being stopped
					if queryResp.SourceStatus.Source != sourceID {
						if err := extractWorkerError(queryResp.SourceStatus.Result); err != nil {
							return queryResp, err
						}
						return queryResp, nil
					}
				}
			case *pb.StartTaskRequest, *pb.UpdateTaskRequest, *pb.OperateTaskRequest:
				if expect == pb.Stage_Stopped && len(queryResp.SubTaskStatus) == 0 {
					return queryResp, nil
				} else if len(queryResp.SubTaskStatus) == 1 {
					if subtaskStatus := queryResp.SubTaskStatus[0]; subtaskStatus != nil {
						if err := extractWorkerError(subtaskStatus.Result); err != nil {
							return queryResp, err
						}
						// If expect stage is running, finished should also be okay
						var finished pb.Stage = -1
						if expect == pb.Stage_Running {
							finished = pb.Stage_Finished
						}
						if expect == pb.Stage_Stopped {
							if st, ok := subtaskStatus.Status.(*pb.SubTaskStatus_Msg); ok && st.Msg == fmt.Sprintf("no sub task with name %s has started", taskName) {
								return queryResp, nil
							}
						} else if subtaskStatus.Name == taskName && (subtaskStatus.Stage == expect || subtaskStatus.Stage == finished) {
							return queryResp, nil
						}
					}
				}
			case *pb.OperateWorkerRelayRequest:
				if queryResp.SourceStatus != nil {
					if relayStatus := queryResp.SourceStatus.RelayStatus; relayStatus != nil {
						if err := extractWorkerError(relayStatus.Result); err != nil {
							return queryResp, err
						}
						if relayStatus.Stage == expect {
							return queryResp, nil
						}
					} else {
						return queryResp, terror.ErrMasterOperRespNotSuccess.Generate("relay is disabled for this source")
					}
				}
			}
			log.L().Info("fail to get expect operation result", zap.Int("retryNum", num), zap.String("task", taskName),
				zap.String("source", sourceID), zap.Stringer("expect", expect), zap.Stringer("resp", queryResp))
		}

		select {
		case <-ctx.Done():
			return nil, ctx.Err()
		case <-time.After(retryInterval):
		}
	}

	return nil, terror.ErrMasterFailToGetExpectResult
}

func (s *Server) handleOperationResult(ctx context.Context, cli *scheduler.Worker, taskName, sourceID string, req interface{}) *pb.CommonWorkerResponse {
	if cli == nil {
		return errorCommonWorkerResponse(sourceID+" relevant worker-client not found", sourceID, "")
	}
	var response *pb.CommonWorkerResponse
	queryResp, err := s.waitOperationOk(ctx, cli, taskName, sourceID, req)
	if err != nil {
		response = errorCommonWorkerResponse(errors.ErrorStack(err), sourceID, cli.BaseInfo().Name)
	} else {
		response = &pb.CommonWorkerResponse{
			Result: true,
			Source: queryResp.SourceStatus.Source,
			Worker: queryResp.SourceStatus.Worker,
		}
	}
	return response
}

func sortCommonWorkerResults(sourceRespCh chan *pb.CommonWorkerResponse) []*pb.CommonWorkerResponse {
	sourceRespMap := make(map[string]*pb.CommonWorkerResponse, cap(sourceRespCh))
	sources := make([]string, 0, cap(sourceRespCh))
	for len(sourceRespCh) > 0 {
		sourceResp := <-sourceRespCh
		sourceRespMap[sourceResp.Source] = sourceResp
		sources = append(sources, sourceResp.Source)
	}
	// TODO: simplify logic of response sort
	sort.Strings(sources)
	sourceResps := make([]*pb.CommonWorkerResponse, 0, len(sources))
	for _, source := range sources {
		sourceResps = append(sourceResps, sourceRespMap[source])
	}
	return sourceResps
}

func (s *Server) getSourceRespsAfterOperation(ctx context.Context, taskName string, sources, workers []string, req interface{}) []*pb.CommonWorkerResponse {
	sourceRespCh := make(chan *pb.CommonWorkerResponse, len(sources))
	var wg sync.WaitGroup
	for i, source := range sources {
		wg.Add(1)
		var worker string
		if i < len(workers) {
			worker = workers[i]
		}
		go s.ap.Emit(ctx, 0, func(args ...interface{}) {
			defer wg.Done()
			source1, _ := args[0].(string)
			worker1, _ := args[1].(string)
			workerCli := s.scheduler.GetWorkerBySource(source1)
			if workerCli == nil && worker1 != "" {
				workerCli = s.scheduler.GetWorkerByName(worker1)
			}
			sourceResp := s.handleOperationResult(ctx, workerCli, taskName, source1, req)
			sourceResp.Source = source1 // may return other source's ID during stop worker
			sourceRespCh <- sourceResp
		}, func(args ...interface{}) {
			defer wg.Done()
			source1, _ := args[0].(string)
			worker1, _ := args[1].(string)
			sourceRespCh <- errorCommonWorkerResponse(terror.ErrMasterNoEmitToken.Generate(source1).Error(), source1, worker1)
		}, source, worker)
	}
	wg.Wait()
	return sortCommonWorkerResults(sourceRespCh)
}<|MERGE_RESOLUTION|>--- conflicted
+++ resolved
@@ -24,11 +24,8 @@
 	"time"
 
 	"github.com/pingcap/errors"
-<<<<<<< HEAD
+	"github.com/pingcap/failpoint"
 	toolutils "github.com/pingcap/tidb-tools/pkg/utils"
-=======
-	"github.com/pingcap/failpoint"
->>>>>>> 29df7b54
 	"github.com/siddontang/go/sync2"
 	"go.etcd.io/etcd/clientv3"
 	"go.etcd.io/etcd/embed"
@@ -116,7 +113,7 @@
 	logger := log.L()
 	server := Server{
 		cfg:               cfg,
-		scheduler:         scheduler.NewScheduler(&logger, cfg.Security),
+		scheduler:         scheduler.NewScheduler(&logger, config.Security{}),
 		sqlOperatorHolder: operator.NewHolder(),
 		idGen:             tracing.NewIDGen(),
 		ap:                NewAgentPool(&RateLimitConfig{rate: cfg.RPCRateLimit, burst: cfg.RPCRateBurst}),
