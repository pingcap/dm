// Copyright 2019 PingCAP, Inc.
//
// Licensed under the Apache License, Version 2.0 (the "License");
// you may not use this file except in compliance with the License.
// You may obtain a copy of the License at
//
//     http://www.apache.org/licenses/LICENSE-2.0
//
// Unless required by applicable law or agreed to in writing, software
// distributed under the License is distributed on an "AS IS" BASIS,
// See the License for the specific language governing permissions and
// limitations under the License.

package master

import (
	"context"
	"fmt"
	"io"
	"net"
	"sort"
	"strings"
	"sync"
	"time"

	"github.com/pingcap/dm/pkg/log"
	"github.com/pingcap/errors"
	"github.com/siddontang/go/sync2"
	"github.com/soheilhy/cmux"
	"google.golang.org/grpc"

	"github.com/pingcap/dm/checker"
	"github.com/pingcap/dm/dm/common"
	"github.com/pingcap/dm/dm/config"
	"github.com/pingcap/dm/dm/master/sql-operator"
	"github.com/pingcap/dm/dm/master/workerrpc"
	"github.com/pingcap/dm/dm/pb"
	"github.com/pingcap/dm/pkg/tracing"
)

var (
	retryTimeout       = 5 * time.Second
	tryResolveInterval = 30 * time.Second
	cmuxReadTimeout    = 10 * time.Second
)

// Server handles RPC requests for dm-master
type Server struct {
	sync.Mutex

	cfg *Config

	rootLis net.Listener
	svr     *grpc.Server

	// dm-worker-ID(host:ip) -> dm-worker client management
	workerClients map[string]workerrpc.Client

	// task-name -> worker-list
	taskWorkers map[string][]string

	// DDL lock keeper
	lockKeeper *LockKeeper

	// SQL operator holder
	sqlOperatorHolder *operator.Holder

	// trace group id generator
	idGen *tracing.IDGenerator

	closed sync2.AtomicBool
}

// NewServer creates a new Server
func NewServer(cfg *Config) *Server {
	server := Server{
		cfg:               cfg,
		workerClients:     make(map[string]workerrpc.Client),
		taskWorkers:       make(map[string][]string),
		lockKeeper:        NewLockKeeper(),
		sqlOperatorHolder: operator.NewHolder(),
		idGen:             tracing.NewIDGen(),
	}

	InitAgentPool(&RateLimitConfig{rate: defalutRate, burst: defaultBurst})

	return &server
}

// Start starts to serving
func (s *Server) Start() error {
	var err error
	s.rootLis, err = net.Listen("tcp", s.cfg.MasterAddr)
	if err != nil {
		return errors.Trace(err)
	}

	for _, workerAddr := range s.cfg.DeployMap {
		s.workerClients[workerAddr], err = workerrpc.NewGRPCClient(workerAddr)
		if err != nil {
			return errors.Trace(err)
		}
	}
	s.closed.Set(false)

	ctx, cancel := context.WithCancel(context.Background())
	var wg sync.WaitGroup
	wg.Add(1)
	go func() {
		defer wg.Done()
		select {
		case <-ctx.Done():
			return
		case <-time.After(3 * time.Second):
			// update task -> workers after started
			s.updateTaskWorkers(ctx)
		}
	}()

	wg.Add(1)
	go func() {
		defer wg.Done()
		// fetch DDL info from dm-workers to sync sharding DDL
		s.fetchWorkerDDLInfo(ctx)
	}()

	// auto resolve DDL lock is not very useful, comment it
	//wg.Add(1)
	//go func() {
	//	defer wg.Done()
	//	timer := time.NewTicker(tryResolveInterval)
	//	defer timer.Stop()
	//	for {
	//		select {
	//		case <-ctx.Done():
	//			return
	//		case <-timer.C:
	//			s.tryResolveDDLLocks(ctx)
	//		}
	//	}
	//}()

	// create a cmux
	m := cmux.New(s.rootLis)
	m.SetReadTimeout(cmuxReadTimeout) // set a timeout, ref: https://github.com/pingcap/tidb-binlog/pull/352

	// match connections in order: first gRPC, then HTTP
	grpcL := m.Match(cmux.HTTP2HeaderField("content-type", "application/grpc"))
	httpL := m.Match(cmux.HTTP1Fast())

	s.svr = grpc.NewServer()
	pb.RegisterMasterServer(s.svr, s)
	go func() {
		err2 := s.svr.Serve(grpcL)
		if err2 != nil && !common.IsErrNetClosing(err2) && err2 != cmux.ErrListenerClosed {
			log.Errorf("[server] gRPC server return with error %s", err2.Error())
		}
	}()
	go InitStatus(httpL) // serve status

	log.Infof("[server] listening on %v for gRPC API and status request", s.cfg.MasterAddr)
	err = m.Serve() // start serving, block
	if err != nil && common.IsErrNetClosing(err) {
		err = nil
	}

	cancel()
	wg.Wait()
	return err
}

// Close close the RPC server
func (s *Server) Close() {
	s.Lock()
	defer s.Unlock()
	if s.closed.Get() {
		return
	}
	err := s.rootLis.Close()
	if err != nil && !common.IsErrNetClosing(err) {
		log.Errorf("[server] close net listener with error %s", err.Error())
	}
	if s.svr != nil {
		s.svr.GracefulStop()
	}
	s.closed.Set(true)
}

func errorCommonWorkerResponse(msg string, worker string) *pb.CommonWorkerResponse {
	return &pb.CommonWorkerResponse{
		Result: false,
		Worker: worker,
		Msg:    msg,
	}
}

// StartTask implements MasterServer.StartTask
func (s *Server) StartTask(ctx context.Context, req *pb.StartTaskRequest) (*pb.StartTaskResponse, error) {
	log.Infof("[server] receive StartTask request %+v", req)

	cfg, stCfgs, err := s.generateSubTask(ctx, req.Task)
	if err != nil {
		return &pb.StartTaskResponse{
			Result: false,
			Msg:    errors.ErrorStack(err),
		}, nil
	}
	log.Infof("[server] starting task with config:\n%v", cfg)

	workerRespCh := make(chan *pb.CommonWorkerResponse, len(stCfgs)+len(req.Workers))
	if len(req.Workers) > 0 {
		// specify only start task on partial dm-workers
		workerCfg := make(map[string]*config.SubTaskConfig)
		for _, stCfg := range stCfgs {
			worker, ok := s.cfg.DeployMap[stCfg.SourceID]
			if ok {
				workerCfg[worker] = stCfg
			}
		}
		stCfgs = make([]*config.SubTaskConfig, 0, len(req.Workers))
		for _, worker := range req.Workers {
			if stCfg, ok := workerCfg[worker]; ok {
				stCfgs = append(stCfgs, stCfg)
			} else {
				workerRespCh <- errorCommonWorkerResponse("worker not found in task's config or deployment config", worker)
			}
		}
	}

	validWorkerCh := make(chan string, len(stCfgs))
	var wg sync.WaitGroup
	for _, stCfg := range stCfgs {
		wg.Add(1)
		go Emit(ctx, 0, func(args ...interface{}) {
			defer wg.Done()
			cli, worker, stCfgToml, taskName, ok := s.taskConfigArgsExtractor(workerRespCh, args...)
			if !ok {
				return
			}
			validWorkerCh <- worker
			request := &workerrpc.Request{
				Type:         workerrpc.CmdStartSubTask,
				StartSubTask: &pb.StartSubTaskRequest{Task: stCfgToml},
			}
			resp, err := cli.SendRequest(ctx, request, s.cfg.RPCTimeout)
			workerResp := s.handleOperationResult(ctx, cli, taskName, err, resp)
			workerResp.Meta.Worker = worker
			workerRespCh <- workerResp.Meta
		}, func(args ...interface{}) {
			defer wg.Done()
			_, worker, _, _, ok := s.taskConfigArgsExtractor(workerRespCh, args...)
			if !ok {
				return
			}
			workerRespCh <- errorCommonWorkerResponse(fmt.Sprintf(errorNoEmitToken, worker), worker)
		}, stCfg)
	}
	wg.Wait()

	workerRespMap := make(map[string]*pb.CommonWorkerResponse, len(stCfgs))
	workers := make([]string, 0, len(stCfgs))
	for len(workerRespCh) > 0 {
		workerResp := <-workerRespCh
		workerRespMap[workerResp.Worker] = workerResp
		workers = append(workers, workerResp.Worker)
	}

	sort.Strings(workers)
	workerResps := make([]*pb.CommonWorkerResponse, 0, len(workers))
	for _, worker := range workers {
		workerResps = append(workerResps, workerRespMap[worker])
	}

	// record task -> workers map
	validWorkers := make([]string, 0, len(validWorkerCh))
	for len(validWorkerCh) > 0 {
		worker := <-validWorkerCh
		validWorkers = append(validWorkers, worker)
	}
	replace := len(req.Workers) == 0 // a fresh start
	s.addTaskWorkers(cfg.Name, validWorkers, replace)

	return &pb.StartTaskResponse{
		Result:  true,
		Workers: workerResps,
	}, nil
}

// OperateTask implements MasterServer.OperateTask
func (s *Server) OperateTask(ctx context.Context, req *pb.OperateTaskRequest) (*pb.OperateTaskResponse, error) {
	log.Infof("[server] receive OperateTask request %+v", req)

	resp := &pb.OperateTaskResponse{
		Op:     req.Op,
		Result: false,
	}

	workers := s.getTaskWorkers(req.Name)
	if len(workers) == 0 {
		resp.Msg = fmt.Sprintf("task %s has no workers or not exist, can try `refresh-worker-tasks` cmd first", req.Name)
		return resp, nil
	}
	if len(req.Workers) > 0 {
		workers = req.Workers // specify only do operation on partial dm-workers
	}
	workerRespCh := make(chan *pb.OperateSubTaskResponse, len(workers))

	handleErr := func(err error, worker string) {
		log.Error(err)
		workerResp := &pb.OperateSubTaskResponse{
			Meta: errorCommonWorkerResponse(err.Error(), worker),
			Op:   req.Op,
		}
		workerRespCh <- workerResp
	}

	subReq := &workerrpc.Request{
		Type: workerrpc.CmdOperateSubTask,
		OperateSubTask: &pb.OperateSubTaskRequest{
			Op:   req.Op,
			Name: req.Name,
		},
	}

	var wg sync.WaitGroup
	for _, worker := range workers {
		wg.Add(1)
		go Emit(ctx, 0, func(args ...interface{}) {
			defer wg.Done()
			cli, worker1, err := s.workerArgsExtractor(args...)
			if err != nil {
				handleErr(err, worker1)
				return
			}
			resp, err := cli.SendRequest(ctx, subReq, s.cfg.RPCTimeout)
			workerResp := s.handleOperationResult(ctx, cli, req.Name, err, resp)
			workerResp.Op = req.Op
			workerResp.Meta.Worker = worker1
			workerRespCh <- workerResp
		}, func(args ...interface{}) {
			defer wg.Done()
			_, worker1, err := s.workerArgsExtractor(args...)
			if err != nil {
				handleErr(err, worker1)
				return
			}
			handleErr(errors.Errorf(errorNoEmitToken, worker1), worker1)
		}, worker)
	}
	wg.Wait()

	validWorkers := make([]string, 0, len(workers))
	workerRespMap := make(map[string]*pb.OperateSubTaskResponse, len(workers))
	for len(workerRespCh) > 0 {
		workerResp := <-workerRespCh
		workerRespMap[workerResp.Meta.Worker] = workerResp
		if len(workerResp.Meta.Msg) == 0 { // no error occurred
			validWorkers = append(validWorkers, workerResp.Meta.Worker)
		}
	}

	workerResps := make([]*pb.OperateSubTaskResponse, 0, len(workers))
	for _, worker := range workers {
		workerResps = append(workerResps, workerRespMap[worker])
	}

	if req.Op == pb.TaskOp_Stop {
		// remove (partial / all) workers for a task
		s.removeTaskWorkers(req.Name, validWorkers)
	}

	resp.Result = true
	resp.Workers = workerResps

	return resp, nil
}

// UpdateTask implements MasterServer.UpdateTask
func (s *Server) UpdateTask(ctx context.Context, req *pb.UpdateTaskRequest) (*pb.UpdateTaskResponse, error) {
	log.Infof("[server] receive UpdateTask request %+v", req)

	cfg, stCfgs, err := s.generateSubTask(ctx, req.Task)
	if err != nil {
		return &pb.UpdateTaskResponse{
			Result: false,
			Msg:    errors.ErrorStack(err),
		}, nil
	}
	log.Infof("[server] update task with config:\n%v", cfg)

	workerRespCh := make(chan *pb.CommonWorkerResponse, len(stCfgs)+len(req.Workers))
	if len(req.Workers) > 0 {
		// specify only update task on partial dm-workers
		// filter sub-task-configs through user specified workers
		// if worker not exist, an error message will return
		workerCfg := make(map[string]*config.SubTaskConfig)
		for _, stCfg := range stCfgs {
			worker, ok := s.cfg.DeployMap[stCfg.SourceID]
			if ok {
				workerCfg[worker] = stCfg
			} // only record existed workers
		}
		stCfgs = make([]*config.SubTaskConfig, 0, len(req.Workers))
		for _, worker := range req.Workers {
			if stCfg, ok := workerCfg[worker]; ok {
				stCfgs = append(stCfgs, stCfg)
			} else {
				workerRespCh <- errorCommonWorkerResponse("worker not found in task's config or deployment config", worker)
			}
		}
	}

	var wg sync.WaitGroup
	for _, stCfg := range stCfgs {
		wg.Add(1)
		go Emit(ctx, 0, func(args ...interface{}) {
			defer wg.Done()
			cli, worker, stCfgToml, taskName, ok := s.taskConfigArgsExtractor(workerRespCh, args...)
			if !ok {
				return
			}

			request := &workerrpc.Request{
				Type:          workerrpc.CmdUpdateSubTask,
				UpdateSubTask: &pb.UpdateSubTaskRequest{Task: stCfgToml},
			}
			resp, err := cli.SendRequest(ctx, request, s.cfg.RPCTimeout)
			workerResp := s.handleOperationResult(ctx, cli, taskName, err, resp)
			workerResp.Meta.Worker = worker
			workerRespCh <- workerResp.Meta
		}, func(args ...interface{}) {
			defer wg.Done()
			_, worker, _, _, ok := s.taskConfigArgsExtractor(workerRespCh, args...)
			if !ok {
				return
			}
			workerRespCh <- errorCommonWorkerResponse(fmt.Sprintf(errorNoEmitToken, worker), worker)
		}, stCfg)
	}
	wg.Wait()

	workerRespMap := make(map[string]*pb.CommonWorkerResponse, len(stCfgs))
	workers := make([]string, 0, len(stCfgs))
	for len(workerRespCh) > 0 {
		workerResp := <-workerRespCh
		workerRespMap[workerResp.Worker] = workerResp
		workers = append(workers, workerResp.Worker)
	}

	sort.Strings(workers)
	workerResps := make([]*pb.CommonWorkerResponse, 0, len(workers))
	for _, worker := range workers {
		workerResps = append(workerResps, workerRespMap[worker])
	}

	return &pb.UpdateTaskResponse{
		Result:  true,
		Workers: workerResps,
	}, nil
}

// QueryStatus implements MasterServer.QueryStatus
func (s *Server) QueryStatus(ctx context.Context, req *pb.QueryStatusListRequest) (*pb.QueryStatusListResponse, error) {
	log.Infof("[server] receive QueryStatus request %+v", req)

	workers := make([]string, 0, len(s.workerClients))
	if len(req.Workers) > 0 {
		// query specified dm-workers
		invalidWorkers := make([]string, 0, len(req.Workers))
		for _, worker := range req.Workers {
			if _, ok := s.workerClients[worker]; !ok {
				invalidWorkers = append(invalidWorkers, worker)
			}
		}
		if len(invalidWorkers) > 0 {
			return &pb.QueryStatusListResponse{
				Result: false,
				Msg:    fmt.Sprintf("%s relevant worker-client not found", strings.Join(invalidWorkers, ", ")),
			}, nil
		}
		workers = req.Workers
	} else if len(req.Name) > 0 {
		// query specified task's workers
		workers = s.getTaskWorkers(req.Name)
		if len(workers) == 0 {
			return &pb.QueryStatusListResponse{
				Result: false,
				Msg:    fmt.Sprintf("task %s has no workers or not exist, can try `refresh-worker-tasks` cmd first", req.Name),
			}, nil
		}
	} else {
		// query all workers
		for worker := range s.workerClients {
			workers = append(workers, worker)
		}
	}

	workerRespCh := s.getStatusFromWorkers(ctx, workers, req.Name)

	workerRespMap := make(map[string]*pb.QueryStatusResponse, len(workers))
	for len(workerRespCh) > 0 {
		workerResp := <-workerRespCh
		workerRespMap[workerResp.Worker] = workerResp
	}

	sort.Strings(workers)
	workerResps := make([]*pb.QueryStatusResponse, 0, len(workers))
	for _, worker := range workers {
		workerResps = append(workerResps, workerRespMap[worker])
	}
	resp := &pb.QueryStatusListResponse{
		Result:  true,
		Workers: workerResps,
	}
	return resp, nil
}

// QueryError implements MasterServer.QueryError
func (s *Server) QueryError(ctx context.Context, req *pb.QueryErrorListRequest) (*pb.QueryErrorListResponse, error) {
	log.Infof("[server] receive QueryError request %+v", req)

	workers := make([]string, 0, len(s.workerClients))
	if len(req.Workers) > 0 {
		// query specified dm-workers
		invalidWorkers := make([]string, 0, len(req.Workers))
		for _, worker := range req.Workers {
			if _, ok := s.workerClients[worker]; !ok {
				invalidWorkers = append(invalidWorkers, worker)
			}
		}
		if len(invalidWorkers) > 0 {
			return &pb.QueryErrorListResponse{
				Result: false,
				Msg:    fmt.Sprintf("%s relevant worker-client not found", strings.Join(invalidWorkers, ", ")),
			}, nil
		}
		workers = req.Workers
	} else if len(req.Name) > 0 {
		// query specified task's workers
		workers = s.getTaskWorkers(req.Name)
		if len(workers) == 0 {
			return &pb.QueryErrorListResponse{
				Result: false,
				Msg:    fmt.Sprintf("task %s has no workers or not exist, can try `refresh-worker-tasks` cmd first", req.Name),
			}, nil
		}
	} else {
		// query all workers
		for worker := range s.workerClients {
			workers = append(workers, worker)
		}
	}

	workerRespCh := s.getErrorFromWorkers(ctx, workers, req.Name)

	workerRespMap := make(map[string]*pb.QueryErrorResponse, len(workers))
	for len(workerRespCh) > 0 {
		workerResp := <-workerRespCh
		workerRespMap[workerResp.Worker] = workerResp
	}

	sort.Strings(workers)
	workerResps := make([]*pb.QueryErrorResponse, 0, len(workers))
	for _, worker := range workers {
		workerResps = append(workerResps, workerRespMap[worker])
	}
	resp := &pb.QueryErrorListResponse{
		Result:  true,
		Workers: workerResps,
	}
	return resp, nil
}

// ShowDDLLocks implements MasterServer.ShowDDLLocks
func (s *Server) ShowDDLLocks(ctx context.Context, req *pb.ShowDDLLocksRequest) (*pb.ShowDDLLocksResponse, error) {
	log.Infof("[server] receive ShowDDLLocks request %+v", req)

	resp := &pb.ShowDDLLocksResponse{
		Result: true,
	}

	locks := s.lockKeeper.Locks()
	resp.Locks = make([]*pb.DDLLock, 0, len(locks))
	for _, lock := range locks {
		if len(req.Task) > 0 && req.Task != lock.Task {
			continue // specify task and mismatch
		}
		ready := lock.Ready()
		if len(req.Workers) > 0 {
			for _, worker := range req.Workers {
				if _, ok := ready[worker]; ok {
					goto FOUND
				}
			}
			continue // specify workers and mismatch
		}
	FOUND:
		l := &pb.DDLLock{
			ID:       lock.ID,
			Task:     lock.Task,
			Owner:    lock.Owner,
			DDLs:     lock.Stmts,
			Synced:   make([]string, 0, len(ready)),
			Unsynced: make([]string, 0, len(ready)),
		}
		for worker, synced := range ready {
			if synced {
				l.Synced = append(l.Synced, worker)
			} else {
				l.Unsynced = append(l.Unsynced, worker)
			}
		}
		resp.Locks = append(resp.Locks, l)
	}

	if len(resp.Locks) == 0 {
		resp.Msg = "no DDL lock exists"
	}
	return resp, nil
}

// UnlockDDLLock implements MasterServer.UnlockDDLLock
func (s *Server) UnlockDDLLock(ctx context.Context, req *pb.UnlockDDLLockRequest) (*pb.UnlockDDLLockResponse, error) {
	log.Infof("[server] receive UnlockDDLLock request %+v", req)

	workerResps, err := s.resolveDDLLock(ctx, req.ID, req.ReplaceOwner, req.Workers)
	resp := &pb.UnlockDDLLockResponse{
		Result:  true,
		Workers: workerResps,
	}
	if err != nil {
		resp.Result = false
		resp.Msg = errors.ErrorStack(err)
		log.Errorf("[sever] UnlockDDLLock %s error %v", req.ID, errors.ErrorStack(err))

		if req.ForceRemove {
			s.lockKeeper.RemoveLock(req.ID)
			log.Warnf("[server] force to remove DDL lock %s because of `ForceRemove` set", req.ID)
		}
	} else {
		log.Infof("[server] UnlockDDLLock %s successfully, remove it", req.ID)
	}

	return resp, nil
}

// BreakWorkerDDLLock implements MasterServer.BreakWorkerDDLLock
func (s *Server) BreakWorkerDDLLock(ctx context.Context, req *pb.BreakWorkerDDLLockRequest) (*pb.BreakWorkerDDLLockResponse, error) {
	log.Infof("[server] receive BreakWorkerDDLLock request %+v", req)

	request := &workerrpc.Request{
		Type: workerrpc.CmdBreakDDLLock,
		BreakDDLLock: &pb.BreakDDLLockRequest{
			Task:         req.Task,
			RemoveLockID: req.RemoveLockID,
			ExecDDL:      req.ExecDDL,
			SkipDDL:      req.SkipDDL,
		},
	}

	workerRespCh := make(chan *pb.CommonWorkerResponse, len(req.Workers))
	var wg sync.WaitGroup
	for _, worker := range req.Workers {
		wg.Add(1)
		go func(worker string) {
			defer wg.Done()
			cli, ok := s.workerClients[worker]
			if !ok {
				workerRespCh <- errorCommonWorkerResponse(fmt.Sprintf("worker %s relevant worker-client not found", worker), worker)
				return
			}
			resp, err := cli.SendRequest(ctx, request, s.cfg.RPCTimeout)
			workerResp := &pb.CommonWorkerResponse{}
			if err != nil {
				workerResp = errorCommonWorkerResponse(errors.ErrorStack(err), "")
			} else {
				workerResp = resp.BreakDDLLock
			}
			workerResp.Worker = worker
			workerRespCh <- workerResp
		}(worker)
	}
	wg.Wait()

	workerRespMap := make(map[string]*pb.CommonWorkerResponse, len(req.Workers))
	for len(workerRespCh) > 0 {
		workerResp := <-workerRespCh
		workerRespMap[workerResp.Worker] = workerResp
	}

	sort.Strings(req.Workers)
	workerResps := make([]*pb.CommonWorkerResponse, 0, len(req.Workers))
	for _, worker := range req.Workers {
		workerResps = append(workerResps, workerRespMap[worker])
	}

	return &pb.BreakWorkerDDLLockResponse{
		Result:  true,
		Workers: workerResps,
	}, nil
}

// HandleSQLs implements MasterServer.HandleSQLs
func (s *Server) HandleSQLs(ctx context.Context, req *pb.HandleSQLsRequest) (*pb.HandleSQLsResponse, error) {
	log.Infof("[server] receive HandleSQLs request %+v", req)

	// save request for --sharding operation
	if req.Sharding {
		err := s.sqlOperatorHolder.Set(req)
		if err != nil {
			return &pb.HandleSQLsResponse{
				Result: false,
				Msg:    fmt.Sprintf("save request with --sharding error:\n%s", errors.ErrorStack(err)),
			}, nil
		}
		log.Infof("[server] saved handle --sharding SQLs request %v", req)
		return &pb.HandleSQLsResponse{
			Result: true,
			Msg:    "request with --sharding saved and will be sent to DDL lock's owner when resolving DDL lock",
		}, nil
	}

	resp := &pb.HandleSQLsResponse{
		Result: false,
		Msg:    "",
	}

	if !s.checkTaskAndWorkerMatch(req.Name, req.Worker) {
		resp.Msg = fmt.Sprintf("task %s and worker %s not match, can try `refresh-worker-tasks` cmd first", req.Name, req.Worker)
		return resp, nil
	}

	// execute grpc call
	subReq := &workerrpc.Request{
		Type: workerrpc.CmdHandleSubTaskSQLs,
		HandleSubTaskSQLs: &pb.HandleSubTaskSQLsRequest{
			Name:       req.Name,
			Op:         req.Op,
			Args:       req.Args,
			BinlogPos:  req.BinlogPos,
			SqlPattern: req.SqlPattern,
		},
	}
	cli, ok := s.workerClients[req.Worker]
	if !ok {
		resp.Msg = fmt.Sprintf("worker %s client not found in %v", req.Worker, s.workerClients)
		return resp, nil
	}
	response, err := cli.SendRequest(ctx, subReq, s.cfg.RPCTimeout)
	workerResp := &pb.CommonWorkerResponse{}
	if err != nil {
		workerResp = errorCommonWorkerResponse(errors.ErrorStack(err), "")
	} else {
		workerResp = response.HandleSubTaskSQLs
	}
	resp.Workers = []*pb.CommonWorkerResponse{workerResp}
	resp.Result = true
	return resp, nil
}

// PurgeWorkerRelay implements MasterServer.PurgeWorkerRelay
func (s *Server) PurgeWorkerRelay(ctx context.Context, req *pb.PurgeWorkerRelayRequest) (*pb.PurgeWorkerRelayResponse, error) {
	log.Infof("[server] receive PurgeWorkerRelay request %+v", req)

	workerReq := &workerrpc.Request{
		Type: workerrpc.CmdPurgeRelay,
		PurgeRelay: &pb.PurgeRelayRequest{
			Inactive: req.Inactive,
			Time:     req.Time,
			Filename: req.Filename,
			SubDir:   req.SubDir,
		},
	}

	workerRespCh := make(chan *pb.CommonWorkerResponse, len(req.Workers))
	var wg sync.WaitGroup
	for _, worker := range req.Workers {
		wg.Add(1)
		go func(worker string) {
			defer wg.Done()
			cli, ok := s.workerClients[worker]
			if !ok {
				workerRespCh <- errorCommonWorkerResponse(fmt.Sprintf("worker %s relevant worker-client not found", worker), worker)
				return
			}
			resp, err := cli.SendRequest(ctx, workerReq, s.cfg.RPCTimeout)
			workerResp := &pb.CommonWorkerResponse{}
			if err != nil {
				workerResp = errorCommonWorkerResponse(errors.ErrorStack(err), "")
			} else {
				workerResp = resp.PurgeRelay
			}
			workerResp.Worker = worker
			workerRespCh <- workerResp
		}(worker)
	}
	wg.Wait()

	workerRespMap := make(map[string]*pb.CommonWorkerResponse, len(req.Workers))
	for len(workerRespCh) > 0 {
		workerResp := <-workerRespCh
		workerRespMap[workerResp.Worker] = workerResp
	}

	sort.Strings(req.Workers)
	workerResps := make([]*pb.CommonWorkerResponse, 0, len(req.Workers))
	for _, worker := range req.Workers {
		workerResps = append(workerResps, workerRespMap[worker])
	}

	return &pb.PurgeWorkerRelayResponse{
		Result:  true,
		Workers: workerResps,
	}, nil
}

// SwitchWorkerRelayMaster implements MasterServer.SwitchWorkerRelayMaster
func (s *Server) SwitchWorkerRelayMaster(ctx context.Context, req *pb.SwitchWorkerRelayMasterRequest) (*pb.SwitchWorkerRelayMasterResponse, error) {
	log.Infof("[server] receive SwitchWorkerRelayMaster request %+v", req)

	workerRespCh := make(chan *pb.CommonWorkerResponse, len(req.Workers))

	handleErr := func(err error, worker string) {
		log.Error(err)
		resp := &pb.CommonWorkerResponse{
			Result: false,
			Msg:    errors.ErrorStack(err),
			Worker: worker,
		}
		workerRespCh <- resp
	}

	var wg sync.WaitGroup
	for _, worker := range req.Workers {
		wg.Add(1)
		go Emit(ctx, 0, func(args ...interface{}) {
			defer wg.Done()
			cli, worker1, err := s.workerArgsExtractor(args...)
			if err != nil {
				handleErr(err, worker1)
				return
			}
			request := &workerrpc.Request{
				Type:              workerrpc.CmdSwitchRelayMaster,
				SwitchRelayMaster: &pb.SwitchRelayMasterRequest{},
			}
			resp, err := cli.SendRequest(ctx, request, s.cfg.RPCTimeout)
			workerResp := &pb.CommonWorkerResponse{}
			if err != nil {
				workerResp = errorCommonWorkerResponse(errors.ErrorStack(err), "")
			} else {
				workerResp = resp.SwitchRelayMaster
			}
			workerResp.Worker = worker1
			workerRespCh <- workerResp
		}, func(args ...interface{}) {
			defer wg.Done()
			_, worker1, err := s.workerArgsExtractor(args...)
			if err != nil {
				handleErr(err, worker1)
				return
			}
			workerRespCh <- errorCommonWorkerResponse(fmt.Sprintf(errorNoEmitToken, worker1), worker1)
		}, worker)
	}
	wg.Wait()

	workerRespMap := make(map[string]*pb.CommonWorkerResponse, len(req.Workers))
	for len(workerRespCh) > 0 {
		workerResp := <-workerRespCh
		workerRespMap[workerResp.Worker] = workerResp
	}

	sort.Strings(req.Workers)
	workerResps := make([]*pb.CommonWorkerResponse, 0, len(req.Workers))
	for _, worker := range req.Workers {
		workerResps = append(workerResps, workerRespMap[worker])
	}

	return &pb.SwitchWorkerRelayMasterResponse{
		Result:  true,
		Workers: workerResps,
	}, nil
}

// OperateWorkerRelayTask implements MasterServer.OperateWorkerRelayTask
func (s *Server) OperateWorkerRelayTask(ctx context.Context, req *pb.OperateWorkerRelayRequest) (*pb.OperateWorkerRelayResponse, error) {
	log.Infof("[server] receive OperateWorkerRelayTask request %+v", req)

	request := &workerrpc.Request{
		Type:         workerrpc.CmdOperateRelay,
		OperateRelay: &pb.OperateRelayRequest{Op: req.Op},
	}
	workerRespCh := make(chan *pb.OperateRelayResponse, len(req.Workers))
	var wg sync.WaitGroup
	for _, worker := range req.Workers {
		wg.Add(1)
		go func(worker string) {
			defer wg.Done()
			cli, ok := s.workerClients[worker]
			if !ok {
				workerResp := &pb.OperateRelayResponse{
					Op:     req.Op,
					Result: false,
					Worker: worker,
					Msg:    fmt.Sprintf("%s relevant worker-client not found", worker),
				}
				workerRespCh <- workerResp
				return
			}
			resp, err := cli.SendRequest(ctx, request, s.cfg.RPCTimeout)
			workerResp := &pb.OperateRelayResponse{}
			if err != nil {
				workerResp = &pb.OperateRelayResponse{
					Result: false,
					Msg:    errors.ErrorStack(err),
				}
			} else {
				workerResp = resp.OperateRelay
			}
			workerResp.Op = req.Op
			workerResp.Worker = worker
			workerRespCh <- workerResp
		}(worker)
	}
	wg.Wait()

	workerRespMap := make(map[string]*pb.OperateRelayResponse, len(req.Workers))
	for len(workerRespCh) > 0 {
		workerResp := <-workerRespCh
		workerRespMap[workerResp.Worker] = workerResp
	}

	sort.Strings(req.Workers)
	workerResps := make([]*pb.OperateRelayResponse, 0, len(req.Workers))
	for _, worker := range req.Workers {
		workerResps = append(workerResps, workerRespMap[worker])
	}

	return &pb.OperateWorkerRelayResponse{
		Result:  true,
		Workers: workerResps,
	}, nil
}

// RefreshWorkerTasks implements MasterServer.RefreshWorkerTasks
func (s *Server) RefreshWorkerTasks(ctx context.Context, req *pb.RefreshWorkerTasksRequest) (*pb.RefreshWorkerTasksResponse, error) {
	log.Infof("[server] receive RefreshWorkerTasks request %+v", req)

	taskWorkers, workerMsgMap := s.fetchTaskWorkers(ctx)
	if len(taskWorkers) > 0 {
		s.replaceTaskWorkers(taskWorkers)
	}
	log.Infof("[server] update task workers to %v", taskWorkers)

	workers := make([]string, 0, len(workerMsgMap))
	for worker := range workerMsgMap {
		workers = append(workers, worker)
	}
	sort.Strings(workers)

	workerMsgs := make([]*pb.RefreshWorkerTasksMsg, 0, len(workers))
	for _, worker := range workers {
		workerMsgs = append(workerMsgs, &pb.RefreshWorkerTasksMsg{
			Worker: worker,
			Msg:    workerMsgMap[worker],
		})
	}
	return &pb.RefreshWorkerTasksResponse{
		Result:  true,
		Workers: workerMsgs,
	}, nil
}

// addTaskWorkers adds a task-workers pair
// replace indicates whether replace old workers
func (s *Server) addTaskWorkers(task string, workers []string, replace bool) {
	if len(workers) == 0 {
		return
	}

	valid := make([]string, 0, len(workers))
	for _, worker := range workers {
		if _, ok := s.workerClients[worker]; ok {
			valid = append(valid, worker)
		}
	}

	s.Lock()
	defer s.Unlock()
	if !replace {
		// merge with old workers
		old, ok := s.taskWorkers[task]
		if ok {
			exist := make(map[string]struct{})
			for _, worker := range valid {
				exist[worker] = struct{}{}
			}
			for _, worker := range old {
				if _, ok := exist[worker]; !ok {
					valid = append(valid, worker)
				}
			}
		}
	}

	sort.Strings(valid)
	s.taskWorkers[task] = valid
	log.Infof("[server] update task %s workers to %v", task, valid)
}

// replaceTaskWorkers replaces the whole task-workers mapper
func (s *Server) replaceTaskWorkers(taskWorkers map[string][]string) {
	for task := range taskWorkers {
		sort.Strings(taskWorkers[task])
	}
	s.Lock()
	defer s.Unlock()
	s.taskWorkers = taskWorkers
}

// removeTaskWorkers remove (partial / all) workers for a task
func (s *Server) removeTaskWorkers(task string, workers []string) {
	toRemove := make(map[string]struct{})
	for _, w := range workers {
		toRemove[w] = struct{}{}
	}

	s.Lock()
	defer s.Unlock()
	if _, ok := s.taskWorkers[task]; !ok {
		log.Warnf("[server] %s has no workers", task)
		return
	}
	remain := make([]string, 0, len(s.taskWorkers[task]))
	for _, worker := range s.taskWorkers[task] {
		if _, ok := toRemove[worker]; !ok {
			remain = append(remain, worker)
		}
	}
	if len(remain) == 0 {
		delete(s.taskWorkers, task)
		log.Infof("[server] remove task %s workers", task)
	} else {
		s.taskWorkers[task] = remain
		log.Infof("[server] update task %s workers to %v", task, remain)
	}
}

// getTaskWorkers gets workers relevant to specified task
func (s *Server) getTaskWorkers(task string) []string {
	s.Lock()
	defer s.Unlock()
	workers, ok := s.taskWorkers[task]
	if !ok {
		return []string{}
	}
	// do a copy
	ret := make([]string, 0, len(workers))
	ret = append(ret, workers...)
	return ret
}

// containWorker checks whether worker in workers
func (s *Server) containWorker(workers []string, worker string) bool {
	for _, w := range workers {
		if w == worker {
			return true
		}
	}
	return false
}

// getStatusFromWorkers does RPC request to get status from dm-workers
func (s *Server) getStatusFromWorkers(ctx context.Context, workers []string, taskName string) chan *pb.QueryStatusResponse {
	workerReq := &workerrpc.Request{
		Type:        workerrpc.CmdQueryStatus,
		QueryStatus: &pb.QueryStatusRequest{Name: taskName},
	}
	workerRespCh := make(chan *pb.QueryStatusResponse, len(workers))

	handleErr := func(err error, worker string) bool {
		log.Error(err)
		resp := &pb.QueryStatusResponse{
			Result: false,
			Msg:    errors.ErrorStack(err),
			Worker: worker,
		}
		workerRespCh <- resp
		return false
	}

	var wg sync.WaitGroup
	for _, worker := range workers {
		wg.Add(1)
		go Emit(ctx, 0, func(args ...interface{}) {
			defer wg.Done()
			cli, worker1, err := s.workerArgsExtractor(args...)
			if err != nil {
				handleErr(err, worker1)
				return
			}
			resp, err := cli.SendRequest(ctx, workerReq, s.cfg.RPCTimeout)
			workerStatus := &pb.QueryStatusResponse{}
			if err != nil {
				workerStatus = &pb.QueryStatusResponse{
					Result: false,
					Msg:    errors.ErrorStack(err),
				}
			} else {
				workerStatus = resp.QueryStatus
			}
			workerStatus.Worker = worker1
			workerRespCh <- workerStatus
		}, func(args ...interface{}) {
			defer wg.Done()
			_, worker1, err := s.workerArgsExtractor(args...)
			if err != nil {
				handleErr(err, worker1)
				return
			}
			handleErr(errors.Errorf(errorNoEmitToken, worker1), worker1)
		}, worker)
	}
	wg.Wait()
	return workerRespCh
}

// getErrorFromWorkers does RPC request to get error information from dm-workers
func (s *Server) getErrorFromWorkers(ctx context.Context, workers []string, taskName string) chan *pb.QueryErrorResponse {
	workerReq := &workerrpc.Request{
		Type:       workerrpc.CmdQueryError,
		QueryError: &pb.QueryErrorRequest{Name: taskName},
	}
	workerRespCh := make(chan *pb.QueryErrorResponse, len(workers))

	handleErr := func(err error, worker string) bool {
		log.Error(err)
		resp := &pb.QueryErrorResponse{
			Result: false,
			Msg:    errors.ErrorStack(err),
			Worker: worker,
		}
		workerRespCh <- resp
		return false
	}

	var wg sync.WaitGroup
	for _, worker := range workers {
		wg.Add(1)
		go Emit(ctx, 0, func(args ...interface{}) {
			defer wg.Done()
			cli, worker1, err := s.workerArgsExtractor(args...)
			if err != nil {
				handleErr(err, worker1)
				return
			}
			resp, err := cli.SendRequest(ctx, workerReq, s.cfg.RPCTimeout)
			workerError := &pb.QueryErrorResponse{}
			if err != nil {
				workerError = &pb.QueryErrorResponse{
					Result: false,
					Msg:    errors.ErrorStack(err),
				}
			} else {
				workerError = resp.QueryError
			}
			workerError.Worker = worker1
			workerRespCh <- workerError
		}, func(args ...interface{}) {
			defer wg.Done()
			_, worker1, err := s.workerArgsExtractor(args...)
			if err != nil {
				handleErr(err, worker1)
				return
			}
			handleErr(errors.Errorf(errorNoEmitToken, worker1), worker1)
		}, worker)
	}
	wg.Wait()
	return workerRespCh
}

// updateTaskWorkers fetches task-workers mapper from dm-workers and update s.taskWorkers
func (s *Server) updateTaskWorkers(ctx context.Context) {
	taskWorkers, _ := s.fetchTaskWorkers(ctx)
	if len(taskWorkers) == 0 {
		return // keep the old
	}
	// simple replace, maybe we can do more accurate update later
	s.replaceTaskWorkers(taskWorkers)
	log.Infof("[server] update task workers to %v", taskWorkers)
}

// fetchTaskWorkers fetches task-workers mapper from workers based on deployment
func (s *Server) fetchTaskWorkers(ctx context.Context) (map[string][]string, map[string]string) {
	workers := make([]string, 0, len(s.workerClients))
	for worker := range s.workerClients {
		workers = append(workers, worker)
	}

	workerRespCh := s.getStatusFromWorkers(ctx, workers, "")

	taskWorkerMap := make(map[string][]string)
	workerMsgMap := make(map[string]string)
	for len(workerRespCh) > 0 {
		workerResp := <-workerRespCh
		worker := workerResp.Worker
		if len(workerResp.Msg) > 0 {
			workerMsgMap[worker] = workerResp.Msg
		} else if !workerResp.Result {
			workerMsgMap[worker] = "got response but with failed result"
		}
		if workerResp.SubTaskStatus == nil {
			continue
		}
		for _, status := range workerResp.SubTaskStatus {
			if status.Stage == pb.Stage_InvalidStage {
				continue // invalid status
			}
			task := status.Name
			_, ok := taskWorkerMap[task]
			if !ok {
				taskWorkerMap[task] = make([]string, 0, 10)
			}
			taskWorkerMap[task] = append(taskWorkerMap[task], worker)
		}
	}

	return taskWorkerMap, workerMsgMap
}

// return true means match, false means mismatch.
func (s *Server) checkTaskAndWorkerMatch(taskname string, targetWorker string) bool {
	// find worker
	workers := s.getTaskWorkers(taskname)
	if len(workers) == 0 {
		return false
	}
	for _, worker := range workers {
		if worker == targetWorker {
			return true
		}
	}
	return false
}

// fetchWorkerDDLInfo fetches DDL info from all dm-workers
// and sends DDL lock info back to dm-workers
func (s *Server) fetchWorkerDDLInfo(ctx context.Context) {
	var wg sync.WaitGroup

	request := &workerrpc.Request{Type: workerrpc.CmdFetchDDLInfo}
	for worker, client := range s.workerClients {
		wg.Add(1)
		go func(worker string, cli workerrpc.Client) {
			defer wg.Done()
			var doRetry bool

			for {
				if doRetry {
					select {
					case <-ctx.Done():
						return
					case <-time.After(retryTimeout):
					}
				}
				doRetry = false // reset

				select {
				case <-ctx.Done():
					return
				default:
					resp, err := cli.SendRequest(ctx, request, s.cfg.RPCTimeout)
					if err != nil {
						log.Errorf("[server] create FetchDDLInfo stream for worker %s fail %v", worker, err)
						doRetry = true
						continue
					}
					stream := resp.FetchDDLInfo
					for {
						in, err := stream.Recv()
						if err == io.EOF {
							doRetry = true
							break
						}
						select {
						case <-ctx.Done(): // check whether canceled again
							return
						default:
						}
						if err != nil {
							log.Errorf("[server] receive DDLInfo from worker %s fail %v", worker, err)
							doRetry = true
							break
						}
						log.Infof("[server] receive DDLInfo %v from worker %s", in, worker)

						workers := s.getTaskWorkers(in.Task)
						if len(workers) == 0 {
							// should happen only when starting and before updateTaskWorkers return
							log.Errorf("[server] try to sync sharding DDL for task %s, but with no workers", in.Task)
							doRetry = true
							break
						}
						if !s.containWorker(workers, worker) {
							// should not happen
							log.Errorf("[server] try to sync sharding DDL for task %s, but worker %s not in workers %v", in.Task, worker, workers)
							doRetry = true
							break
						}

						lockID, synced, remain, err := s.lockKeeper.TrySync(in.Task, in.Schema, in.Table, worker, in.DDLs, workers)
						if err != nil {
							log.Errorf("[server] try to sync lock for worker %s fail %v", worker, err)
							doRetry = true
							break
						}

						out := &pb.DDLLockInfo{
							Task: in.Task,
							ID:   lockID,
						}
						err = stream.Send(out)
						if err != nil {
							log.Errorf("[server] send DDLLockInfo %v to worker %s fail %v", out, worker, err)
							doRetry = true
							break
						}

						if !synced {
							// still need wait other workers to sync
							log.Infof("[server] sharding DDL %s in syncing, waiting %v workers to sync", lockID, remain)
							continue
						}

						log.Infof("[server] sharding DDL %s synced", lockID)

						// resolve DDL lock
						wg.Add(1)
						go func(lockID string) {
							defer wg.Done()
							resps, err := s.resolveDDLLock(ctx, lockID, "", nil)
							if err == nil {
								log.Infof("[server] resolve DDL lock %s successfully, remove it", lockID)
							} else {
								log.Errorf("[server] resolve DDL lock %s fail %v, responses is:\n%+v", lockID, errors.ErrorStack(err), resps)
								lock := s.lockKeeper.FindLock(lockID)
								if lock != nil {
									lock.AutoRetry.Set(true) // need auto-retry resolve at intervals
								}
							}
						}(lockID)
					}
					stream.CloseSend()
				}
			}

		}(worker, client)
	}

	wg.Wait()
}

// resolveDDLLock resolves DDL lock
// requests DDL lock's owner to execute the DDL
// requests DDL lock's non-owner dm-workers to ignore (skip) the DDL
func (s *Server) resolveDDLLock(ctx context.Context, lockID string, replaceOwner string, prefWorkers []string) ([]*pb.CommonWorkerResponse, error) {
	lock := s.lockKeeper.FindLock(lockID)
	if lock == nil {
		// should not happen even when dm-master restarted
		return nil, errors.NotFoundf("lock with ID %s", lockID)
	}

	if lock.Resolving.Get() {
		return nil, errors.Errorf("lock %s is resolving", lockID)
	}
	lock.Resolving.Set(true)
	defer lock.Resolving.Set(false) //reset

	ready := lock.Ready() // Ready contain all dm-workers and whether they were synced

	// request the owner to execute DDL
	owner := lock.Owner
	if len(replaceOwner) > 0 {
		owner = replaceOwner
	}
	cli, ok := s.workerClients[owner]
	if !ok {
		return nil, errors.NotFoundf("worker %s relevant worker-client", owner)
	}
	if _, ok := ready[owner]; !ok {
		return nil, errors.Errorf("worker %s not waiting for DDL lock %s", owner, lockID)
	}

	// try send handle SQLs request to owner if exists
	key, oper := s.sqlOperatorHolder.Get(lock.Task, lock.DDLs())
	if oper != nil {
		ownerReq := &workerrpc.Request{
			Type: workerrpc.CmdHandleSubTaskSQLs,
			HandleSubTaskSQLs: &pb.HandleSubTaskSQLsRequest{
				Name:       oper.Req.Name,
				Op:         oper.Req.Op,
				Args:       oper.Req.Args,
				BinlogPos:  oper.Req.BinlogPos,
				SqlPattern: oper.Req.SqlPattern,
			},
		}
		resp, err := cli.SendRequest(ctx, ownerReq, s.cfg.RPCTimeout)
		if err != nil {
			return nil, errors.Annotatef(err, "send handle SQLs request %s to DDL lock %s owner %s fail", ownerReq.HandleSubTaskSQLs, lockID, owner)
		}
		ownerResp := resp.HandleSubTaskSQLs
		if !ownerResp.Result {
			return nil, errors.Errorf("request DDL lock %s owner %s handle SQLs request %s fail %s", lockID, owner, ownerReq.HandleSubTaskSQLs, ownerResp.Msg)
		}
		log.Infof("[server] sent handle --sharding DDL request %s to owner %s for lock %s", ownerReq.HandleSubTaskSQLs, owner, lockID)
		s.sqlOperatorHolder.Remove(lock.Task, key) // remove SQL operator after sent to owner
	}

	// If send ExecuteDDL request failed, we will generate more tracer group id,
	// this is acceptable if each ExecuteDDL request successes at last.
	// TODO: we need a better way to combine brain split tracing events into one
	// single group.
	traceGID := s.idGen.NextID("resolveDDLLock", 0)
	log.Infof("[server] requesting %s to execute DDL (with ID %s)", owner, lockID)
	ownerReq := &workerrpc.Request{
		Type: workerrpc.CmdExecDDL,
		ExecDDL: &pb.ExecDDLRequest{
			Task:     lock.Task,
			LockID:   lockID,
			Exec:     true,
			TraceGID: traceGID,
		},
	}
	resp, err := cli.SendRequest(ctx, ownerReq, s.cfg.RPCTimeout)
	ownerResp := &pb.CommonWorkerResponse{}
	if err != nil {
		ownerResp = errorCommonWorkerResponse(errors.ErrorStack(err), "")
	} else {
		ownerResp = resp.ExecDDL
	}
	ownerResp.Worker = owner
	if !ownerResp.Result {
		// owner execute DDL fail, do not continue
		return []*pb.CommonWorkerResponse{
			ownerResp,
		}, errors.Errorf("owner %s ExecuteDDL fail", owner)
	}

	// request other dm-workers to ignore DDL
	workers := make([]string, 0, len(ready))
	if len(prefWorkers) > 0 {
		workers = prefWorkers
	} else {
		for worker := range ready {
			workers = append(workers, worker)
		}
	}

	request := &workerrpc.Request{
		Type: workerrpc.CmdExecDDL,
		ExecDDL: &pb.ExecDDLRequest{
			Task:     lock.Task,
			LockID:   lockID,
			Exec:     false, // ignore and skip DDL
			TraceGID: traceGID,
		},
	}
	workerRespCh := make(chan *pb.CommonWorkerResponse, len(workers))
	var wg sync.WaitGroup
	for _, worker := range workers {
		if worker == owner {
			continue // owner has executed DDL
		}

		wg.Add(1)
		go func(worker string) {
			defer wg.Done()
			cli, ok := s.workerClients[worker]
			if !ok {
				workerRespCh <- errorCommonWorkerResponse(fmt.Sprintf("worker %s relevant worker-client not found", worker), worker)
				return
			}
			if _, ok := ready[worker]; !ok {
				workerRespCh <- errorCommonWorkerResponse(fmt.Sprintf("worker %s not waiting for DDL lock %s", owner, lockID), worker)
				return
			}

			log.Infof("[server] requesting %s to skip DDL (with ID %s)", worker, lockID)
			resp, err2 := cli.SendRequest(ctx, request, s.cfg.RPCTimeout)
			var workerResp *pb.CommonWorkerResponse
			if err2 != nil {
				workerResp = errorCommonWorkerResponse(errors.ErrorStack(err2), "")
			} else {
				workerResp = resp.ExecDDL
			}
			workerResp.Worker = worker
			workerRespCh <- workerResp
		}(worker)
	}
	wg.Wait()

	workerRespMap := make(map[string]*pb.CommonWorkerResponse, len(workers))
	var success = true
	for len(workerRespCh) > 0 {
		workerResp := <-workerRespCh
		workerRespMap[workerResp.Worker] = workerResp
		if !workerResp.Result {
			success = false
		}
	}

	sort.Strings(workers)
	workerResps := make([]*pb.CommonWorkerResponse, 0, len(workers)+1)
	workerResps = append(workerResps, ownerResp)
	for _, worker := range workers {
		workerResp, ok := workerRespMap[worker]
		if ok {
			workerResps = append(workerResps, workerResp)
		}
	}

	// owner has ExecuteDDL successfully, we remove the Lock
	// if some dm-workers ExecuteDDL occurred error, we should use dmctl to handle dm-worker directly
	s.lockKeeper.RemoveLock(lockID)

	if !success {
		err = errors.Errorf("DDL lock %s owner ExecuteDDL successfully, so DDL lock removed. but some dm-workers ExecuteDDL fail, you should to handle dm-worker directly", lockID)
	}
	return workerResps, err
}

// UpdateMasterConfig implements MasterServer.UpdateConfig
func (s *Server) UpdateMasterConfig(ctx context.Context, req *pb.UpdateMasterConfigRequest) (*pb.UpdateMasterConfigResponse, error) {
	log.Infof("[server] receive UpdateMasterConfig request %+v", req)
	s.Lock()

	err := s.cfg.UpdateConfigFile(req.Config)
	if err != nil {
		s.Unlock()
		return &pb.UpdateMasterConfigResponse{
			Result: false,
			Msg:    "Failed to write config to local file. detail: " + errors.ErrorStack(err),
		}, nil
	}
	log.Infof("[server] saving dm-master config file to local file %s", s.cfg.ConfigFile)

	cfg := NewConfig()
	cfg.ConfigFile = s.cfg.ConfigFile
	err = cfg.Reload()
	if err != nil {
		s.Unlock()
		return &pb.UpdateMasterConfigResponse{
			Result: false,
			Msg:    fmt.Sprintf("Failed to parse configure from file %s, detail: ", cfg.ConfigFile) + errors.ErrorStack(err),
		}, nil
	}
	log.Infof("[server] updating dm-master config file with config:\n%+v", cfg)

	// delete worker
	wokerList := make([]string, 0, len(s.cfg.DeployMap))
	for k, workerAddr := range s.cfg.DeployMap {
		if _, ok := cfg.DeployMap[k]; !ok {
			wokerList = append(wokerList, workerAddr)
			DDLreq := &pb.ShowDDLLocksRequest{
				Task:    "",
				Workers: wokerList,
			}
			resp, err2 := s.ShowDDLLocks(ctx, DDLreq)
			if err2 != nil {
				s.Unlock()
				return &pb.UpdateMasterConfigResponse{
					Result: false,
					Msg:    fmt.Sprintf("Failed to get DDL lock Info from %s, detail: ", workerAddr) + errors.ErrorStack(err2),
				}, nil
			}
			if len(resp.Locks) != 0 {
				err = errors.Errorf("worker %s exist ddl lock, please unlock ddl lock first!", workerAddr)
				s.Unlock()
				return &pb.UpdateMasterConfigResponse{
					Result: false,
					Msg:    errors.ErrorStack(err),
				}, nil
			}
		}
	}
	for i := 0; i < len(wokerList); i++ {
		delete(s.workerClients, wokerList[i])
	}

	// add new worker
	for _, workerAddr := range cfg.DeployMap {
		if _, ok := s.workerClients[workerAddr]; !ok {
			s.workerClients[workerAddr], err = workerrpc.NewGRPCClient(workerAddr)
			if err != nil {
				s.Unlock()
				return &pb.UpdateMasterConfigResponse{
					Result: false,
					Msg:    fmt.Sprintf("Failed to add woker %s, detail: ", workerAddr) + errors.ErrorStack(err),
				}, nil
			}
		}
	}

	// update log configure
	log.SetLevelByString(strings.ToLower(cfg.LogLevel))
	if len(cfg.LogFile) > 0 {
		log.SetOutputByName(cfg.LogFile)
	}

	s.cfg = cfg
	log.Infof("[server] update dm-master config file success")
	s.Unlock()

	workers := make([]string, 0, len(s.workerClients))
	for worker := range s.workerClients {
		workers = append(workers, worker)
	}

	workerRespCh := s.getStatusFromWorkers(ctx, workers, "")
	log.Infof("[server] checking every dm-worker status...")

	workerRespMap := make(map[string]*pb.QueryStatusResponse, len(workers))
	for len(workerRespCh) > 0 {
		workerResp := <-workerRespCh
		workerRespMap[workerResp.Worker] = workerResp
	}

	sort.Strings(workers)
	workerResps := make([]*pb.QueryStatusResponse, 0, len(workers))
	for _, worker := range workers {
		workerResps = append(workerResps, workerRespMap[worker])
	}

	return &pb.UpdateMasterConfigResponse{
		Result:  true,
		Msg:     "",
		Workers: workerResps,
	}, nil
}

// tryResolveDDLLocks tries to resolve synced DDL locks
// only when auto-triggered resolve by fetchWorkerDDLInfo fail, we need to auto-retry
// this can only handle a few cases, like owner unreachable temporary
// other cases need to handle by user to use dmctl manually
func (s *Server) tryResolveDDLLocks(ctx context.Context) {
	locks := s.lockKeeper.Locks()
	for ID, lock := range locks {
		isSynced, _ := lock.IsSync()
		if !isSynced || !lock.AutoRetry.Get() {
			continue
		}
		log.Infof("[server] try auto re-resolve DDL lock %s", ID)
		s.resolveDDLLock(ctx, ID, "", nil)
		select {
		case <-ctx.Done():
			return
		default:
		}
	}
}

// UpdateWorkerRelayConfig updates config for relay and (dm-worker)
func (s *Server) UpdateWorkerRelayConfig(ctx context.Context, req *pb.UpdateWorkerRelayConfigRequest) (*pb.CommonWorkerResponse, error) {
	worker := req.Worker
	content := req.Config
	cli, ok := s.workerClients[worker]
	if !ok {
		return errorCommonWorkerResponse(fmt.Sprintf("worker %s relevant worker-client not found", worker), worker), nil
	}
	log.Infof("[server] try to update %s relay configure", worker)
	request := &workerrpc.Request{
		Type:        workerrpc.CmdUpdateRelay,
		UpdateRelay: &pb.UpdateRelayRequest{Content: content},
	}
	resp, err := cli.SendRequest(ctx, request, s.cfg.RPCTimeout)
	if err != nil {
		return errorCommonWorkerResponse(errors.ErrorStack(err), worker), nil
	}
	return resp.UpdateRelay, nil
}

func (s *Server) allWorkerConfigs(ctx context.Context) (map[string]config.DBConfig, error) {
	var (
		wg          sync.WaitGroup
		workerMutex sync.Mutex
		workerCfgs  = make(map[string]config.DBConfig)
		errCh       = make(chan error, len(s.workerClients))
		err         error
	)

	handleErr := func(err2 error) bool {
		log.Error(err2)
		errCh <- errors.Trace(err2)
		return false
	}

	argsExtractor := func(args ...interface{}) (string, workerrpc.Client, bool) {
		if len(args) != 2 {
			return "", nil, handleErr(errors.Errorf("fail to call emit to fetch worker config, miss some arguments %v", args))
		}

		worker, ok := args[0].(string)
		if !ok {
			return "", nil, handleErr(errors.Errorf("fail to call emit to fetch worker config, can't get id from args[0], arguments %v", args))
		}

		client, ok := args[1].(*workerrpc.GRPCClient)
		if !ok {
			return "", nil, handleErr(errors.Errorf("fail to call emit to fetch config of worker %s, can't get worker client from args[1], arguments %v", worker, args))
		}

		return worker, client, true
	}

	request := &workerrpc.Request{
		Type:              workerrpc.CmdQueryWorkerConfig,
		QueryWorkerConfig: &pb.QueryWorkerConfigRequest{},
	}
	for worker, client := range s.workerClients {
		wg.Add(1)
		go Emit(ctx, 0, func(args ...interface{}) {
			defer wg.Done()

			worker1, client1, ok := argsExtractor(args...)
			if !ok {
				return
			}

			response, err1 := client1.SendRequest(ctx, request, s.cfg.RPCTimeout)
			resp := response.QueryWorkerConfig
			if err1 != nil {
				handleErr(errors.Annotatef(err1, "fetch config of worker %s", worker1))
				return
			}

			if !resp.Result {
				handleErr(errors.Errorf("fail to query config from worker %s, message %s", worker1, resp.Msg))
				return
			}

			if len(resp.Content) == 0 {
				handleErr(errors.Errorf("fail to query config from worker %s, config is empty", worker1))
				return
			}

			if len(resp.SourceID) == 0 {
				handleErr(errors.Errorf("fail to query config from worker %s, source ID is empty, it should be set in worker config", worker1))
				return
			}

			dbCfg := &config.DBConfig{}
			err2 := dbCfg.Decode(resp.Content)
			if err2 != nil {
				handleErr(errors.Annotatef(err2, "unmarshal worker %s config", worker1))
				return
			}

			workerMutex.Lock()
			workerCfgs[resp.SourceID] = *dbCfg
			workerMutex.Unlock()

		}, func(args ...interface{}) {
			defer wg.Done()

			worker1, _, ok := argsExtractor(args...)
			if !ok {
				return
			}
			handleErr(errors.Errorf("fail to get emit opporunity for worker %s", worker1))
		}, worker, client)
	}

	wg.Wait()

	if len(errCh) > 0 {
		err = <-errCh
	}

	return workerCfgs, errors.Trace(err)
}

// MigrateWorkerRelay migrates dm-woker relay unit
func (s *Server) MigrateWorkerRelay(ctx context.Context, req *pb.MigrateWorkerRelayRequest) (*pb.CommonWorkerResponse, error) {
	worker := req.Worker
	binlogPos := req.BinlogPos
	binlogName := req.BinlogName
	cli, ok := s.workerClients[worker]
	if !ok {
		return errorCommonWorkerResponse(fmt.Sprintf("worker %s relevant worker-client not found", worker), worker), nil
	}
	log.Infof("[server] try to migrate %s relay", worker)
	request := &workerrpc.Request{
		Type:         workerrpc.CmdMigrateRelay,
		MigrateRelay: &pb.MigrateRelayRequest{BinlogName: binlogName, BinlogPos: binlogPos},
	}
	resp, err := cli.SendRequest(ctx, request, s.cfg.RPCTimeout)
	if err != nil {
		return errorCommonWorkerResponse(errors.ErrorStack(err), worker), nil
	}
	return resp.MigrateRelay, nil
}

// CheckTask checks legality of task configuration
func (s *Server) CheckTask(ctx context.Context, req *pb.CheckTaskRequest) (*pb.CheckTaskResponse, error) {
	log.Infof("[server] check task request %+v", req)

	_, _, err := s.generateSubTask(ctx, req.Task)
	if err != nil {
		return &pb.CheckTaskResponse{
			Result: false,
			Msg:    errors.ErrorStack(err),
		}, nil
	}

	return &pb.CheckTaskResponse{
		Result: true,
		Msg:    "check pass!!!",
	}, nil
}

func (s *Server) generateSubTask(ctx context.Context, task string) (*config.TaskConfig, []*config.SubTaskConfig, error) {
	cfg := config.NewTaskConfig()
	err := cfg.Decode(task)
	if err != nil {
		return nil, nil, errors.Trace(err)
	}

	sourceCfgs, err := s.allWorkerConfigs(ctx)
	if err != nil {
		return nil, nil, errors.Trace(err)
	}

	stCfgs, err := cfg.SubTaskConfigs(sourceCfgs)
	if err != nil {
		return nil, nil, errors.Trace(err)
	}

	err = checker.CheckSyncConfig(ctx, stCfgs)
	if err != nil {
		return nil, nil, errors.Trace(err)
	}

	return cfg, stCfgs, nil
}

var (
	maxRetryNum   = 30
	retryInterval = time.Second
)

func (s *Server) waitOperationOk(ctx context.Context, cli workerrpc.Client, name string, opLogID int64) error {
	req := &workerrpc.Request{
		Type: workerrpc.CmdQueryTaskOperation,
		QueryTaskOperation: &pb.QueryTaskOperationRequest{
			Name:  name,
			LogID: opLogID,
		},
	}

	for num := 0; num < maxRetryNum; num++ {
		resp, err := cli.SendRequest(ctx, req, s.cfg.RPCTimeout)
		if err != nil {
			log.Errorf("fail to query task operation %v", err)
<<<<<<< HEAD
		} else {
			respLog := resp.QueryTaskOperation.Log
			if respLog.Success {
				return nil
			} else if len(respLog.Message) != 0 {
				return errors.New(respLog.Message)
			}
=======
		} else if res.Log == nil {
			return errors.Errorf("operation %d of task %s not found, please execute `query-status` to check status", opLogID, name)
		} else if res.Log.Success {
			return nil
		} else if len(res.Log.Message) != 0 {
			return errors.New(res.Log.Message)
>>>>>>> d314b5f4
		}

		log.Infof("wait task %s op log %d, current result %+v", name, opLogID, resp.QueryTaskOperation)
		select {
		case <-ctx.Done():
			return ctx.Err()
		case <-time.After(retryInterval):
		}
	}

	return errors.New("request is timeout, but request may be successful, please execute `query-status` to check status")
}

func (s *Server) handleOperationResult(ctx context.Context, cli workerrpc.Client, name string, err error, resp *workerrpc.Response) *pb.OperateSubTaskResponse {
	if err != nil {
		return &pb.OperateSubTaskResponse{
			Meta: errorCommonWorkerResponse(errors.ErrorStack(err), ""),
		}
	}
	response := &pb.OperateSubTaskResponse{}
	switch resp.Type {
	case workerrpc.CmdStartSubTask:
		response = resp.StartSubTask
	case workerrpc.CmdOperateSubTask:
		response = resp.OperateSubTask
	case workerrpc.CmdUpdateSubTask:
		response = resp.UpdateSubTask
	default:
		return &pb.OperateSubTaskResponse{
			Meta: errorCommonWorkerResponse(fmt.Sprintf("invalid operate task type %v", resp.Type), ""),
		}
	}

	err = s.waitOperationOk(ctx, cli, name, response.LogID)
	if err != nil {
		response.Meta = errorCommonWorkerResponse(errors.ErrorStack(err), "")
	}

	return response
}

// taskConfigArgsExtractor extracts SubTaskConfig from args and returns its relevant
// grpc client, worker id (host:port), subtask config in toml, task name and whether it is success.
func (s *Server) taskConfigArgsExtractor(workerRespCh chan *pb.CommonWorkerResponse, args ...interface{}) (workerrpc.Client, string, string, string, bool) {
	handleErr := func(err error, worker string) bool {
		log.Error(errors.ErrorStack(err))
		workerRespCh <- errorCommonWorkerResponse(err.Error(), worker)
		return false
	}

	if len(args) != 1 {
		return nil, "", "", "", handleErr(errors.Errorf("miss argument %v", args), "")
	}

	cfg, ok := args[0].(*config.SubTaskConfig)
	if !ok {
		return nil, "", "", "", handleErr(errors.Errorf("args[0] is not SubTaskConfig: %v", args[0]), "")
	}

	worker, ok1 := s.cfg.DeployMap[cfg.SourceID]
	cli, ok2 := s.workerClients[worker]
	if !ok1 || !ok2 {
		return nil, "", "", "", handleErr(errors.Errorf("%s relevant worker-client not found", worker), worker)
	}

	cfgToml, err := cfg.Toml()
	if err != nil {
		return nil, "", "", "", handleErr(err, worker)
	}

	return cli, worker, cfgToml, cfg.Name, true
}

// workerArgsExtractor extracts worker from args and returns its relevant
// grpc client, worker id (host:port) and error
func (s *Server) workerArgsExtractor(args ...interface{}) (workerrpc.Client, string, error) {
	if len(args) != 1 {
		return nil, "", errors.Errorf("miss argument %v", args)
	}
	worker, ok := args[0].(string)
	if !ok {
		return nil, "", errors.Errorf("invalid argument, args[0] is not worker: %v", args[0])
	}
	cli, ok := s.workerClients[worker]
	if !ok {
		return nil, worker, errors.Errorf("%s relevant worker-client not found", worker)
	}

	return cli, worker, nil
}<|MERGE_RESOLUTION|>--- conflicted
+++ resolved
@@ -1863,22 +1863,15 @@
 		resp, err := cli.SendRequest(ctx, req, s.cfg.RPCTimeout)
 		if err != nil {
 			log.Errorf("fail to query task operation %v", err)
-<<<<<<< HEAD
 		} else {
 			respLog := resp.QueryTaskOperation.Log
-			if respLog.Success {
+      if respLog == nil {
+        return errors.Errorf("operation %d of task %s not found, please execute `query-status` to check status", opLogID, name)
+      } else if respLog.Success {
 				return nil
 			} else if len(respLog.Message) != 0 {
 				return errors.New(respLog.Message)
 			}
-=======
-		} else if res.Log == nil {
-			return errors.Errorf("operation %d of task %s not found, please execute `query-status` to check status", opLogID, name)
-		} else if res.Log.Success {
-			return nil
-		} else if len(res.Log.Message) != 0 {
-			return errors.New(res.Log.Message)
->>>>>>> d314b5f4
 		}
 
 		log.Infof("wait task %s op log %d, current result %+v", name, opLogID, resp.QueryTaskOperation)
