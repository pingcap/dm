--- conflicted
+++ resolved
@@ -901,16 +901,9 @@
 	log.L().Info("", zap.Stringer("payload", req), zap.String("request", "RefreshWorkerTasks"))
 
 	taskWorkers, workerMsgMap := s.fetchTaskWorkers(ctx)
-<<<<<<< HEAD
-	if len(taskWorkers) > 0 {
-		s.replaceTaskWorkers(taskWorkers)
-	}
-	log.L().Info("refresh workers of task", zap.Reflect("workers of task", taskWorkers), zap.String("request", "RefreshWorkerTasks"))
-=======
 	// always update task workers mapping in memory
 	s.replaceTaskWorkers(taskWorkers)
-	log.Infof("[server] update task workers to %v", taskWorkers)
->>>>>>> efc2ad34
+	log.L().Info("refresh workers of task", zap.Reflect("workers of task", taskWorkers), zap.String("request", "RefreshWorkerTasks"))
 
 	workers := make([]string, 0, len(workerMsgMap))
 	for worker := range workerMsgMap {
@@ -1541,30 +1534,6 @@
 	}, nil
 }
 
-<<<<<<< HEAD
-// tryResolveDDLLocks tries to resolve synced DDL locks
-// only when auto-triggered resolve by fetchWorkerDDLInfo fail, we need to auto-retry
-// this can only handle a few cases, like owner unreachable temporary
-// other cases need to handle by user to use dmctl manually
-func (s *Server) tryResolveDDLLocks(ctx context.Context) {
-	locks := s.lockKeeper.Locks()
-	for ID, lock := range locks {
-		isSynced, _ := lock.IsSync()
-		if !isSynced || !lock.AutoRetry.Get() {
-			continue
-		}
-		log.L().Info("try auto re-resolve DDL lock", zap.String("lock ID", ID))
-		s.resolveDDLLock(ctx, ID, "", nil)
-		select {
-		case <-ctx.Done():
-			return
-		default:
-		}
-	}
-}
-
-=======
->>>>>>> efc2ad34
 // UpdateWorkerRelayConfig updates config for relay and (dm-worker)
 func (s *Server) UpdateWorkerRelayConfig(ctx context.Context, req *pb.UpdateWorkerRelayConfigRequest) (*pb.CommonWorkerResponse, error) {
 	log.L().Info("", zap.Stringer("payload", req), zap.String("request", "UpdateWorkerRelayConfig"))
