// Copyright 2019 PingCAP, Inc.
//
// Licensed under the Apache License, Version 2.0 (the "License");
// you may not use this file except in compliance with the License.
// You may obtain a copy of the License at
//
//     http://www.apache.org/licenses/LICENSE-2.0
//
// Unless required by applicable law or agreed to in writing, software
// distributed under the License is distributed on an "AS IS" BASIS,
// See the License for the specific language governing permissions and
// limitations under the License.

package master

import (
	"context"
	"fmt"
	"net/http"
	"sort"
	"strings"
	"sync"

	"github.com/pingcap/dm/pkg/conn"

	"github.com/pingcap/errors"
	"github.com/siddontang/go/sync2"
	"go.etcd.io/etcd/clientv3"
	"go.etcd.io/etcd/embed"
	"go.uber.org/zap"
	"google.golang.org/grpc"

	"github.com/pingcap/dm/checker"
	"github.com/pingcap/dm/dm/config"
	"github.com/pingcap/dm/dm/master/scheduler"
	"github.com/pingcap/dm/dm/master/shardddl"
	operator "github.com/pingcap/dm/dm/master/sql-operator"
	"github.com/pingcap/dm/dm/master/workerrpc"
	"github.com/pingcap/dm/dm/pb"
	"github.com/pingcap/dm/pkg/election"
	"github.com/pingcap/dm/pkg/etcdutil"
	"github.com/pingcap/dm/pkg/log"
	"github.com/pingcap/dm/pkg/terror"
	"github.com/pingcap/dm/pkg/tracing"
)

const (
	// the session's TTL in seconds for leader election.
	// NOTE: select this value carefully when adding a mechanism relying on leader election.
	electionTTL = 60
	// the DM-master leader election key prefix
	// DM-master cluster : etcd cluster = 1 : 1 now.
	electionKey = "/dm-master/leader"
)

// Server handles RPC requests for dm-master
type Server struct {
	sync.RWMutex

	cfg *Config

	// the embed etcd server, and the gRPC/HTTP API server also attached to it.
	etcd *embed.Etcd

	etcdClient *clientv3.Client
	election   *election.Election

	leader         string
	leaderClient   pb.MasterClient
	leaderGrpcConn *grpc.ClientConn

	// WaitGroup for background functions.
	bgFunWg sync.WaitGroup

	// dm-worker-ID(host:ip) -> dm-worker client management
	scheduler *scheduler.Scheduler

	// shard DDL pessimist
	pessimist *shardddl.Pessimist

	// SQL operator holder
	sqlOperatorHolder *operator.Holder

	// trace group id generator
	idGen *tracing.IDGenerator

	// agent pool
	ap *AgentPool

	closed sync2.AtomicBool
}

// NewServer creates a new Server
func NewServer(cfg *Config) *Server {
	logger := log.L()
	server := Server{
		cfg:               cfg,
		scheduler:         scheduler.NewScheduler(&logger),
		sqlOperatorHolder: operator.NewHolder(),
		idGen:             tracing.NewIDGen(),
		ap:                NewAgentPool(&RateLimitConfig{rate: cfg.RPCRateLimit, burst: cfg.RPCRateBurst}),
	}
	server.pessimist = shardddl.NewPessimist(&logger, server.getTaskResources)
	server.closed.Set(true)

	return &server
}

// Start starts to serving
func (s *Server) Start(ctx context.Context) (err error) {
	// prepare config to join an existing cluster
	err = prepareJoinEtcd(s.cfg)
	if err != nil {
		return
	}
	log.L().Info("config after join prepared", zap.Stringer("config", s.cfg))

	// generates embed etcd config before any concurrent gRPC calls.
	// potential concurrent gRPC calls:
	//   - workerrpc.NewGRPCClient
	//   - getHTTPAPIHandler
	// no `String` method exists for embed.Config, and can not marshal it to join too.
	// but when starting embed etcd server, the etcd pkg will log the config.
	// https://github.com/etcd-io/etcd/blob/3cf2f69b5738fb702ba1a935590f36b52b18979b/embed/etcd.go#L299
	etcdCfg, err := s.cfg.genEmbedEtcdConfig()
	if err != nil {
		return
	}

	apiHandler, err := getHTTPAPIHandler(ctx, s.cfg.MasterAddr)
	if err != nil {
		return
	}

	// HTTP handlers on etcd's client IP:port
	// no `metrics` for DM-master now, add it later.
	// NOTE: after received any HTTP request from chrome browser,
	// the server may be blocked when closing sometime.
	// And any request to etcd's builtin handler has the same problem.
	// And curl or safari browser does trigger this problem.
	// But I haven't figured it out.
	// (maybe more requests are sent from chrome or its extensions).
	userHandles := map[string]http.Handler{
		"/apis/":  apiHandler,
		"/status": getStatusHandle(),
		"/debug/": getDebugHandler(),
	}

	// gRPC API server
	gRPCSvr := func(gs *grpc.Server) { pb.RegisterMasterServer(gs, s) }

	// start embed etcd server, gRPC API server and HTTP (API, status and debug) server.
	s.etcd, err = startEtcd(etcdCfg, gRPCSvr, userHandles)
	if err != nil {
		return
	}

	// create an etcd client used in the whole server instance.
	// NOTE: we only use the local member's address now, but we can use all endpoints of the cluster if needed.
	s.etcdClient, err = etcdutil.CreateClient([]string{s.cfg.MasterAddr})
	if err != nil {
		return
	}

	// start leader election
	// TODO: s.cfg.Name -> address
	s.election, err = election.NewElection(ctx, s.etcdClient, electionTTL, electionKey, s.cfg.Name, s.cfg.AdvertiseAddr)
	if err != nil {
		return
	}

	// start the shard DDL pessimist.
	err = s.pessimist.Start(ctx, s.etcdClient)
	if err != nil {
		return
	}

	s.closed.Set(false) // the server started now.

	s.bgFunWg.Add(1)
	go func() {
		defer s.bgFunWg.Done()
		s.ap.Start(ctx)
	}()

	s.bgFunWg.Add(1)
	go func() {
		defer s.bgFunWg.Done()
		s.electionNotify(ctx)
	}()

	s.bgFunWg.Add(1)
	go func() {
		defer s.bgFunWg.Done()
		select {
		case <-ctx.Done():
			return
		}
	}()

	log.L().Info("listening gRPC API and status request", zap.String("address", s.cfg.MasterAddr))
	return
}

// Close close the RPC server, this function can be called multiple times
func (s *Server) Close() {
	if s.closed.Get() {
		return
	}
	log.L().Info("closing server")

	// wait for background functions returned
	s.bgFunWg.Wait()

	s.Lock()
	defer s.Unlock()

	s.pessimist.Close()

	if s.election != nil {
		s.election.Close()
	}

	if s.etcdClient != nil {
		s.etcdClient.Close()
	}

	// close the etcd and other attached servers
	if s.etcd != nil {
		s.etcd.Close()
	}
	s.closed.Set(true)

}

func errorCommonWorkerResponse(msg string, source string) *pb.CommonWorkerResponse {
	return &pb.CommonWorkerResponse{
		Result: false,
		Source: source,
		Msg:    msg,
	}
}

// RegisterWorker registers the worker to the master, and all the worker will be store in the path:
// key:   /dm-worker/r/address
// value: name
func (s *Server) RegisterWorker(ctx context.Context, req *pb.RegisterWorkerRequest) (*pb.RegisterWorkerResponse, error) {
<<<<<<< HEAD
	log.L().Info("", zap.Stringer("payload", req), zap.String("request", "RegisterWorker"))
	err := s.scheduler.AddWorker(req.Name, req.Address)
=======
	isLeader, needForward := s.isLeaderAndNeedForward()
	if !isLeader {
		if needForward {
			return s.leaderClient.RegisterWorker(ctx, req)
		}
		return nil, terror.ErrMasterRequestIsNotForwardToLeader
	}

	if !s.coordinator.IsStarted() {
		respWorker := &pb.RegisterWorkerResponse{
			Result: false,
			Msg:    "coordinator not started, may not leader",
		}
		return respWorker, nil
	}
	k := common.WorkerRegisterKeyAdapter.Encode(req.Address)
	v := req.Name
	ectx, cancel := context.WithTimeout(ctx, etcdTimeouit)
	defer cancel()
	resp, err := s.etcdClient.Txn(ectx).
		If(clientv3.Compare(clientv3.CreateRevision(k), "=", 0)).
		Then(clientv3.OpPut(k, v)).
		Else(clientv3.OpGet(k)).
		Commit()
>>>>>>> 1478b5e4
	if err != nil {
		return &pb.RegisterWorkerResponse{
			Result: false,
			Msg:    errors.ErrorStack(err),
		}, nil
	}
	log.L().Info("register worker successfully", zap.String("name", req.Name), zap.String("address", req.Address))
	return &pb.RegisterWorkerResponse{
		Result: true,
	}, nil
}

// OfflineWorker removes info of the worker which has been Closed, and all the worker are store in the path:
// key:   /dm-worker/r/address
// value: name
func (s *Server) OfflineWorker(ctx context.Context, req *pb.OfflineWorkerRequest) (*pb.OfflineWorkerResponse, error) {
<<<<<<< HEAD
	log.L().Info("", zap.Stringer("payload", req), zap.String("request", "OfflineWorker"))
	err := s.scheduler.RemoveWorker(req.Name)
=======
	isLeader, needForward := s.isLeaderAndNeedForward()
	if !isLeader {
		if needForward {
			return s.leaderClient.OfflineWorker(ctx, req)
		}
		return nil, terror.ErrMasterRequestIsNotForwardToLeader
	}

	if !s.coordinator.IsStarted() {
		respWorker := &pb.OfflineWorkerResponse{
			Result: false,
			Msg:    "coordinator not started, may not leader",
		}
		return respWorker, nil
	}
	w := s.coordinator.GetWorkerByAddress(req.Address)
	if w == nil || w.State() != coordinator.WorkerClosed {
		respWorker := &pb.OfflineWorkerResponse{
			Result: false,
			Msg:    "worker which has not been closed is not allowed to offline",
		}
		return respWorker, nil
	}
	k := common.WorkerRegisterKeyAdapter.Encode(req.Address)
	v := req.Name
	ectx, cancel := context.WithTimeout(ctx, etcdTimeouit)
	defer cancel()
	resp, err := s.etcdClient.Txn(ectx).
		If(clientv3.Compare(clientv3.Value(k), "=", v)).
		Then(clientv3.OpDelete(k)).
		Commit()
>>>>>>> 1478b5e4
	if err != nil {
		return &pb.OfflineWorkerResponse{
			Result: false,
			Msg:    errors.ErrorStack(err),
		}, nil
	}
	log.L().Info("offline worker successfully", zap.String("name", req.Name), zap.String("address", req.Address))
	return &pb.OfflineWorkerResponse{
		Result: true,
	}, nil
}

func subtaskCfgPointersToInstances(stCfgPointers ...*config.SubTaskConfig) []config.SubTaskConfig {
	stCfgs := make([]config.SubTaskConfig, 0, len(stCfgPointers))
	for _, stCfg := range stCfgPointers {
		stCfgs = append(stCfgs, *stCfg)
	}
	return stCfgs
}

// StartTask implements MasterServer.StartTask
func (s *Server) StartTask(ctx context.Context, req *pb.StartTaskRequest) (*pb.StartTaskResponse, error) {
	log.L().Info("", zap.Stringer("payload", req), zap.String("request", "StartTask"))

	isLeader, needForward := s.isLeaderAndNeedForward()
	if !isLeader {
		if needForward {
			return s.leaderClient.StartTask(ctx, req)
		}
		return nil, terror.ErrMasterRequestIsNotForwardToLeader
	}

	cfg, stCfgs, err := s.generateSubTask(ctx, req.Task)
	if err != nil {
		return &pb.StartTaskResponse{
			Result: false,
			Msg:    errors.ErrorStack(err),
		}, nil
	}
	log.L().Info("", zap.String("task name", cfg.Name), zap.Stringer("task", cfg), zap.String("request", "StartTask"))

	sourceRespCh := make(chan *pb.CommonWorkerResponse, len(stCfgs))
	if len(req.Sources) > 0 {
		// specify only start task on partial sources
		sourceCfg := make(map[string]*config.SubTaskConfig)
		for _, stCfg := range stCfgs {
			sourceCfg[stCfg.SourceID] = stCfg
		}
		stCfgs = make([]*config.SubTaskConfig, 0, len(req.Sources))
		for _, source := range req.Sources {
			if stCfg, ok := sourceCfg[source]; ok {
				stCfgs = append(stCfgs, stCfg)
			} else {
				sourceRespCh <- errorCommonWorkerResponse("source not found in task's config", source)
			}
		}
	}

	// there are invalid sourceCfgs
	if len(sourceRespCh) > 0 {
		sourceRespMap := make(map[string]*pb.CommonWorkerResponse, len(stCfgs))
		sources := make([]string, 0, len(stCfgs))
		for len(sourceRespCh) > 0 {
			sourceResp := <-sourceRespCh
			sourceRespMap[sourceResp.Source] = sourceResp
			sources = append(sources, sourceResp.Source)
		}
		// TODO: simplify logic of response sort
		sort.Strings(sources)
		sourceResps := make([]*pb.CommonWorkerResponse, 0, len(sources))
		for _, source := range sources {
			sourceResps = append(sourceResps, sourceRespMap[source])
		}
		return &pb.StartTaskResponse{
			Result:  false,
			Sources: sourceResps,
		}, nil
	}

	err = s.scheduler.AddSubTasks(subtaskCfgPointersToInstances(stCfgs...)...)
	if err != nil {
		return &pb.StartTaskResponse{
			Result: false,
			Msg:    errors.ErrorStack(err),
		}, nil
	}

	return &pb.StartTaskResponse{
		Result: true,
	}, nil
}

// OperateTask implements MasterServer.OperateTask
func (s *Server) OperateTask(ctx context.Context, req *pb.OperateTaskRequest) (*pb.OperateTaskResponse, error) {
	log.L().Info("", zap.Stringer("payload", req), zap.String("request", "OperateTask"))

	isLeader, needForward := s.isLeaderAndNeedForward()
	if !isLeader {
		if needForward {
			return s.leaderClient.OperateTask(ctx, req)
		}
		return nil, terror.ErrMasterRequestIsNotForwardToLeader
	}

	resp := &pb.OperateTaskResponse{
		Op:     req.Op,
		Result: false,
	}

	sources := req.Sources
	if len(req.Sources) == 0 {
		sources = s.getTaskResources(req.Name)
	}
	if len(sources) == 0 {
		resp.Msg = fmt.Sprintf("task %s has no source or not exist, please check the task name and status", req.Name)
		return resp, nil
	}
	var expect pb.Stage
	switch req.Op {
	case pb.TaskOp_Pause:
		expect = pb.Stage_Paused
	case pb.TaskOp_Resume:
		expect = pb.Stage_Running
	case pb.TaskOp_Stop:
		err := s.scheduler.RemoveSubTasks(req.Name, sources...)
		if err != nil {
			resp.Msg = errors.ErrorStack(err)
			return resp, nil
		}
		resp.Result = true
		return resp, nil
	default:
		resp.Msg = terror.ErrMasterInvalidOperateTaskOp.Generate(req.Op.String()).Error()
		return resp, nil
	}
	err := s.scheduler.UpdateExpectSubTaskStage(expect, req.Name, sources...)
	if err != nil {
		resp.Msg = errors.ErrorStack(err)
		return resp, nil
	}

	resp.Result = true
	return resp, nil
}

// UpdateTask implements MasterServer.UpdateTask
// TODO: support update task later
func (s *Server) UpdateTask(ctx context.Context, req *pb.UpdateTaskRequest) (*pb.UpdateTaskResponse, error) {
	log.L().Info("", zap.Stringer("payload", req), zap.String("request", "UpdateTask"))

	isLeader, needForward := s.isLeaderAndNeedForward()
	if !isLeader {
		if needForward {
			return s.leaderClient.UpdateTask(ctx, req)
		}
		return nil, terror.ErrMasterRequestIsNotForwardToLeader
	}

	cfg, stCfgs, err := s.generateSubTask(ctx, req.Task)
	if err != nil {
		return &pb.UpdateTaskResponse{
			Result: false,
			Msg:    errors.ErrorStack(err),
		}, nil
	}
	log.L().Info("update task", zap.String("task name", cfg.Name), zap.Stringer("task", cfg))

	workerRespCh := make(chan *pb.CommonWorkerResponse, len(stCfgs)+len(req.Sources))
	if len(req.Sources) > 0 {
		// specify only update task on partial dm-workers
		// filter sub-task-configs through user specified workers
		// if worker not exist, an error message will return
		workerCfg := make(map[string]*config.SubTaskConfig)
		for _, stCfg := range stCfgs {
			workerCfg[stCfg.SourceID] = stCfg
		}
		stCfgs = make([]*config.SubTaskConfig, 0, len(req.Sources))
		for _, source := range req.Sources {
			if sourceCfg, ok := workerCfg[source]; ok {
				stCfgs = append(stCfgs, sourceCfg)
			} else {
				workerRespCh <- errorCommonWorkerResponse("source not found in task's config or deployment config", source)
			}
		}
	}

	//var wg sync.WaitGroup
	//for _, stCfg := range stCfgs {
	//	wg.Add(1)
	//	go s.ap.Emit(ctx, 0, func(args ...interface{}) {
	//		defer wg.Done()
	//		cfg, _ := args[0].(*config.SubTaskConfig)
	//		worker, stCfgToml, _, err := s.taskConfigArgsExtractor(cfg)
	//		if err != nil {
	//			workerRespCh <- errorCommonWorkerResponse(err.Error(), cfg.SourceID)
	//			return
	//		}
	//		request := &workerrpc.Request{
	//			Type:          workerrpc.CmdUpdateSubTask,
	//			UpdateSubTask: &pb.UpdateSubTaskRequest{Task: stCfgToml},
	//		}
	//		resp, err := worker.SendRequest(ctx, request, s.cfg.RPCTimeout)
	//		if err != nil {
	//			resp = &workerrpc.Response{
	//				Type:          workerrpc.CmdUpdateSubTask,
	//				UpdateSubTask: errorCommonWorkerResponse(err.Error(), cfg.SourceID),
	//			}
	//		}
	//		resp.UpdateSubTask.Source = cfg.SourceID
	//		workerRespCh <- resp.UpdateSubTask
	//	}, func(args ...interface{}) {
	//		defer wg.Done()
	//		cfg, _ := args[0].(*config.SubTaskConfig)
	//		worker, _, _, err := s.taskConfigArgsExtractor(cfg)
	//		if err != nil {
	//			workerRespCh <- errorCommonWorkerResponse(err.Error(), cfg.SourceID)
	//			return
	//		}
	//		workerRespCh <- errorCommonWorkerResponse(terror.ErrMasterNoEmitToken.Generate(worker.Address()).Error(), cfg.SourceID)
	//	}, stCfg)
	//}
	//wg.Wait()

	workerRespMap := make(map[string]*pb.CommonWorkerResponse, len(stCfgs))
	workers := make([]string, 0, len(stCfgs))
	for len(workerRespCh) > 0 {
		workerResp := <-workerRespCh
		workerRespMap[workerResp.Source] = workerResp
		workers = append(workers, workerResp.Source)
	}

	sort.Strings(workers)
	workerResps := make([]*pb.CommonWorkerResponse, 0, len(workers))
	for _, worker := range workers {
		workerResps = append(workerResps, workerRespMap[worker])
	}

	return &pb.UpdateTaskResponse{
		Result:  true,
		Sources: workerResps,
	}, nil
}

type hasWokers interface {
	GetSources() []string
	GetName() string
}

func extractSources(s *Server, req hasWokers) ([]string, error) {
	var sources []string

	if len(req.GetSources()) > 0 {
		// query specified dm-workers
		invalidWorkers := make([]string, 0, len(req.GetSources()))
		for _, source := range req.GetSources() {
			w := s.scheduler.GetWorkerBySource(source)
			if w == nil || w.Stage() == scheduler.WorkerOffline {
				invalidWorkers = append(invalidWorkers, source)
			}
		}
		if len(invalidWorkers) > 0 {
			return nil, errors.Errorf("%s relevant worker-client not found", strings.Join(invalidWorkers, ", "))
		}
		sources = req.GetSources()
	} else if len(req.GetName()) > 0 {
		// query specified task's sources
		sources = s.getTaskResources(req.GetName())
		if len(sources) == 0 {
			return nil, errors.Errorf("task %s has no source or not exist, can try `refresh-worker-tasks` cmd first", req.GetName())
		}
	} else {
		// query all sources
		log.L().Info("get sources")
		sources = s.scheduler.BoundSources()
	}
	return sources, nil
}

// QueryStatus implements MasterServer.QueryStatus
func (s *Server) QueryStatus(ctx context.Context, req *pb.QueryStatusListRequest) (*pb.QueryStatusListResponse, error) {
	log.L().Info("", zap.Stringer("payload", req), zap.String("request", "QueryStatus"))
<<<<<<< HEAD
	sources, err := extractSources(s, req)
=======

	isLeader, needForward := s.isLeaderAndNeedForward()
	if !isLeader {
		if needForward {
			return s.leaderClient.QueryStatus(ctx, req)
		}
		return nil, terror.ErrMasterRequestIsNotForwardToLeader
	}

	sources, err := extractWorkers(s, req)
>>>>>>> 1478b5e4
	if err != nil {
		return &pb.QueryStatusListResponse{
			Result: false,
			Msg:    err.Error(),
		}, nil
	}
	workerRespCh := s.getStatusFromWorkers(ctx, sources, req.Name)

	workerRespMap := make(map[string]*pb.QueryStatusResponse, len(sources))
	for len(workerRespCh) > 0 {
		workerResp := <-workerRespCh
		workerRespMap[workerResp.Source] = workerResp
	}

	sort.Strings(sources)
	workerResps := make([]*pb.QueryStatusResponse, 0, len(sources))
	for _, worker := range sources {
		workerResps = append(workerResps, workerRespMap[worker])
	}
	resp := &pb.QueryStatusListResponse{
		Result:  true,
		Sources: workerResps,
	}
	return resp, nil
}

// QueryError implements MasterServer.QueryError
func (s *Server) QueryError(ctx context.Context, req *pb.QueryErrorListRequest) (*pb.QueryErrorListResponse, error) {
	log.L().Info("", zap.Stringer("payload", req), zap.String("request", "QueryError"))

<<<<<<< HEAD
	sources, err := extractSources(s, req)
=======
	isLeader, needForward := s.isLeaderAndNeedForward()
	if !isLeader {
		if needForward {
			return s.leaderClient.QueryError(ctx, req)
		}
		return nil, terror.ErrMasterRequestIsNotForwardToLeader
	}

	sources, err := extractWorkers(s, req)
>>>>>>> 1478b5e4
	if err != nil {
		return &pb.QueryErrorListResponse{
			Result: false,
			Msg:    err.Error(),
		}, nil
	}

	workerRespCh := s.getErrorFromWorkers(ctx, sources, req.Name)

	workerRespMap := make(map[string]*pb.QueryErrorResponse, len(sources))
	for len(workerRespCh) > 0 {
		workerResp := <-workerRespCh
		workerRespMap[workerResp.Source] = workerResp
	}

	sort.Strings(sources)
	workerResps := make([]*pb.QueryErrorResponse, 0, len(sources))
	for _, worker := range sources {
		workerResps = append(workerResps, workerRespMap[worker])
	}
	resp := &pb.QueryErrorListResponse{
		Result:  true,
		Sources: workerResps,
	}
	return resp, nil
}

// ShowDDLLocks implements MasterServer.ShowDDLLocks
func (s *Server) ShowDDLLocks(ctx context.Context, req *pb.ShowDDLLocksRequest) (*pb.ShowDDLLocksResponse, error) {
	log.L().Info("", zap.Stringer("payload", req), zap.String("request", "ShowDDLLocks"))

	isLeader, needForward := s.isLeaderAndNeedForward()
	if !isLeader {
		if needForward {
			return s.leaderClient.ShowDDLLocks(ctx, req)
		}
		return nil, terror.ErrMasterRequestIsNotForwardToLeader
	}

	resp := &pb.ShowDDLLocksResponse{
		Result: true,
	}

	locks := s.pessimist.Locks()
	resp.Locks = make([]*pb.DDLLock, 0, len(locks))
	for _, lock := range locks {
		if len(req.Task) > 0 && req.Task != lock.Task {
			continue // specify task and mismatch
		}
		ready := lock.Ready()
		if len(req.Sources) > 0 {
			for _, worker := range req.Sources {
				if _, ok := ready[worker]; ok {
					goto FOUND
				}
			}
			continue // specify workers and mismatch
		}
	FOUND:
		l := &pb.DDLLock{
			ID:       lock.ID,
			Task:     lock.Task,
			Owner:    lock.Owner,
			DDLs:     lock.DDLs,
			Synced:   make([]string, 0, len(ready)),
			Unsynced: make([]string, 0, len(ready)),
		}
		for worker, synced := range ready {
			if synced {
				l.Synced = append(l.Synced, worker)
			} else {
				l.Unsynced = append(l.Unsynced, worker)
			}
		}
		resp.Locks = append(resp.Locks, l)
	}

	if len(resp.Locks) == 0 {
		resp.Msg = "no DDL lock exists"
	}
	return resp, nil
}

// UnlockDDLLock implements MasterServer.UnlockDDLLock
// TODO(csuzhangxc): implement this later.
func (s *Server) UnlockDDLLock(ctx context.Context, req *pb.UnlockDDLLockRequest) (*pb.UnlockDDLLockResponse, error) {
	log.L().Info("", zap.String("lock ID", req.ID), zap.Stringer("payload", req), zap.String("request", "UnlockDDLLock"))
	return &pb.UnlockDDLLockResponse{
		Result: false,
		Msg:    "not implement",
	}, nil
}

// BreakWorkerDDLLock implements MasterServer.BreakWorkerDDLLock
// TODO(csuzhangxc): implement this later.
func (s *Server) BreakWorkerDDLLock(ctx context.Context, req *pb.BreakWorkerDDLLockRequest) (*pb.BreakWorkerDDLLockResponse, error) {
	log.L().Info("", zap.String("lock ID", req.RemoveLockID), zap.Stringer("payload", req), zap.String("request", "BreakWorkerDDLLock"))
	return &pb.BreakWorkerDDLLockResponse{
		Result: false,
		Msg:    "not implement",
	}, nil
}

// HandleSQLs implements MasterServer.HandleSQLs
func (s *Server) HandleSQLs(ctx context.Context, req *pb.HandleSQLsRequest) (*pb.HandleSQLsResponse, error) {
	log.L().Info("", zap.String("task name", req.Name), zap.Stringer("payload", req), zap.String("request", "HandleSQLs"))

	isLeader, needForward := s.isLeaderAndNeedForward()
	if !isLeader {
		if needForward {
			return s.leaderClient.HandleSQLs(ctx, req)
		}
		return nil, terror.ErrMasterRequestIsNotForwardToLeader
	}

	// save request for --sharding operation
	if req.Sharding {
		err := s.sqlOperatorHolder.Set(req)
		if err != nil {
			return &pb.HandleSQLsResponse{
				Result: false,
				Msg:    fmt.Sprintf("save request with --sharding error:\n%s", errors.ErrorStack(err)),
			}, nil
		}
		log.L().Info("handle sqls request was saved", zap.String("task name", req.Name), zap.String("request", "HandleSQLs"))
		return &pb.HandleSQLsResponse{
			Result: true,
			Msg:    "request with --sharding saved and will be sent to DDL lock's owner when resolving DDL lock",
		}, nil
	}

	resp := &pb.HandleSQLsResponse{
		Result: false,
		Msg:    "",
	}

	if !s.checkTaskAndWorkerMatch(req.Name, req.Source) {
		resp.Msg = fmt.Sprintf("task %s and worker %s not match, can try `refresh-worker-tasks` cmd first", req.Name, req.Source)
		return resp, nil
	}

	// execute grpc call
	subReq := &workerrpc.Request{
		Type: workerrpc.CmdHandleSubTaskSQLs,
		HandleSubTaskSQLs: &pb.HandleSubTaskSQLsRequest{
			Name:       req.Name,
			Op:         req.Op,
			Args:       req.Args,
			BinlogPos:  req.BinlogPos,
			SqlPattern: req.SqlPattern,
		},
	}
	worker := s.scheduler.GetWorkerBySource(req.Source)
	if worker == nil {
		resp.Msg = fmt.Sprintf("source %s not found in bound sources %v", req.Source, s.scheduler.BoundSources())
		return resp, nil
	}
	response, err := worker.SendRequest(ctx, subReq, s.cfg.RPCTimeout)
	workerResp := &pb.CommonWorkerResponse{}
	if err != nil {
		workerResp = errorCommonWorkerResponse(errors.ErrorStack(err), req.Source)
	} else {
		workerResp = response.HandleSubTaskSQLs
	}
	resp.Sources = []*pb.CommonWorkerResponse{workerResp}
	resp.Result = true
	return resp, nil
}

// PurgeWorkerRelay implements MasterServer.PurgeWorkerRelay
func (s *Server) PurgeWorkerRelay(ctx context.Context, req *pb.PurgeWorkerRelayRequest) (*pb.PurgeWorkerRelayResponse, error) {
	log.L().Info("", zap.Stringer("payload", req), zap.String("request", "PurgeWorkerRelay"))

	isLeader, needForward := s.isLeaderAndNeedForward()
	if !isLeader {
		if needForward {
			return s.leaderClient.PurgeWorkerRelay(ctx, req)
		}
		return nil, terror.ErrMasterRequestIsNotForwardToLeader
	}

	workerReq := &workerrpc.Request{
		Type: workerrpc.CmdPurgeRelay,
		PurgeRelay: &pb.PurgeRelayRequest{
			Inactive: req.Inactive,
			Time:     req.Time,
			Filename: req.Filename,
			SubDir:   req.SubDir,
		},
	}

	workerRespCh := make(chan *pb.CommonWorkerResponse, len(req.Sources))
	var wg sync.WaitGroup
	for _, source := range req.Sources {
		wg.Add(1)
		go func(source string) {
			defer wg.Done()
			worker := s.scheduler.GetWorkerBySource(source)
			if worker == nil {
				workerRespCh <- errorCommonWorkerResponse(fmt.Sprintf("worker %s relevant worker-client not found", source), source)
				return
			}
			resp, err := worker.SendRequest(ctx, workerReq, s.cfg.RPCTimeout)
			workerResp := &pb.CommonWorkerResponse{}
			if err != nil {
				workerResp = errorCommonWorkerResponse(errors.ErrorStack(err), source)
			} else {
				workerResp = resp.PurgeRelay
			}
			workerResp.Source = source
			workerRespCh <- workerResp
		}(source)
	}
	wg.Wait()

	workerRespMap := make(map[string]*pb.CommonWorkerResponse, len(req.Sources))
	for len(workerRespCh) > 0 {
		workerResp := <-workerRespCh
		workerRespMap[workerResp.Source] = workerResp
	}

	sort.Strings(req.Sources)
	workerResps := make([]*pb.CommonWorkerResponse, 0, len(req.Sources))
	for _, worker := range req.Sources {
		workerResps = append(workerResps, workerRespMap[worker])
	}

	return &pb.PurgeWorkerRelayResponse{
		Result:  true,
		Sources: workerResps,
	}, nil
}

// SwitchWorkerRelayMaster implements MasterServer.SwitchWorkerRelayMaster
func (s *Server) SwitchWorkerRelayMaster(ctx context.Context, req *pb.SwitchWorkerRelayMasterRequest) (*pb.SwitchWorkerRelayMasterResponse, error) {
	log.L().Info("", zap.Stringer("payload", req), zap.String("request", "SwitchWorkerRelayMaster"))

	isLeader, needForward := s.isLeaderAndNeedForward()
	if !isLeader {
		if needForward {
			return s.leaderClient.SwitchWorkerRelayMaster(ctx, req)
		}
		return nil, terror.ErrMasterRequestIsNotForwardToLeader
	}

	workerRespCh := make(chan *pb.CommonWorkerResponse, len(req.Sources))

	handleErr := func(err error, worker string) {
		log.L().Error("response error", zap.Error(err))
		resp := errorCommonWorkerResponse(errors.ErrorStack(err), worker)
		workerRespCh <- resp
	}

	var wg sync.WaitGroup
	for _, source := range req.Sources {
		wg.Add(1)
		go s.ap.Emit(ctx, 0, func(args ...interface{}) {
			defer wg.Done()
			sourceID, _ := args[0].(string)
			worker := s.scheduler.GetWorkerBySource(sourceID)
			if worker == nil {
				err := terror.ErrMasterWorkerArgsExtractor.Generatef("%s relevant worker-client not found", sourceID)
				handleErr(err, sourceID)
				return
			}
			request := &workerrpc.Request{
				Type:              workerrpc.CmdSwitchRelayMaster,
				SwitchRelayMaster: &pb.SwitchRelayMasterRequest{},
			}
			resp, err := worker.SendRequest(ctx, request, s.cfg.RPCTimeout)
			workerResp := &pb.CommonWorkerResponse{}
			if err != nil {
				workerResp = errorCommonWorkerResponse(errors.ErrorStack(err), sourceID)
			} else {
				workerResp = resp.SwitchRelayMaster
			}
			workerResp.Source = sourceID
			workerRespCh <- workerResp
		}, func(args ...interface{}) {
			defer wg.Done()
			sourceID, _ := args[0].(string)
			workerRespCh <- errorCommonWorkerResponse(terror.ErrMasterNoEmitToken.Generate(sourceID).Error(), sourceID)
		}, source)
	}
	wg.Wait()

	workerRespMap := make(map[string]*pb.CommonWorkerResponse, len(req.Sources))
	for len(workerRespCh) > 0 {
		workerResp := <-workerRespCh
		workerRespMap[workerResp.Source] = workerResp
	}

	sort.Strings(req.Sources)
	workerResps := make([]*pb.CommonWorkerResponse, 0, len(req.Sources))
	for _, worker := range req.Sources {
		workerResps = append(workerResps, workerRespMap[worker])
	}

	return &pb.SwitchWorkerRelayMasterResponse{
		Result:  true,
		Sources: workerResps,
	}, nil
}

// OperateWorkerRelayTask implements MasterServer.OperateWorkerRelayTask
func (s *Server) OperateWorkerRelayTask(ctx context.Context, req *pb.OperateWorkerRelayRequest) (*pb.OperateWorkerRelayResponse, error) {
	log.L().Info("", zap.Stringer("payload", req), zap.String("request", "OperateWorkerRelayTask"))

<<<<<<< HEAD
	resp := &pb.OperateWorkerRelayResponse{
		Op:     req.Op,
		Result: false,
=======
	isLeader, needForward := s.isLeaderAndNeedForward()
	if !isLeader {
		if needForward {
			return s.leaderClient.OperateWorkerRelayTask(ctx, req)
		}
		return nil, terror.ErrMasterRequestIsNotForwardToLeader
	}

	request := &workerrpc.Request{
		Type:         workerrpc.CmdOperateRelay,
		OperateRelay: &pb.OperateRelayRequest{Op: req.Op},
	}
	workerRespCh := make(chan *pb.OperateRelayResponse, len(req.Sources))
	var wg sync.WaitGroup
	for _, source := range req.Sources {
		wg.Add(1)
		go func(source string) {
			defer wg.Done()
			worker := s.coordinator.GetWorkerBySourceID(source)
			if worker == nil {
				workerResp := &pb.OperateRelayResponse{
					Op:     req.Op,
					Result: false,
					Source: source,
					Msg:    fmt.Sprintf("%s relevant worker-client not found", source),
				}
				workerRespCh <- workerResp
				return
			}
			resp, err := worker.SendRequest(ctx, request, s.cfg.RPCTimeout)
			workerResp := &pb.OperateRelayResponse{}
			if err != nil {
				workerResp = &pb.OperateRelayResponse{
					Result: false,
					Msg:    errors.ErrorStack(err),
				}
			} else {
				workerResp = resp.OperateRelay
			}
			workerResp.Op = req.Op
			workerResp.Source = source
			workerRespCh <- workerResp
		}(source)
	}
	wg.Wait()

	workerRespMap := make(map[string]*pb.OperateRelayResponse, len(req.Sources))
	for len(workerRespCh) > 0 {
		workerResp := <-workerRespCh
		workerRespMap[workerResp.Source] = workerResp
	}

	sort.Strings(req.Sources)
	workerResps := make([]*pb.OperateRelayResponse, 0, len(req.Sources))
	for _, worker := range req.Sources {
		workerResps = append(workerResps, workerRespMap[worker])
	}

	return &pb.OperateWorkerRelayResponse{
		Result:  true,
		Sources: workerResps,
	}, nil
}

// replaceTaskWorkers replaces the whole task-workers mapper
func (s *Server) replaceTaskWorkers(taskWorkers map[string][]string) {
	for task := range taskWorkers {
		sort.Strings(taskWorkers[task])
	}
	s.Lock()
	defer s.Unlock()
	s.taskSources = taskWorkers
}

// removeTaskWorkers remove (partial / all) workers for a task
func (s *Server) removeTaskWorkers(task string, workers []string) {
	toRemove := make(map[string]struct{})
	for _, w := range workers {
		toRemove[w] = struct{}{}
	}

	s.Lock()
	defer s.Unlock()
	if _, ok := s.taskSources[task]; !ok {
		log.L().Warn("not found workers", zap.String("task", task))
		return
>>>>>>> 1478b5e4
	}
	var expect pb.Stage
	switch req.Op {
	case pb.RelayOp_ResumeRelay:
		expect = pb.Stage_Running
	case pb.RelayOp_PauseRelay:
		expect = pb.Stage_Paused
	default:
		resp.Msg = "request relay Op is not supported by OperateWorkerRelay, please check it again"
		return resp, nil
	}
	err := s.scheduler.UpdateExpectRelayStage(expect, req.Sources...)
	if err != nil {
		resp.Msg = errors.ErrorStack(err)
		return resp, nil
	}
	resp.Result = true
	return resp, nil
}

// getTaskResources gets workers relevant to specified task
func (s *Server) getTaskResources(task string) []string {
	s.Lock()
	defer s.Unlock()
	cfgM := s.scheduler.GetSubTaskCfgsByTask(task)
	// do a copy
	ret := make([]string, 0, len(cfgM))
	for source := range cfgM {
		ret = append(ret, source)
	}
	return ret
}

// containWorker checks whether worker in workers
func (s *Server) containWorker(workers []string, worker string) bool {
	for _, w := range workers {
		if w == worker {
			return true
		}
	}
	return false
}

// getStatusFromWorkers does RPC request to get status from dm-workers
func (s *Server) getStatusFromWorkers(ctx context.Context, sources []string, taskName string) chan *pb.QueryStatusResponse {
	workerReq := &workerrpc.Request{
		Type:        workerrpc.CmdQueryStatus,
		QueryStatus: &pb.QueryStatusRequest{Name: taskName},
	}
	workerRespCh := make(chan *pb.QueryStatusResponse, len(sources))

	handleErr := func(err error, worker string) bool {
		log.L().Error("response error", zap.Error(err))
		resp := &pb.QueryStatusResponse{
			Result: false,
			Msg:    errors.ErrorStack(err),
			Source: worker,
		}
		workerRespCh <- resp
		return false
	}

	var wg sync.WaitGroup
	for _, source := range sources {
		wg.Add(1)
		go s.ap.Emit(ctx, 0, func(args ...interface{}) {
			defer wg.Done()
			sourceID, _ := args[0].(string)
			worker := s.scheduler.GetWorkerBySource(sourceID)
			if worker == nil {
				err := terror.ErrMasterWorkerArgsExtractor.Generatef("%s relevant worker-client not found", sourceID)
				handleErr(err, sourceID)
				return
			}
			resp, err := worker.SendRequest(ctx, workerReq, s.cfg.RPCTimeout)
			workerStatus := &pb.QueryStatusResponse{}
			if err != nil {
				workerStatus = &pb.QueryStatusResponse{
					Result: false,
					Msg:    errors.ErrorStack(err),
				}
			} else {
				workerStatus = resp.QueryStatus
			}
			workerStatus.Source = sourceID
			workerRespCh <- workerStatus
		}, func(args ...interface{}) {
			defer wg.Done()
			sourceID, _ := args[0].(string)
			handleErr(terror.ErrMasterNoEmitToken.Generate(sourceID), sourceID)
		}, source)
	}
	wg.Wait()
	return workerRespCh
}

// getErrorFromWorkers does RPC request to get error information from dm-workers
func (s *Server) getErrorFromWorkers(ctx context.Context, sources []string, taskName string) chan *pb.QueryErrorResponse {
	workerReq := &workerrpc.Request{
		Type:       workerrpc.CmdQueryError,
		QueryError: &pb.QueryErrorRequest{Name: taskName},
	}
	workerRespCh := make(chan *pb.QueryErrorResponse, len(sources))

	handleErr := func(err error, source string) bool {
		log.L().Error("response error", zap.Error(err))
		resp := &pb.QueryErrorResponse{
			Result: false,
			Msg:    errors.ErrorStack(err),
			Source: source,
		}
		workerRespCh <- resp
		return false
	}

	var wg sync.WaitGroup
	for _, source := range sources {
		wg.Add(1)
		go s.ap.Emit(ctx, 0, func(args ...interface{}) {
			defer wg.Done()
			sourceID, _ := args[0].(string)
			worker := s.scheduler.GetWorkerBySource(sourceID)
			if worker == nil {
				err := terror.ErrMasterWorkerArgsExtractor.Generatef("%s relevant worker-client not found", sourceID)
				handleErr(err, sourceID)
				return
			}

			resp, err := worker.SendRequest(ctx, workerReq, s.cfg.RPCTimeout)
			workerError := &pb.QueryErrorResponse{}
			if err != nil {
				workerError = &pb.QueryErrorResponse{
					Result: false,
					Msg:    errors.ErrorStack(err),
				}
			} else {
				workerError = resp.QueryError
			}
			workerError.Source = sourceID
			workerRespCh <- workerError
		}, func(args ...interface{}) {
			defer wg.Done()
			sourceID, _ := args[0].(string)
			handleErr(terror.ErrMasterNoEmitToken.Generate(sourceID), sourceID)
		}, source)
	}
	wg.Wait()
	return workerRespCh
}

// return true means match, false means mismatch.
func (s *Server) checkTaskAndWorkerMatch(taskname string, targetWorker string) bool {
	// find worker
	workers := s.getTaskResources(taskname)
	if len(workers) == 0 {
		return false
	}
	for _, worker := range workers {
		if worker == targetWorker {
			return true
		}
	}
	return false
}

// UpdateMasterConfig implements MasterServer.UpdateConfig
func (s *Server) UpdateMasterConfig(ctx context.Context, req *pb.UpdateMasterConfigRequest) (*pb.UpdateMasterConfigResponse, error) {
	log.L().Info("", zap.Stringer("payload", req), zap.String("request", "UpdateMasterConfig"))

	isLeader, needForward := s.isLeaderAndNeedForward()
	if !isLeader {
		if needForward {
			return s.leaderClient.UpdateMasterConfig(ctx, req)
		}
		return nil, terror.ErrMasterRequestIsNotForwardToLeader
	}

	s.Lock()
	err := s.cfg.UpdateConfigFile(req.Config)
	if err != nil {
		s.Unlock()
		return &pb.UpdateMasterConfigResponse{
			Result: false,
			Msg:    "Failed to write config to local file. detail: " + errors.ErrorStack(err),
		}, nil
	}
	log.L().Info("saved dm-master config file", zap.String("config file", s.cfg.ConfigFile), zap.String("request", "UpdateMasterConfig"))

	cfg := NewConfig()
	cfg.ConfigFile = s.cfg.ConfigFile
	err = cfg.Reload()
	if err != nil {
		s.Unlock()
		return &pb.UpdateMasterConfigResponse{
			Result: false,
			Msg:    fmt.Sprintf("Failed to parse configure from file %s, detail: ", cfg.ConfigFile) + errors.ErrorStack(err),
		}, nil
	}
	log.L().Info("update dm-master config", zap.Stringer("config", cfg), zap.String("request", "UpdateMasterConfig"))
	s.cfg = cfg
	log.L().Info("update dm-master config file success", zap.String("request", "UpdateMasterConfig"))
	s.Unlock()
	return &pb.UpdateMasterConfigResponse{
		Result: true,
		Msg:    "",
	}, nil
}

// UpdateWorkerRelayConfig updates config for relay and (dm-worker)
func (s *Server) UpdateWorkerRelayConfig(ctx context.Context, req *pb.UpdateWorkerRelayConfigRequest) (*pb.CommonWorkerResponse, error) {
	log.L().Info("", zap.Stringer("payload", req), zap.String("request", "UpdateWorkerRelayConfig"))

	isLeader, needForward := s.isLeaderAndNeedForward()
	if !isLeader {
		if needForward {
			return s.leaderClient.UpdateWorkerRelayConfig(ctx, req)
		}
		return nil, terror.ErrMasterRequestIsNotForwardToLeader
	}

	source := req.Source
	content := req.Config
	worker := s.scheduler.GetWorkerBySource(source)
	if worker == nil {
		return errorCommonWorkerResponse(fmt.Sprintf("source %s relevant source-client not found", source), source), nil
	}

	log.L().Info("update relay config", zap.String("source", source), zap.String("request", "UpdateWorkerRelayConfig"))
	request := &workerrpc.Request{
		Type:        workerrpc.CmdUpdateRelay,
		UpdateRelay: &pb.UpdateRelayRequest{Content: content},
	}
	resp, err := worker.SendRequest(ctx, request, s.cfg.RPCTimeout)
	if err != nil {
		return errorCommonWorkerResponse(errors.ErrorStack(err), source), nil
	}
	return resp.UpdateRelay, nil
}

// TODO: refine the call stack of this API, query worker configs that we needed only
func (s *Server) getSourceConfigs(sources []*config.MySQLInstance) (map[string]config.DBConfig, error) {
	cfgs := make(map[string]config.DBConfig)
	for _, source := range sources {
		if cfg := s.scheduler.GetSourceCfgByID(source.SourceID); cfg != nil {
			// check the password
			_, err := cfg.DecryptPassword()
			if err != nil {
				return nil, err
			}
			cfgs[source.SourceID] = cfg.From
		}
	}
	return cfgs, nil
}

// MigrateWorkerRelay migrates dm-woker relay unit
func (s *Server) MigrateWorkerRelay(ctx context.Context, req *pb.MigrateWorkerRelayRequest) (*pb.CommonWorkerResponse, error) {
	log.L().Info("", zap.Stringer("payload", req), zap.String("request", "MigrateWorkerRelay"))

	isLeader, needForward := s.isLeaderAndNeedForward()
	if !isLeader {
		if needForward {
			return s.leaderClient.MigrateWorkerRelay(ctx, req)
		}
		return nil, terror.ErrMasterRequestIsNotForwardToLeader
	}

	source := req.Source
	binlogPos := req.BinlogPos
	binlogName := req.BinlogName
	worker := s.scheduler.GetWorkerBySource(source)
	if worker == nil {
		return errorCommonWorkerResponse(fmt.Sprintf("source %s relevant source-client not found", source), source), nil
	}
	log.L().Info("try to migrate relay", zap.String("source", source), zap.String("request", "MigrateWorkerRelay"))
	request := &workerrpc.Request{
		Type:         workerrpc.CmdMigrateRelay,
		MigrateRelay: &pb.MigrateRelayRequest{BinlogName: binlogName, BinlogPos: binlogPos},
	}
	resp, err := worker.SendRequest(ctx, request, s.cfg.RPCTimeout)
	if err != nil {
		return errorCommonWorkerResponse(errors.ErrorStack(err), source), nil
	}
	return resp.MigrateRelay, nil
}

// CheckTask checks legality of task configuration
func (s *Server) CheckTask(ctx context.Context, req *pb.CheckTaskRequest) (*pb.CheckTaskResponse, error) {
	log.L().Info("", zap.Stringer("payload", req), zap.String("request", "CheckTask"))

	isLeader, needForward := s.isLeaderAndNeedForward()
	if !isLeader {
		if needForward {
			return s.leaderClient.CheckTask(ctx, req)
		}
		return nil, terror.ErrMasterRequestIsNotForwardToLeader
	}

	_, _, err := s.generateSubTask(ctx, req.Task)
	if err != nil {
		return &pb.CheckTaskResponse{
			Result: false,
			Msg:    errors.ErrorStack(err),
		}, nil
	}

	return &pb.CheckTaskResponse{
		Result: true,
		Msg:    "check pass!!!",
	}, nil
}

<<<<<<< HEAD
func parseAndAdjustSourceConfig(c *config.SourceConfig, content string) error {
	if err := c.Parse(content); err != nil {
		return err
=======
func makeMysqlWorkerResponse(err error) (*pb.MysqlWorkerResponse, error) {
	return &pb.MysqlWorkerResponse{
		Result: false,
		Msg:    errors.ErrorStack(err),
	}, nil
}

// OperateMysqlWorker will create or update a Worker
func (s *Server) OperateMysqlWorker(ctx context.Context, req *pb.MysqlWorkerRequest) (*pb.MysqlWorkerResponse, error) {
	isLeader, needForward := s.isLeaderAndNeedForward()
	if !isLeader {
		if needForward {
			return s.leaderClient.OperateMysqlWorker(ctx, req)
		}
		return nil, terror.ErrMasterRequestIsNotForwardToLeader
	}

	cfg := config.NewMysqlConfig()
	if err := cfg.Parse(req.Config); err != nil {
		return makeMysqlWorkerResponse(err)
>>>>>>> 1478b5e4
	}
	dbConfig, err := c.GenerateDBConfig()
	if err != nil {
		return err
	}
	fromDB, err := conn.DefaultDBProvider.Apply(*dbConfig)
	if err != nil {
		return err
	}
	if err = c.Adjust(fromDB.DB); err != nil {
		return err
	}
	if _, err = c.Toml(); err != nil {
		return err
	}
	return nil
}

// OperateSource will create or update an upstream source.
func (s *Server) OperateSource(ctx context.Context, req *pb.OperateSourceRequest) (*pb.OperateSourceResponse, error) {
	log.L().Info("", zap.Stringer("payload", req), zap.String("request", "OperateSource"))
	cfg := config.NewSourceConfig()
	err := parseAndAdjustSourceConfig(cfg, req.Config)
	resp := &pb.OperateSourceResponse{
		Result: false,
	}
	if err != nil {
		resp.Msg = errors.ErrorStack(err)
		return resp, nil
	}
	switch req.Op {
	case pb.SourceOp_StartSource:
		err := s.scheduler.AddSourceCfg(*cfg)
		if err != nil {
			resp.Msg = errors.ErrorStack(err)
			return resp, nil
		}
	case pb.SourceOp_UpdateSource:
		// TODO: support SourceOp_UpdateSource later
		resp.Msg = "Update worker config is not supported by dm-ha now"
		return resp, nil
	case pb.SourceOp_StopSource:
		err := s.scheduler.RemoveSourceCfg(cfg.SourceID)
		if err != nil {
			resp.Msg = errors.ErrorStack(err)
			return resp, nil
		}
	default:
		resp.Msg = "invalid operate on worker"
		return resp, nil
	}

	resp.Result = true
	return resp, nil
}

func (s *Server) generateSubTask(ctx context.Context, task string) (*config.TaskConfig, []*config.SubTaskConfig, error) {
	cfg := config.NewTaskConfig()
	err := cfg.Decode(task)
	if err != nil {
		return nil, nil, terror.WithClass(err, terror.ClassDMMaster)
	}

	sourceCfgs, err := s.getSourceConfigs(cfg.MySQLInstances)
	if err != nil {
		return nil, nil, err
	}

	stCfgs, err := cfg.SubTaskConfigs(sourceCfgs)
	if err != nil {
		return nil, nil, terror.WithClass(err, terror.ClassDMMaster)
	}

	err = checker.CheckSyncConfigFunc(ctx, stCfgs)
	if err != nil {
		return nil, nil, terror.WithClass(err, terror.ClassDMMaster)
	}

	return cfg, stCfgs, nil
}

var (
	maxRetryNum = 30
)

// taskConfigArgsExtractor extracts SubTaskConfig from args and returns its relevant
// grpc client, worker id (host:port), subtask config in toml, task name and error
func (s *Server) taskConfigArgsExtractor(cfg *config.SubTaskConfig) (*scheduler.Worker, string, string, error) {
	handleErr := func(err error) error {
		log.L().Error("response", zap.Error(err))
		return err
	}

	worker := s.scheduler.GetWorkerBySource(cfg.SourceID)
	if worker == nil {
		return nil, "", "", handleErr(terror.ErrMasterTaskConfigExtractor.Generatef("%s relevant worker-client not found", cfg.SourceID))
	}

	cfgToml, err := cfg.Toml()
	if err != nil {
		return nil, "", "", handleErr(err)
	}

	return worker, cfgToml, cfg.Name, nil
}

// workerArgsExtractor extracts worker from args and returns its relevant
// grpc client, worker id (host:port) and error
func (s *Server) workerArgsExtractor(source string) (*scheduler.Worker, error) {
	log.L().Info("Debug get worker", zap.String("source-id", source))
	cli := s.scheduler.GetWorkerBySource(source)
	if cli == nil {
		return nil, terror.ErrMasterWorkerArgsExtractor.Generatef("%s relevant worker-client not found", source)
	}
	return cli, nil
}<|MERGE_RESOLUTION|>--- conflicted
+++ resolved
@@ -245,35 +245,15 @@
 // key:   /dm-worker/r/address
 // value: name
 func (s *Server) RegisterWorker(ctx context.Context, req *pb.RegisterWorkerRequest) (*pb.RegisterWorkerResponse, error) {
-<<<<<<< HEAD
 	log.L().Info("", zap.Stringer("payload", req), zap.String("request", "RegisterWorker"))
+	if !isLeader {
+		if needForward {
+			return s.leaderClient.RegisterWorker(ctx, req)
+		}
+		return nil, terror.ErrMasterRequestIsNotForwardToLeader
+	}
+
 	err := s.scheduler.AddWorker(req.Name, req.Address)
-=======
-	isLeader, needForward := s.isLeaderAndNeedForward()
-	if !isLeader {
-		if needForward {
-			return s.leaderClient.RegisterWorker(ctx, req)
-		}
-		return nil, terror.ErrMasterRequestIsNotForwardToLeader
-	}
-
-	if !s.coordinator.IsStarted() {
-		respWorker := &pb.RegisterWorkerResponse{
-			Result: false,
-			Msg:    "coordinator not started, may not leader",
-		}
-		return respWorker, nil
-	}
-	k := common.WorkerRegisterKeyAdapter.Encode(req.Address)
-	v := req.Name
-	ectx, cancel := context.WithTimeout(ctx, etcdTimeouit)
-	defer cancel()
-	resp, err := s.etcdClient.Txn(ectx).
-		If(clientv3.Compare(clientv3.CreateRevision(k), "=", 0)).
-		Then(clientv3.OpPut(k, v)).
-		Else(clientv3.OpGet(k)).
-		Commit()
->>>>>>> 1478b5e4
 	if err != nil {
 		return &pb.RegisterWorkerResponse{
 			Result: false,
@@ -290,42 +270,16 @@
 // key:   /dm-worker/r/address
 // value: name
 func (s *Server) OfflineWorker(ctx context.Context, req *pb.OfflineWorkerRequest) (*pb.OfflineWorkerResponse, error) {
-<<<<<<< HEAD
 	log.L().Info("", zap.Stringer("payload", req), zap.String("request", "OfflineWorker"))
+	isLeader, needForward := s.isLeaderAndNeedForward()
+	if !isLeader {
+		if needForward {
+			return s.leaderClient.OfflineWorker(ctx, req)
+		}
+		return nil, terror.ErrMasterRequestIsNotForwardToLeader
+	}
+
 	err := s.scheduler.RemoveWorker(req.Name)
-=======
-	isLeader, needForward := s.isLeaderAndNeedForward()
-	if !isLeader {
-		if needForward {
-			return s.leaderClient.OfflineWorker(ctx, req)
-		}
-		return nil, terror.ErrMasterRequestIsNotForwardToLeader
-	}
-
-	if !s.coordinator.IsStarted() {
-		respWorker := &pb.OfflineWorkerResponse{
-			Result: false,
-			Msg:    "coordinator not started, may not leader",
-		}
-		return respWorker, nil
-	}
-	w := s.coordinator.GetWorkerByAddress(req.Address)
-	if w == nil || w.State() != coordinator.WorkerClosed {
-		respWorker := &pb.OfflineWorkerResponse{
-			Result: false,
-			Msg:    "worker which has not been closed is not allowed to offline",
-		}
-		return respWorker, nil
-	}
-	k := common.WorkerRegisterKeyAdapter.Encode(req.Address)
-	v := req.Name
-	ectx, cancel := context.WithTimeout(ctx, etcdTimeouit)
-	defer cancel()
-	resp, err := s.etcdClient.Txn(ectx).
-		If(clientv3.Compare(clientv3.Value(k), "=", v)).
-		Then(clientv3.OpDelete(k)).
-		Commit()
->>>>>>> 1478b5e4
 	if err != nil {
 		return &pb.OfflineWorkerResponse{
 			Result: false,
@@ -607,20 +561,15 @@
 // QueryStatus implements MasterServer.QueryStatus
 func (s *Server) QueryStatus(ctx context.Context, req *pb.QueryStatusListRequest) (*pb.QueryStatusListResponse, error) {
 	log.L().Info("", zap.Stringer("payload", req), zap.String("request", "QueryStatus"))
-<<<<<<< HEAD
+	isLeader, needForward := s.isLeaderAndNeedForward()
+	if !isLeader {
+		if needForward {
+			return s.leaderClient.QueryStatus(ctx, req)
+		}
+		return nil, terror.ErrMasterRequestIsNotForwardToLeader
+	}
+
 	sources, err := extractSources(s, req)
-=======
-
-	isLeader, needForward := s.isLeaderAndNeedForward()
-	if !isLeader {
-		if needForward {
-			return s.leaderClient.QueryStatus(ctx, req)
-		}
-		return nil, terror.ErrMasterRequestIsNotForwardToLeader
-	}
-
-	sources, err := extractWorkers(s, req)
->>>>>>> 1478b5e4
 	if err != nil {
 		return &pb.QueryStatusListResponse{
 			Result: false,
@@ -650,20 +599,15 @@
 // QueryError implements MasterServer.QueryError
 func (s *Server) QueryError(ctx context.Context, req *pb.QueryErrorListRequest) (*pb.QueryErrorListResponse, error) {
 	log.L().Info("", zap.Stringer("payload", req), zap.String("request", "QueryError"))
-
-<<<<<<< HEAD
+	isLeader, needForward := s.isLeaderAndNeedForward()
+	if !isLeader {
+		if needForward {
+			return s.leaderClient.QueryError(ctx, req)
+		}
+		return nil, terror.ErrMasterRequestIsNotForwardToLeader
+	}
+
 	sources, err := extractSources(s, req)
-=======
-	isLeader, needForward := s.isLeaderAndNeedForward()
-	if !isLeader {
-		if needForward {
-			return s.leaderClient.QueryError(ctx, req)
-		}
-		return nil, terror.ErrMasterRequestIsNotForwardToLeader
-	}
-
-	sources, err := extractWorkers(s, req)
->>>>>>> 1478b5e4
 	if err != nil {
 		return &pb.QueryErrorListResponse{
 			Result: false,
@@ -971,99 +915,17 @@
 // OperateWorkerRelayTask implements MasterServer.OperateWorkerRelayTask
 func (s *Server) OperateWorkerRelayTask(ctx context.Context, req *pb.OperateWorkerRelayRequest) (*pb.OperateWorkerRelayResponse, error) {
 	log.L().Info("", zap.Stringer("payload", req), zap.String("request", "OperateWorkerRelayTask"))
-
-<<<<<<< HEAD
+	isLeader, needForward := s.isLeaderAndNeedForward()
+	if !isLeader {
+		if needForward {
+			return s.leaderClient.OperateWorkerRelayTask(ctx, req)
+		}
+		return nil, terror.ErrMasterRequestIsNotForwardToLeader
+	}
+
 	resp := &pb.OperateWorkerRelayResponse{
 		Op:     req.Op,
 		Result: false,
-=======
-	isLeader, needForward := s.isLeaderAndNeedForward()
-	if !isLeader {
-		if needForward {
-			return s.leaderClient.OperateWorkerRelayTask(ctx, req)
-		}
-		return nil, terror.ErrMasterRequestIsNotForwardToLeader
-	}
-
-	request := &workerrpc.Request{
-		Type:         workerrpc.CmdOperateRelay,
-		OperateRelay: &pb.OperateRelayRequest{Op: req.Op},
-	}
-	workerRespCh := make(chan *pb.OperateRelayResponse, len(req.Sources))
-	var wg sync.WaitGroup
-	for _, source := range req.Sources {
-		wg.Add(1)
-		go func(source string) {
-			defer wg.Done()
-			worker := s.coordinator.GetWorkerBySourceID(source)
-			if worker == nil {
-				workerResp := &pb.OperateRelayResponse{
-					Op:     req.Op,
-					Result: false,
-					Source: source,
-					Msg:    fmt.Sprintf("%s relevant worker-client not found", source),
-				}
-				workerRespCh <- workerResp
-				return
-			}
-			resp, err := worker.SendRequest(ctx, request, s.cfg.RPCTimeout)
-			workerResp := &pb.OperateRelayResponse{}
-			if err != nil {
-				workerResp = &pb.OperateRelayResponse{
-					Result: false,
-					Msg:    errors.ErrorStack(err),
-				}
-			} else {
-				workerResp = resp.OperateRelay
-			}
-			workerResp.Op = req.Op
-			workerResp.Source = source
-			workerRespCh <- workerResp
-		}(source)
-	}
-	wg.Wait()
-
-	workerRespMap := make(map[string]*pb.OperateRelayResponse, len(req.Sources))
-	for len(workerRespCh) > 0 {
-		workerResp := <-workerRespCh
-		workerRespMap[workerResp.Source] = workerResp
-	}
-
-	sort.Strings(req.Sources)
-	workerResps := make([]*pb.OperateRelayResponse, 0, len(req.Sources))
-	for _, worker := range req.Sources {
-		workerResps = append(workerResps, workerRespMap[worker])
-	}
-
-	return &pb.OperateWorkerRelayResponse{
-		Result:  true,
-		Sources: workerResps,
-	}, nil
-}
-
-// replaceTaskWorkers replaces the whole task-workers mapper
-func (s *Server) replaceTaskWorkers(taskWorkers map[string][]string) {
-	for task := range taskWorkers {
-		sort.Strings(taskWorkers[task])
-	}
-	s.Lock()
-	defer s.Unlock()
-	s.taskSources = taskWorkers
-}
-
-// removeTaskWorkers remove (partial / all) workers for a task
-func (s *Server) removeTaskWorkers(task string, workers []string) {
-	toRemove := make(map[string]struct{})
-	for _, w := range workers {
-		toRemove[w] = struct{}{}
-	}
-
-	s.Lock()
-	defer s.Unlock()
-	if _, ok := s.taskSources[task]; !ok {
-		log.L().Warn("not found workers", zap.String("task", task))
-		return
->>>>>>> 1478b5e4
 	}
 	var expect pb.Stage
 	switch req.Op {
@@ -1376,32 +1238,9 @@
 	}, nil
 }
 
-<<<<<<< HEAD
 func parseAndAdjustSourceConfig(c *config.SourceConfig, content string) error {
 	if err := c.Parse(content); err != nil {
 		return err
-=======
-func makeMysqlWorkerResponse(err error) (*pb.MysqlWorkerResponse, error) {
-	return &pb.MysqlWorkerResponse{
-		Result: false,
-		Msg:    errors.ErrorStack(err),
-	}, nil
-}
-
-// OperateMysqlWorker will create or update a Worker
-func (s *Server) OperateMysqlWorker(ctx context.Context, req *pb.MysqlWorkerRequest) (*pb.MysqlWorkerResponse, error) {
-	isLeader, needForward := s.isLeaderAndNeedForward()
-	if !isLeader {
-		if needForward {
-			return s.leaderClient.OperateMysqlWorker(ctx, req)
-		}
-		return nil, terror.ErrMasterRequestIsNotForwardToLeader
-	}
-
-	cfg := config.NewMysqlConfig()
-	if err := cfg.Parse(req.Config); err != nil {
-		return makeMysqlWorkerResponse(err)
->>>>>>> 1478b5e4
 	}
 	dbConfig, err := c.GenerateDBConfig()
 	if err != nil {
@@ -1423,6 +1262,14 @@
 // OperateSource will create or update an upstream source.
 func (s *Server) OperateSource(ctx context.Context, req *pb.OperateSourceRequest) (*pb.OperateSourceResponse, error) {
 	log.L().Info("", zap.Stringer("payload", req), zap.String("request", "OperateSource"))
+	isLeader, needForward := s.isLeaderAndNeedForward()
+	if !isLeader {
+		if needForward {
+			return s.leaderClient.OperateSource(ctx, req)
+		}
+		return nil, terror.ErrMasterRequestIsNotForwardToLeader
+	}
+
 	cfg := config.NewSourceConfig()
 	err := parseAndAdjustSourceConfig(cfg, req.Config)
 	resp := &pb.OperateSourceResponse{
