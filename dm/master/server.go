// Copyright 2019 PingCAP, Inc.
//
// Licensed under the Apache License, Version 2.0 (the "License");
// you may not use this file except in compliance with the License.
// You may obtain a copy of the License at
//
//     http://www.apache.org/licenses/LICENSE-2.0
//
// Unless required by applicable law or agreed to in writing, software
// distributed under the License is distributed on an "AS IS" BASIS,
// See the License for the specific language governing permissions and
// limitations under the License.

package master

import (
	"context"
	"fmt"
	"github.com/pingcap/dm/pkg/conn"
	"io"
	"net/http"
	"path"
	"sort"
	"strings"
	"sync"
	"time"

	"github.com/pingcap/errors"
	"github.com/siddontang/go/sync2"
	"go.etcd.io/etcd/clientv3"
	"go.etcd.io/etcd/embed"
	"go.uber.org/zap"
	"google.golang.org/grpc"

	"github.com/pingcap/dm/checker"
	"github.com/pingcap/dm/dm/config"
	"github.com/pingcap/dm/dm/master/coordinator"
	operator "github.com/pingcap/dm/dm/master/sql-operator"
	"github.com/pingcap/dm/dm/master/workerrpc"
	"github.com/pingcap/dm/dm/pb"
	"github.com/pingcap/dm/pkg/election"
	"github.com/pingcap/dm/pkg/etcdutil"
	"github.com/pingcap/dm/pkg/log"
	"github.com/pingcap/dm/pkg/terror"
	"github.com/pingcap/dm/pkg/tracing"
	"github.com/pingcap/dm/syncer"
)

const (
	// the session's TTL in seconds for leader election.
	// NOTE: select this value carefully when adding a mechanism relying on leader election.
	electionTTL = 60
	// the DM-master leader election key prefix
	// DM-master cluster : etcd cluster = 1 : 1 now.
	electionKey        = "/dm-master/leader"
	workerRegisterPath = "/dm-worker/r/"
)

var (
	fetchDDLInfoRetryTimeout = 5 * time.Second
	etcdTimeouit             = 10 * time.Second
)

// Server handles RPC requests for dm-master
type Server struct {
	sync.Mutex

	cfg *Config

	// the embed etcd server, and the gRPC/HTTP API server also attached to it.
	etcd *embed.Etcd

	etcdClient *clientv3.Client
	election   *election.Election

	// WaitGroup for background functions.
	bgFunWg sync.WaitGroup

	// dm-worker-ID(host:ip) -> dm-worker client management
	coordinator   *coordinator.Coordinator
	workerClients map[string]workerrpc.Client

	// task-name -> worker-list
	taskWorkers map[string][]string

	// DDL lock keeper
	lockKeeper *LockKeeper

	// SQL operator holder
	sqlOperatorHolder *operator.Holder

	// trace group id generator
	idGen *tracing.IDGenerator

	// agent pool
	ap *AgentPool

	closed sync2.AtomicBool

	mysqlManager *MysqlManager
}

// NewServer creates a new Server
func NewServer(cfg *Config) *Server {
	server := Server{
		cfg:               cfg,
		coordinator:       coordinator.NewCoordinator(),
		workerClients:     make(map[string]workerrpc.Client),
		taskWorkers:       make(map[string][]string),
		lockKeeper:        NewLockKeeper(),
		sqlOperatorHolder: operator.NewHolder(),
		idGen:             tracing.NewIDGen(),
		ap:                NewAgentPool(&RateLimitConfig{rate: cfg.RPCRateLimit, burst: cfg.RPCRateBurst}),
		mysqlManager:      NewMysqlManager(make(chan string)),
	}
	server.closed.Set(true)

	return &server
}

// Start starts to serving
func (s *Server) Start(ctx context.Context) (err error) {
	// prepare config to join an existing cluster
	err = prepareJoinEtcd(s.cfg)
	if err != nil {
		return
	}
	log.L().Info("config after join prepared", zap.Stringer("config", s.cfg))

	// generates embed etcd config before any concurrent gRPC calls.
	// potential concurrent gRPC calls:
	//   - workerrpc.NewGRPCClient
	//   - getHTTPAPIHandler
	// no `String` method exists for embed.Config, and can not marshal it to join too.
	// but when starting embed etcd server, the etcd pkg will log the config.
	// https://github.com/etcd-io/etcd/blob/3cf2f69b5738fb702ba1a935590f36b52b18979b/embed/etcd.go#L299
	etcdCfg, err := s.cfg.genEmbedEtcdConfig()
	if err != nil {
		return
	}

	// create clients to DM-workers
<<<<<<< HEAD
	for _, workerAddr := range s.cfg.DeployMap {
		cli, err := workerrpc.NewGRPCClient(workerAddr)
		if err != nil {
			return err
		}
		if s.cfg.Debug {
			w := &MockWorker{
				adress: workerAddr,
				client: cli,
			}
			s.mysqlManager.AddWorker(workerAddr, w)
		} else {
			s.workerClients[workerAddr] = cli
		}
	}

=======
	//	for _, workerAddr := range s.cfg.DeployMap {
	//		s.workerClients[workerAddr], err = workerrpc.NewGRPCClient(workerAddr)
	//		if err != nil {
	//			return
	//		}
	//	}
	//
>>>>>>> bdf102a3
	// get an HTTP to gRPC API handler.
	apiHandler, err := getHTTPAPIHandler(ctx, s.cfg.MasterAddr)
	if err != nil {
		return
	}

	// HTTP handlers on etcd's client IP:port
	// no `metrics` for DM-master now, add it later.
	// NOTE: after received any HTTP request from chrome browser,
	// the server may be blocked when closing sometime.
	// And any request to etcd's builtin handler has the same problem.
	// And curl or safari browser does trigger this problem.
	// But I haven't figured it out.
	// (maybe more requests are sent from chrome or its extensions).
	userHandles := map[string]http.Handler{
		"/apis/":  apiHandler,
		"/status": getStatusHandle(),
		"/debug/": getDebugHandler(),
	}

	// gRPC API server
	gRPCSvr := func(gs *grpc.Server) { pb.RegisterMasterServer(gs, s) }

	// start embed etcd server, gRPC API server and HTTP (API, status and debug) server.
	s.etcd, err = startEtcd(etcdCfg, gRPCSvr, userHandles)
	if err != nil {
		return
	}

	// create an etcd client used in the whole server instance.
	// NOTE: we only use the local member's address now, but we can use all endpoints of the cluster if needed.
	s.etcdClient, err = etcdutil.CreateClient([]string{s.cfg.MasterAddr})
	if err != nil {
		return
	}

	// start leader election
	s.election, err = election.NewElection(ctx, s.etcdClient, electionTTL, electionKey, s.cfg.Name)
	if err != nil {
		return
	}

	s.closed.Set(false) // the server started now.

	s.bgFunWg.Add(1)
	go func() {
		defer s.bgFunWg.Done()
		s.ap.Start(ctx)
	}()

	s.bgFunWg.Add(1)
	go func() {
		defer s.bgFunWg.Done()
		s.electionNotify(ctx)
	}()

	s.bgFunWg.Add(1)
	go func() {
		defer s.bgFunWg.Done()
		s.coordinator.ObserveWorkers(ctx, s.etcdClient)
	}()

	s.bgFunWg.Add(1)
	go func() {
		defer s.bgFunWg.Done()
		select {
		case <-ctx.Done():
			return
		case <-time.After(3 * time.Second):
			// update task -> workers after started
			s.updateTaskWorkers(ctx)
		}
	}()

	s.bgFunWg.Add(1)
	go func() {
		defer s.bgFunWg.Done()
		// fetch DDL info from dm-workers to sync sharding DDL
		s.fetchWorkerDDLInfo(ctx)
	}()

	log.L().Info("listening gRPC API and status request", zap.String("address", s.cfg.MasterAddr))
	return
}

// Close close the RPC server, this function can be called multiple times
func (s *Server) Close() {
	s.Lock()
	defer s.Unlock()
	if s.closed.Get() {
		return
	}
	log.L().Info("closing server")

	// wait for background functions returned
	s.bgFunWg.Wait()

	if s.election != nil {
		s.election.Close()
	}

	if s.etcdClient != nil {
		s.etcdClient.Close()
	}

	// close the etcd and other attached servers
	if s.etcd != nil {
		s.etcd.Close()
	}
	s.closed.Set(true)
}

func errorCommonWorkerResponse(msg string, worker string) *pb.CommonWorkerResponse {
	return &pb.CommonWorkerResponse{
		Result: false,
		Worker: worker,
		Msg:    msg,
	}
}

// RegisterWorker registers the worker to the master, and all the worker will be store in the path:
// key:   /dm-worker/address
// value: name
func (s *Server) RegisterWorker(ctx context.Context, req *pb.RegisterWorkerRequest) (*pb.RegisterWorkerResponse, error) {
	k := path.Join(workerRegisterPath, req.Address)
	v := req.Name
	ectx, cancel := context.WithTimeout(ctx, etcdTimeouit)
	defer cancel()
	resp, err := s.etcdClient.Txn(ectx).
		If(clientv3.Compare(clientv3.CreateRevision(k), "=", 0)).
		Then(clientv3.OpPut(k, v)).
		Else(clientv3.OpGet(k)).
		Commit()
	if err != nil {
		return nil, err
	}
	if !resp.Succeeded {
		if len(resp.Responses) == 0 {
			return nil, errors.Errorf("the response kv is invalid length, request key: %s", k)
		}
		kv := resp.Responses[0].GetResponseRange().GetKvs()[0]
		address, name := strings.TrimPrefix(string(kv.Key), workerRegisterPath), string(kv.Value)
		if name != req.Name {
			msg := fmt.Sprintf("the address %s already registered with name %s", address, name)
			respWorker := &pb.RegisterWorkerResponse{
				Result: false,
				Msg:    msg,
			}
			log.L().Error(msg)
			return respWorker, nil
		}
	}
	s.coordinator.AddWorker(req.Name, req.Address)
	log.L().Info("register worker successfully", zap.String("name", req.Name), zap.String("address", req.Address))
	respWorker := &pb.RegisterWorkerResponse{
		Result: true,
	}
	return respWorker, nil
}

// StartTask implements MasterServer.StartTask
func (s *Server) StartTask(ctx context.Context, req *pb.StartTaskRequest) (*pb.StartTaskResponse, error) {
	log.L().Info("", zap.Stringer("payload", req), zap.String("request", "StartTask"))

	cfg, stCfgs, err := s.generateSubTask(ctx, req.Task)
	if err != nil {
		return &pb.StartTaskResponse{
			Result: false,
			Msg:    errors.ErrorStack(err),
		}, nil
	}
	log.L().Info("", zap.String("task name", cfg.Name), zap.Stringer("task", cfg), zap.String("request", "StartTask"))

	workerRespCh := make(chan *pb.CommonWorkerResponse, len(stCfgs)+len(req.Workers))
	if len(req.Workers) > 0 {
		// specify only start task on partial dm-workers
		workerCfg := make(map[string]*config.SubTaskConfig)
		for _, stCfg := range stCfgs {
			worker, ok := s.cfg.DeployMap[stCfg.SourceID]
			if ok {
				workerCfg[worker] = stCfg
			}
		}
		stCfgs = make([]*config.SubTaskConfig, 0, len(req.Workers))
		for _, worker := range req.Workers {
			if stCfg, ok := workerCfg[worker]; ok {
				stCfgs = append(stCfgs, stCfg)
			} else {
				workerRespCh <- errorCommonWorkerResponse("worker not found in task's config or deployment config", worker)
			}
		}
	}

	validWorkerCh := make(chan string, len(stCfgs))
	var wg sync.WaitGroup
	for _, stCfg := range stCfgs {
		wg.Add(1)
		go s.ap.Emit(ctx, 0, func(args ...interface{}) {
			defer wg.Done()
			cli, worker, stCfgToml, taskName, err := s.taskConfigArgsExtractor(args...)
			if err != nil {
				workerRespCh <- errorCommonWorkerResponse(err.Error(), worker)
				return
			}
			validWorkerCh <- worker
			request := &workerrpc.Request{
				Type:         workerrpc.CmdStartSubTask,
				StartSubTask: &pb.StartSubTaskRequest{Task: stCfgToml},
			}
			resp, err := cli.SendRequest(ctx, request, s.cfg.RPCTimeout)
			workerResp := s.handleOperationResult(ctx, cli, taskName, worker, err, resp)
			workerResp.Meta.Worker = worker
			workerRespCh <- workerResp.Meta
		}, func(args ...interface{}) {
			defer wg.Done()
			_, worker, _, _, err := s.taskConfigArgsExtractor(args...)
			if err != nil {
				workerRespCh <- errorCommonWorkerResponse(err.Error(), worker)
				return
			}
			workerRespCh <- errorCommonWorkerResponse(terror.ErrMasterNoEmitToken.Generate(worker).Error(), worker)
		}, stCfg)
	}
	wg.Wait()

	workerRespMap := make(map[string]*pb.CommonWorkerResponse, len(stCfgs))
	workers := make([]string, 0, len(stCfgs))
	for len(workerRespCh) > 0 {
		workerResp := <-workerRespCh
		workerRespMap[workerResp.Worker] = workerResp
		workers = append(workers, workerResp.Worker)
	}

	// TODO: simplify logic of response sort
	sort.Strings(workers)
	workerResps := make([]*pb.CommonWorkerResponse, 0, len(workers))
	for _, worker := range workers {
		workerResps = append(workerResps, workerRespMap[worker])
	}

	// record task -> workers map
	validWorkers := make([]string, 0, len(validWorkerCh))
	for len(validWorkerCh) > 0 {
		worker := <-validWorkerCh
		validWorkers = append(validWorkers, worker)
	}
	replace := len(req.Workers) == 0 // a fresh start
	s.addTaskWorkers(cfg.Name, validWorkers, replace)

	return &pb.StartTaskResponse{
		Result:  true,
		Workers: workerResps,
	}, nil
}

// OperateTask implements MasterServer.OperateTask
func (s *Server) OperateTask(ctx context.Context, req *pb.OperateTaskRequest) (*pb.OperateTaskResponse, error) {
	log.L().Info("", zap.Stringer("payload", req), zap.String("request", "OperateTask"))

	resp := &pb.OperateTaskResponse{
		Op:     req.Op,
		Result: false,
	}

	workers := s.getTaskWorkers(req.Name)
	if len(workers) == 0 {
		resp.Msg = fmt.Sprintf("task %s has no workers or not exist, can try `refresh-worker-tasks` cmd first", req.Name)
		return resp, nil
	}
	if len(req.Workers) > 0 {
		workers = req.Workers // specify only do operation on partial dm-workers
	}
	workerRespCh := make(chan *pb.OperateSubTaskResponse, len(workers))

	handleErr := func(err error, worker string) {
		log.L().Error("response error", zap.Error(err))
		workerResp := &pb.OperateSubTaskResponse{
			Meta: errorCommonWorkerResponse(err.Error(), worker),
			Op:   req.Op,
		}
		workerRespCh <- workerResp
	}

	subReq := &workerrpc.Request{
		Type: workerrpc.CmdOperateSubTask,
		OperateSubTask: &pb.OperateSubTaskRequest{
			Op:   req.Op,
			Name: req.Name,
		},
	}

	var wg sync.WaitGroup
	for _, worker := range workers {
		wg.Add(1)
		go s.ap.Emit(ctx, 0, func(args ...interface{}) {
			defer wg.Done()
			cli, worker1, err := s.workerArgsExtractor(args...)
			if err != nil {
				handleErr(err, worker1)
				return
			}
			resp, err := cli.SendRequest(ctx, subReq, s.cfg.RPCTimeout)
			workerResp := s.handleOperationResult(ctx, cli, req.Name, worker1, err, resp)
			workerResp.Op = req.Op
			workerResp.Meta.Worker = worker1
			workerRespCh <- workerResp
		}, func(args ...interface{}) {
			defer wg.Done()
			_, worker1, err := s.workerArgsExtractor(args...)
			if err != nil {
				handleErr(err, worker1)
				return
			}
			handleErr(terror.ErrMasterNoEmitToken.Generate(worker1), worker1)
		}, worker)
	}
	wg.Wait()

	validWorkers := make([]string, 0, len(workers))
	workerRespMap := make(map[string]*pb.OperateSubTaskResponse, len(workers))
	for len(workerRespCh) > 0 {
		workerResp := <-workerRespCh
		workerRespMap[workerResp.Meta.Worker] = workerResp
		if len(workerResp.Meta.Msg) == 0 { // no error occurred
			validWorkers = append(validWorkers, workerResp.Meta.Worker)
		}
	}

	workerResps := make([]*pb.OperateSubTaskResponse, 0, len(workers))
	for _, worker := range workers {
		workerResps = append(workerResps, workerRespMap[worker])
	}

	if req.Op == pb.TaskOp_Stop {
		// remove (partial / all) workers for a task
		s.removeTaskWorkers(req.Name, validWorkers)
	}

	resp.Result = true
	resp.Workers = workerResps

	return resp, nil
}

// UpdateTask implements MasterServer.UpdateTask
func (s *Server) UpdateTask(ctx context.Context, req *pb.UpdateTaskRequest) (*pb.UpdateTaskResponse, error) {
	log.L().Info("", zap.Stringer("payload", req), zap.String("request", "UpdateTask"))

	cfg, stCfgs, err := s.generateSubTask(ctx, req.Task)
	if err != nil {
		return &pb.UpdateTaskResponse{
			Result: false,
			Msg:    errors.ErrorStack(err),
		}, nil
	}
	log.L().Info("update task", zap.String("task name", cfg.Name), zap.Stringer("task", cfg))

	workerRespCh := make(chan *pb.CommonWorkerResponse, len(stCfgs)+len(req.Workers))
	if len(req.Workers) > 0 {
		// specify only update task on partial dm-workers
		// filter sub-task-configs through user specified workers
		// if worker not exist, an error message will return
		workerCfg := make(map[string]*config.SubTaskConfig)
		for _, stCfg := range stCfgs {
			worker, ok := s.cfg.DeployMap[stCfg.SourceID]
			if ok {
				workerCfg[worker] = stCfg
			} // only record existed workers
		}
		stCfgs = make([]*config.SubTaskConfig, 0, len(req.Workers))
		for _, worker := range req.Workers {
			if stCfg, ok := workerCfg[worker]; ok {
				stCfgs = append(stCfgs, stCfg)
			} else {
				workerRespCh <- errorCommonWorkerResponse("worker not found in task's config or deployment config", worker)
			}
		}
	}

	var wg sync.WaitGroup
	for _, stCfg := range stCfgs {
		wg.Add(1)
		go s.ap.Emit(ctx, 0, func(args ...interface{}) {
			defer wg.Done()
			cli, worker, stCfgToml, taskName, err := s.taskConfigArgsExtractor(args...)
			if err != nil {
				workerRespCh <- errorCommonWorkerResponse(err.Error(), worker)
				return
			}
			request := &workerrpc.Request{
				Type:          workerrpc.CmdUpdateSubTask,
				UpdateSubTask: &pb.UpdateSubTaskRequest{Task: stCfgToml},
			}
			resp, err := cli.SendRequest(ctx, request, s.cfg.RPCTimeout)
			workerResp := s.handleOperationResult(ctx, cli, taskName, worker, err, resp)
			workerResp.Meta.Worker = worker
			workerRespCh <- workerResp.Meta
		}, func(args ...interface{}) {
			defer wg.Done()
			_, worker, _, _, err := s.taskConfigArgsExtractor(args...)
			if err != nil {
				workerRespCh <- errorCommonWorkerResponse(err.Error(), worker)
				return
			}
			workerRespCh <- errorCommonWorkerResponse(terror.ErrMasterNoEmitToken.Generate(worker).Error(), worker)
		}, stCfg)
	}
	wg.Wait()

	workerRespMap := make(map[string]*pb.CommonWorkerResponse, len(stCfgs))
	workers := make([]string, 0, len(stCfgs))
	for len(workerRespCh) > 0 {
		workerResp := <-workerRespCh
		workerRespMap[workerResp.Worker] = workerResp
		workers = append(workers, workerResp.Worker)
	}

	sort.Strings(workers)
	workerResps := make([]*pb.CommonWorkerResponse, 0, len(workers))
	for _, worker := range workers {
		workerResps = append(workerResps, workerRespMap[worker])
	}

	return &pb.UpdateTaskResponse{
		Result:  true,
		Workers: workerResps,
	}, nil
}

type hasWokers interface {
	GetWorkers() []string
	GetName() string
}

func extractWorkers(s *Server, req hasWokers) ([]string, error) {
	workers := make([]string, 0, len(s.coordinator.GetAllWorkers()))

	if len(req.GetWorkers()) > 0 {
		// query specified dm-workers
		invalidWorkers := make([]string, 0, len(req.GetWorkers()))
		for _, workerAddress := range req.GetWorkers() {
			w := s.coordinator.GetWorkerByAddress(workerAddress)
			if w == nil || w.State() == coordinator.WorkerClosed {
				invalidWorkers = append(invalidWorkers, workerAddress)
			}
		}
		if len(invalidWorkers) > 0 {
			return nil, errors.Errorf("%s relevant worker-client not found", strings.Join(invalidWorkers, ", "))
		}
		workers = req.GetWorkers()
	} else if len(req.GetName()) > 0 {
		// query specified task's workers
		workers = s.getTaskWorkers(req.GetName())
		if len(workers) == 0 {
			return nil, errors.Errorf("task %s has no workers or not exist, can try `refresh-worker-tasks` cmd first", req.GetName())
		}
	} else {
		// query all workers
		log.L().Info("get workers")
		for _, worker := range s.coordinator.GetAllWorkers() {
			log.L().Info("debug", zap.Stringer("worker", worker))
			workers = append(workers, worker.String())
		}
	}
	return workers, nil
}

// QueryStatus implements MasterServer.QueryStatus
func (s *Server) QueryStatus(ctx context.Context, req *pb.QueryStatusListRequest) (*pb.QueryStatusListResponse, error) {
	log.L().Info("", zap.Stringer("payload", req), zap.String("request", "QueryStatus"))
	workers, err := extractWorkers(s, req)
	if err != nil {
		return &pb.QueryStatusListResponse{
			Result: false,
			Msg:    err.Error(),
		}, nil
	}
	workerRespCh := s.getStatusFromWorkers(ctx, workers, req.Name)

	workerRespMap := make(map[string]*pb.QueryStatusResponse, len(workers))
	for len(workerRespCh) > 0 {
		workerResp := <-workerRespCh
		workerRespMap[workerResp.Worker] = workerResp
	}

	sort.Strings(workers)
	workerResps := make([]*pb.QueryStatusResponse, 0, len(workers))
	for _, worker := range workers {
		workerResps = append(workerResps, workerRespMap[worker])
	}
	resp := &pb.QueryStatusListResponse{
		Result:  true,
		Workers: workerResps,
	}
	return resp, nil
}

// QueryError implements MasterServer.QueryError
func (s *Server) QueryError(ctx context.Context, req *pb.QueryErrorListRequest) (*pb.QueryErrorListResponse, error) {
	log.L().Info("", zap.Stringer("payload", req), zap.String("request", "QueryError"))

	workers, err := extractWorkers(s, req)
	if err != nil {
		return &pb.QueryErrorListResponse{
			Result: false,
			Msg:    err.Error(),
		}, nil
	}

	workerRespCh := s.getErrorFromWorkers(ctx, workers, req.Name)

	workerRespMap := make(map[string]*pb.QueryErrorResponse, len(workers))
	for len(workerRespCh) > 0 {
		workerResp := <-workerRespCh
		workerRespMap[workerResp.Worker] = workerResp
	}

	sort.Strings(workers)
	workerResps := make([]*pb.QueryErrorResponse, 0, len(workers))
	for _, worker := range workers {
		workerResps = append(workerResps, workerRespMap[worker])
	}
	resp := &pb.QueryErrorListResponse{
		Result:  true,
		Workers: workerResps,
	}
	return resp, nil
}

// ShowDDLLocks implements MasterServer.ShowDDLLocks
func (s *Server) ShowDDLLocks(ctx context.Context, req *pb.ShowDDLLocksRequest) (*pb.ShowDDLLocksResponse, error) {
	log.L().Info("", zap.Stringer("payload", req), zap.String("request", "ShowDDLLocks"))

	resp := &pb.ShowDDLLocksResponse{
		Result: true,
	}

	locks := s.lockKeeper.Locks()
	resp.Locks = make([]*pb.DDLLock, 0, len(locks))
	for _, lock := range locks {
		if len(req.Task) > 0 && req.Task != lock.Task {
			continue // specify task and mismatch
		}
		ready := lock.Ready()
		if len(req.Workers) > 0 {
			for _, worker := range req.Workers {
				if _, ok := ready[worker]; ok {
					goto FOUND
				}
			}
			continue // specify workers and mismatch
		}
	FOUND:
		l := &pb.DDLLock{
			ID:       lock.ID,
			Task:     lock.Task,
			Owner:    lock.Owner,
			DDLs:     lock.Stmts,
			Synced:   make([]string, 0, len(ready)),
			Unsynced: make([]string, 0, len(ready)),
		}
		for worker, synced := range ready {
			if synced {
				l.Synced = append(l.Synced, worker)
			} else {
				l.Unsynced = append(l.Unsynced, worker)
			}
		}
		resp.Locks = append(resp.Locks, l)
	}

	if len(resp.Locks) == 0 {
		resp.Msg = "no DDL lock exists"
	}
	return resp, nil
}

// UnlockDDLLock implements MasterServer.UnlockDDLLock
func (s *Server) UnlockDDLLock(ctx context.Context, req *pb.UnlockDDLLockRequest) (*pb.UnlockDDLLockResponse, error) {
	log.L().Info("", zap.String("lock ID", req.ID), zap.Stringer("payload", req), zap.String("request", "UnlockDDLLock"))

	workerResps, err := s.resolveDDLLock(ctx, req.ID, req.ReplaceOwner, req.Workers)
	resp := &pb.UnlockDDLLockResponse{
		Result:  true,
		Workers: workerResps,
	}
	if err != nil {
		resp.Result = false
		resp.Msg = errors.ErrorStack(err)
		log.L().Error("fail to unlock ddl", zap.String("ID", req.ID), zap.String("request", "UnlockDDLLock"), zap.Error(err))

		if req.ForceRemove {
			s.lockKeeper.RemoveLock(req.ID)
			log.L().Warn("force to remove DDL lock", zap.String("request", "UnlockDDLLock"), zap.String("ID", req.ID))
		}
	} else {
		log.L().Info("unlock ddl successfully", zap.String("ID", req.ID), zap.String("request", "UnlockDDLLock"))
	}

	return resp, nil
}

// BreakWorkerDDLLock implements MasterServer.BreakWorkerDDLLock
func (s *Server) BreakWorkerDDLLock(ctx context.Context, req *pb.BreakWorkerDDLLockRequest) (*pb.BreakWorkerDDLLockResponse, error) {
	log.L().Info("", zap.String("lock ID", req.RemoveLockID), zap.Stringer("payload", req), zap.String("request", "BreakWorkerDDLLock"))

	request := &workerrpc.Request{
		Type: workerrpc.CmdBreakDDLLock,
		BreakDDLLock: &pb.BreakDDLLockRequest{
			Task:         req.Task,
			RemoveLockID: req.RemoveLockID,
			ExecDDL:      req.ExecDDL,
			SkipDDL:      req.SkipDDL,
		},
	}

	workerRespCh := make(chan *pb.CommonWorkerResponse, len(req.Workers))
	var wg sync.WaitGroup
	for _, address := range req.Workers {
		wg.Add(1)
		go func(addr string) {
			defer wg.Done()
			worker := s.coordinator.GetWorkerByAddress(addr)
			if worker == nil || worker.State() == coordinator.WorkerClosed {
				workerRespCh <- errorCommonWorkerResponse(fmt.Sprintf("worker %s relevant worker-client not found", worker), worker.Address())
				return
			}
			cli, err := worker.GetClient()
			if err != nil {
				return
			}
			resp, err := cli.SendRequest(ctx, request, s.cfg.RPCTimeout)
			workerResp := &pb.CommonWorkerResponse{}
			if err != nil {
				workerResp = errorCommonWorkerResponse(errors.ErrorStack(err), "")
			} else {
				workerResp = resp.BreakDDLLock
			}
			workerResp.Worker = worker.Address()
			workerRespCh <- workerResp
		}(address)
	}
	wg.Wait()

	workerRespMap := make(map[string]*pb.CommonWorkerResponse, len(req.Workers))
	for len(workerRespCh) > 0 {
		workerResp := <-workerRespCh
		workerRespMap[workerResp.Worker] = workerResp
	}

	sort.Strings(req.Workers)
	workerResps := make([]*pb.CommonWorkerResponse, 0, len(req.Workers))
	for _, worker := range req.Workers {
		workerResps = append(workerResps, workerRespMap[worker])
	}

	return &pb.BreakWorkerDDLLockResponse{
		Result:  true,
		Workers: workerResps,
	}, nil
}

// HandleSQLs implements MasterServer.HandleSQLs
func (s *Server) HandleSQLs(ctx context.Context, req *pb.HandleSQLsRequest) (*pb.HandleSQLsResponse, error) {
	log.L().Info("", zap.String("task name", req.Name), zap.Stringer("payload", req), zap.String("request", "HandleSQLs"))

	// save request for --sharding operation
	if req.Sharding {
		err := s.sqlOperatorHolder.Set(req)
		if err != nil {
			return &pb.HandleSQLsResponse{
				Result: false,
				Msg:    fmt.Sprintf("save request with --sharding error:\n%s", errors.ErrorStack(err)),
			}, nil
		}
		log.L().Info("handle sqls request was saved", zap.String("task name", req.Name), zap.String("request", "HandleSQLs"))
		return &pb.HandleSQLsResponse{
			Result: true,
			Msg:    "request with --sharding saved and will be sent to DDL lock's owner when resolving DDL lock",
		}, nil
	}

	resp := &pb.HandleSQLsResponse{
		Result: false,
		Msg:    "",
	}

	if !s.checkTaskAndWorkerMatch(req.Name, req.Worker) {
		resp.Msg = fmt.Sprintf("task %s and worker %s not match, can try `refresh-worker-tasks` cmd first", req.Name, req.Worker)
		return resp, nil
	}

	// execute grpc call
	subReq := &workerrpc.Request{
		Type: workerrpc.CmdHandleSubTaskSQLs,
		HandleSubTaskSQLs: &pb.HandleSubTaskSQLsRequest{
			Name:       req.Name,
			Op:         req.Op,
			Args:       req.Args,
			BinlogPos:  req.BinlogPos,
			SqlPattern: req.SqlPattern,
		},
	}
	cli := s.coordinator.GetWorkerClientByAddress(req.Worker)
	if cli == nil {
		resp.Msg = fmt.Sprintf("worker %s client not found in %v", req.Worker, s.coordinator.GetAllWorkers())
		return resp, nil
	}
	response, err := cli.SendRequest(ctx, subReq, s.cfg.RPCTimeout)
	workerResp := &pb.CommonWorkerResponse{}
	if err != nil {
		workerResp = errorCommonWorkerResponse(errors.ErrorStack(err), "")
	} else {
		workerResp = response.HandleSubTaskSQLs
	}
	resp.Workers = []*pb.CommonWorkerResponse{workerResp}
	resp.Result = true
	return resp, nil
}

// PurgeWorkerRelay implements MasterServer.PurgeWorkerRelay
func (s *Server) PurgeWorkerRelay(ctx context.Context, req *pb.PurgeWorkerRelayRequest) (*pb.PurgeWorkerRelayResponse, error) {
	log.L().Info("", zap.Stringer("payload", req), zap.String("request", "PurgeWorkerRelay"))

	workerReq := &workerrpc.Request{
		Type: workerrpc.CmdPurgeRelay,
		PurgeRelay: &pb.PurgeRelayRequest{
			Inactive: req.Inactive,
			Time:     req.Time,
			Filename: req.Filename,
			SubDir:   req.SubDir,
		},
	}

	workerRespCh := make(chan *pb.CommonWorkerResponse, len(req.Workers))
	var wg sync.WaitGroup
	for _, worker := range req.Workers {
		wg.Add(1)
		go func(worker string) {
			defer wg.Done()
			cli := s.coordinator.GetWorkerClientByAddress(worker)
			if cli == nil {
				workerRespCh <- errorCommonWorkerResponse(fmt.Sprintf("worker %s relevant worker-client not found", worker), worker)
				return
			}
			resp, err := cli.SendRequest(ctx, workerReq, s.cfg.RPCTimeout)
			workerResp := &pb.CommonWorkerResponse{}
			if err != nil {
				workerResp = errorCommonWorkerResponse(errors.ErrorStack(err), "")
			} else {
				workerResp = resp.PurgeRelay
			}
			workerResp.Worker = worker
			workerRespCh <- workerResp
		}(worker)
	}
	wg.Wait()

	workerRespMap := make(map[string]*pb.CommonWorkerResponse, len(req.Workers))
	for len(workerRespCh) > 0 {
		workerResp := <-workerRespCh
		workerRespMap[workerResp.Worker] = workerResp
	}

	sort.Strings(req.Workers)
	workerResps := make([]*pb.CommonWorkerResponse, 0, len(req.Workers))
	for _, worker := range req.Workers {
		workerResps = append(workerResps, workerRespMap[worker])
	}

	return &pb.PurgeWorkerRelayResponse{
		Result:  true,
		Workers: workerResps,
	}, nil
}

// SwitchWorkerRelayMaster implements MasterServer.SwitchWorkerRelayMaster
func (s *Server) SwitchWorkerRelayMaster(ctx context.Context, req *pb.SwitchWorkerRelayMasterRequest) (*pb.SwitchWorkerRelayMasterResponse, error) {
	log.L().Info("", zap.Stringer("payload", req), zap.String("request", "SwitchWorkerRelayMaster"))

	workerRespCh := make(chan *pb.CommonWorkerResponse, len(req.Workers))

	handleErr := func(err error, worker string) {
		log.L().Error("response error", zap.Error(err))
		resp := &pb.CommonWorkerResponse{
			Result: false,
			Msg:    errors.ErrorStack(err),
			Worker: worker,
		}
		workerRespCh <- resp
	}

	var wg sync.WaitGroup
	for _, worker := range req.Workers {
		wg.Add(1)
		go s.ap.Emit(ctx, 0, func(args ...interface{}) {
			defer wg.Done()
			cli, worker1, err := s.workerArgsExtractor(args...)
			if err != nil {
				handleErr(err, worker1)
				return
			}
			request := &workerrpc.Request{
				Type:              workerrpc.CmdSwitchRelayMaster,
				SwitchRelayMaster: &pb.SwitchRelayMasterRequest{},
			}
			resp, err := cli.SendRequest(ctx, request, s.cfg.RPCTimeout)
			workerResp := &pb.CommonWorkerResponse{}
			if err != nil {
				workerResp = errorCommonWorkerResponse(errors.ErrorStack(err), "")
			} else {
				workerResp = resp.SwitchRelayMaster
			}
			workerResp.Worker = worker1
			workerRespCh <- workerResp
		}, func(args ...interface{}) {
			defer wg.Done()
			_, worker1, err := s.workerArgsExtractor(args...)
			if err != nil {
				handleErr(err, worker1)
				return
			}
			workerRespCh <- errorCommonWorkerResponse(terror.ErrMasterNoEmitToken.Generate(worker1).Error(), worker1)
		}, worker)
	}
	wg.Wait()

	workerRespMap := make(map[string]*pb.CommonWorkerResponse, len(req.Workers))
	for len(workerRespCh) > 0 {
		workerResp := <-workerRespCh
		workerRespMap[workerResp.Worker] = workerResp
	}

	sort.Strings(req.Workers)
	workerResps := make([]*pb.CommonWorkerResponse, 0, len(req.Workers))
	for _, worker := range req.Workers {
		workerResps = append(workerResps, workerRespMap[worker])
	}

	return &pb.SwitchWorkerRelayMasterResponse{
		Result:  true,
		Workers: workerResps,
	}, nil
}

// OperateWorkerRelayTask implements MasterServer.OperateWorkerRelayTask
func (s *Server) OperateWorkerRelayTask(ctx context.Context, req *pb.OperateWorkerRelayRequest) (*pb.OperateWorkerRelayResponse, error) {
	log.L().Info("", zap.Stringer("payload", req), zap.String("request", "OperateWorkerRelayTask"))

	request := &workerrpc.Request{
		Type:         workerrpc.CmdOperateRelay,
		OperateRelay: &pb.OperateRelayRequest{Op: req.Op},
	}
	workerRespCh := make(chan *pb.OperateRelayResponse, len(req.Workers))
	var wg sync.WaitGroup
	for _, worker := range req.Workers {
		wg.Add(1)
		go func(worker string) {
			defer wg.Done()
			cli := s.coordinator.GetWorkerClientByAddress(worker)
			if cli == nil {
				workerResp := &pb.OperateRelayResponse{
					Op:     req.Op,
					Result: false,
					Worker: worker,
					Msg:    fmt.Sprintf("%s relevant worker-client not found", worker),
				}
				workerRespCh <- workerResp
				return
			}
			resp, err := cli.SendRequest(ctx, request, s.cfg.RPCTimeout)
			workerResp := &pb.OperateRelayResponse{}
			if err != nil {
				workerResp = &pb.OperateRelayResponse{
					Result: false,
					Msg:    errors.ErrorStack(err),
				}
			} else {
				workerResp = resp.OperateRelay
			}
			workerResp.Op = req.Op
			workerResp.Worker = worker
			workerRespCh <- workerResp
		}(worker)
	}
	wg.Wait()

	workerRespMap := make(map[string]*pb.OperateRelayResponse, len(req.Workers))
	for len(workerRespCh) > 0 {
		workerResp := <-workerRespCh
		workerRespMap[workerResp.Worker] = workerResp
	}

	sort.Strings(req.Workers)
	workerResps := make([]*pb.OperateRelayResponse, 0, len(req.Workers))
	for _, worker := range req.Workers {
		workerResps = append(workerResps, workerRespMap[worker])
	}

	return &pb.OperateWorkerRelayResponse{
		Result:  true,
		Workers: workerResps,
	}, nil
}

// RefreshWorkerTasks implements MasterServer.RefreshWorkerTasks
func (s *Server) RefreshWorkerTasks(ctx context.Context, req *pb.RefreshWorkerTasksRequest) (*pb.RefreshWorkerTasksResponse, error) {
	log.L().Info("", zap.Stringer("payload", req), zap.String("request", "RefreshWorkerTasks"))

	taskWorkers, workerMsgMap := s.fetchTaskWorkers(ctx)
	// always update task workers mapping in memory
	s.replaceTaskWorkers(taskWorkers)
	log.L().Info("refresh workers of task", zap.Reflect("workers of task", taskWorkers), zap.String("request", "RefreshWorkerTasks"))

	workers := make([]string, 0, len(workerMsgMap))
	for worker := range workerMsgMap {
		workers = append(workers, worker)
	}
	sort.Strings(workers)

	workerMsgs := make([]*pb.RefreshWorkerTasksMsg, 0, len(workers))
	for _, worker := range workers {
		workerMsgs = append(workerMsgs, &pb.RefreshWorkerTasksMsg{
			Worker: worker,
			Msg:    workerMsgMap[worker],
		})
	}
	return &pb.RefreshWorkerTasksResponse{
		Result:  true,
		Workers: workerMsgs,
	}, nil
}

// addTaskWorkers adds a task-workers pair
// replace indicates whether replace old workers
func (s *Server) addTaskWorkers(task string, workers []string, replace bool) {
	if len(workers) == 0 {
		return
	}

	valid := make([]string, 0, len(workers))
	for _, worker := range workers {
		if w := s.coordinator.GetWorkerByAddress(worker); w != nil {
			valid = append(valid, worker)
		}
	}

	s.Lock()
	defer s.Unlock()
	if !replace {
		// merge with old workers
		old, ok := s.taskWorkers[task]
		if ok {
			exist := make(map[string]struct{})
			for _, worker := range valid {
				exist[worker] = struct{}{}
			}
			for _, worker := range old {
				if _, ok := exist[worker]; !ok {
					valid = append(valid, worker)
				}
			}
		}
	}

	sort.Strings(valid)
	s.taskWorkers[task] = valid
	log.L().Info("update workers of task", zap.String("task", task), zap.Strings("workers", valid))
}

// replaceTaskWorkers replaces the whole task-workers mapper
func (s *Server) replaceTaskWorkers(taskWorkers map[string][]string) {
	for task := range taskWorkers {
		sort.Strings(taskWorkers[task])
	}
	s.Lock()
	defer s.Unlock()
	s.taskWorkers = taskWorkers
}

// removeTaskWorkers remove (partial / all) workers for a task
func (s *Server) removeTaskWorkers(task string, workers []string) {
	toRemove := make(map[string]struct{})
	for _, w := range workers {
		toRemove[w] = struct{}{}
	}

	s.Lock()
	defer s.Unlock()
	if _, ok := s.taskWorkers[task]; !ok {
		log.L().Warn("not found workers", zap.String("task", task))
		return
	}
	remain := make([]string, 0, len(s.taskWorkers[task]))
	for _, worker := range s.taskWorkers[task] {
		if _, ok := toRemove[worker]; !ok {
			remain = append(remain, worker)
		}
	}
	if len(remain) == 0 {
		delete(s.taskWorkers, task)
		log.L().Info("remove task from taskWorker", zap.String("task", task))
	} else {
		s.taskWorkers[task] = remain
		log.L().Info("update workers of task", zap.String("task", task), zap.Strings("reamin workers", remain))
	}
}

// getTaskWorkers gets workers relevant to specified task
func (s *Server) getTaskWorkers(task string) []string {
	s.Lock()
	defer s.Unlock()
	workers, ok := s.taskWorkers[task]
	if !ok {
		return []string{}
	}
	// do a copy
	ret := make([]string, 0, len(workers))
	ret = append(ret, workers...)
	return ret
}

// containWorker checks whether worker in workers
func (s *Server) containWorker(workers []string, worker string) bool {
	for _, w := range workers {
		if w == worker {
			return true
		}
	}
	return false
}

// getStatusFromWorkers does RPC request to get status from dm-workers
func (s *Server) getStatusFromWorkers(ctx context.Context, workers []string, taskName string) chan *pb.QueryStatusResponse {
	workerReq := &workerrpc.Request{
		Type:        workerrpc.CmdQueryStatus,
		QueryStatus: &pb.QueryStatusRequest{Name: taskName},
	}
	workerRespCh := make(chan *pb.QueryStatusResponse, len(workers))

	handleErr := func(err error, worker string) bool {
		log.L().Error("response error", zap.Error(err))
		resp := &pb.QueryStatusResponse{
			Result: false,
			Msg:    errors.ErrorStack(err),
			Worker: worker,
		}
		workerRespCh <- resp
		return false
	}

	var wg sync.WaitGroup
	for _, worker := range workers {
		wg.Add(1)
		go s.ap.Emit(ctx, 0, func(args ...interface{}) {
			defer wg.Done()
			cli, worker1, err := s.workerArgsExtractor(args...)
			if err != nil {
				handleErr(err, worker1)
				return
			}
			resp, err := cli.SendRequest(ctx, workerReq, s.cfg.RPCTimeout)
			workerStatus := &pb.QueryStatusResponse{}
			if err != nil {
				workerStatus = &pb.QueryStatusResponse{
					Result: false,
					Msg:    errors.ErrorStack(err),
				}
			} else {
				workerStatus = resp.QueryStatus
			}
			workerStatus.Worker = worker1
			workerRespCh <- workerStatus
		}, func(args ...interface{}) {
			defer wg.Done()
			_, worker1, err := s.workerArgsExtractor(args...)
			if err != nil {
				handleErr(err, worker1)
				return
			}
			handleErr(terror.ErrMasterNoEmitToken.Generate(worker1), worker1)
		}, worker)
	}
	wg.Wait()
	return workerRespCh
}

// getErrorFromWorkers does RPC request to get error information from dm-workers
func (s *Server) getErrorFromWorkers(ctx context.Context, workers []string, taskName string) chan *pb.QueryErrorResponse {
	workerReq := &workerrpc.Request{
		Type:       workerrpc.CmdQueryError,
		QueryError: &pb.QueryErrorRequest{Name: taskName},
	}
	workerRespCh := make(chan *pb.QueryErrorResponse, len(workers))

	handleErr := func(err error, worker string) bool {
		log.L().Error("response error", zap.Error(err))
		resp := &pb.QueryErrorResponse{
			Result: false,
			Msg:    errors.ErrorStack(err),
			Worker: worker,
		}
		workerRespCh <- resp
		return false
	}

	var wg sync.WaitGroup
	for _, worker := range workers {
		wg.Add(1)
		go s.ap.Emit(ctx, 0, func(args ...interface{}) {
			defer wg.Done()
			cli, worker1, err := s.workerArgsExtractor(args...)
			if err != nil {
				handleErr(err, worker1)
				return
			}
			resp, err := cli.SendRequest(ctx, workerReq, s.cfg.RPCTimeout)
			workerError := &pb.QueryErrorResponse{}
			if err != nil {
				workerError = &pb.QueryErrorResponse{
					Result: false,
					Msg:    errors.ErrorStack(err),
				}
			} else {
				workerError = resp.QueryError
			}
			workerError.Worker = worker1
			workerRespCh <- workerError
		}, func(args ...interface{}) {
			defer wg.Done()
			_, worker1, err := s.workerArgsExtractor(args...)
			if err != nil {
				handleErr(err, worker1)
				return
			}
			handleErr(terror.ErrMasterNoEmitToken.Generate(worker1), worker1)
		}, worker)
	}
	wg.Wait()
	return workerRespCh
}

// updateTaskWorkers fetches task-workers mapper from dm-workers and update s.taskWorkers
func (s *Server) updateTaskWorkers(ctx context.Context) {
	taskWorkers, _ := s.fetchTaskWorkers(ctx)
	if len(taskWorkers) == 0 {
		return // keep the old
	}
	// simple replace, maybe we can do more accurate update later
	s.replaceTaskWorkers(taskWorkers)
	log.L().Info("update workers of task", zap.Reflect("workers", taskWorkers))
}

// fetchTaskWorkers fetches task-workers mapper from workers based on deployment
func (s *Server) fetchTaskWorkers(ctx context.Context) (map[string][]string, map[string]string) {
	workers := make([]string, 0, len(s.coordinator.GetAllWorkers()))
	for worker := range s.coordinator.GetAllWorkers() {
		workers = append(workers, worker)
	}

	workerRespCh := s.getStatusFromWorkers(ctx, workers, "")

	taskWorkerMap := make(map[string][]string)
	workerMsgMap := make(map[string]string)
	for len(workerRespCh) > 0 {
		workerResp := <-workerRespCh
		worker := workerResp.Worker
		if len(workerResp.Msg) > 0 {
			workerMsgMap[worker] = workerResp.Msg
		} else if !workerResp.Result {
			workerMsgMap[worker] = "got response but with failed result"
		}
		if workerResp.SubTaskStatus == nil {
			continue
		}
		for _, status := range workerResp.SubTaskStatus {
			if status.Stage == pb.Stage_InvalidStage {
				continue // invalid status
			}
			task := status.Name
			_, ok := taskWorkerMap[task]
			if !ok {
				taskWorkerMap[task] = make([]string, 0, 10)
			}
			taskWorkerMap[task] = append(taskWorkerMap[task], worker)
		}
	}

	return taskWorkerMap, workerMsgMap
}

// return true means match, false means mismatch.
func (s *Server) checkTaskAndWorkerMatch(taskname string, targetWorker string) bool {
	// find worker
	workers := s.getTaskWorkers(taskname)
	if len(workers) == 0 {
		return false
	}
	for _, worker := range workers {
		if worker == targetWorker {
			return true
		}
	}
	return false
}

// fetchWorkerDDLInfo fetches DDL info from all dm-workers
// and sends DDL lock info back to dm-workers
func (s *Server) fetchWorkerDDLInfo(ctx context.Context) {
	var wg sync.WaitGroup

	request := &workerrpc.Request{Type: workerrpc.CmdFetchDDLInfo}
	for address, w := range s.coordinator.GetAllWorkers() {
		client, err := w.GetClient()
		if err != nil {
			log.L().Error("cannot get worker client", zap.String("name", w.Name()))
			continue
		}
		wg.Add(1)
		go func(worker string, cli workerrpc.Client) {
			defer wg.Done()
			var doRetry bool

			for {
				if doRetry {
					select {
					case <-ctx.Done():
						return
					case <-time.After(fetchDDLInfoRetryTimeout):
					}
				}
				doRetry = false // reset

				select {
				case <-ctx.Done():
					return
				default:
					resp, err := cli.SendRequest(ctx, request, s.cfg.RPCTimeout)
					if err != nil {
						log.L().Error("create FetchDDLInfo stream", zap.String("worker", worker), log.ShortError(err))
						doRetry = true
						continue
					}
					stream := resp.FetchDDLInfo
					for {
						in, err := stream.Recv()
						if err == io.EOF {
							doRetry = true
							break
						}
						select {
						case <-ctx.Done(): // check whether canceled again
							return
						default:
						}
						if err != nil {
							log.L().Error("receive ddl info", zap.String("worker", worker), log.ShortError(err))
							doRetry = true
							break
						}
						log.L().Info("receive ddl info", zap.Stringer("ddl info", in), zap.String("worker", worker))

						workers := s.getTaskWorkers(in.Task)
						if len(workers) == 0 {
							// should happen only when starting and before updateTaskWorkers return
							log.L().Error("try to sync shard DDL, but with no workers", zap.String("task", in.Task))
							doRetry = true
							break
						}
						if !s.containWorker(workers, worker) {
							// should not happen
							log.L().Error("try to sync shard DDL, but worker is not in workers", zap.String("task", in.Task), zap.String("worker", worker), zap.Strings("workers", workers))
							doRetry = true
							break
						}

						lockID, synced, remain, err := s.lockKeeper.TrySync(in.Task, in.Schema, in.Table, worker, in.DDLs, workers)
						if err != nil {
							log.L().Error("fail to sync lock", zap.String("worker", worker), log.ShortError(err))
							doRetry = true
							break
						}

						out := &pb.DDLLockInfo{
							Task: in.Task,
							ID:   lockID,
						}
						err = stream.Send(out)
						if err != nil {
							log.L().Error("fail to send ddl lock info", zap.Stringer("ddl lock info", out), zap.String("worker", worker), log.ShortError(err))
							doRetry = true
							break
						}

						if !synced {
							// still need wait other workers to sync
							log.L().Info("shard DDL is in syncing", zap.String("lock ID", lockID), zap.Int("remain worker count", remain))
							continue
						}

						log.L().Info("shard DDL was synced", zap.String("lock ID", lockID))

						// resolve DDL lock
						wg.Add(1)
						go func(lockID string) {
							defer wg.Done()
							resps, err := s.resolveDDLLock(ctx, lockID, "", nil)
							if err == nil {
								log.L().Info("resolve DDL lock successfully", zap.String("lock ID", lockID))
							} else {
								log.L().Error("fail to resolve DDL lock", zap.String("lock ID", lockID), zap.Reflect("responses", resps), zap.Error(err))
								lock := s.lockKeeper.FindLock(lockID)
								if lock != nil {
									lock.AutoRetry.Set(true) // need auto-retry resolve at intervals
								}
							}
						}(lockID)
					}
					stream.CloseSend()
				}
			}

		}(address, client)
	}

	wg.Wait()
}

// resolveDDLLock resolves DDL lock
// requests DDL lock's owner to execute the DDL
// requests DDL lock's non-owner dm-workers to ignore (skip) the DDL
func (s *Server) resolveDDLLock(ctx context.Context, lockID string, replaceOwner string, prefWorkers []string) ([]*pb.CommonWorkerResponse, error) {
	lock := s.lockKeeper.FindLock(lockID)
	if lock == nil {
		// should not happen even when dm-master restarted
		return nil, terror.ErrMasterLockNotFound.Generate(lockID)
	}

	if lock.Resolving.Get() {
		return nil, terror.ErrMasterLockIsResolving.Generate(lockID)
	}
	lock.Resolving.Set(true)
	defer lock.Resolving.Set(false) //reset

	ready := lock.Ready() // Ready contain all dm-workers and whether they were synced

	// request the owner to execute DDL
	owner := lock.Owner
	if len(replaceOwner) > 0 {
		owner = replaceOwner
	}
	cli := s.coordinator.GetWorkerClientByAddress(owner)
	if cli == nil {
		return nil, terror.ErrMasterWorkerCliNotFound.Generate(owner)
	}
	if _, ok := ready[owner]; !ok {
		return nil, terror.ErrMasterWorkerNotWaitLock.Generate(owner, lockID)
	}

	// try send handle SQLs request to owner if exists
	key, oper := s.sqlOperatorHolder.Get(lock.Task, lock.DDLs())
	if oper != nil {
		ownerReq := &workerrpc.Request{
			Type: workerrpc.CmdHandleSubTaskSQLs,
			HandleSubTaskSQLs: &pb.HandleSubTaskSQLsRequest{
				Name:       oper.Req.Name,
				Op:         oper.Req.Op,
				Args:       oper.Req.Args,
				BinlogPos:  oper.Req.BinlogPos,
				SqlPattern: oper.Req.SqlPattern,
			},
		}
		resp, err := cli.SendRequest(ctx, ownerReq, s.cfg.RPCTimeout)
		if err != nil {
			return nil, terror.Annotatef(err, "send handle SQLs request %s to DDL lock %s owner %s fail", ownerReq.HandleSubTaskSQLs, lockID, owner)
		}
		ownerResp := resp.HandleSubTaskSQLs
		if !ownerResp.Result {
			return nil, terror.ErrMasterHandleSQLReqFail.Generate(lockID, owner, ownerReq.HandleSubTaskSQLs, ownerResp.Msg)
		}
		log.L().Info("sent handle --sharding DDL request", zap.Stringer("payload", ownerReq.HandleSubTaskSQLs), zap.String("owner", owner), zap.String("lock ID", lockID))
		s.sqlOperatorHolder.Remove(lock.Task, key) // remove SQL operator after sent to owner
	}

	// If send ExecuteDDL request failed, we will generate more tracer group id,
	// this is acceptable if each ExecuteDDL request successes at last.
	// TODO: we need a better way to combine brain split tracing events into one
	// single group.
	traceGID := s.idGen.NextID("resolveDDLLock", 0)
	log.L().Info("requesting to execute DDL", zap.String("owner", owner), zap.String("lock ID", lockID))
	ownerReq := &workerrpc.Request{
		Type: workerrpc.CmdExecDDL,
		ExecDDL: &pb.ExecDDLRequest{
			Task:     lock.Task,
			LockID:   lockID,
			Exec:     true,
			TraceGID: traceGID,
			DDLs:     lock.ddls,
		},
	}
	// use a longer timeout for executing DDL in DM-worker.
	// now, we ignore `invalid connection` for `ADD INDEX`, use a longer timout to ensure the DDL lock removed.
	ownerTimeout := time.Duration(syncer.MaxDDLConnectionTimeoutMinute)*time.Minute + 30*time.Second
	resp, err := cli.SendRequest(ctx, ownerReq, ownerTimeout)
	ownerResp := &pb.CommonWorkerResponse{}
	if err != nil {
		ownerResp = errorCommonWorkerResponse(errors.ErrorStack(err), "")
	} else {
		ownerResp = resp.ExecDDL
	}
	ownerResp.Worker = owner
	if !ownerResp.Result {
		// owner execute DDL fail, do not continue
		return []*pb.CommonWorkerResponse{
			ownerResp,
		}, terror.ErrMasterOwnerExecDDL.Generate(owner)
	}

	// request other dm-workers to ignore DDL
	workers := make([]string, 0, len(ready))
	if len(prefWorkers) > 0 {
		workers = prefWorkers
	} else {
		for worker := range ready {
			workers = append(workers, worker)
		}
	}

	request := &workerrpc.Request{
		Type: workerrpc.CmdExecDDL,
		ExecDDL: &pb.ExecDDLRequest{
			Task:     lock.Task,
			LockID:   lockID,
			Exec:     false, // ignore and skip DDL
			TraceGID: traceGID,
			DDLs:     lock.ddls,
		},
	}
	workerRespCh := make(chan *pb.CommonWorkerResponse, len(workers))
	var wg sync.WaitGroup
	for _, worker := range workers {
		if worker == owner {
			continue // owner has executed DDL
		}

		wg.Add(1)
		go func(worker string) {
			defer wg.Done()
			cli := s.coordinator.GetWorkerClientByAddress(worker)
			if cli == nil {
				workerRespCh <- errorCommonWorkerResponse(fmt.Sprintf("worker %s relevant worker-client not found", worker), worker)
				return
			}
			if _, ok := ready[worker]; !ok {
				workerRespCh <- errorCommonWorkerResponse(fmt.Sprintf("worker %s not waiting for DDL lock %s", owner, lockID), worker)
				return
			}

			log.L().Info("request to skip DDL", zap.String("not owner worker", worker), zap.String("lock ID", lockID))
			resp, err2 := cli.SendRequest(ctx, request, s.cfg.RPCTimeout)
			var workerResp *pb.CommonWorkerResponse
			if err2 != nil {
				workerResp = errorCommonWorkerResponse(errors.ErrorStack(err2), "")
			} else {
				workerResp = resp.ExecDDL
			}
			workerResp.Worker = worker
			workerRespCh <- workerResp
		}(worker)
	}
	wg.Wait()

	workerRespMap := make(map[string]*pb.CommonWorkerResponse, len(workers))
	var success = true
	for len(workerRespCh) > 0 {
		workerResp := <-workerRespCh
		workerRespMap[workerResp.Worker] = workerResp
		if !workerResp.Result {
			success = false
		}
	}

	sort.Strings(workers)
	workerResps := make([]*pb.CommonWorkerResponse, 0, len(workers)+1)
	workerResps = append(workerResps, ownerResp)
	for _, worker := range workers {
		workerResp, ok := workerRespMap[worker]
		if ok {
			workerResps = append(workerResps, workerResp)
		}
	}

	// owner has ExecuteDDL successfully, we remove the Lock
	// if some dm-workers ExecuteDDL occurred error, we should use dmctl to handle dm-worker directly
	s.lockKeeper.RemoveLock(lockID)

	if !success {
		err = terror.ErrMasterPartWorkerExecDDLFail.Generate(lockID)
	}
	return workerResps, err
}

// UpdateMasterConfig implements MasterServer.UpdateConfig
func (s *Server) UpdateMasterConfig(ctx context.Context, req *pb.UpdateMasterConfigRequest) (*pb.UpdateMasterConfigResponse, error) {
	log.L().Info("", zap.Stringer("payload", req), zap.String("request", "UpdateMasterConfig"))
	s.Lock()

	err := s.cfg.UpdateConfigFile(req.Config)
	if err != nil {
		s.Unlock()
		return &pb.UpdateMasterConfigResponse{
			Result: false,
			Msg:    "Failed to write config to local file. detail: " + errors.ErrorStack(err),
		}, nil
	}
	log.L().Info("saved dm-master config file", zap.String("config file", s.cfg.ConfigFile), zap.String("request", "UpdateMasterConfig"))

	cfg := NewConfig()
	cfg.ConfigFile = s.cfg.ConfigFile
	err = cfg.Reload()
	if err != nil {
		s.Unlock()
		return &pb.UpdateMasterConfigResponse{
			Result: false,
			Msg:    fmt.Sprintf("Failed to parse configure from file %s, detail: ", cfg.ConfigFile) + errors.ErrorStack(err),
		}, nil
	}
	log.L().Info("update dm-master config", zap.Stringer("config", cfg), zap.String("request", "UpdateMasterConfig"))

	// TODO: fix me
	// delete worker
	invalidWorkers := s.coordinator.GetWorkersByStatus(coordinator.WorkerClosed)
	wokerList := make([]string, 0, len(invalidWorkers))
	for _, worker := range invalidWorkers {
		wokerList = append(wokerList, worker.Address())
		DDLreq := &pb.ShowDDLLocksRequest{
			Task:    "",
			Workers: wokerList,
		}
		resp, err2 := s.ShowDDLLocks(ctx, DDLreq)
		if err2 != nil {
			s.Unlock()
			return &pb.UpdateMasterConfigResponse{
				Result: false,
				Msg:    fmt.Sprintf("Failed to get DDL lock Info from %s, detail: ", worker.Address()) + errors.ErrorStack(err2),
			}, nil
		}
		if len(resp.Locks) != 0 {
			err = terror.ErrMasterWorkerExistDDLLock.Generate(worker.Address())
			s.Unlock()
			return &pb.UpdateMasterConfigResponse{
				Result: false,
				Msg:    errors.ErrorStack(err),
			}, nil
		}
	}

	for i := 0; i < len(wokerList); i++ {
		delete(s.workerClients, wokerList[i])
	}

	// TODO: fix me
	//	// add new worker
	//	for _, workerAddr := range cfg.DeployMap {
	//		if _, ok := s.workerClients[workerAddr]; !ok {
	//			cli, err2 := workerrpc.NewGRPCClient(workerAddr)
	//			if err2 != nil {
	//				s.Unlock()
	//				return &pb.UpdateMasterConfigResponse{
	//					Result: false,
	//					Msg:    fmt.Sprintf("Failed to add woker %s, detail: ", workerAddr) + errors.ErrorStack(err2),
	//				}, nil
	//			}
	//			s.workerClients[workerAddr] = cli
	//		}
	//	}

	// update log configure. not supported now
	/*log.SetLevelByString(strings.ToLower(cfg.LogLevel))
	if len(cfg.LogFile) > 0 {
		log.SetOutputByName(cfg.LogFile)
	}*/

	s.cfg = cfg
	log.L().Info("update dm-master config file success", zap.String("request", "UpdateMasterConfig"))
	s.Unlock()

	workers := make([]string, 0, len(s.workerClients))
	for worker := range s.workerClients {
		workers = append(workers, worker)
	}

	workerRespCh := s.getStatusFromWorkers(ctx, workers, "")
	log.L().Info("checking every dm-worker status...", zap.String("request", "UpdateMasterConfig"))

	workerRespMap := make(map[string]*pb.QueryStatusResponse, len(workers))
	for len(workerRespCh) > 0 {
		workerResp := <-workerRespCh
		workerRespMap[workerResp.Worker] = workerResp
	}

	sort.Strings(workers)
	workerResps := make([]*pb.QueryStatusResponse, 0, len(workers))
	for _, worker := range workers {
		workerResps = append(workerResps, workerRespMap[worker])
	}

	return &pb.UpdateMasterConfigResponse{
		Result:  true,
		Msg:     "",
		Workers: workerResps,
	}, nil
}

// UpdateWorkerRelayConfig updates config for relay and (dm-worker)
func (s *Server) UpdateWorkerRelayConfig(ctx context.Context, req *pb.UpdateWorkerRelayConfigRequest) (*pb.CommonWorkerResponse, error) {
	log.L().Info("", zap.Stringer("payload", req), zap.String("request", "UpdateWorkerRelayConfig"))
	worker := req.Worker
	content := req.Config
	cli := s.coordinator.GetWorkerClientByAddress(worker)
	if cli == nil {
		return errorCommonWorkerResponse(fmt.Sprintf("worker %s relevant worker-client not found", worker), worker), nil
	}

	log.L().Info("update relay config", zap.String("worker", worker), zap.String("request", "UpdateWorkerRelayConfig"))
	request := &workerrpc.Request{
		Type:        workerrpc.CmdUpdateRelay,
		UpdateRelay: &pb.UpdateRelayRequest{Content: content},
	}
	resp, err := cli.SendRequest(ctx, request, s.cfg.RPCTimeout)
	if err != nil {
		return errorCommonWorkerResponse(errors.ErrorStack(err), worker), nil
	}
	return resp.UpdateRelay, nil
}

// TODO: refine the call stack of this API, query worker configs that we needed only
func (s *Server) getWorkerConfigs(ctx context.Context, workerIDs []string) (map[string]config.DBConfig, error) {
	var (
		wg          sync.WaitGroup
		workerMutex sync.Mutex
		workerCfgs  = make(map[string]config.DBConfig)
		errCh       = make(chan error, len(s.coordinator.GetAllWorkers()))
		err         error
	)
	handleErr := func(err2 error) bool {
		if err2 != nil {
			log.L().Error("response error", zap.Error(err2))
		}
		errCh <- err2
		return false
	}

	argsExtractor := func(args ...interface{}) (string, workerrpc.Client, bool) {
		if len(args) != 2 {
			return "", nil, handleErr(terror.ErrMasterGetWorkerCfgExtractor.Generatef("fail to call emit to fetch worker config, miss some arguments %v", args))
		}

		worker, ok := args[0].(string)
		if !ok {
			return "", nil, handleErr(terror.ErrMasterGetWorkerCfgExtractor.Generatef("fail to call emit to fetch worker config, can't get id from args[0], arguments %v", args))
		}

		client, ok := args[1].(*workerrpc.GRPCClient)
		if !ok {
			return "", nil, handleErr(terror.ErrMasterGetWorkerCfgExtractor.Generatef("fail to call emit to fetch config of worker %s, can't get worker client from args[1], arguments %v", worker, args))
		}

		return worker, client, true
	}

	request := &workerrpc.Request{
		Type:              workerrpc.CmdQueryWorkerConfig,
		QueryWorkerConfig: &pb.QueryWorkerConfigRequest{},
	}
	for _, worker := range workerIDs {
		client := s.coordinator.GetWorkerClientByAddress(worker)
		if client == nil {
			continue // outer caller can handle the lack of the config
		}
		wg.Add(1)
		go s.ap.Emit(ctx, 0, func(args ...interface{}) {
			defer wg.Done()

			worker1, client1, ok := argsExtractor(args...)
			if !ok {
				return
			}

			response, err1 := client1.SendRequest(ctx, request, s.cfg.RPCTimeout)
			if err1 != nil {
				handleErr(terror.Annotatef(err1, "fetch config of worker %s", worker1))
				return
			}

			resp := response.QueryWorkerConfig
			if !resp.Result {
				handleErr(terror.ErrMasterQueryWorkerConfig.Generatef("fail to query config from worker %s, message %s", worker1, resp.Msg))
				return
			}

			if len(resp.Content) == 0 {
				handleErr(terror.ErrMasterQueryWorkerConfig.Generatef("fail to query config from worker %s, config is empty", worker1))
				return
			}

			if len(resp.SourceID) == 0 {
				handleErr(terror.ErrMasterQueryWorkerConfig.Generatef("fail to query config from worker %s, source ID is empty, it should be set in worker config", worker1))
				return
			}

			dbCfg := &config.DBConfig{}
			err2 := dbCfg.Decode(resp.Content)
			if err2 != nil {
				handleErr(terror.WithClass(terror.Annotatef(err2, "unmarshal worker %s config, resp: %s", worker1, resp.Content), terror.ClassDMMaster))
				return
			}

			workerMutex.Lock()
			workerCfgs[resp.SourceID] = *dbCfg
			workerMutex.Unlock()

		}, func(args ...interface{}) {
			defer wg.Done()

			worker1, _, ok := argsExtractor(args...)
			if !ok {
				return
			}
			handleErr(terror.ErrMasterNoEmitToken.Generate(worker1))
		}, worker, client)
	}

	wg.Wait()

	if len(errCh) > 0 {
		err = <-errCh
	}

	return workerCfgs, err
}

// MigrateWorkerRelay migrates dm-woker relay unit
func (s *Server) MigrateWorkerRelay(ctx context.Context, req *pb.MigrateWorkerRelayRequest) (*pb.CommonWorkerResponse, error) {
	log.L().Info("", zap.Stringer("payload", req), zap.String("request", "MigrateWorkerRelay"))
	worker := req.Worker
	binlogPos := req.BinlogPos
	binlogName := req.BinlogName
	cli := s.coordinator.GetWorkerClientByAddress(worker)
	if cli == nil {
		return errorCommonWorkerResponse(fmt.Sprintf("worker %s relevant worker-client not found", worker), worker), nil
	}
	log.L().Info("try to migrate relay", zap.String("worker", worker), zap.String("request", "MigrateWorkerRelay"))
	request := &workerrpc.Request{
		Type:         workerrpc.CmdMigrateRelay,
		MigrateRelay: &pb.MigrateRelayRequest{BinlogName: binlogName, BinlogPos: binlogPos},
	}
	resp, err := cli.SendRequest(ctx, request, s.cfg.RPCTimeout)
	if err != nil {
		return errorCommonWorkerResponse(errors.ErrorStack(err), worker), nil
	}
	return resp.MigrateRelay, nil
}

// CheckTask checks legality of task configuration
func (s *Server) CheckTask(ctx context.Context, req *pb.CheckTaskRequest) (*pb.CheckTaskResponse, error) {
	log.L().Info("", zap.Stringer("payload", req), zap.String("request", "CheckTask"))

	_, _, err := s.generateSubTask(ctx, req.Task)
	if err != nil {
		return &pb.CheckTaskResponse{
			Result: false,
			Msg:    errors.ErrorStack(err),
		}, nil
	}

	return &pb.CheckTaskResponse{
		Result: true,
		Msg:    "check pass!!!",
	}, nil
}

func makeWorkerConfigResponse(err error) (*pb.WorkerConfigResponse, error) {
	return &pb.WorkerConfigResponse{
		Result: false,
		Msg:    errors.ErrorStack(err),
	}, nil
}

// OperateMysqlWorker will create or update a Worker
func (s *Server) OperateMysqlWorker(ctx context.Context, req *pb.WorkerConfigRequest) (*pb.WorkerConfigResponse, error) {
	cfg := config.NewWorkerConfig()
	if err := cfg.Parse(req.Config); err != nil {
		return makeWorkerConfigResponse(err)
	}

	dbConfig, err := cfg.GenerateDBConfig()
	if err != nil {
		return makeWorkerConfigResponse(err)
	}
	fromDB, err := conn.DefaultDBProvider.Apply(*dbConfig)
	if err != nil {
		return makeWorkerConfigResponse(err)
	}
	if err := cfg.Adjust(fromDB.DB); err != nil {
		return makeWorkerConfigResponse(err)
	}
	s.Lock()
	defer s.Unlock()
	var resp *pb.MysqlTaskResponse
	if req.Op == pb.WorkerOp_StartWorker {
		w := s.mysqlManager.GetWorker(cfg.SourceID)
		if w != nil {
			return &pb.WorkerConfigResponse{
				Result: false,
				Msg:    "Create worker failed. worker has been started",
			}, nil
		}
		resp, err = s.mysqlManager.ScheduleMysqlWorker(ctx, cfg, s.cfg.RPCTimeout)
	} else if req.Op == pb.WorkerOp_UpdateConfig {
		w := s.mysqlManager.GetWorker(cfg.SourceID)
		if w == nil {
			return &pb.WorkerConfigResponse{
				Result: false,
				Msg:    "Update worker config failed. worker has not been started",
			}, nil
		}
		if resp, err = w.UpdateMysqlConfig(ctx, cfg, s.cfg.RPCTimeout); err != nil {
			return &pb.WorkerConfigResponse{
				Result: false,
				Msg:    errors.ErrorStack(err),
			}, nil
		}
	} else {
		w := s.mysqlManager.GetWorker(cfg.SourceID)
		if w == nil {
			return &pb.WorkerConfigResponse{
				Result: false,
				Msg:    "Stop worker failed. worker has not been started",
			}, nil
		}
		if resp, err = w.StopMysqlTask(ctx, cfg.SourceID, s.cfg.RPCTimeout); err != nil {
			return &pb.WorkerConfigResponse{
				Result: false,
				Msg:    errors.ErrorStack(err),
			}, nil
		}
	}
	if resp == nil {
		return &pb.WorkerConfigResponse{
			Result: false,
			Msg:    "Operate Worker failed, no idle worker",
		}, nil
	}

	return &pb.WorkerConfigResponse{
		Result: resp.Result,
		Msg:    resp.Msg,
	}, nil
}

func (s *Server) generateSubTask(ctx context.Context, task string) (*config.TaskConfig, []*config.SubTaskConfig, error) {
	cfg := config.NewTaskConfig()
	err := cfg.Decode(task)
	if err != nil {
		return nil, nil, terror.WithClass(err, terror.ClassDMMaster)
	}

	// get workerID from deploy map by sourceID, refactor this when dynamic add/remove worker supported.
	workerIDs := make([]string, 0, len(cfg.MySQLInstances))
	for _, inst := range cfg.MySQLInstances {
		workerID, ok := s.cfg.DeployMap[inst.SourceID]
		if !ok {
			return nil, nil, terror.ErrMasterTaskConfigExtractor.Generatef("%s relevant worker not found", inst.SourceID)
		}
		workerIDs = append(workerIDs, workerID)
	}

	sourceCfgs, err := s.getWorkerConfigs(ctx, workerIDs)
	if err != nil {
		return nil, nil, err
	}

	stCfgs, err := cfg.SubTaskConfigs(sourceCfgs)
	if err != nil {
		return nil, nil, terror.WithClass(err, terror.ClassDMMaster)
	}

	err = checker.CheckSyncConfigFunc(ctx, stCfgs)
	if err != nil {
		return nil, nil, terror.WithClass(err, terror.ClassDMMaster)
	}

	return cfg, stCfgs, nil
}

var (
	maxRetryNum   = 30
	retryInterval = time.Second
)

func (s *Server) waitOperationOk(ctx context.Context, cli workerrpc.Client, taskName, workerID string, opLogID int64) error {
	req := &workerrpc.Request{
		Type: workerrpc.CmdQueryTaskOperation,
		QueryTaskOperation: &pb.QueryTaskOperationRequest{
			Name:  taskName,
			LogID: opLogID,
		},
	}

	for num := 0; num < maxRetryNum; num++ {
		resp, err := cli.SendRequest(ctx, req, s.cfg.RPCTimeout)
		var queryResp *pb.QueryTaskOperationResponse
		if err != nil {
			log.L().Error("fail to query task operation", zap.String("task", taskName), zap.String("worker", workerID), zap.Int64("operation log ID", opLogID), log.ShortError(err))
		} else {
			queryResp = resp.QueryTaskOperation
			respLog := queryResp.Log
			if respLog == nil {
				return terror.ErrMasterOperNotFound.Generate(opLogID, taskName, workerID)
			} else if respLog.Success {
				return nil
			} else if len(respLog.Message) != 0 {
				return terror.ErrMasterOperRespNotSuccess.Generate(opLogID, taskName, workerID, respLog.Message)
			}
			log.L().Info("wait op log result", zap.String("task", taskName), zap.String("worker", workerID), zap.Int64("operation log ID", opLogID), zap.Stringer("result", resp.QueryTaskOperation))
		}

		select {
		case <-ctx.Done():
			return ctx.Err()
		case <-time.After(retryInterval):
		}
	}

	return terror.ErrMasterOperRequestTimeout.Generate(workerID)
}

func (s *Server) handleOperationResult(ctx context.Context, cli workerrpc.Client, taskName, workerID string, err error, resp *workerrpc.Response) *pb.OperateSubTaskResponse {
	if err != nil {
		return &pb.OperateSubTaskResponse{
			Meta: errorCommonWorkerResponse(errors.ErrorStack(err), ""),
		}
	}
	response := &pb.OperateSubTaskResponse{}
	switch resp.Type {
	case workerrpc.CmdStartSubTask:
		response = resp.StartSubTask
	case workerrpc.CmdOperateSubTask:
		response = resp.OperateSubTask
	case workerrpc.CmdUpdateSubTask:
		response = resp.UpdateSubTask
	default:
		// this should not happen
		response.Meta = errorCommonWorkerResponse(fmt.Sprintf("invalid operate task type %v", resp.Type), "")
		return response
	}

	err = s.waitOperationOk(ctx, cli, taskName, workerID, response.LogID)
	if err != nil {
		response.Meta = errorCommonWorkerResponse(errors.ErrorStack(err), "")
	}

	return response
}

// taskConfigArgsExtractor extracts SubTaskConfig from args and returns its relevant
// grpc client, worker id (host:port), subtask config in toml, task name and error
func (s *Server) taskConfigArgsExtractor(args ...interface{}) (workerrpc.Client, string, string, string, error) {
	handleErr := func(err error) error {
		log.L().Error("response", zap.Error(err))
		return err
	}

	if len(args) != 1 {
		return nil, "", "", "", handleErr(terror.ErrMasterTaskConfigExtractor.Generatef("miss task config %v", args))
	}

	cfg, ok := args[0].(*config.SubTaskConfig)
	if !ok {
		return nil, "", "", "", handleErr(terror.ErrMasterTaskConfigExtractor.Generatef("args[0] is not SubTaskConfig: %v", args[0]))
	}

	worker, ok1 := s.cfg.DeployMap[cfg.SourceID]
	cli := s.coordinator.GetWorkerClientByAddress(worker)
	if !ok1 || cli == nil {
		return nil, "", "", "", handleErr(terror.ErrMasterTaskConfigExtractor.Generatef("%s relevant worker-client not found", worker))
	}

	cfgToml, err := cfg.Toml()
	if err != nil {
		return nil, "", "", "", handleErr(err)
	}

	return cli, worker, cfgToml, cfg.Name, nil
}

// workerArgsExtractor extracts worker from args and returns its relevant
// grpc client, worker id (host:port) and error
func (s *Server) workerArgsExtractor(args ...interface{}) (workerrpc.Client, string, error) {
	if len(args) != 1 {
		return nil, "", terror.ErrMasterWorkerArgsExtractor.Generatef("miss worker id %v", args)
	}
	worker, ok := args[0].(string)
	if !ok {
		return nil, "", terror.ErrMasterWorkerArgsExtractor.Generatef("invalid argument, args[0] is not valid worker id: %v", args[0])
	}
	log.L().Info("Debug get worker", zap.String("worker", worker))
	cli := s.coordinator.GetWorkerClientByAddress(worker)
	if cli == nil {
		return nil, worker, terror.ErrMasterWorkerArgsExtractor.Generatef("%s relevant worker-client not found", worker)
	}

	return cli, worker, nil
}<|MERGE_RESOLUTION|>--- conflicted
+++ resolved
@@ -140,7 +140,6 @@
 	}
 
 	// create clients to DM-workers
-<<<<<<< HEAD
 	for _, workerAddr := range s.cfg.DeployMap {
 		cli, err := workerrpc.NewGRPCClient(workerAddr)
 		if err != nil {
@@ -157,7 +156,6 @@
 		}
 	}
 
-=======
 	//	for _, workerAddr := range s.cfg.DeployMap {
 	//		s.workerClients[workerAddr], err = workerrpc.NewGRPCClient(workerAddr)
 	//		if err != nil {
@@ -165,7 +163,6 @@
 	//		}
 	//	}
 	//
->>>>>>> bdf102a3
 	// get an HTTP to gRPC API handler.
 	apiHandler, err := getHTTPAPIHandler(ctx, s.cfg.MasterAddr)
 	if err != nil {
