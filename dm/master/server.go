// Copyright 2019 PingCAP, Inc.
//
// Licensed under the Apache License, Version 2.0 (the "License");
// you may not use this file except in compliance with the License.
// You may obtain a copy of the License at
//
//     http://www.apache.org/licenses/LICENSE-2.0
//
// Unless required by applicable law or agreed to in writing, software
// distributed under the License is distributed on an "AS IS" BASIS,
// See the License for the specific language governing permissions and
// limitations under the License.

package master

import (
	"fmt"
	"io"
	"net"
	"sort"
	"strings"
	"sync"
	"time"

	"github.com/pingcap/dm/pkg/log"
	"github.com/pingcap/errors"
	"github.com/siddontang/go/sync2"
	"github.com/soheilhy/cmux"
	"golang.org/x/net/context"
	"google.golang.org/grpc"

	"github.com/pingcap/dm/checker"
	"github.com/pingcap/dm/dm/common"
	"github.com/pingcap/dm/dm/config"
	"github.com/pingcap/dm/dm/master/sql-operator"
	"github.com/pingcap/dm/dm/pb"
)

var (
	retryTimeout       = 5 * time.Second
	tryResolveInterval = 30 * time.Second
	cmuxReadTimeout    = 10 * time.Second
)

// Server handles RPC requests for dm-master
type Server struct {
	sync.Mutex

	cfg *Config

	rootLis net.Listener
	svr     *grpc.Server

	// dm-worker-ID(host:ip) -> dm-worker-client
	workerClients map[string]pb.WorkerClient

	// task-name -> worker-list
	taskWorkers map[string][]string

	// DDL lock keeper
	lockKeeper *LockKeeper

	// SQL operator holder
	sqlOperatorHolder *operator.Holder

	closed sync2.AtomicBool
}

// NewServer creates a new Server
func NewServer(cfg *Config) *Server {
	server := Server{
		cfg:               cfg,
		workerClients:     make(map[string]pb.WorkerClient),
		taskWorkers:       make(map[string][]string),
		lockKeeper:        NewLockKeeper(),
		sqlOperatorHolder: operator.NewHolder(),
	}
	return &server
}

// Start starts to serving
func (s *Server) Start() error {
	var err error
	s.rootLis, err = net.Listen("tcp", s.cfg.MasterAddr)
	if err != nil {
		return errors.Trace(err)
	}

	for _, workerAddr := range s.cfg.DeployMap {
		conn, err2 := grpc.Dial(workerAddr, grpc.WithInsecure(), grpc.WithBackoffMaxDelay(3*time.Second))
		if err2 != nil {
			return errors.Trace(err2)
		}
		s.workerClients[workerAddr] = pb.NewWorkerClient(conn)
	}
	s.closed.Set(false)

	ctx, cancel := context.WithCancel(context.Background())
	var wg sync.WaitGroup
	wg.Add(1)
	go func() {
		defer wg.Done()
		select {
		case <-ctx.Done():
			return
		case <-time.After(3 * time.Second):
			// update task -> workers after started
			s.updateTaskWorkers(ctx)
		}
	}()

	wg.Add(1)
	go func() {
		defer wg.Done()
		// fetch DDL info from dm-workers to sync sharding DDL
		s.fetchWorkerDDLInfo(ctx)
	}()

	// auto resolve DDL lock is not very useful, comment it
	//wg.Add(1)
	//go func() {
	//	defer wg.Done()
	//	timer := time.NewTicker(tryResolveInterval)
	//	defer timer.Stop()
	//	for {
	//		select {
	//		case <-ctx.Done():
	//			return
	//		case <-timer.C:
	//			s.tryResolveDDLLocks(ctx)
	//		}
	//	}
	//}()

	// create a cmux
	m := cmux.New(s.rootLis)
	m.SetReadTimeout(cmuxReadTimeout) // set a timeout, ref: https://github.com/pingcap/tidb-binlog/pull/352

	// match connections in order: first gRPC, then HTTP
	grpcL := m.Match(cmux.HTTP2HeaderField("content-type", "application/grpc"))
	httpL := m.Match(cmux.HTTP1Fast())

	s.svr = grpc.NewServer()
	pb.RegisterMasterServer(s.svr, s)
	go func() {
		err2 := s.svr.Serve(grpcL)
		if err2 != nil && !common.IsErrNetClosing(err2) && err2 != cmux.ErrListenerClosed {
			log.Errorf("[server] gRPC server return with error %s", err2.Error())
		}
	}()
	go InitStatus(httpL) // serve status

	log.Infof("[server] listening on %v for gRPC API and status request", s.cfg.MasterAddr)
	err = m.Serve() // start serving, block
	if err != nil && common.IsErrNetClosing(err) {
		err = nil
	}

	cancel()
	wg.Wait()
	return err
}

// Close close the RPC server
func (s *Server) Close() {
	s.Lock()
	defer s.Unlock()
	if s.closed.Get() {
		return
	}
	err := s.rootLis.Close()
	if err != nil && !common.IsErrNetClosing(err) {
		log.Errorf("[server] close net listener with error %s", err.Error())
	}
	if s.svr != nil {
		s.svr.GracefulStop()
	}
	s.closed.Set(true)
}

// StartTask implements MasterServer.StartTask
func (s *Server) StartTask(ctx context.Context, req *pb.StartTaskRequest) (*pb.StartTaskResponse, error) {
	log.Infof("[server] receive StartTask request %+v", req)

	cfg, stCfgs, err := s.generateSubTask(ctx, req.Task)
	if err != nil {
		return &pb.StartTaskResponse{
			Result: false,
			Msg:    errors.Cause(err).Error(),
		}, nil
	}
	log.Infof("[server] starting task with config:\n%v", cfg)

	workerRespCh := make(chan *pb.CommonWorkerResponse, len(stCfgs)+len(req.Workers))
	if len(req.Workers) > 0 {
		// specify only start task on partial dm-workers
		workerCfg := make(map[string]*config.SubTaskConfig)
		for _, stCfg := range stCfgs {
			worker, ok := s.cfg.DeployMap[stCfg.SourceID]
			if ok {
				workerCfg[worker] = stCfg
			}
		}
		stCfgs = make([]*config.SubTaskConfig, 0, len(req.Workers))
		for _, worker := range req.Workers {
			if stCfg, ok := workerCfg[worker]; ok {
				stCfgs = append(stCfgs, stCfg)
			} else {
				workerRespCh <- &pb.CommonWorkerResponse{
					Result: false,
					Worker: worker,
					Msg:    "worker not found in task's config or deployment config",
				}
			}
		}
	}

	validWorkerCh := make(chan string, len(stCfgs))
	var wg sync.WaitGroup
	for _, stCfg := range stCfgs {
		wg.Add(1)
		go func(stCfg *config.SubTaskConfig) {
			defer wg.Done()
			worker, ok1 := s.cfg.DeployMap[stCfg.SourceID]
			cli, ok2 := s.workerClients[worker]
			if !ok1 || !ok2 {
				workerRespCh <- &pb.CommonWorkerResponse{
					Result: false,
					Msg:    fmt.Sprintf("%s relevant worker not found", stCfg.SourceID),
				}
				return
			}
			validWorkerCh <- worker
			stCfgToml, err := stCfg.Toml() // convert to TOML format
			if err != nil {
				workerRespCh <- &pb.CommonWorkerResponse{
					Result: false,
					Worker: worker,
					Msg:    errors.ErrorStack(err),
				}
				return
			}
			workerResp, err := cli.StartSubTask(ctx, &pb.StartSubTaskRequest{Task: stCfgToml})
			if err != nil {
				workerResp = &pb.CommonWorkerResponse{
					Result: false,
					Msg:    errors.ErrorStack(err),
				}
			}
			workerResp.Worker = worker
			workerRespCh <- workerResp
		}(stCfg)
	}
	wg.Wait()

	workerRespMap := make(map[string]*pb.CommonWorkerResponse, len(stCfgs))
	workers := make([]string, 0, len(stCfgs))
	for len(workerRespCh) > 0 {
		workerResp := <-workerRespCh
		workerRespMap[workerResp.Worker] = workerResp
		workers = append(workers, workerResp.Worker)
	}

	sort.Strings(workers)
	workerResps := make([]*pb.CommonWorkerResponse, 0, len(workers))
	for _, worker := range workers {
		workerResps = append(workerResps, workerRespMap[worker])
	}

	// record task -> workers map
	validWorkers := make([]string, 0, len(validWorkerCh))
	for len(validWorkerCh) > 0 {
		worker := <-validWorkerCh
		validWorkers = append(validWorkers, worker)
	}
	replace := len(req.Workers) == 0 // a fresh start
	s.addTaskWorkers(cfg.Name, validWorkers, replace)

	return &pb.StartTaskResponse{
		Result:  true,
		Workers: workerResps,
	}, nil
}

// OperateTask implements MasterServer.OperateTask
func (s *Server) OperateTask(ctx context.Context, req *pb.OperateTaskRequest) (*pb.OperateTaskResponse, error) {
	log.Infof("[server] receive OperateTask request %+v", req)

	resp := &pb.OperateTaskResponse{
		Op:     req.Op,
		Result: false,
	}

	workers := s.getTaskWorkers(req.Name)
	if len(workers) == 0 {
		resp.Msg = fmt.Sprintf("task %s has no workers or not exist, can try `refresh-worker-tasks` cmd first", req.Name)
		return resp, nil
	}
	if len(req.Workers) > 0 {
		workers = req.Workers // specify only do operation on partial dm-workers
	}

	subReq := &pb.OperateSubTaskRequest{
		Op:   req.Op,
		Name: req.Name,
	}
	workerRespCh := make(chan *pb.OperateSubTaskResponse, len(workers))
	var wg sync.WaitGroup
	for _, worker := range workers {
		wg.Add(1)
		go func(worker string) {
			defer wg.Done()
			cli, ok := s.workerClients[worker]
			if !ok {
				workerResp := &pb.OperateSubTaskResponse{
					Op:     req.Op,
					Result: false,
					Worker: worker,
					Msg:    fmt.Sprintf("%s relevant worker-client not found", worker),
				}
				workerRespCh <- workerResp
				return
			}
			workerResp, err := cli.OperateSubTask(ctx, subReq)
			if err != nil {
				workerResp = &pb.OperateSubTaskResponse{
					Result: false,
					Msg:    errors.ErrorStack(err),
				}
			}
			workerResp.Op = req.Op
			workerResp.Worker = worker
			workerRespCh <- workerResp
		}(worker)
	}
	wg.Wait()

	validWorkers := make([]string, 0, len(workers))
	workerRespMap := make(map[string]*pb.OperateSubTaskResponse, len(workers))
	for len(workerRespCh) > 0 {
		workerResp := <-workerRespCh
		workerRespMap[workerResp.Worker] = workerResp
		if len(workerResp.Msg) == 0 { // no error occurred
			validWorkers = append(validWorkers, workerResp.Worker)
		}
	}

	workerResps := make([]*pb.OperateSubTaskResponse, 0, len(workers))
	for _, worker := range workers {
		workerResps = append(workerResps, workerRespMap[worker])
	}

	if req.Op == pb.TaskOp_Stop {
		// remove (partial / all) workers for a task
		s.removeTaskWorkers(req.Name, validWorkers)
	}

	resp.Result = true
	resp.Workers = workerResps

	return resp, nil
}

// UpdateTask implements MasterServer.UpdateTask
func (s *Server) UpdateTask(ctx context.Context, req *pb.UpdateTaskRequest) (*pb.UpdateTaskResponse, error) {
	log.Infof("[server] receive UpdateTask request %+v", req)

	cfg, stCfgs, err := s.generateSubTask(ctx, req.Task)
	if err != nil {
		return &pb.UpdateTaskResponse{
			Result: false,
			Msg:    errors.Cause(err).Error(),
		}, nil
	}
	log.Infof("[server] update task with config:\n%v", cfg)

	workerRespCh := make(chan *pb.CommonWorkerResponse, len(stCfgs)+len(req.Workers))
	if len(req.Workers) > 0 {
		// specify only update task on partial dm-workers
		// filter sub-task-configs through user specified workers
		// if worker not exist, an error message will return
		workerCfg := make(map[string]*config.SubTaskConfig)
		for _, stCfg := range stCfgs {
			worker, ok := s.cfg.DeployMap[stCfg.SourceID]
			if ok {
				workerCfg[worker] = stCfg
			} // only record existed workers
		}
		stCfgs = make([]*config.SubTaskConfig, 0, len(req.Workers))
		for _, worker := range req.Workers {
			if stCfg, ok := workerCfg[worker]; ok {
				stCfgs = append(stCfgs, stCfg)
			} else {
				workerRespCh <- &pb.CommonWorkerResponse{
					Result: false,
					Worker: worker,
					Msg:    "worker not found in task's config or deployment config",
				}
			}
		}
	}

	var wg sync.WaitGroup
	for _, stCfg := range stCfgs {
		wg.Add(1)
		go func(stCfg *config.SubTaskConfig) {
			defer wg.Done()
			worker, ok1 := s.cfg.DeployMap[stCfg.SourceID]
			cli, ok2 := s.workerClients[worker]
			if !ok1 || !ok2 {
				workerRespCh <- &pb.CommonWorkerResponse{
					Result: false,
					Msg:    fmt.Sprintf("%s relevant worker not found", stCfg.SourceID),
				}
				return
			}
			stCfgToml, err := stCfg.Toml() // convert to TOML format
			if err != nil {
				workerRespCh <- &pb.CommonWorkerResponse{
					Result: false,
					Worker: worker,
					Msg:    errors.ErrorStack(err),
				}
				return
			}
			workerResp, err := cli.UpdateSubTask(ctx, &pb.UpdateSubTaskRequest{Task: stCfgToml})
			if err != nil {
				workerResp = &pb.CommonWorkerResponse{
					Result: false,
					Msg:    errors.ErrorStack(err),
				}
			}
			workerResp.Worker = worker
			workerRespCh <- workerResp
		}(stCfg)
	}
	wg.Wait()

	workerRespMap := make(map[string]*pb.CommonWorkerResponse, len(stCfgs))
	workers := make([]string, 0, len(stCfgs))
	for len(workerRespCh) > 0 {
		workerResp := <-workerRespCh
		workerRespMap[workerResp.Worker] = workerResp
		workers = append(workers, workerResp.Worker)
	}

	sort.Strings(workers)
	workerResps := make([]*pb.CommonWorkerResponse, 0, len(workers))
	for _, worker := range workers {
		workerResps = append(workerResps, workerRespMap[worker])
	}

	return &pb.UpdateTaskResponse{
		Result:  true,
		Workers: workerResps,
	}, nil
}

// QueryStatus implements MasterServer.QueryStatus
func (s *Server) QueryStatus(ctx context.Context, req *pb.QueryStatusListRequest) (*pb.QueryStatusListResponse, error) {
	log.Infof("[server] receive QueryStatus request %+v", req)

	workers := make([]string, 0, len(s.workerClients))
	if len(req.Workers) > 0 {
		// query specified dm-workers
		invalidWorkers := make([]string, 0, len(req.Workers))
		for _, worker := range req.Workers {
			if _, ok := s.workerClients[worker]; !ok {
				invalidWorkers = append(invalidWorkers, worker)
			}
		}
		if len(invalidWorkers) > 0 {
			return &pb.QueryStatusListResponse{
				Result: false,
				Msg:    fmt.Sprintf("%s relevant worker-client not found", strings.Join(invalidWorkers, ", ")),
			}, nil
		}
		workers = req.Workers
	} else if len(req.Name) > 0 {
		// query specified task's workers
		workers = s.getTaskWorkers(req.Name)
		if len(workers) == 0 {
			return &pb.QueryStatusListResponse{
				Result: false,
				Msg:    fmt.Sprintf("task %s has no workers or not exist, can try `refresh-worker-tasks` cmd first", req.Name),
			}, nil
		}
	} else {
		// query all workers
		for worker := range s.workerClients {
			workers = append(workers, worker)
		}
	}

	workerRespCh := s.getStatusFromWorkers(ctx, workers, req.Name)

	workerRespMap := make(map[string]*pb.QueryStatusResponse, len(workers))
	for len(workerRespCh) > 0 {
		workerResp := <-workerRespCh
		workerRespMap[workerResp.Worker] = workerResp
	}

	sort.Strings(workers)
	workerResps := make([]*pb.QueryStatusResponse, 0, len(workers))
	for _, worker := range workers {
		workerResps = append(workerResps, workerRespMap[worker])
	}
	resp := &pb.QueryStatusListResponse{
		Result:  true,
		Workers: workerResps,
	}
	return resp, nil
}

// QueryError implements MasterServer.QueryError
func (s *Server) QueryError(ctx context.Context, req *pb.QueryErrorListRequest) (*pb.QueryErrorListResponse, error) {
	log.Infof("[server] receive QueryError request %+v", req)

	workers := make([]string, 0, len(s.workerClients))
	if len(req.Workers) > 0 {
		// query specified dm-workers
		invalidWorkers := make([]string, 0, len(req.Workers))
		for _, worker := range req.Workers {
			if _, ok := s.workerClients[worker]; !ok {
				invalidWorkers = append(invalidWorkers, worker)
			}
		}
		if len(invalidWorkers) > 0 {
			return &pb.QueryErrorListResponse{
				Result: false,
				Msg:    fmt.Sprintf("%s relevant worker-client not found", strings.Join(invalidWorkers, ", ")),
			}, nil
		}
		workers = req.Workers
	} else if len(req.Name) > 0 {
		// query specified task's workers
		workers = s.getTaskWorkers(req.Name)
		if len(workers) == 0 {
			return &pb.QueryErrorListResponse{
				Result: false,
				Msg:    fmt.Sprintf("task %s has no workers or not exist, can try `refresh-worker-tasks` cmd first", req.Name),
			}, nil
		}
	} else {
		// query all workers
		for worker := range s.workerClients {
			workers = append(workers, worker)
		}
	}

	workerRespCh := s.getErrorFromWorkers(ctx, workers, req.Name)

	workerRespMap := make(map[string]*pb.QueryErrorResponse, len(workers))
	for len(workerRespCh) > 0 {
		workerResp := <-workerRespCh
		workerRespMap[workerResp.Worker] = workerResp
	}

	sort.Strings(workers)
	workerResps := make([]*pb.QueryErrorResponse, 0, len(workers))
	for _, worker := range workers {
		workerResps = append(workerResps, workerRespMap[worker])
	}
	resp := &pb.QueryErrorListResponse{
		Result:  true,
		Workers: workerResps,
	}
	return resp, nil
}

// ShowDDLLocks implements MasterServer.ShowDDLLocks
func (s *Server) ShowDDLLocks(ctx context.Context, req *pb.ShowDDLLocksRequest) (*pb.ShowDDLLocksResponse, error) {
	log.Infof("[server] receive ShowDDLLocks request %+v", req)

	resp := &pb.ShowDDLLocksResponse{
		Result: true,
	}

	locks := s.lockKeeper.Locks()
	resp.Locks = make([]*pb.DDLLock, 0, len(locks))
	for _, lock := range locks {
		if len(req.Task) > 0 && req.Task != lock.Task {
			continue // specify task and mismatch
		}
		ready := lock.Ready()
		if len(req.Workers) > 0 {
			for _, worker := range req.Workers {
				if _, ok := ready[worker]; ok {
					goto FOUND
				}
			}
			continue // specify workers and mismatch
		}
	FOUND:
		l := &pb.DDLLock{
			ID:       lock.ID,
			Task:     lock.Task,
			Owner:    lock.Owner,
			DDLs:     lock.Stmts,
			Synced:   make([]string, 0, len(ready)),
			Unsynced: make([]string, 0, len(ready)),
		}
		for worker, synced := range ready {
			if synced {
				l.Synced = append(l.Synced, worker)
			} else {
				l.Unsynced = append(l.Unsynced, worker)
			}
		}
		resp.Locks = append(resp.Locks, l)
	}

	if len(resp.Locks) == 0 {
		resp.Msg = "no DDL lock exists"
	}
	return resp, nil
}

// UnlockDDLLock implements MasterServer.UnlockDDLLock
func (s *Server) UnlockDDLLock(ctx context.Context, req *pb.UnlockDDLLockRequest) (*pb.UnlockDDLLockResponse, error) {
	log.Infof("[server] receive UnlockDDLLock request %+v", req)

	workerResps, err := s.resolveDDLLock(ctx, req.ID, req.ReplaceOwner, req.Workers)
	resp := &pb.UnlockDDLLockResponse{
		Result:  true,
		Workers: workerResps,
	}
	if err != nil {
		resp.Result = false
		resp.Msg = errors.ErrorStack(err)
		log.Errorf("[sever] UnlockDDLLock %s error %v", req.ID, errors.ErrorStack(err))

		if req.ForceRemove {
			s.lockKeeper.RemoveLock(req.ID)
			log.Warnf("[server] force to remove DDL lock %s because of `ForceRemove` set", req.ID)
		}
	} else {
		log.Infof("[server] UnlockDDLLock %s successfully, remove it", req.ID)
	}

	return resp, nil
}

// BreakWorkerDDLLock implements MasterServer.BreakWorkerDDLLock
func (s *Server) BreakWorkerDDLLock(ctx context.Context, req *pb.BreakWorkerDDLLockRequest) (*pb.BreakWorkerDDLLockResponse, error) {
	log.Infof("[server] receive BreakWorkerDDLLock request %+v", req)

	workerReq := &pb.BreakDDLLockRequest{
		Task:         req.Task,
		RemoveLockID: req.RemoveLockID,
		ExecDDL:      req.ExecDDL,
		SkipDDL:      req.SkipDDL,
	}

	workerRespCh := make(chan *pb.CommonWorkerResponse, len(req.Workers))
	var wg sync.WaitGroup
	for _, worker := range req.Workers {
		wg.Add(1)
		go func(worker string) {
			defer wg.Done()
			cli, ok := s.workerClients[worker]
			if !ok {
				workerRespCh <- &pb.CommonWorkerResponse{
					Result: false,
					Worker: worker,
					Msg:    fmt.Sprintf("worker %s relevant worker-client not found", worker),
				}
				return
			}
			workerResp, err := cli.BreakDDLLock(ctx, workerReq)
			if err != nil {
				workerResp = &pb.CommonWorkerResponse{
					Result: false,
					Msg:    errors.ErrorStack(err),
				}
			}
			workerResp.Worker = worker
			workerRespCh <- workerResp
		}(worker)
	}
	wg.Wait()

	workerRespMap := make(map[string]*pb.CommonWorkerResponse, len(req.Workers))
	for len(workerRespCh) > 0 {
		workerResp := <-workerRespCh
		workerRespMap[workerResp.Worker] = workerResp
	}

	sort.Strings(req.Workers)
	workerResps := make([]*pb.CommonWorkerResponse, 0, len(req.Workers))
	for _, worker := range req.Workers {
		workerResps = append(workerResps, workerRespMap[worker])
	}

	return &pb.BreakWorkerDDLLockResponse{
		Result:  true,
		Workers: workerResps,
	}, nil
}

// HandleSQLs implements MasterServer.HandleSQLs
func (s *Server) HandleSQLs(ctx context.Context, req *pb.HandleSQLsRequest) (*pb.HandleSQLsResponse, error) {
	log.Infof("[server] receive HandleSQLs request %+v", req)

	// save request for --sharding operation
	if req.Sharding {
		err := s.sqlOperatorHolder.Set(req)
		if err != nil {
			return &pb.HandleSQLsResponse{
				Result: false,
				Msg:    fmt.Sprintf("save request with --sharding error:\n%s", errors.ErrorStack(err)),
			}, nil
		}
		log.Infof("[server] saved handle --sharding SQLs request %v", req)
		return &pb.HandleSQLsResponse{
			Result: true,
			Msg:    "request with --sharding saved and will be sent to DDL lock's owner when resolving DDL lock",
		}, nil
	}

	resp := &pb.HandleSQLsResponse{
		Result: false,
		Msg:    "",
	}

	if !s.checkTaskAndWorkerMatch(req.Name, req.Worker) {
		resp.Msg = fmt.Sprintf("task %s and worker %s not match, can try `refresh-worker-tasks` cmd first", req.Name, req.Worker)
		return resp, nil
	}

	// execute grpc call
	subReq := &pb.HandleSubTaskSQLsRequest{
		Name:       req.Name,
		Op:         req.Op,
		Args:       req.Args,
		BinlogPos:  req.BinlogPos,
		SqlPattern: req.SqlPattern,
	}
	cli, ok := s.workerClients[req.Worker]
	if !ok {
		resp.Msg = fmt.Sprintf("worker %s client not found in %v", req.Worker, s.workerClients)
		return resp, nil
	}
	workerResp, err := cli.HandleSQLs(ctx, subReq)
	if err != nil {
		workerResp = &pb.CommonWorkerResponse{
			Result: false,
			Msg:    errors.ErrorStack(err),
		}
	}

	resp.Workers = []*pb.CommonWorkerResponse{workerResp}
	resp.Result = true
	return resp, nil
}

// PurgeWorkerRelay implements MasterServer.PurgeWorkerRelay
func (s *Server) PurgeWorkerRelay(ctx context.Context, req *pb.PurgeWorkerRelayRequest) (*pb.PurgeWorkerRelayResponse, error) {
	log.Infof("[server] receive PurgeWorkerRelay request %+v", req)

	workerReq := &pb.PurgeRelayRequest{
		Inactive: req.Inactive,
		Time:     req.Time,
		Filename: req.Filename,
		SubDir:   req.SubDir,
	}

	workerRespCh := make(chan *pb.CommonWorkerResponse, len(req.Workers))
	var wg sync.WaitGroup
	for _, worker := range req.Workers {
		wg.Add(1)
		go func(worker string) {
			defer wg.Done()
			cli, ok := s.workerClients[worker]
			if !ok {
				workerRespCh <- &pb.CommonWorkerResponse{
					Result: false,
					Worker: worker,
					Msg:    fmt.Sprintf("worker %s relevant worker-client not found", worker),
				}
				return
			}
			workerResp, err := cli.PurgeRelay(ctx, workerReq)
			if err != nil {
				workerResp = &pb.CommonWorkerResponse{
					Result: false,
					Msg:    errors.ErrorStack(err),
				}
			}
			workerResp.Worker = worker
			workerRespCh <- workerResp
		}(worker)
	}
	wg.Wait()

	workerRespMap := make(map[string]*pb.CommonWorkerResponse, len(req.Workers))
	for len(workerRespCh) > 0 {
		workerResp := <-workerRespCh
		workerRespMap[workerResp.Worker] = workerResp
	}

	sort.Strings(req.Workers)
	workerResps := make([]*pb.CommonWorkerResponse, 0, len(req.Workers))
	for _, worker := range req.Workers {
		workerResps = append(workerResps, workerRespMap[worker])
	}

	return &pb.PurgeWorkerRelayResponse{
		Result:  true,
		Workers: workerResps,
	}, nil
}

// SwitchWorkerRelayMaster implements MasterServer.SwitchWorkerRelayMaster
func (s *Server) SwitchWorkerRelayMaster(ctx context.Context, req *pb.SwitchWorkerRelayMasterRequest) (*pb.SwitchWorkerRelayMasterResponse, error) {
	log.Infof("[server] receive SwitchWorkerRelayMaster request %+v", req)

	workerReq := &pb.SwitchRelayMasterRequest{}

	workerRespCh := make(chan *pb.CommonWorkerResponse, len(req.Workers))
	var wg sync.WaitGroup
	for _, worker := range req.Workers {
		wg.Add(1)
		go func(worker string) {
			defer wg.Done()
			cli, ok := s.workerClients[worker]
			if !ok {
				workerRespCh <- &pb.CommonWorkerResponse{
					Result: false,
					Worker: worker,
					Msg:    fmt.Sprintf("worker %s relevant worker-client not found", worker),
				}
				return
			}
			workerResp, err := cli.SwitchRelayMaster(ctx, workerReq)
			if err != nil {
				workerResp = &pb.CommonWorkerResponse{
					Result: false,
					Msg:    errors.ErrorStack(err),
				}
			}
			workerResp.Worker = worker
			workerRespCh <- workerResp
		}(worker)
	}
	wg.Wait()

	workerRespMap := make(map[string]*pb.CommonWorkerResponse, len(req.Workers))
	for len(workerRespCh) > 0 {
		workerResp := <-workerRespCh
		workerRespMap[workerResp.Worker] = workerResp
	}

	sort.Strings(req.Workers)
	workerResps := make([]*pb.CommonWorkerResponse, 0, len(req.Workers))
	for _, worker := range req.Workers {
		workerResps = append(workerResps, workerRespMap[worker])
	}

	return &pb.SwitchWorkerRelayMasterResponse{
		Result:  true,
		Workers: workerResps,
	}, nil
}

// OperateWorkerRelayTask implements MasterServer.OperateWorkerRelayTask
func (s *Server) OperateWorkerRelayTask(ctx context.Context, req *pb.OperateWorkerRelayRequest) (*pb.OperateWorkerRelayResponse, error) {
	log.Infof("[server] receive OperateWorkerRelayTask request %+v", req)

	workerReq := &pb.OperateRelayRequest{Op: req.Op}

	workerRespCh := make(chan *pb.OperateRelayResponse, len(req.Workers))
	var wg sync.WaitGroup
	for _, worker := range req.Workers {
		wg.Add(1)
		go func(worker string) {
			defer wg.Done()
			cli, ok := s.workerClients[worker]
			if !ok {
				workerResp := &pb.OperateRelayResponse{
					Op:     req.Op,
					Result: false,
					Worker: worker,
					Msg:    fmt.Sprintf("%s relevant worker-client not found", worker),
				}
				workerRespCh <- workerResp
				return
			}
			workerResp, err := cli.OperateRelay(ctx, workerReq)
			if err != nil {
				workerResp = &pb.OperateRelayResponse{
					Result: false,
					Msg:    errors.ErrorStack(err),
				}
			}
			workerReq.Op = req.Op
			workerResp.Worker = worker
			workerRespCh <- workerResp
		}(worker)
	}
	wg.Wait()

	workerRespMap := make(map[string]*pb.OperateRelayResponse, len(req.Workers))
	for len(workerRespCh) > 0 {
		workerResp := <-workerRespCh
		workerRespMap[workerResp.Worker] = workerResp
	}

	sort.Strings(req.Workers)
	workerResps := make([]*pb.OperateRelayResponse, 0, len(req.Workers))
	for _, worker := range req.Workers {
		workerResps = append(workerResps, workerRespMap[worker])
	}

	return &pb.OperateWorkerRelayResponse{
		Result:  true,
		Workers: workerResps,
	}, nil
}

// RefreshWorkerTasks implements MasterServer.RefreshWorkerTasks
func (s *Server) RefreshWorkerTasks(ctx context.Context, req *pb.RefreshWorkerTasksRequest) (*pb.RefreshWorkerTasksResponse, error) {
	log.Infof("[server] receive RefreshWorkerTasks request %+v", req)

	taskWorkers, workerMsgMap := s.fetchTaskWorkers(ctx)
	if len(taskWorkers) > 0 {
		s.replaceTaskWorkers(taskWorkers)
	}
	log.Infof("[server] update task workers to %v", taskWorkers)

	workers := make([]string, 0, len(workerMsgMap))
	for worker := range workerMsgMap {
		workers = append(workers, worker)
	}
	sort.Strings(workers)

	workerMsgs := make([]*pb.RefreshWorkerTasksMsg, 0, len(workers))
	for _, worker := range workers {
		workerMsgs = append(workerMsgs, &pb.RefreshWorkerTasksMsg{
			Worker: worker,
			Msg:    workerMsgMap[worker],
		})
	}
	return &pb.RefreshWorkerTasksResponse{
		Result:  true,
		Workers: workerMsgs,
	}, nil
}

// addTaskWorkers adds a task-workers pair
// replace indicates whether replace old workers
func (s *Server) addTaskWorkers(task string, workers []string, replace bool) {
	if len(workers) == 0 {
		return
	}

	valid := make([]string, 0, len(workers))
	for _, worker := range workers {
		if _, ok := s.workerClients[worker]; ok {
			valid = append(valid, worker)
		}
	}

	s.Lock()
	defer s.Unlock()
	if !replace {
		// merge with old workers
		old, ok := s.taskWorkers[task]
		if ok {
			exist := make(map[string]struct{})
			for _, worker := range valid {
				exist[worker] = struct{}{}
			}
			for _, worker := range old {
				if _, ok := exist[worker]; !ok {
					valid = append(valid, worker)
				}
			}
		}
	}

	sort.Strings(valid)
	s.taskWorkers[task] = valid
	log.Infof("[server] update task %s workers to %v", task, valid)
}

// replaceTaskWorkers replaces the whole task-workers mapper
func (s *Server) replaceTaskWorkers(taskWorkers map[string][]string) {
	for task := range taskWorkers {
		sort.Strings(taskWorkers[task])
	}
	s.Lock()
	defer s.Unlock()
	s.taskWorkers = taskWorkers
}

// removeTaskWorkers remove (partial / all) workers for a task
func (s *Server) removeTaskWorkers(task string, workers []string) {
	toRemove := make(map[string]struct{})
	for _, w := range workers {
		toRemove[w] = struct{}{}
	}

	s.Lock()
	defer s.Unlock()
	if _, ok := s.taskWorkers[task]; !ok {
		log.Warnf("[server] %s has no workers", task)
		return
	}
	remain := make([]string, 0, len(s.taskWorkers[task]))
	for _, worker := range s.taskWorkers[task] {
		if _, ok := toRemove[worker]; !ok {
			remain = append(remain, worker)
		}
	}
	if len(remain) == 0 {
		delete(s.taskWorkers, task)
		log.Infof("[server] remove task %s workers", task)
	} else {
		s.taskWorkers[task] = remain
		log.Infof("[server] update task %s workers to %v", task, remain)
	}
}

// getTaskWorkers gets workers relevant to specified task
func (s *Server) getTaskWorkers(task string) []string {
	s.Lock()
	defer s.Unlock()
	workers, ok := s.taskWorkers[task]
	if !ok {
		return []string{}
	}
	// do a copy
	ret := make([]string, 0, len(workers))
	ret = append(ret, workers...)
	return ret
}

// containWorker checks whether worker in workers
func (s *Server) containWorker(workers []string, worker string) bool {
	for _, w := range workers {
		if w == worker {
			return true
		}
	}
	return false
}

// getStatusFromWorkers does RPC request to get status from dm-workers
func (s *Server) getStatusFromWorkers(ctx context.Context, workers []string, taskName string) chan *pb.QueryStatusResponse {
	workerReq := &pb.QueryStatusRequest{
		Name: taskName,
	}

	workerRespCh := make(chan *pb.QueryStatusResponse, len(workers))
	var wg sync.WaitGroup
	for _, worker := range workers {
		wg.Add(1)
		go func(worker string) {
			defer wg.Done()
			cli := s.workerClients[worker]
			workerStatus, err := cli.QueryStatus(ctx, workerReq)
			if err != nil {
				workerStatus = &pb.QueryStatusResponse{
					Result: false,
					Msg:    errors.ErrorStack(err),
				}
			}
			workerStatus.Worker = worker
			workerRespCh <- workerStatus
		}(worker)
	}
	wg.Wait()
	return workerRespCh
}

// getErrorFromWorkers does RPC request to get error information from dm-workers
func (s *Server) getErrorFromWorkers(ctx context.Context, workers []string, taskName string) chan *pb.QueryErrorResponse {
	workerReq := &pb.QueryErrorRequest{
		Name: taskName,
	}

	workerRespCh := make(chan *pb.QueryErrorResponse, len(workers))
	var wg sync.WaitGroup
	for _, worker := range workers {
		wg.Add(1)
		go func(worker string) {
			defer wg.Done()
			cli := s.workerClients[worker]
			workerError, err := cli.QueryError(ctx, workerReq)
			if err != nil {
				workerError = &pb.QueryErrorResponse{
					Result: false,
					Msg:    errors.ErrorStack(err),
				}
			}
			workerError.Worker = worker
			workerRespCh <- workerError
		}(worker)
	}
	wg.Wait()
	return workerRespCh
}

// updateTaskWorkers fetches task-workers mapper from dm-workers and update s.taskWorkers
func (s *Server) updateTaskWorkers(ctx context.Context) {
	taskWorkers, _ := s.fetchTaskWorkers(ctx)
	if len(taskWorkers) == 0 {
		return // keep the old
	}
	// simple replace, maybe we can do more accurate update later
	s.replaceTaskWorkers(taskWorkers)
	log.Infof("[server] update task workers to %v", taskWorkers)
}

// fetchTaskWorkers fetches task-workers mapper from workers based on deployment
func (s *Server) fetchTaskWorkers(ctx context.Context) (map[string][]string, map[string]string) {
	workers := make([]string, 0, len(s.workerClients))
	for worker := range s.workerClients {
		workers = append(workers, worker)
	}

	workerRespCh := s.getStatusFromWorkers(ctx, workers, "")

	taskWorkerMap := make(map[string][]string)
	workerMsgMap := make(map[string]string)
	for len(workerRespCh) > 0 {
		workerResp := <-workerRespCh
		worker := workerResp.Worker
		if len(workerResp.Msg) > 0 {
			workerMsgMap[worker] = workerResp.Msg
		} else if !workerResp.Result {
			workerMsgMap[worker] = "got response but with failed result"
		}
		if workerResp.SubTaskStatus == nil {
			continue
		}
		for _, status := range workerResp.SubTaskStatus {
			if status.Stage == pb.Stage_InvalidStage {
				continue // invalid status
			}
			task := status.Name
			_, ok := taskWorkerMap[task]
			if !ok {
				taskWorkerMap[task] = make([]string, 0, 10)
			}
			taskWorkerMap[task] = append(taskWorkerMap[task], worker)
		}
	}

	return taskWorkerMap, workerMsgMap
}

// return true means match, false means mismatch.
func (s *Server) checkTaskAndWorkerMatch(taskname string, targetWorker string) bool {
	// find worker
	workers := s.getTaskWorkers(taskname)
	if len(workers) == 0 {
		return false
	}
	for _, worker := range workers {
		if worker == targetWorker {
			return true
		}
	}
	return false
}

// fetchWorkerDDLInfo fetches DDL info from all dm-workers
// and sends DDL lock info back to dm-workers
func (s *Server) fetchWorkerDDLInfo(ctx context.Context) {
	var wg sync.WaitGroup

	for worker, cli := range s.workerClients {
		wg.Add(1)
		go func(worker string, cli pb.WorkerClient) {
			defer wg.Done()
			var doRetry bool

			for {
				if doRetry {
					select {
					case <-ctx.Done():
						return
					case <-time.After(retryTimeout):
					}
				}
				doRetry = false // reset

				select {
				case <-ctx.Done():
					return
				default:
					stream, err := cli.FetchDDLInfo(ctx)
					if err != nil {
						log.Errorf("[server] create FetchDDLInfo stream for worker %s fail %v", worker, err)
						doRetry = true
						continue
					}
					for {
						in, err := stream.Recv()
						if err == io.EOF {
							doRetry = true
							break
						}
						select {
						case <-ctx.Done(): // check whether canceled again
							return
						default:
						}
						if err != nil {
							log.Errorf("[server] receive DDLInfo from worker %s fail %v", worker, err)
							doRetry = true
							break
						}
						log.Infof("[server] receive DDLInfo %v from worker %s", in, worker)

						workers := s.getTaskWorkers(in.Task)
						if len(workers) == 0 {
							// should happen only when starting and before updateTaskWorkers return
							log.Errorf("[server] try to sync sharding DDL for task %s, but with no workers", in.Task)
							doRetry = true
							break
						}
						if !s.containWorker(workers, worker) {
							// should not happen
							log.Errorf("[server] try to sync sharding DDL for task %s, but worker %s not in workers %v", in.Task, worker, workers)
							doRetry = true
							break
						}

						lockID, synced, remain, err := s.lockKeeper.TrySync(in.Task, in.Schema, in.Table, worker, in.DDLs, workers)
						if err != nil {
							log.Errorf("[server] try to sync lock for worker %s fail %v", worker, err)
							doRetry = true
							break
						}

						out := &pb.DDLLockInfo{
							Task: in.Task,
							ID:   lockID,
						}
						err = stream.Send(out)
						if err != nil {
							log.Errorf("[server] send DDLLockInfo %v to worker %s fail %v", out, worker, err)
							doRetry = true
							break
						}

						if !synced {
							// still need wait other workers to sync
							log.Infof("[server] sharding DDL %s in syncing, waiting %v workers to sync", lockID, remain)
							continue
						}

						log.Infof("[server] sharding DDL %s synced", lockID)

						// resolve DDL lock
						wg.Add(1)
						go func(lockID string) {
							defer wg.Done()
							resps, err := s.resolveDDLLock(ctx, lockID, "", nil)
							if err == nil {
								log.Infof("[server] resolve DDL lock %s successfully, remove it", lockID)
							} else {
								log.Errorf("[server] resolve DDL lock %s fail %v, responses is:\n%+v", lockID, errors.ErrorStack(err), resps)
								lock := s.lockKeeper.FindLock(lockID)
								if lock != nil {
									lock.AutoRetry.Set(true) // need auto-retry resolve at intervals
								}
							}
						}(lockID)
					}
					stream.CloseSend()
				}
			}

		}(worker, cli)
	}

	wg.Wait()
}

// resolveDDLLock resolves DDL lock
// requests DDL lock's owner to execute the DDL
// requests DDL lock's non-owner dm-workers to ignore (skip) the DDL
func (s *Server) resolveDDLLock(ctx context.Context, lockID string, replaceOwner string, prefWorkers []string) ([]*pb.CommonWorkerResponse, error) {
	lock := s.lockKeeper.FindLock(lockID)
	if lock == nil {
		// should not happen even when dm-master restarted
		return nil, errors.NotFoundf("lock with ID %s", lockID)
	}

	if lock.Resolving.Get() {
		return nil, errors.Errorf("lock %s is resolving", lockID)
	}
	lock.Resolving.Set(true)
	defer lock.Resolving.Set(false) //reset

	ready := lock.Ready() // Ready contain all dm-workers and whether they were synced

	// request the owner to execute DDL
	owner := lock.Owner
	if len(replaceOwner) > 0 {
		owner = replaceOwner
	}
	cli, ok := s.workerClients[owner]
	if !ok {
		return nil, errors.NotFoundf("worker %s relevant worker-client", owner)
	}
	if _, ok := ready[owner]; !ok {
		return nil, errors.Errorf("worker %s not waiting for DDL lock %s", owner, lockID)
	}

	// try send handle SQLs request to owner if exists
	key, oper := s.sqlOperatorHolder.Get(lock.Task, lock.DDLs())
	if oper != nil {
		ownerReq := &pb.HandleSubTaskSQLsRequest{
			Name:       oper.Req.Name,
			Op:         oper.Req.Op,
			Args:       oper.Req.Args,
			BinlogPos:  oper.Req.BinlogPos,
			SqlPattern: oper.Req.SqlPattern,
		}
		ownerResp, err := cli.HandleSQLs(ctx, ownerReq)
		if err != nil {
			return nil, errors.Annotatef(err, "send handle SQLs request %s to DDL lock %s owner %s fail", ownerReq, lockID, owner)
		} else if !ownerResp.Result {
			return nil, errors.Errorf("request DDL lock %s owner %s handle SQLs request %s fail %s", lockID, owner, ownerReq, ownerResp.Msg)
		}
		log.Infof("[server] sent handle --sharding DDL request %s to owner %s for lock %s", ownerReq, owner, lockID)
		s.sqlOperatorHolder.Remove(lock.Task, key) // remove SQL operator after sent to owner
	}

	log.Infof("[server] requesting %s to execute DDL (with ID %s)", owner, lockID)
	ownerResp, err := cli.ExecuteDDL(ctx, &pb.ExecDDLRequest{
		Task:   lock.Task,
		LockID: lockID,
		Exec:   true,
	})
	if err != nil {
		ownerResp = &pb.CommonWorkerResponse{
			Result: false,
			Msg:    errors.ErrorStack(err),
		}
	}
	ownerResp.Worker = owner
	if !ownerResp.Result {
		// owner execute DDL fail, do not continue
		return []*pb.CommonWorkerResponse{
			ownerResp,
		}, errors.Errorf("owner %s ExecuteDDL fail", owner)
	}

	// request other dm-workers to ignore DDL
	workers := make([]string, 0, len(ready))
	if len(prefWorkers) > 0 {
		workers = prefWorkers
	} else {
		for worker := range ready {
			workers = append(workers, worker)
		}
	}

	req := &pb.ExecDDLRequest{
		Task:   lock.Task,
		LockID: lockID,
		Exec:   false, // ignore and skip DDL
	}

	workerRespCh := make(chan *pb.CommonWorkerResponse, len(workers))
	var wg sync.WaitGroup
	for _, worker := range workers {
		if worker == owner {
			continue // owner has executed DDL
		}

		wg.Add(1)
		go func(worker string) {
			defer wg.Done()
			cli, ok := s.workerClients[worker]
			if !ok {
				workerRespCh <- &pb.CommonWorkerResponse{
					Result: false,
					Worker: worker,
					Msg:    fmt.Sprintf("worker %s relevant worker-client not found", worker),
				}
				return
			}
			if _, ok := ready[worker]; !ok {
				workerRespCh <- &pb.CommonWorkerResponse{
					Result: false,
					Worker: worker,
					Msg:    fmt.Sprintf("worker %s not waiting for DDL lock %s", owner, lockID),
				}
				return
			}

			log.Infof("[server] requesting %s to skip DDL (with ID %s)", worker, lockID)
			workerResp, err2 := cli.ExecuteDDL(ctx, req)
			if err2 != nil {
				workerResp = &pb.CommonWorkerResponse{
					Result: false,
					Msg:    errors.ErrorStack(err2),
				}
			}
			workerResp.Worker = worker
			workerRespCh <- workerResp
		}(worker)
	}
	wg.Wait()

	workerRespMap := make(map[string]*pb.CommonWorkerResponse, len(workers))
	var success = true
	for len(workerRespCh) > 0 {
		workerResp := <-workerRespCh
		workerRespMap[workerResp.Worker] = workerResp
		if !workerResp.Result {
			success = false
		}
	}

	sort.Strings(workers)
	workerResps := make([]*pb.CommonWorkerResponse, 0, len(workers)+1)
	workerResps = append(workerResps, ownerResp)
	for _, worker := range workers {
		workerResp, ok := workerRespMap[worker]
		if ok {
			workerResps = append(workerResps, workerResp)
		}
	}

	// owner has ExecuteDDL successfully, we remove the Lock
	// if some dm-workers ExecuteDDL occurred error, we should use dmctl to handle dm-worker directly
	s.lockKeeper.RemoveLock(lockID)

	if !success {
		err = errors.Errorf("DDL lock %s owner ExecuteDDL successfully, so DDL lock removed. but some dm-workers ExecuteDDL fail, you should to handle dm-worker directly", lockID)
	}
	return workerResps, err
}

// UpdateMasterConfig implements MasterServer.UpdateConfig
func (s *Server) UpdateMasterConfig(ctx context.Context, req *pb.UpdateMasterConfigRequest) (*pb.UpdateMasterConfigResponse, error) {
	log.Infof("[server] receive UpdateMasterConfig request %+v", req)
	s.Lock()

	err := s.cfg.UpdateConfigFile(req.Config)
	if err != nil {
		s.Unlock()
		return &pb.UpdateMasterConfigResponse{
			Result: false,
			Msg:    "Failed to write config to local file. detail: " + errors.ErrorStack(err),
		}, nil
	}
	log.Infof("[server] saving dm-master config file to local file %s", s.cfg.ConfigFile)

	cfg := NewConfig()
	cfg.ConfigFile = s.cfg.ConfigFile
	err = cfg.Reload()
	if err != nil {
		s.Unlock()
		return &pb.UpdateMasterConfigResponse{
			Result: false,
			Msg:    fmt.Sprintf("Failed to parse configure from file %s, detail: ", cfg.ConfigFile) + errors.ErrorStack(err),
		}, nil
	}
	log.Infof("[server] updating dm-master config file with config:\n%+v", cfg)

	// delete worker
	wokerList := make([]string, 0, len(s.cfg.DeployMap))
	for k, workerAddr := range s.cfg.DeployMap {
		if _, ok := cfg.DeployMap[k]; !ok {
			wokerList = append(wokerList, workerAddr)
			DDLreq := &pb.ShowDDLLocksRequest{
				Task:    "",
				Workers: wokerList,
			}
			resp, err := s.ShowDDLLocks(ctx, DDLreq)
			if err != nil {
				s.Unlock()
				return &pb.UpdateMasterConfigResponse{
					Result: false,
					Msg:    fmt.Sprintf("Failed to get DDL lock Info from %s, detail: ", workerAddr) + errors.ErrorStack(err),
				}, nil
			}
			if len(resp.Locks) != 0 {
				err = errors.Errorf("worker %s exist ddl lock, please unlock ddl lock first!", workerAddr)
				s.Unlock()
				return &pb.UpdateMasterConfigResponse{
					Result: false,
					Msg:    errors.ErrorStack(err),
				}, nil
			}
		}
	}
	for i := 0; i < len(wokerList); i++ {
		delete(s.workerClients, wokerList[i])
	}

	// add new worker
	for _, workerAddr := range cfg.DeployMap {
		if _, ok := s.workerClients[workerAddr]; !ok {
			conn, err2 := grpc.Dial(workerAddr, grpc.WithInsecure(), grpc.WithBackoffMaxDelay(3*time.Second))
			if err2 != nil {
				s.Unlock()
				return &pb.UpdateMasterConfigResponse{
					Result: false,
					Msg:    fmt.Sprintf("Failed to add woker %s, detail: ", workerAddr) + errors.ErrorStack(err2),
				}, nil
			}
			s.workerClients[workerAddr] = pb.NewWorkerClient(conn)
		}
	}

	// update log configure
	log.SetLevelByString(strings.ToLower(cfg.LogLevel))
	if len(cfg.LogFile) > 0 {
		log.SetOutputByName(cfg.LogFile)
	}

	s.cfg = cfg
	log.Infof("[server] update dm-master config file success")
	s.Unlock()

	workers := make([]string, 0, len(s.workerClients))
	for worker := range s.workerClients {
		workers = append(workers, worker)
	}

	workerRespCh := s.getStatusFromWorkers(ctx, workers, "")
	log.Infof("[server] checking every dm-worker status...")

	workerRespMap := make(map[string]*pb.QueryStatusResponse, len(workers))
	for len(workerRespCh) > 0 {
		workerResp := <-workerRespCh
		workerRespMap[workerResp.Worker] = workerResp
	}

	sort.Strings(workers)
	workerResps := make([]*pb.QueryStatusResponse, 0, len(workers))
	for _, worker := range workers {
		workerResps = append(workerResps, workerRespMap[worker])
	}

	return &pb.UpdateMasterConfigResponse{
		Result:  true,
		Msg:     "",
		Workers: workerResps,
	}, nil
}

// tryResolveDDLLocks tries to resolve synced DDL locks
// only when auto-triggered resolve by fetchWorkerDDLInfo fail, we need to auto-retry
// this can only handle a few cases, like owner unreachable temporary
// other cases need to handle by user to use dmctl manually
func (s *Server) tryResolveDDLLocks(ctx context.Context) {
	locks := s.lockKeeper.Locks()
	for ID, lock := range locks {
		isSynced, _ := lock.IsSync()
		if !isSynced || !lock.AutoRetry.Get() {
			continue
		}
		log.Infof("[server] try auto re-resolve DDL lock %s", ID)
		s.resolveDDLLock(ctx, ID, "", nil)
		select {
		case <-ctx.Done():
			return
		default:
		}
	}
}

// UpdateWorkerRelayConfig updates config for relay and (dm-worker)
func (s *Server) UpdateWorkerRelayConfig(ctx context.Context, req *pb.UpdateWorkerRelayConfigRequest) (*pb.CommonWorkerResponse, error) {
	worker := req.Worker
	content := req.Config
	cli, ok := s.workerClients[worker]
	if !ok {
		return &pb.CommonWorkerResponse{
			Result: false,
			Worker: worker,
			Msg:    fmt.Sprintf("worker %s relevant worker-client not found", worker),
		}, nil
	}
	log.Infof("[server] try to update %s relay configure", worker)
	workerResp, err := cli.UpdateRelayConfig(ctx, &pb.UpdateRelayRequest{Content: content})
	if err != nil {
		return &pb.CommonWorkerResponse{
			Result: false,
			Msg:    errors.ErrorStack(err),
		}, nil
	}
	return workerResp, nil
}

func (s *Server) allWorkerConfigs(ctx context.Context) (map[string]config.DBConfig, error) {
	var (
		wg          sync.WaitGroup
		workerMutex sync.Mutex
		workerCfgs  = make(map[string]config.DBConfig)
		errCh       = make(chan error, len(s.workerClients))
		err         error
	)
	handErr := func(err2 error) {
		if err2 != nil {
			log.Error(err2)
		}
		errCh <- errors.Trace(err2)
<<<<<<< HEAD
		workerMutex.Unlock()
=======
>>>>>>> 92d5902c
	}

	for id, worker := range s.workerClients {
		wg.Add(1)
		go Emit(func(args ...interface{}) {
			defer wg.Done()
			if len(args) != 2 {
				handErr(errors.Errorf("fail to call emit to fetch worker config, miss some arguments %v", args))
				return
			}

			id1, ok := args[0].(string)
			if !ok {
				handErr(errors.Errorf("fail to call emit to fetch worker config, can't get id from args[0], arguments %v", args))
				return
			}

			worker1, ok := args[1].(pb.WorkerClient)
			if !ok {
				handErr(errors.Errorf("fail to call emit to fetch config of worker %s, can't get worker client from args[1], arguments %v", id1, args))
				return
			}

			resp, err1 := worker1.QueryWorkerConfig(ctx, &pb.QueryWorkerConfigRequest{})
			if err1 != nil {
				handErr(errors.Annotatef(err1, "fetch config of worker %s", id1))
				return
			}

			if !resp.Result {
				handErr(errors.Errorf("fail to query config from worker %s, message %s", id1, resp.Msg))
				return
			}

			if len(resp.Content) == 0 {
				handErr(errors.Errorf("fail to query config from worker %s, config is empty", id1))
				return
			}

			if len(resp.SourceID) == 0 {
				handErr(errors.Errorf("fail to query config from worker %s, source ID is empty, it should be set in worker config", id1))
				return
			}

			dbCfg := &config.DBConfig{}
			err2 := dbCfg.Decode(resp.Content)
			if err2 != nil {
				handErr(errors.Annotatef(err2, "unmarshal worker %s config", id1))
				return
			}

			workerMutex.Lock()
			workerCfgs[resp.SourceID] = *dbCfg
			workerMutex.Unlock()

		}, []interface{}{id, worker}...)
	}

	wg.Wait()

	if len(errCh) > 0 {
		err = <-errCh
	}

	return workerCfgs, errors.Trace(err)
}

// MigrateWorkerRelay migrates dm-woker relay unit
func (s *Server) MigrateWorkerRelay(ctx context.Context, req *pb.MigrateWorkerRelayRequest) (*pb.CommonWorkerResponse, error) {
	worker := req.Worker
	binlogPos := req.BinlogPos
	binlogName := req.BinlogName
	cli, ok := s.workerClients[worker]
	if !ok {
		return &pb.CommonWorkerResponse{
			Result: false,
			Worker: worker,
			Msg:    fmt.Sprintf("worker %s relevant worker-client not found", worker),
		}, nil
	}
	log.Infof("[server] try to migrate %s relay", worker)
	workerResp, err := cli.MigrateRelay(ctx, &pb.MigrateRelayRequest{BinlogName: binlogName, BinlogPos: binlogPos})
	if err != nil {
		return &pb.CommonWorkerResponse{
			Result: false,
			Msg:    errors.ErrorStack(err),
		}, nil
	}
	return workerResp, nil
}

// CheckTask checks legality of task configuration
func (s *Server) CheckTask(ctx context.Context, req *pb.CheckTaskRequest) (*pb.CheckTaskResponse, error) {
	log.Infof("[server] check task request %+v", req)

	_, _, err := s.generateSubTask(ctx, req.Task)
	if err != nil {
		return &pb.CheckTaskResponse{
			Result: false,
			Msg:    errors.Cause(err).Error(),
		}, nil
	}

	return &pb.CheckTaskResponse{
		Result: true,
		Msg:    "check pass!!!",
	}, nil
}

func (s *Server) generateSubTask(ctx context.Context, task string) (*config.TaskConfig, []*config.SubTaskConfig, error) {
	cfg := config.NewTaskConfig()
	err := cfg.Decode(task)
	if err != nil {
		return nil, nil, errors.Trace(err)
	}

	sourceCfgs, err := s.allWorkerConfigs(ctx)
	if err != nil {
		return nil, nil, errors.Trace(err)
	}

	stCfgs, err := cfg.SubTaskConfigs(sourceCfgs)
	if err != nil {
		return nil, nil, errors.Trace(err)
	}

	err = checker.CheckSyncConfig(ctx, stCfgs)
	if err != nil {
		return nil, nil, errors.Trace(err)
	}

	return cfg, stCfgs, nil
}<|MERGE_RESOLUTION|>--- conflicted
+++ resolved
@@ -1607,10 +1607,6 @@
 			log.Error(err2)
 		}
 		errCh <- errors.Trace(err2)
-<<<<<<< HEAD
-		workerMutex.Unlock()
-=======
->>>>>>> 92d5902c
 	}
 
 	for id, worker := range s.workerClients {
