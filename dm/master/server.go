// Copyright 2019 PingCAP, Inc.
//
// Licensed under the Apache License, Version 2.0 (the "License");
// you may not use this file except in compliance with the License.
// You may obtain a copy of the License at
//
//     http://www.apache.org/licenses/LICENSE-2.0
//
// Unless required by applicable law or agreed to in writing, software
// distributed under the License is distributed on an "AS IS" BASIS,
// See the License for the specific language governing permissions and
// limitations under the License.

package master

import (
	"context"
	"fmt"
	"io"
	"net"
	"sort"
	"strings"
	"sync"
	"time"

	"go.uber.org/zap"

	"github.com/pingcap/dm/pkg/log"
	"github.com/pingcap/errors"
	"github.com/siddontang/go/sync2"
	"github.com/soheilhy/cmux"
	"google.golang.org/grpc"

	"github.com/pingcap/dm/checker"
	"github.com/pingcap/dm/dm/common"
	"github.com/pingcap/dm/dm/config"
	"github.com/pingcap/dm/dm/master/sql-operator"
	"github.com/pingcap/dm/dm/pb"
	"github.com/pingcap/dm/pkg/tracing"
)

var (
	retryTimeout       = 5 * time.Second
	tryResolveInterval = 30 * time.Second
	cmuxReadTimeout    = 10 * time.Second
)

// Server handles RPC requests for dm-master
type Server struct {
	sync.Mutex

	cfg *Config

	rootLis net.Listener
	svr     *grpc.Server

	// dm-worker-ID(host:ip) -> dm-worker-client
	workerClients map[string]pb.WorkerClient

	// task-name -> worker-list
	taskWorkers map[string][]string

	// DDL lock keeper
	lockKeeper *LockKeeper

	// SQL operator holder
	sqlOperatorHolder *operator.Holder

	// trace group id generator
	idGen *tracing.IDGenerator

	closed sync2.AtomicBool
}

// NewServer creates a new Server
func NewServer(cfg *Config) *Server {
	server := Server{
		cfg:               cfg,
		workerClients:     make(map[string]pb.WorkerClient),
		taskWorkers:       make(map[string][]string),
		lockKeeper:        NewLockKeeper(),
		sqlOperatorHolder: operator.NewHolder(),
		idGen:             tracing.NewIDGen(),
	}
	return &server
}

// Start starts to serving
func (s *Server) Start() error {
	var err error
	s.rootLis, err = net.Listen("tcp", s.cfg.MasterAddr)
	if err != nil {
		return errors.Trace(err)
	}

	for _, workerAddr := range s.cfg.DeployMap {
		conn, err2 := grpc.Dial(workerAddr, grpc.WithInsecure(), grpc.WithBackoffMaxDelay(3*time.Second))
		if err2 != nil {
			return errors.Trace(err2)
		}
		s.workerClients[workerAddr] = pb.NewWorkerClient(conn)
	}
	s.closed.Set(false)

	ctx, cancel := context.WithCancel(context.Background())
	var wg sync.WaitGroup
	wg.Add(1)
	go func() {
		defer wg.Done()
		select {
		case <-ctx.Done():
			return
		case <-time.After(3 * time.Second):
			// update task -> workers after started
			s.updateTaskWorkers(ctx)
		}
	}()

	wg.Add(1)
	go func() {
		defer wg.Done()
		// fetch DDL info from dm-workers to sync sharding DDL
		s.fetchWorkerDDLInfo(ctx)
	}()

	// create a cmux
	m := cmux.New(s.rootLis)
	m.SetReadTimeout(cmuxReadTimeout) // set a timeout, ref: https://github.com/pingcap/tidb-binlog/pull/352

	// match connections in order: first gRPC, then HTTP
	grpcL := m.Match(cmux.HTTP2HeaderField("content-type", "application/grpc"))
	httpL := m.Match(cmux.HTTP1Fast())

	s.svr = grpc.NewServer()
	pb.RegisterMasterServer(s.svr, s)
	go func() {
		err2 := s.svr.Serve(grpcL)
		if err2 != nil && !common.IsErrNetClosing(err2) && err2 != cmux.ErrListenerClosed {
			log.L().Error("fail to start gRPC server", zap.Error(err2))
		}
	}()
	go InitStatus(httpL) // serve status

	log.L().Info(" listening gRPC API and status request", zap.String("address", s.cfg.MasterAddr))
	err = m.Serve() // start serving, block
	if err != nil && common.IsErrNetClosing(err) {
		err = nil
	}

	cancel()
	wg.Wait()
	return err
}

// Close close the RPC server
func (s *Server) Close() {
	s.Lock()
	defer s.Unlock()
	if s.closed.Get() {
		return
	}
	err := s.rootLis.Close()
	if err != nil && !common.IsErrNetClosing(err) {
		log.L().Error("close net listener", zap.Error(err))
	}
	if s.svr != nil {
		s.svr.GracefulStop()
	}
	s.closed.Set(true)
}

// StartTask implements MasterServer.StartTask
func (s *Server) StartTask(ctx context.Context, req *pb.StartTaskRequest) (*pb.StartTaskResponse, error) {
	log.L().Info("", zap.Stringer("payload", req), zap.String("request", "StartTask"))

	cfg, stCfgs, err := s.generateSubTask(ctx, req.Task)
	if err != nil {
		return &pb.StartTaskResponse{
			Result: false,
			Msg:    errors.ErrorStack(err),
		}, nil
	}
	log.L().Info("", zap.String("name", cfg.Name), zap.Stringer("task", cfg), zap.String("request", "StartTask"))

	workerRespCh := make(chan *pb.CommonWorkerResponse, len(stCfgs)+len(req.Workers))
	if len(req.Workers) > 0 {
		// specify only start task on partial dm-workers
		workerCfg := make(map[string]*config.SubTaskConfig)
		for _, stCfg := range stCfgs {
			worker, ok := s.cfg.DeployMap[stCfg.SourceID]
			if ok {
				workerCfg[worker] = stCfg
			}
		}
		stCfgs = make([]*config.SubTaskConfig, 0, len(req.Workers))
		for _, worker := range req.Workers {
			if stCfg, ok := workerCfg[worker]; ok {
				stCfgs = append(stCfgs, stCfg)
			} else {
				workerRespCh <- &pb.CommonWorkerResponse{
					Result: false,
					Worker: worker,
					Msg:    "worker not found in task's config or deployment config",
				}
			}
		}
	}

	validWorkerCh := make(chan string, len(stCfgs))
	var wg sync.WaitGroup
	for _, stCfg := range stCfgs {
		wg.Add(1)
		go func(stCfg *config.SubTaskConfig) {
			defer wg.Done()
			worker, ok1 := s.cfg.DeployMap[stCfg.SourceID]
			cli, ok2 := s.workerClients[worker]
			if !ok1 || !ok2 {
				workerRespCh <- &pb.CommonWorkerResponse{
					Result: false,
					Msg:    fmt.Sprintf("%s relevant worker not found", stCfg.SourceID),
				}
				return
			}
			validWorkerCh <- worker
			stCfgToml, err := stCfg.Toml() // convert to TOML format
			if err != nil {
				workerRespCh <- &pb.CommonWorkerResponse{
					Result: false,
					Worker: worker,
					Msg:    errors.ErrorStack(err),
				}
				return
			}
			workerResp, err := cli.StartSubTask(ctx, &pb.StartSubTaskRequest{Task: stCfgToml})
			workerResp = s.handleOperationResult(ctx, cli, stCfg.Name, err, workerResp)
			workerResp.Meta.Worker = worker
			workerRespCh <- workerResp.Meta
		}(stCfg)
	}
	wg.Wait()

	workerRespMap := make(map[string]*pb.CommonWorkerResponse, len(stCfgs))
	workers := make([]string, 0, len(stCfgs))
	for len(workerRespCh) > 0 {
		workerResp := <-workerRespCh
		workerRespMap[workerResp.Worker] = workerResp
		workers = append(workers, workerResp.Worker)
	}

	sort.Strings(workers)
	workerResps := make([]*pb.CommonWorkerResponse, 0, len(workers))
	for _, worker := range workers {
		workerResps = append(workerResps, workerRespMap[worker])
	}

	// record task -> workers map
	validWorkers := make([]string, 0, len(validWorkerCh))
	for len(validWorkerCh) > 0 {
		worker := <-validWorkerCh
		validWorkers = append(validWorkers, worker)
	}
	replace := len(req.Workers) == 0 // a fresh start
	s.addTaskWorkers(cfg.Name, validWorkers, replace)

	return &pb.StartTaskResponse{
		Result:  true,
		Workers: workerResps,
	}, nil
}

// OperateTask implements MasterServer.OperateTask
func (s *Server) OperateTask(ctx context.Context, req *pb.OperateTaskRequest) (*pb.OperateTaskResponse, error) {
	log.L().Info("", zap.Stringer("payload", req), zap.String("request", "OperateTask"))

	resp := &pb.OperateTaskResponse{
		Op:     req.Op,
		Result: false,
	}

	workers := s.getTaskWorkers(req.Name)
	if len(workers) == 0 {
		resp.Msg = fmt.Sprintf("task %s has no workers or not exist, can try `refresh-worker-tasks` cmd first", req.Name)
		return resp, nil
	}
	if len(req.Workers) > 0 {
		workers = req.Workers // specify only do operation on partial dm-workers
	}

	subReq := &pb.OperateSubTaskRequest{
		Op:   req.Op,
		Name: req.Name,
	}
	workerRespCh := make(chan *pb.OperateSubTaskResponse, len(workers))
	var wg sync.WaitGroup
	for _, worker := range workers {
		wg.Add(1)
		go func(worker string) {
			defer wg.Done()
			cli, ok := s.workerClients[worker]
			if !ok {
				workerResp := &pb.OperateSubTaskResponse{
					Meta: &pb.CommonWorkerResponse{
						Result: false,
						Worker: worker,
						Msg:    fmt.Sprintf("%s relevant worker-client not found", worker),
					},
					Op: req.Op,
				}
				workerRespCh <- workerResp
				return
			}
			workerResp, err := cli.OperateSubTask(ctx, subReq)
			workerResp = s.handleOperationResult(ctx, cli, req.Name, err, workerResp)
			workerResp.Op = req.Op
			workerResp.Meta.Worker = worker
			workerRespCh <- workerResp
		}(worker)
	}
	wg.Wait()

	validWorkers := make([]string, 0, len(workers))
	workerRespMap := make(map[string]*pb.OperateSubTaskResponse, len(workers))
	for len(workerRespCh) > 0 {
		workerResp := <-workerRespCh
		workerRespMap[workerResp.Meta.Worker] = workerResp
		if len(workerResp.Meta.Msg) == 0 { // no error occurred
			validWorkers = append(validWorkers, workerResp.Meta.Worker)
		}
	}

	workerResps := make([]*pb.OperateSubTaskResponse, 0, len(workers))
	for _, worker := range workers {
		workerResps = append(workerResps, workerRespMap[worker])
	}

	if req.Op == pb.TaskOp_Stop {
		// remove (partial / all) workers for a task
		s.removeTaskWorkers(req.Name, validWorkers)
	}

	resp.Result = true
	resp.Workers = workerResps

	return resp, nil
}

// UpdateTask implements MasterServer.UpdateTask
func (s *Server) UpdateTask(ctx context.Context, req *pb.UpdateTaskRequest) (*pb.UpdateTaskResponse, error) {
	log.L().Info("", zap.Stringer("payload", req), zap.String("request", "UpdateTask"))

	cfg, stCfgs, err := s.generateSubTask(ctx, req.Task)
	if err != nil {
		return &pb.UpdateTaskResponse{
			Result: false,
			Msg:    errors.ErrorStack(err),
		}, nil
	}
	log.L().Info("update task", zap.String("task name", cfg.Name), zap.Stringer("task", cfg))

	workerRespCh := make(chan *pb.CommonWorkerResponse, len(stCfgs)+len(req.Workers))
	if len(req.Workers) > 0 {
		// specify only update task on partial dm-workers
		// filter sub-task-configs through user specified workers
		// if worker not exist, an error message will return
		workerCfg := make(map[string]*config.SubTaskConfig)
		for _, stCfg := range stCfgs {
			worker, ok := s.cfg.DeployMap[stCfg.SourceID]
			if ok {
				workerCfg[worker] = stCfg
			} // only record existed workers
		}
		stCfgs = make([]*config.SubTaskConfig, 0, len(req.Workers))
		for _, worker := range req.Workers {
			if stCfg, ok := workerCfg[worker]; ok {
				stCfgs = append(stCfgs, stCfg)
			} else {
				workerRespCh <- &pb.CommonWorkerResponse{
					Result: false,
					Worker: worker,
					Msg:    "worker not found in task's config or deployment config",
				}
			}
		}
	}

	var wg sync.WaitGroup
	for _, stCfg := range stCfgs {
		wg.Add(1)
		go func(stCfg *config.SubTaskConfig) {
			defer wg.Done()
			worker, ok1 := s.cfg.DeployMap[stCfg.SourceID]
			cli, ok2 := s.workerClients[worker]
			if !ok1 || !ok2 {
				workerRespCh <- &pb.CommonWorkerResponse{
					Result: false,
					Msg:    fmt.Sprintf("%s relevant worker not found", stCfg.SourceID),
				}
				return
			}
			stCfgToml, err := stCfg.Toml() // convert to TOML format
			if err != nil {
				workerRespCh <- &pb.CommonWorkerResponse{
					Result: false,
					Worker: worker,
					Msg:    errors.ErrorStack(err),
				}
				return
			}
			workerResp, err := cli.UpdateSubTask(ctx, &pb.UpdateSubTaskRequest{Task: stCfgToml})
			workerResp = s.handleOperationResult(ctx, cli, stCfg.Name, err, workerResp)
			workerResp.Meta.Worker = worker
			workerRespCh <- workerResp.Meta
		}(stCfg)
	}
	wg.Wait()

	workerRespMap := make(map[string]*pb.CommonWorkerResponse, len(stCfgs))
	workers := make([]string, 0, len(stCfgs))
	for len(workerRespCh) > 0 {
		workerResp := <-workerRespCh
		workerRespMap[workerResp.Worker] = workerResp
		workers = append(workers, workerResp.Worker)
	}

	sort.Strings(workers)
	workerResps := make([]*pb.CommonWorkerResponse, 0, len(workers))
	for _, worker := range workers {
		workerResps = append(workerResps, workerRespMap[worker])
	}

	return &pb.UpdateTaskResponse{
		Result:  true,
		Workers: workerResps,
	}, nil
}

// QueryStatus implements MasterServer.QueryStatus
func (s *Server) QueryStatus(ctx context.Context, req *pb.QueryStatusListRequest) (*pb.QueryStatusListResponse, error) {
	log.L().Info("", zap.Stringer("payload", req), zap.String("request", "QueryStatus"))

	workers := make([]string, 0, len(s.workerClients))
	if len(req.Workers) > 0 {
		// query specified dm-workers
		invalidWorkers := make([]string, 0, len(req.Workers))
		for _, worker := range req.Workers {
			if _, ok := s.workerClients[worker]; !ok {
				invalidWorkers = append(invalidWorkers, worker)
			}
		}
		if len(invalidWorkers) > 0 {
			return &pb.QueryStatusListResponse{
				Result: false,
				Msg:    fmt.Sprintf("%s relevant worker-client not found", strings.Join(invalidWorkers, ", ")),
			}, nil
		}
		workers = req.Workers
	} else if len(req.Name) > 0 {
		// query specified task's workers
		workers = s.getTaskWorkers(req.Name)
		if len(workers) == 0 {
			return &pb.QueryStatusListResponse{
				Result: false,
				Msg:    fmt.Sprintf("task %s has no workers or not exist, can try `refresh-worker-tasks` cmd first", req.Name),
			}, nil
		}
	} else {
		// query all workers
		for worker := range s.workerClients {
			workers = append(workers, worker)
		}
	}

	workerRespCh := s.getStatusFromWorkers(ctx, workers, req.Name)

	workerRespMap := make(map[string]*pb.QueryStatusResponse, len(workers))
	for len(workerRespCh) > 0 {
		workerResp := <-workerRespCh
		workerRespMap[workerResp.Worker] = workerResp
	}

	sort.Strings(workers)
	workerResps := make([]*pb.QueryStatusResponse, 0, len(workers))
	for _, worker := range workers {
		workerResps = append(workerResps, workerRespMap[worker])
	}
	resp := &pb.QueryStatusListResponse{
		Result:  true,
		Workers: workerResps,
	}
	return resp, nil
}

// QueryError implements MasterServer.QueryError
func (s *Server) QueryError(ctx context.Context, req *pb.QueryErrorListRequest) (*pb.QueryErrorListResponse, error) {
	log.L().Info("", zap.Stringer("payload", req), zap.String("request", "QueryError"))

	workers := make([]string, 0, len(s.workerClients))
	if len(req.Workers) > 0 {
		// query specified dm-workers
		invalidWorkers := make([]string, 0, len(req.Workers))
		for _, worker := range req.Workers {
			if _, ok := s.workerClients[worker]; !ok {
				invalidWorkers = append(invalidWorkers, worker)
			}
		}
		if len(invalidWorkers) > 0 {
			return &pb.QueryErrorListResponse{
				Result: false,
				Msg:    fmt.Sprintf("%s relevant worker-client not found", strings.Join(invalidWorkers, ", ")),
			}, nil
		}
		workers = req.Workers
	} else if len(req.Name) > 0 {
		// query specified task's workers
		workers = s.getTaskWorkers(req.Name)
		if len(workers) == 0 {
			return &pb.QueryErrorListResponse{
				Result: false,
				Msg:    fmt.Sprintf("task %s has no workers or not exist, can try `refresh-worker-tasks` cmd first", req.Name),
			}, nil
		}
	} else {
		// query all workers
		for worker := range s.workerClients {
			workers = append(workers, worker)
		}
	}

	workerRespCh := s.getErrorFromWorkers(ctx, workers, req.Name)

	workerRespMap := make(map[string]*pb.QueryErrorResponse, len(workers))
	for len(workerRespCh) > 0 {
		workerResp := <-workerRespCh
		workerRespMap[workerResp.Worker] = workerResp
	}

	sort.Strings(workers)
	workerResps := make([]*pb.QueryErrorResponse, 0, len(workers))
	for _, worker := range workers {
		workerResps = append(workerResps, workerRespMap[worker])
	}
	resp := &pb.QueryErrorListResponse{
		Result:  true,
		Workers: workerResps,
	}
	return resp, nil
}

// ShowDDLLocks implements MasterServer.ShowDDLLocks
func (s *Server) ShowDDLLocks(ctx context.Context, req *pb.ShowDDLLocksRequest) (*pb.ShowDDLLocksResponse, error) {
	log.L().Info("", zap.Stringer("payload", req), zap.String("request", "ShowDDLLocks"))

	resp := &pb.ShowDDLLocksResponse{
		Result: true,
	}

	locks := s.lockKeeper.Locks()
	resp.Locks = make([]*pb.DDLLock, 0, len(locks))
	for _, lock := range locks {
		if len(req.Task) > 0 && req.Task != lock.Task {
			continue // specify task and mismatch
		}
		ready := lock.Ready()
		if len(req.Workers) > 0 {
			for _, worker := range req.Workers {
				if _, ok := ready[worker]; ok {
					goto FOUND
				}
			}
			continue // specify workers and mismatch
		}
	FOUND:
		l := &pb.DDLLock{
			ID:       lock.ID,
			Task:     lock.Task,
			Owner:    lock.Owner,
			DDLs:     lock.Stmts,
			Synced:   make([]string, 0, len(ready)),
			Unsynced: make([]string, 0, len(ready)),
		}
		for worker, synced := range ready {
			if synced {
				l.Synced = append(l.Synced, worker)
			} else {
				l.Unsynced = append(l.Unsynced, worker)
			}
		}
		resp.Locks = append(resp.Locks, l)
	}

	if len(resp.Locks) == 0 {
		resp.Msg = "no DDL lock exists"
	}
	return resp, nil
}

// UnlockDDLLock implements MasterServer.UnlockDDLLock
func (s *Server) UnlockDDLLock(ctx context.Context, req *pb.UnlockDDLLockRequest) (*pb.UnlockDDLLockResponse, error) {
	log.L().Info("", zap.String("lock ID", req.ID), zap.Stringer("payload", req), zap.String("request", "UnlockDDLLock"))

	workerResps, err := s.resolveDDLLock(ctx, req.ID, req.ReplaceOwner, req.Workers)
	resp := &pb.UnlockDDLLockResponse{
		Result:  true,
		Workers: workerResps,
	}
	if err != nil {
		resp.Result = false
		resp.Msg = errors.ErrorStack(err)
		log.L().Error("fail to unlock ddl", zap.String("ID", req.ID), zap.String("request", "UnlockDDLLock"), zap.Error(err))

		if req.ForceRemove {
			s.lockKeeper.RemoveLock(req.ID)
			log.L().Warn("force to remove DDL lock", zap.String("request", "UnlockDDLLock"), zap.String("ID", req.ID))
		}
	} else {
		log.L().Info("unlock ddl successfully", zap.String("ID", req.ID), zap.String("request", "UnlockDDLLock"))
	}

	return resp, nil
}

// BreakWorkerDDLLock implements MasterServer.BreakWorkerDDLLock
func (s *Server) BreakWorkerDDLLock(ctx context.Context, req *pb.BreakWorkerDDLLockRequest) (*pb.BreakWorkerDDLLockResponse, error) {
	log.L().Info("", zap.String("lock ID", req.RemoveLockID), zap.Stringer("payload", req), zap.String("request", "BreakWorkerDDLLock"))

	workerReq := &pb.BreakDDLLockRequest{
		Task:         req.Task,
		RemoveLockID: req.RemoveLockID,
		ExecDDL:      req.ExecDDL,
		SkipDDL:      req.SkipDDL,
	}

	workerRespCh := make(chan *pb.CommonWorkerResponse, len(req.Workers))
	var wg sync.WaitGroup
	for _, worker := range req.Workers {
		wg.Add(1)
		go func(worker string) {
			defer wg.Done()
			cli, ok := s.workerClients[worker]
			if !ok {
				workerRespCh <- &pb.CommonWorkerResponse{
					Result: false,
					Worker: worker,
					Msg:    fmt.Sprintf("worker %s relevant worker-client not found", worker),
				}
				return
			}
			workerResp, err := cli.BreakDDLLock(ctx, workerReq)
			if err != nil {
				workerResp = &pb.CommonWorkerResponse{
					Result: false,
					Msg:    errors.ErrorStack(err),
				}
			}
			workerResp.Worker = worker
			workerRespCh <- workerResp
		}(worker)
	}
	wg.Wait()

	workerRespMap := make(map[string]*pb.CommonWorkerResponse, len(req.Workers))
	for len(workerRespCh) > 0 {
		workerResp := <-workerRespCh
		workerRespMap[workerResp.Worker] = workerResp
	}

	sort.Strings(req.Workers)
	workerResps := make([]*pb.CommonWorkerResponse, 0, len(req.Workers))
	for _, worker := range req.Workers {
		workerResps = append(workerResps, workerRespMap[worker])
	}

	return &pb.BreakWorkerDDLLockResponse{
		Result:  true,
		Workers: workerResps,
	}, nil
}

// HandleSQLs implements MasterServer.HandleSQLs
func (s *Server) HandleSQLs(ctx context.Context, req *pb.HandleSQLsRequest) (*pb.HandleSQLsResponse, error) {
	log.L().Info("", zap.String("operation name", req.Name), zap.Stringer("payload", req), zap.String("request", "HandleSQLs"))

	// save request for --sharding operation
	if req.Sharding {
		err := s.sqlOperatorHolder.Set(req)
		if err != nil {
			return &pb.HandleSQLsResponse{
				Result: false,
				Msg:    fmt.Sprintf("save request with --sharding error:\n%s", errors.ErrorStack(err)),
			}, nil
		}
		log.L().Info("handle sqls request was saved", zap.String("operation name", req.Name), zap.String("request", "HandleSQLs"))
		return &pb.HandleSQLsResponse{
			Result: true,
			Msg:    "request with --sharding saved and will be sent to DDL lock's owner when resolving DDL lock",
		}, nil
	}

	resp := &pb.HandleSQLsResponse{
		Result: false,
		Msg:    "",
	}

	if !s.checkTaskAndWorkerMatch(req.Name, req.Worker) {
		resp.Msg = fmt.Sprintf("task %s and worker %s not match, can try `refresh-worker-tasks` cmd first", req.Name, req.Worker)
		return resp, nil
	}

	// execute grpc call
	subReq := &pb.HandleSubTaskSQLsRequest{
		Name:       req.Name,
		Op:         req.Op,
		Args:       req.Args,
		BinlogPos:  req.BinlogPos,
		SqlPattern: req.SqlPattern,
	}
	cli, ok := s.workerClients[req.Worker]
	if !ok {
		resp.Msg = fmt.Sprintf("worker %s client not found in %v", req.Worker, s.workerClients)
		return resp, nil
	}
	workerResp, err := cli.HandleSQLs(ctx, subReq)
	if err != nil {
		workerResp = &pb.CommonWorkerResponse{
			Result: false,
			Msg:    errors.ErrorStack(err),
		}
	}

	resp.Workers = []*pb.CommonWorkerResponse{workerResp}
	resp.Result = true
	return resp, nil
}

// PurgeWorkerRelay implements MasterServer.PurgeWorkerRelay
func (s *Server) PurgeWorkerRelay(ctx context.Context, req *pb.PurgeWorkerRelayRequest) (*pb.PurgeWorkerRelayResponse, error) {
	log.L().Info("", zap.Stringer("payload", req), zap.String("request", "PurgeWorkerRelay"))

	workerReq := &pb.PurgeRelayRequest{
		Inactive: req.Inactive,
		Time:     req.Time,
		Filename: req.Filename,
		SubDir:   req.SubDir,
	}

	workerRespCh := make(chan *pb.CommonWorkerResponse, len(req.Workers))
	var wg sync.WaitGroup
	for _, worker := range req.Workers {
		wg.Add(1)
		go func(worker string) {
			defer wg.Done()
			cli, ok := s.workerClients[worker]
			if !ok {
				workerRespCh <- &pb.CommonWorkerResponse{
					Result: false,
					Worker: worker,
					Msg:    fmt.Sprintf("worker %s relevant worker-client not found", worker),
				}
				return
			}
			workerResp, err := cli.PurgeRelay(ctx, workerReq)
			if err != nil {
				workerResp = &pb.CommonWorkerResponse{
					Result: false,
					Msg:    errors.ErrorStack(err),
				}
			}
			workerResp.Worker = worker
			workerRespCh <- workerResp
		}(worker)
	}
	wg.Wait()

	workerRespMap := make(map[string]*pb.CommonWorkerResponse, len(req.Workers))
	for len(workerRespCh) > 0 {
		workerResp := <-workerRespCh
		workerRespMap[workerResp.Worker] = workerResp
	}

	sort.Strings(req.Workers)
	workerResps := make([]*pb.CommonWorkerResponse, 0, len(req.Workers))
	for _, worker := range req.Workers {
		workerResps = append(workerResps, workerRespMap[worker])
	}

	return &pb.PurgeWorkerRelayResponse{
		Result:  true,
		Workers: workerResps,
	}, nil
}

// SwitchWorkerRelayMaster implements MasterServer.SwitchWorkerRelayMaster
func (s *Server) SwitchWorkerRelayMaster(ctx context.Context, req *pb.SwitchWorkerRelayMasterRequest) (*pb.SwitchWorkerRelayMasterResponse, error) {
	log.L().Info("", zap.Stringer("payload", req), zap.String("request", "SwitchWorkerRelayMaster"))

	workerReq := &pb.SwitchRelayMasterRequest{}

	workerRespCh := make(chan *pb.CommonWorkerResponse, len(req.Workers))
	var wg sync.WaitGroup
	for _, worker := range req.Workers {
		wg.Add(1)
		go func(worker string) {
			defer wg.Done()
			cli, ok := s.workerClients[worker]
			if !ok {
				workerRespCh <- &pb.CommonWorkerResponse{
					Result: false,
					Worker: worker,
					Msg:    fmt.Sprintf("worker %s relevant worker-client not found", worker),
				}
				return
			}
			workerResp, err := cli.SwitchRelayMaster(ctx, workerReq)
			if err != nil {
				workerResp = &pb.CommonWorkerResponse{
					Result: false,
					Msg:    errors.ErrorStack(err),
				}
			}
			workerResp.Worker = worker
			workerRespCh <- workerResp
		}(worker)
	}
	wg.Wait()

	workerRespMap := make(map[string]*pb.CommonWorkerResponse, len(req.Workers))
	for len(workerRespCh) > 0 {
		workerResp := <-workerRespCh
		workerRespMap[workerResp.Worker] = workerResp
	}

	sort.Strings(req.Workers)
	workerResps := make([]*pb.CommonWorkerResponse, 0, len(req.Workers))
	for _, worker := range req.Workers {
		workerResps = append(workerResps, workerRespMap[worker])
	}

	return &pb.SwitchWorkerRelayMasterResponse{
		Result:  true,
		Workers: workerResps,
	}, nil
}

// OperateWorkerRelayTask implements MasterServer.OperateWorkerRelayTask
func (s *Server) OperateWorkerRelayTask(ctx context.Context, req *pb.OperateWorkerRelayRequest) (*pb.OperateWorkerRelayResponse, error) {
	log.L().Info("", zap.Stringer("payload", req), zap.String("request", "OperateWorkerRelayTask"))

	workerReq := &pb.OperateRelayRequest{Op: req.Op}

	workerRespCh := make(chan *pb.OperateRelayResponse, len(req.Workers))
	var wg sync.WaitGroup
	for _, worker := range req.Workers {
		wg.Add(1)
		go func(worker string) {
			defer wg.Done()
			cli, ok := s.workerClients[worker]
			if !ok {
				workerResp := &pb.OperateRelayResponse{
					Op:     req.Op,
					Result: false,
					Worker: worker,
					Msg:    fmt.Sprintf("%s relevant worker-client not found", worker),
				}
				workerRespCh <- workerResp
				return
			}
			workerResp, err := cli.OperateRelay(ctx, workerReq)
			if err != nil {
				workerResp = &pb.OperateRelayResponse{
					Result: false,
					Msg:    errors.ErrorStack(err),
				}
			}
			workerResp.Op = req.Op
			workerResp.Worker = worker
			workerRespCh <- workerResp
		}(worker)
	}
	wg.Wait()

	workerRespMap := make(map[string]*pb.OperateRelayResponse, len(req.Workers))
	for len(workerRespCh) > 0 {
		workerResp := <-workerRespCh
		workerRespMap[workerResp.Worker] = workerResp
	}

	sort.Strings(req.Workers)
	workerResps := make([]*pb.OperateRelayResponse, 0, len(req.Workers))
	for _, worker := range req.Workers {
		workerResps = append(workerResps, workerRespMap[worker])
	}

	return &pb.OperateWorkerRelayResponse{
		Result:  true,
		Workers: workerResps,
	}, nil
}

// RefreshWorkerTasks implements MasterServer.RefreshWorkerTasks
func (s *Server) RefreshWorkerTasks(ctx context.Context, req *pb.RefreshWorkerTasksRequest) (*pb.RefreshWorkerTasksResponse, error) {
	log.L().Info("", zap.Stringer("payload", req), zap.String("request", "RefreshWorkerTasks"))

	taskWorkers, workerMsgMap := s.fetchTaskWorkers(ctx)
	// always update task workers mapping in memory
	s.replaceTaskWorkers(taskWorkers)
	log.L().Info("refresh workers of task", zap.Reflect("workers of task", taskWorkers), zap.String("request", "RefreshWorkerTasks"))

	workers := make([]string, 0, len(workerMsgMap))
	for worker := range workerMsgMap {
		workers = append(workers, worker)
	}
	sort.Strings(workers)

	workerMsgs := make([]*pb.RefreshWorkerTasksMsg, 0, len(workers))
	for _, worker := range workers {
		workerMsgs = append(workerMsgs, &pb.RefreshWorkerTasksMsg{
			Worker: worker,
			Msg:    workerMsgMap[worker],
		})
	}
	return &pb.RefreshWorkerTasksResponse{
		Result:  true,
		Workers: workerMsgs,
	}, nil
}

// addTaskWorkers adds a task-workers pair
// replace indicates whether replace old workers
func (s *Server) addTaskWorkers(task string, workers []string, replace bool) {
	if len(workers) == 0 {
		return
	}

	valid := make([]string, 0, len(workers))
	for _, worker := range workers {
		if _, ok := s.workerClients[worker]; ok {
			valid = append(valid, worker)
		}
	}

	s.Lock()
	defer s.Unlock()
	if !replace {
		// merge with old workers
		old, ok := s.taskWorkers[task]
		if ok {
			exist := make(map[string]struct{})
			for _, worker := range valid {
				exist[worker] = struct{}{}
			}
			for _, worker := range old {
				if _, ok := exist[worker]; !ok {
					valid = append(valid, worker)
				}
			}
		}
	}

	sort.Strings(valid)
	s.taskWorkers[task] = valid
<<<<<<< HEAD
	log.L().Info("update workers of task", zap.String("task", task), zap.Reflect("workers", valid))
=======
	log.L().Info("update workers of task", zap.String("task", task), zap.Strings("workers", valid))
>>>>>>> 409ee3d7
}

// replaceTaskWorkers replaces the whole task-workers mapper
func (s *Server) replaceTaskWorkers(taskWorkers map[string][]string) {
	for task := range taskWorkers {
		sort.Strings(taskWorkers[task])
	}
	s.Lock()
	defer s.Unlock()
	s.taskWorkers = taskWorkers
}

// removeTaskWorkers remove (partial / all) workers for a task
func (s *Server) removeTaskWorkers(task string, workers []string) {
	toRemove := make(map[string]struct{})
	for _, w := range workers {
		toRemove[w] = struct{}{}
	}

	s.Lock()
	defer s.Unlock()
	if _, ok := s.taskWorkers[task]; !ok {
		log.L().Warn("not found workers", zap.String("task", task))
		return
	}
	remain := make([]string, 0, len(s.taskWorkers[task]))
	for _, worker := range s.taskWorkers[task] {
		if _, ok := toRemove[worker]; !ok {
			remain = append(remain, worker)
		}
	}
	if len(remain) == 0 {
		delete(s.taskWorkers, task)
		log.L().Info("remove task from taskWorker", zap.String("task", task))
	} else {
		s.taskWorkers[task] = remain
<<<<<<< HEAD
		log.L().Info("update workers of task", zap.String("task", task), zap.Reflect("reamin workers", remain))
=======
		log.L().Info("update workers of task", zap.String("task", task), zap.Strings("reamin workers", remain))
>>>>>>> 409ee3d7
	}
}

// getTaskWorkers gets workers relevant to specified task
func (s *Server) getTaskWorkers(task string) []string {
	s.Lock()
	defer s.Unlock()
	workers, ok := s.taskWorkers[task]
	if !ok {
		return []string{}
	}
	// do a copy
	ret := make([]string, 0, len(workers))
	ret = append(ret, workers...)
	return ret
}

// containWorker checks whether worker in workers
func (s *Server) containWorker(workers []string, worker string) bool {
	for _, w := range workers {
		if w == worker {
			return true
		}
	}
	return false
}

// getStatusFromWorkers does RPC request to get status from dm-workers
func (s *Server) getStatusFromWorkers(ctx context.Context, workers []string, taskName string) chan *pb.QueryStatusResponse {
	workerReq := &pb.QueryStatusRequest{
		Name: taskName,
	}

	workerRespCh := make(chan *pb.QueryStatusResponse, len(workers))
	var wg sync.WaitGroup
	for _, worker := range workers {
		wg.Add(1)
		go func(worker string) {
			defer wg.Done()
			cli := s.workerClients[worker]
			workerStatus, err := cli.QueryStatus(ctx, workerReq)
			if err != nil {
				workerStatus = &pb.QueryStatusResponse{
					Result: false,
					Msg:    errors.ErrorStack(err),
				}
			}
			workerStatus.Worker = worker
			workerRespCh <- workerStatus
		}(worker)
	}
	wg.Wait()
	return workerRespCh
}

// getErrorFromWorkers does RPC request to get error information from dm-workers
func (s *Server) getErrorFromWorkers(ctx context.Context, workers []string, taskName string) chan *pb.QueryErrorResponse {
	workerReq := &pb.QueryErrorRequest{
		Name: taskName,
	}

	workerRespCh := make(chan *pb.QueryErrorResponse, len(workers))
	var wg sync.WaitGroup
	for _, worker := range workers {
		wg.Add(1)
		go func(worker string) {
			defer wg.Done()
			cli := s.workerClients[worker]
			workerError, err := cli.QueryError(ctx, workerReq)
			if err != nil {
				workerError = &pb.QueryErrorResponse{
					Result: false,
					Msg:    errors.ErrorStack(err),
				}
			}
			workerError.Worker = worker
			workerRespCh <- workerError
		}(worker)
	}
	wg.Wait()
	return workerRespCh
}

// updateTaskWorkers fetches task-workers mapper from dm-workers and update s.taskWorkers
func (s *Server) updateTaskWorkers(ctx context.Context) {
	taskWorkers, _ := s.fetchTaskWorkers(ctx)
	if len(taskWorkers) == 0 {
		return // keep the old
	}
	// simple replace, maybe we can do more accurate update later
	s.replaceTaskWorkers(taskWorkers)
	log.L().Info("update workers of task", zap.Reflect("workers", taskWorkers))
}

// fetchTaskWorkers fetches task-workers mapper from workers based on deployment
func (s *Server) fetchTaskWorkers(ctx context.Context) (map[string][]string, map[string]string) {
	workers := make([]string, 0, len(s.workerClients))
	for worker := range s.workerClients {
		workers = append(workers, worker)
	}

	workerRespCh := s.getStatusFromWorkers(ctx, workers, "")

	taskWorkerMap := make(map[string][]string)
	workerMsgMap := make(map[string]string)
	for len(workerRespCh) > 0 {
		workerResp := <-workerRespCh
		worker := workerResp.Worker
		if len(workerResp.Msg) > 0 {
			workerMsgMap[worker] = workerResp.Msg
		} else if !workerResp.Result {
			workerMsgMap[worker] = "got response but with failed result"
		}
		if workerResp.SubTaskStatus == nil {
			continue
		}
		for _, status := range workerResp.SubTaskStatus {
			if status.Stage == pb.Stage_InvalidStage {
				continue // invalid status
			}
			task := status.Name
			_, ok := taskWorkerMap[task]
			if !ok {
				taskWorkerMap[task] = make([]string, 0, 10)
			}
			taskWorkerMap[task] = append(taskWorkerMap[task], worker)
		}
	}

	return taskWorkerMap, workerMsgMap
}

// return true means match, false means mismatch.
func (s *Server) checkTaskAndWorkerMatch(taskname string, targetWorker string) bool {
	// find worker
	workers := s.getTaskWorkers(taskname)
	if len(workers) == 0 {
		return false
	}
	for _, worker := range workers {
		if worker == targetWorker {
			return true
		}
	}
	return false
}

// fetchWorkerDDLInfo fetches DDL info from all dm-workers
// and sends DDL lock info back to dm-workers
func (s *Server) fetchWorkerDDLInfo(ctx context.Context) {
	var wg sync.WaitGroup

	for worker, cli := range s.workerClients {
		wg.Add(1)
		go func(worker string, cli pb.WorkerClient) {
			defer wg.Done()
			var doRetry bool

			for {
				if doRetry {
					select {
					case <-ctx.Done():
						return
					case <-time.After(retryTimeout):
					}
				}
				doRetry = false // reset

				select {
				case <-ctx.Done():
					return
				default:
					stream, err := cli.FetchDDLInfo(ctx)
					if err != nil {
						log.L().Error("create FetchDDLInfo stream", zap.String("worker", worker), log.ShortError(err))
						doRetry = true
						continue
					}
					for {
						in, err := stream.Recv()
						if err == io.EOF {
							doRetry = true
							break
						}
						select {
						case <-ctx.Done(): // check whether canceled again
							return
						default:
						}
						if err != nil {
							log.L().Error("receive ddl info", zap.String("worker", worker), log.ShortError(err))
							doRetry = true
							break
						}
						log.L().Info("receive ddl info", zap.Stringer("ddl info", in), zap.String("worker", worker))

						workers := s.getTaskWorkers(in.Task)
						if len(workers) == 0 {
							// should happen only when starting and before updateTaskWorkers return
							log.L().Error("try to sync shard DDL, but with no workers", zap.String("task", in.Task))
							doRetry = true
							break
						}
						if !s.containWorker(workers, worker) {
							// should not happen
<<<<<<< HEAD
							log.L().Error("try to sync shard DDL, but worker is not in workers", zap.String("task", in.Task), zap.String("worker", worker), zap.Reflect("workers", workers))
=======
							log.L().Error("try to sync shard DDL, but worker is not in workers", zap.String("task", in.Task), zap.String("worker", worker), zap.Strings("workers", workers))
>>>>>>> 409ee3d7
							doRetry = true
							break
						}

						lockID, synced, remain, err := s.lockKeeper.TrySync(in.Task, in.Schema, in.Table, worker, in.DDLs, workers)
						if err != nil {
							log.L().Error("fail to sync lock", zap.String("worker", worker), log.ShortError(err))
							doRetry = true
							break
						}

						out := &pb.DDLLockInfo{
							Task: in.Task,
							ID:   lockID,
						}
						err = stream.Send(out)
						if err != nil {
							log.L().Error("fail to send ddl lock info", zap.Stringer("ddl lock info", out), zap.String("worker", worker), log.ShortError(err))
							doRetry = true
							break
						}

						if !synced {
							// still need wait other workers to sync
							log.L().Info("shard DDL is in syncing", zap.String("lock ID", lockID), zap.Int("remain worker count", remain))
							continue
						}

						log.L().Info("shard DDL was synced", zap.String("lock ID", lockID))

						// resolve DDL lock
						wg.Add(1)
						go func(lockID string) {
							defer wg.Done()
							resps, err := s.resolveDDLLock(ctx, lockID, "", nil)
							if err == nil {
								log.L().Info("resolve DDL lock successfully", zap.String("lock ID", lockID))
							} else {
								log.L().Error("fail to resolve DDL lock", zap.String("lock ID", lockID), zap.Reflect("responses", resps), zap.Error(err))
								lock := s.lockKeeper.FindLock(lockID)
								if lock != nil {
									lock.AutoRetry.Set(true) // need auto-retry resolve at intervals
								}
							}
						}(lockID)
					}
					stream.CloseSend()
				}
			}

		}(worker, cli)
	}

	wg.Wait()
}

// resolveDDLLock resolves DDL lock
// requests DDL lock's owner to execute the DDL
// requests DDL lock's non-owner dm-workers to ignore (skip) the DDL
func (s *Server) resolveDDLLock(ctx context.Context, lockID string, replaceOwner string, prefWorkers []string) ([]*pb.CommonWorkerResponse, error) {
	lock := s.lockKeeper.FindLock(lockID)
	if lock == nil {
		// should not happen even when dm-master restarted
		return nil, errors.NotFoundf("lock with ID %s", lockID)
	}

	if lock.Resolving.Get() {
		return nil, errors.Errorf("lock %s is resolving", lockID)
	}
	lock.Resolving.Set(true)
	defer lock.Resolving.Set(false) //reset

	ready := lock.Ready() // Ready contain all dm-workers and whether they were synced

	// request the owner to execute DDL
	owner := lock.Owner
	if len(replaceOwner) > 0 {
		owner = replaceOwner
	}
	cli, ok := s.workerClients[owner]
	if !ok {
		return nil, errors.NotFoundf("worker %s relevant worker-client", owner)
	}
	if _, ok := ready[owner]; !ok {
		return nil, errors.Errorf("worker %s not waiting for DDL lock %s", owner, lockID)
	}

	// try send handle SQLs request to owner if exists
	key, oper := s.sqlOperatorHolder.Get(lock.Task, lock.DDLs())
	if oper != nil {
		ownerReq := &pb.HandleSubTaskSQLsRequest{
			Name:       oper.Req.Name,
			Op:         oper.Req.Op,
			Args:       oper.Req.Args,
			BinlogPos:  oper.Req.BinlogPos,
			SqlPattern: oper.Req.SqlPattern,
		}
		ownerResp, err := cli.HandleSQLs(ctx, ownerReq)
		if err != nil {
			return nil, errors.Annotatef(err, "send handle SQLs request %s to DDL lock %s owner %s fail", ownerReq, lockID, owner)
		} else if !ownerResp.Result {
			return nil, errors.Errorf("request DDL lock %s owner %s handle SQLs request %s fail %s", lockID, owner, ownerReq, ownerResp.Msg)
		}
<<<<<<< HEAD
		log.L().Info("sent handle --sharding DDL request", zap.Reflect("payload", ownerReq), zap.String("owner", owner), zap.String("lock ID", lockID))
=======
		log.L().Info("sent handle --sharding DDL request", zap.Stringer("payload", ownerReq), zap.String("owner", owner), zap.String("lock ID", lockID))
>>>>>>> 409ee3d7
		s.sqlOperatorHolder.Remove(lock.Task, key) // remove SQL operator after sent to owner
	}

	// If send ExecuteDDL request failed, we will generate more tracer group id,
	// this is acceptable if each ExecuteDDL request successes at last.
	// TODO: we need a better way to combine brain split tracing events into one
	// single group.
	traceGID := s.idGen.NextID("resolveDDLLock", 0)
	log.L().Info("requesting to execute DDL", zap.String("owner", owner), zap.String("lock ID", lockID))
	ownerResp, err := cli.ExecuteDDL(ctx, &pb.ExecDDLRequest{
		Task:     lock.Task,
		LockID:   lockID,
		Exec:     true,
		TraceGID: traceGID,
	})
	if err != nil {
		ownerResp = &pb.CommonWorkerResponse{
			Result: false,
			Msg:    errors.ErrorStack(err),
		}
	}
	ownerResp.Worker = owner
	if !ownerResp.Result {
		// owner execute DDL fail, do not continue
		return []*pb.CommonWorkerResponse{
			ownerResp,
		}, errors.Errorf("owner %s ExecuteDDL fail", owner)
	}

	// request other dm-workers to ignore DDL
	workers := make([]string, 0, len(ready))
	if len(prefWorkers) > 0 {
		workers = prefWorkers
	} else {
		for worker := range ready {
			workers = append(workers, worker)
		}
	}

	req := &pb.ExecDDLRequest{
		Task:     lock.Task,
		LockID:   lockID,
		Exec:     false, // ignore and skip DDL
		TraceGID: traceGID,
	}

	workerRespCh := make(chan *pb.CommonWorkerResponse, len(workers))
	var wg sync.WaitGroup
	for _, worker := range workers {
		if worker == owner {
			continue // owner has executed DDL
		}

		wg.Add(1)
		go func(worker string) {
			defer wg.Done()
			cli, ok := s.workerClients[worker]
			if !ok {
				workerRespCh <- &pb.CommonWorkerResponse{
					Result: false,
					Worker: worker,
					Msg:    fmt.Sprintf("worker %s relevant worker-client not found", worker),
				}
				return
			}
			if _, ok := ready[worker]; !ok {
				workerRespCh <- &pb.CommonWorkerResponse{
					Result: false,
					Worker: worker,
					Msg:    fmt.Sprintf("worker %s not waiting for DDL lock %s", owner, lockID),
				}
				return
			}

			log.L().Info("request to skip DDL", zap.String("not owner worker", owner), zap.String("lock ID", lockID))
			workerResp, err2 := cli.ExecuteDDL(ctx, req)
			if err2 != nil {
				workerResp = &pb.CommonWorkerResponse{
					Result: false,
					Msg:    errors.ErrorStack(err2),
				}
			}
			workerResp.Worker = worker
			workerRespCh <- workerResp
		}(worker)
	}
	wg.Wait()

	workerRespMap := make(map[string]*pb.CommonWorkerResponse, len(workers))
	var success = true
	for len(workerRespCh) > 0 {
		workerResp := <-workerRespCh
		workerRespMap[workerResp.Worker] = workerResp
		if !workerResp.Result {
			success = false
		}
	}

	sort.Strings(workers)
	workerResps := make([]*pb.CommonWorkerResponse, 0, len(workers)+1)
	workerResps = append(workerResps, ownerResp)
	for _, worker := range workers {
		workerResp, ok := workerRespMap[worker]
		if ok {
			workerResps = append(workerResps, workerResp)
		}
	}

	// owner has ExecuteDDL successfully, we remove the Lock
	// if some dm-workers ExecuteDDL occurred error, we should use dmctl to handle dm-worker directly
	s.lockKeeper.RemoveLock(lockID)

	if !success {
		err = errors.Errorf("DDL lock %s owner ExecuteDDL successfully, so DDL lock removed. but some dm-workers ExecuteDDL fail, you should to handle dm-worker directly", lockID)
	}
	return workerResps, err
}

// UpdateMasterConfig implements MasterServer.UpdateConfig
func (s *Server) UpdateMasterConfig(ctx context.Context, req *pb.UpdateMasterConfigRequest) (*pb.UpdateMasterConfigResponse, error) {
	log.L().Info("", zap.Stringer("payload", req), zap.String("request", "UpdateMasterConfig"))
	s.Lock()

	err := s.cfg.UpdateConfigFile(req.Config)
	if err != nil {
		s.Unlock()
		return &pb.UpdateMasterConfigResponse{
			Result: false,
			Msg:    "Failed to write config to local file. detail: " + errors.ErrorStack(err),
		}, nil
	}
	log.L().Info("saved dm-master config file", zap.String("config file", s.cfg.ConfigFile), zap.String("request", "UpdateMasterConfig"))

	cfg := NewConfig()
	cfg.ConfigFile = s.cfg.ConfigFile
	err = cfg.Reload()
	if err != nil {
		s.Unlock()
		return &pb.UpdateMasterConfigResponse{
			Result: false,
			Msg:    fmt.Sprintf("Failed to parse configure from file %s, detail: ", cfg.ConfigFile) + errors.ErrorStack(err),
		}, nil
	}
<<<<<<< HEAD
	log.L().Info("update dm-master config", zap.Reflect("config", cfg), zap.String("request", "UpdateMasterConfig"))
=======
	log.L().Info("update dm-master config", zap.Stringer("config", cfg), zap.String("request", "UpdateMasterConfig"))
>>>>>>> 409ee3d7

	// delete worker
	wokerList := make([]string, 0, len(s.cfg.DeployMap))
	for k, workerAddr := range s.cfg.DeployMap {
		if _, ok := cfg.DeployMap[k]; !ok {
			wokerList = append(wokerList, workerAddr)
			DDLreq := &pb.ShowDDLLocksRequest{
				Task:    "",
				Workers: wokerList,
			}
			resp, err := s.ShowDDLLocks(ctx, DDLreq)
			if err != nil {
				s.Unlock()
				return &pb.UpdateMasterConfigResponse{
					Result: false,
					Msg:    fmt.Sprintf("Failed to get DDL lock Info from %s, detail: ", workerAddr) + errors.ErrorStack(err),
				}, nil
			}
			if len(resp.Locks) != 0 {
				err = errors.Errorf("worker %s exist ddl lock, please unlock ddl lock first!", workerAddr)
				s.Unlock()
				return &pb.UpdateMasterConfigResponse{
					Result: false,
					Msg:    errors.ErrorStack(err),
				}, nil
			}
		}
	}
	for i := 0; i < len(wokerList); i++ {
		delete(s.workerClients, wokerList[i])
	}

	// add new worker
	for _, workerAddr := range cfg.DeployMap {
		if _, ok := s.workerClients[workerAddr]; !ok {
			conn, err2 := grpc.Dial(workerAddr, grpc.WithInsecure(), grpc.WithBackoffMaxDelay(3*time.Second))
			if err2 != nil {
				s.Unlock()
				return &pb.UpdateMasterConfigResponse{
					Result: false,
					Msg:    fmt.Sprintf("Failed to add woker %s, detail: ", workerAddr) + errors.ErrorStack(err2),
				}, nil
			}
			s.workerClients[workerAddr] = pb.NewWorkerClient(conn)
		}
	}

	// update log configure. not supported now
	/*log.SetLevelByString(strings.ToLower(cfg.LogLevel))
	if len(cfg.LogFile) > 0 {
		log.SetOutputByName(cfg.LogFile)
	}*/

	s.cfg = cfg
	log.L().Info("update dm-master config file success", zap.String("request", "UpdateMasterConfig"))
	s.Unlock()

	workers := make([]string, 0, len(s.workerClients))
	for worker := range s.workerClients {
		workers = append(workers, worker)
	}

	workerRespCh := s.getStatusFromWorkers(ctx, workers, "")
	log.L().Info("checking every dm-worker status...", zap.String("request", "UpdateMasterConfig"))

	workerRespMap := make(map[string]*pb.QueryStatusResponse, len(workers))
	for len(workerRespCh) > 0 {
		workerResp := <-workerRespCh
		workerRespMap[workerResp.Worker] = workerResp
	}

	sort.Strings(workers)
	workerResps := make([]*pb.QueryStatusResponse, 0, len(workers))
	for _, worker := range workers {
		workerResps = append(workerResps, workerRespMap[worker])
	}

	return &pb.UpdateMasterConfigResponse{
		Result:  true,
		Msg:     "",
		Workers: workerResps,
	}, nil
}

// UpdateWorkerRelayConfig updates config for relay and (dm-worker)
func (s *Server) UpdateWorkerRelayConfig(ctx context.Context, req *pb.UpdateWorkerRelayConfigRequest) (*pb.CommonWorkerResponse, error) {
	log.L().Info("", zap.Stringer("payload", req), zap.String("request", "UpdateWorkerRelayConfig"))
	worker := req.Worker
	content := req.Config
	cli, ok := s.workerClients[worker]
	if !ok {
		return &pb.CommonWorkerResponse{
			Result: false,
			Worker: worker,
			Msg:    fmt.Sprintf("worker %s relevant worker-client not found", worker),
		}, nil
	}
	log.L().Info("update relay configure", zap.String("worker", worker), zap.String("request", "UpdateWorkerRelayConfig"))
	workerResp, err := cli.UpdateRelayConfig(ctx, &pb.UpdateRelayRequest{Content: content})
	if err != nil {
		return &pb.CommonWorkerResponse{
			Result: false,
			Msg:    errors.ErrorStack(err),
		}, nil
	}
	return workerResp, nil
}

func (s *Server) allWorkerConfigs(ctx context.Context) (map[string]config.DBConfig, error) {
	var (
		wg          sync.WaitGroup
		workerMutex sync.Mutex
		workerCfgs  = make(map[string]config.DBConfig)
		errCh       = make(chan error, len(s.workerClients))
		err         error
	)
	handErr := func(err2 error) {
		if err2 != nil {
			log.L().Error(err2.Error())
		}
		errCh <- errors.Trace(err2)
	}

	for id, worker := range s.workerClients {
		wg.Add(1)
		go Emit(func(args ...interface{}) {
			defer wg.Done()
			if len(args) != 2 {
				handErr(errors.Errorf("fail to call emit to fetch worker config, miss some arguments %v", args))
				return
			}

			id1, ok := args[0].(string)
			if !ok {
				handErr(errors.Errorf("fail to call emit to fetch worker config, can't get id from args[0], arguments %v", args))
				return
			}

			worker1, ok := args[1].(pb.WorkerClient)
			if !ok {
				handErr(errors.Errorf("fail to call emit to fetch config of worker %s, can't get worker client from args[1], arguments %v", id1, args))
				return
			}

			resp, err1 := worker1.QueryWorkerConfig(ctx, &pb.QueryWorkerConfigRequest{})
			if err1 != nil {
				handErr(errors.Annotatef(err1, "fetch config of worker %s", id1))
				return
			}

			if !resp.Result {
				handErr(errors.Errorf("fail to query config from worker %s, message %s", id1, resp.Msg))
				return
			}

			if len(resp.Content) == 0 {
				handErr(errors.Errorf("fail to query config from worker %s, config is empty", id1))
				return
			}

			if len(resp.SourceID) == 0 {
				handErr(errors.Errorf("fail to query config from worker %s, source ID is empty, it should be set in worker config", id1))
				return
			}

			dbCfg := &config.DBConfig{}
			err2 := dbCfg.Decode(resp.Content)
			if err2 != nil {
				handErr(errors.Annotatef(err2, "unmarshal worker %s config", id1))
				return
			}

			workerMutex.Lock()
			workerCfgs[resp.SourceID] = *dbCfg
			workerMutex.Unlock()

		}, []interface{}{id, worker}...)
	}

	wg.Wait()

	if len(errCh) > 0 {
		err = <-errCh
	}

	return workerCfgs, errors.Trace(err)
}

// MigrateWorkerRelay migrates dm-woker relay unit
func (s *Server) MigrateWorkerRelay(ctx context.Context, req *pb.MigrateWorkerRelayRequest) (*pb.CommonWorkerResponse, error) {
	log.L().Info("", zap.Stringer("payload", req), zap.String("request", "MigrateWorkerRelay"))
	worker := req.Worker
	binlogPos := req.BinlogPos
	binlogName := req.BinlogName
	cli, ok := s.workerClients[worker]
	if !ok {
		return &pb.CommonWorkerResponse{
			Result: false,
			Worker: worker,
			Msg:    fmt.Sprintf("worker %s relevant worker-client not found", worker),
		}, nil
	}
	log.L().Info("try to migrate relay", zap.String("worker", worker), zap.String("request", "MigrateWorkerRelay"))
	workerResp, err := cli.MigrateRelay(ctx, &pb.MigrateRelayRequest{BinlogName: binlogName, BinlogPos: binlogPos})
	if err != nil {
		return &pb.CommonWorkerResponse{
			Result: false,
			Msg:    errors.ErrorStack(err),
		}, nil
	}
	return workerResp, nil
}

// CheckTask checks legality of task configuration
func (s *Server) CheckTask(ctx context.Context, req *pb.CheckTaskRequest) (*pb.CheckTaskResponse, error) {
	log.L().Info("", zap.Stringer("payload", req), zap.String("request", "CheckTask"))

	_, _, err := s.generateSubTask(ctx, req.Task)
	if err != nil {
		return &pb.CheckTaskResponse{
			Result: false,
			Msg:    errors.ErrorStack(err),
		}, nil
	}

	return &pb.CheckTaskResponse{
		Result: true,
		Msg:    "check pass!!!",
	}, nil
}

func (s *Server) generateSubTask(ctx context.Context, task string) (*config.TaskConfig, []*config.SubTaskConfig, error) {
	cfg := config.NewTaskConfig()
	err := cfg.Decode(task)
	if err != nil {
		return nil, nil, errors.Trace(err)
	}

	sourceCfgs, err := s.allWorkerConfigs(ctx)
	if err != nil {
		return nil, nil, errors.Trace(err)
	}

	stCfgs, err := cfg.SubTaskConfigs(sourceCfgs)
	if err != nil {
		return nil, nil, errors.Trace(err)
	}

	err = checker.CheckSyncConfigFunc(ctx, stCfgs)
	if err != nil {
		return nil, nil, errors.Trace(err)
	}

	return cfg, stCfgs, nil
}

var (
	maxRetryNum   = 30
	retryInterval = time.Second
)

func (s *Server) waitOperationOk(ctx context.Context, cli pb.WorkerClient, name string, opLogID int64) error {
	request := &pb.QueryTaskOperationRequest{
		Name:  name,
		LogID: opLogID,
	}

	for num := 0; num < maxRetryNum; num++ {
		res, err := cli.QueryTaskOperation(ctx, request)
		if err != nil {
			log.L().Error("fail to query task operation", log.ShortError(err))
		} else if res.Log == nil {
			return errors.Errorf("operation %d of task %s not found, please execute `query-status` to check status", opLogID, name)
		} else if res.Log.Success {
			return nil
		} else if len(res.Log.Message) != 0 {
			return errors.New(res.Log.Message)
		}

		log.L().Info("wait op log result", zap.String("task", name), zap.Int64("operation log ID", opLogID), zap.Stringer("result", res))
		select {
		case <-ctx.Done():
			return ctx.Err()
		case <-time.After(retryInterval):
		}

	}

	return errors.New("request is timeout, but request may be successful, please execute `query-status` to check status")
}

func (s *Server) handleOperationResult(ctx context.Context, cli pb.WorkerClient, name string, err error, response *pb.OperateSubTaskResponse) *pb.OperateSubTaskResponse {
	if err != nil {
		return &pb.OperateSubTaskResponse{
			Meta: &pb.CommonWorkerResponse{
				Result: false,
				Msg:    errors.ErrorStack(err),
			},
		}
	}

	err = s.waitOperationOk(ctx, cli, name, response.LogID)
	if err != nil {
		response.Meta = &pb.CommonWorkerResponse{
			Result: false,
			Msg:    errors.ErrorStack(err),
		}
	}

	return response
}<|MERGE_RESOLUTION|>--- conflicted
+++ resolved
@@ -958,11 +958,7 @@
 
 	sort.Strings(valid)
 	s.taskWorkers[task] = valid
-<<<<<<< HEAD
-	log.L().Info("update workers of task", zap.String("task", task), zap.Reflect("workers", valid))
-=======
 	log.L().Info("update workers of task", zap.String("task", task), zap.Strings("workers", valid))
->>>>>>> 409ee3d7
 }
 
 // replaceTaskWorkers replaces the whole task-workers mapper
@@ -999,11 +995,7 @@
 		log.L().Info("remove task from taskWorker", zap.String("task", task))
 	} else {
 		s.taskWorkers[task] = remain
-<<<<<<< HEAD
-		log.L().Info("update workers of task", zap.String("task", task), zap.Reflect("reamin workers", remain))
-=======
 		log.L().Info("update workers of task", zap.String("task", task), zap.Strings("reamin workers", remain))
->>>>>>> 409ee3d7
 	}
 }
 
@@ -1209,11 +1201,7 @@
 						}
 						if !s.containWorker(workers, worker) {
 							// should not happen
-<<<<<<< HEAD
-							log.L().Error("try to sync shard DDL, but worker is not in workers", zap.String("task", in.Task), zap.String("worker", worker), zap.Reflect("workers", workers))
-=======
 							log.L().Error("try to sync shard DDL, but worker is not in workers", zap.String("task", in.Task), zap.String("worker", worker), zap.Strings("workers", workers))
->>>>>>> 409ee3d7
 							doRetry = true
 							break
 						}
@@ -1317,11 +1305,7 @@
 		} else if !ownerResp.Result {
 			return nil, errors.Errorf("request DDL lock %s owner %s handle SQLs request %s fail %s", lockID, owner, ownerReq, ownerResp.Msg)
 		}
-<<<<<<< HEAD
-		log.L().Info("sent handle --sharding DDL request", zap.Reflect("payload", ownerReq), zap.String("owner", owner), zap.String("lock ID", lockID))
-=======
 		log.L().Info("sent handle --sharding DDL request", zap.Stringer("payload", ownerReq), zap.String("owner", owner), zap.String("lock ID", lockID))
->>>>>>> 409ee3d7
 		s.sqlOperatorHolder.Remove(lock.Task, key) // remove SQL operator after sent to owner
 	}
 
@@ -1465,11 +1449,7 @@
 			Msg:    fmt.Sprintf("Failed to parse configure from file %s, detail: ", cfg.ConfigFile) + errors.ErrorStack(err),
 		}, nil
 	}
-<<<<<<< HEAD
-	log.L().Info("update dm-master config", zap.Reflect("config", cfg), zap.String("request", "UpdateMasterConfig"))
-=======
 	log.L().Info("update dm-master config", zap.Stringer("config", cfg), zap.String("request", "UpdateMasterConfig"))
->>>>>>> 409ee3d7
 
 	// delete worker
 	wokerList := make([]string, 0, len(s.cfg.DeployMap))
