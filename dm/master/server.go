--- conflicted
+++ resolved
@@ -286,12 +286,8 @@
 			return respWorker, nil
 		}
 	}
-<<<<<<< HEAD
 	fmt.Println("=======Register a worker======")
 	s.coordinator.AddWorker(req.Name, req.Address, nil)
-=======
-	s.coordinator.AddWorker(req.Name, req.Address)
->>>>>>> 771f4621
 	log.L().Info("register worker successfully", zap.String("name", req.Name), zap.String("address", req.Address))
 	respWorker := &pb.RegisterWorkerResponse{
 		Result: true,
@@ -1670,7 +1666,7 @@
 	if err != nil {
 		return makeMysqlTaskResponse(err)
 	}
-	if err := cfg.Adjust(fromDB.DB); err != nil {
+	if err = cfg.Adjust(fromDB.DB); err != nil {
 		return makeMysqlTaskResponse(err)
 	}
 	if req.Config, err = cfg.Toml(); err != nil {
@@ -1685,19 +1681,8 @@
 				Msg:    "Create worker failed. worker has been started",
 			}, nil
 		}
-<<<<<<< HEAD
-		w, addr := s.coordinator.AcquireWorkerForSource(cfg.SourceID)
-		if w == nil {
-			if addr != "" {
-				return &pb.MysqlTaskResponse{
-					Result: false,
-					Msg:    fmt.Sprintf("Create worker failed. the same source has been started in worker: %v", addr),
-				}, nil
-			}
-=======
-		w, err := s.coordinator.AcquireWorkerForSource(cfg)
+		w, err := s.coordinator.AcquireWorkerForSource(cfg.SourceID)
 		if err != nil {
->>>>>>> 771f4621
 			return &pb.MysqlTaskResponse{
 				Result: false,
 				Msg:    err.Error(),
