--- conflicted
+++ resolved
@@ -1884,10 +1884,6 @@
 			log.L().Info("wait op log result", zap.String("task", name), zap.Int64("operation log ID", opLogID), zap.Stringer("result", resp.QueryTaskOperation))
 		}
 
-<<<<<<< HEAD
-		log.L().Info("wait op log result", zap.String("task", name), zap.Int64("operation log ID", opLogID), zap.Stringer("result", queryResp))
-=======
->>>>>>> c4650502
 		select {
 		case <-ctx.Done():
 			return ctx.Err()
