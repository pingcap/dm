--- conflicted
+++ resolved
@@ -70,14 +70,12 @@
 	// the retry interval for dm-master to confirm the dm-workers status is expected
 	retryInterval = time.Second
 
-<<<<<<< HEAD
 	useTLS = false
-=======
+
 	// typically there's only one server running in one process, but testMaster.TestOfflineMember starts 3 servers,
 	// so we need sync.Once to prevent data race
 	registerOnce      sync.Once
 	runBackgroundOnce sync.Once
->>>>>>> 95d37b4f
 )
 
 // Server handles RPC requests for dm-master
@@ -1541,7 +1539,6 @@
 	return cfg, stCfgs, nil
 }
 
-<<<<<<< HEAD
 func setUseTLS(tlsCfg *config.Security) {
 	useTLS = enableTLS(tlsCfg)
 }
@@ -1569,7 +1566,8 @@
 	}
 
 	return addr
-=======
+}
+
 func (s *Server) removeMetaData(ctx context.Context, cfg *config.TaskConfig) error {
 	toDB := *cfg.TargetDB
 	toDB.Adjust()
@@ -1617,7 +1615,6 @@
 
 	_, err = dbConn.ExecuteSQL(ctctx, nil, cfg.Name, sqls)
 	return err
->>>>>>> 95d37b4f
 }
 
 func extractWorkerError(result *pb.ProcessResult) error {
