// Copyright 2020 PingCAP, Inc.
//
// Licensed under the Apache License, Version 2.0 (the "License");
// you may not use this file except in compliance with the License.
// You may obtain a copy of the License at
//
//     http://www.apache.org/licenses/LICENSE-2.0
//
// Unless required by applicable law or agreed to in writing, software
// distributed under the License is distributed on an "AS IS" BASIS,
// See the License for the specific language governing permissions and
// limitations under the License.

package shardddl

import (
	"context"
	"sort"
	"sync"
	"time"

	"go.etcd.io/etcd/clientv3"
	"go.uber.org/zap"

	"github.com/pingcap/dm/pkg/etcdutil"
	"github.com/pingcap/dm/pkg/log"
	"github.com/pingcap/dm/pkg/shardddl/pessimism"
	"github.com/pingcap/dm/pkg/terror"
)

var (
	// variables to control the behavior of waiting for the operation to be done for `UnlockLock`.
	unlockWaitInterval = time.Second
	unlockWaitNum      = 10
)

// Pessimist used to coordinate the shard DDL migration in pessimism mode.
type Pessimist struct {
	mu sync.Mutex

	logger log.Logger

	closed bool
	cancel context.CancelFunc
	wg     sync.WaitGroup

	cli *clientv3.Client
	lk  *pessimism.LockKeeper

	// taskSources used to get all sources relative to the given task.
	taskSources func(task string) []string
}

// NewPessimist creates a new Pessimist instance.
func NewPessimist(pLogger *log.Logger, taskSources func(task string) []string) *Pessimist {
	return &Pessimist{
		logger:      pLogger.WithFields(zap.String("component", "shard DDL pessimist")),
		closed:      true, // mark as closed before started.
		lk:          pessimism.NewLockKeeper(),
		taskSources: taskSources,
	}
}

// Start starts the shard DDL coordination in pessimism mode.
func (p *Pessimist) Start(pCtx context.Context, etcdCli *clientv3.Client) error {
	p.logger.Info("the shard DDL pessimist is starting")

	p.mu.Lock()
	defer p.mu.Unlock()

<<<<<<< HEAD
	rev1, rev2, err := p.buildLocks(etcdCli)
	if err != nil {
		return err
	}
	ctx, cancel := context.WithCancel(pCtx)
	p.wg.Add(1)
	go func() {
		defer p.wg.Done()
		// TODO: handle fatal error from run
		p.run(ctx, etcdCli, rev1, rev2)
	}()

	p.closed = false // started now.
	p.cancel = cancel
	p.cli = etcdCli
	p.logger.Info("the shard DDL pessimist has started")
	return nil
}

func (p *Pessimist) run(ctx context.Context, etcdCli *clientv3.Client, rev1, rev2 int64) error {
	for {
		err := p.watchInfoOperation(ctx, etcdCli, rev1, rev2)
		if etcdutil.IsRetryableError(err) {
			retryNum := 1
			succeed := false
			for !succeed {
				select {
				case <-ctx.Done():
					return nil
				case <-time.After(500 * time.Millisecond):
					rev1, rev2, err = p.buildLocks(etcdCli)
					if err != nil {
						log.L().Error("resetWorkerEv is failed, will retry later", zap.Error(err), zap.Int("retryNum", retryNum))
					}
					succeed = true
				}
				retryNum++
			}
		} else {
			log.L().Error("pessimist is failed and will quit now", zap.Error(err))
			return err
		}
	}
}

func (p *Pessimist) buildLocks(etcdCli *clientv3.Client) (int64, int64, error) {
	p.lk.Clear() // clear all previous locks to support re-Start.
=======
	p.cli = etcdCli // p.cli should be set before watching and recover locks because these operations need p.cli
	p.lk.Clear()    // clear all previous locks to support re-Start.
>>>>>>> 513729f1

	// get the history shard DDL info.
	// for the sequence of coordinate a shard DDL lock, see `/pkg/shardddl/pessimism/doc.go`.
	ifm, rev1, err := pessimism.GetAllInfo(etcdCli)
	if err != nil {
		return 0, 0, err
	}
	p.logger.Info("get history shard DDL info", zap.Reflect("info", ifm), zap.Int64("revision", rev1))

	// get the history shard DDL lock operation.
	// the newly operations after this GET will be received through the WATCH with `rev2`,
	// and call `Lock.MarkDone` multiple times is fine.
	opm, rev2, err := pessimism.GetAllOperations(etcdCli)
	if err != nil {
		return 0, 0, err
	}
	p.logger.Info("get history shard DDL lock operation", zap.Reflect("operation", opm), zap.Int64("revision", rev2))

	// recover the shard DDL lock based on history shard DDL info & lock operation.
	err = p.recoverLocks(ifm, opm)
	if err != nil {
		return 0, 0, err
	}
	return rev1, rev2, nil
}

func (p *Pessimist) watchInfoOperation(pCtx context.Context, etcdCli *clientv3.Client, rev1, rev2 int64) error {
	ctx, cancel := context.WithCancel(pCtx)
	var wg sync.WaitGroup
	defer func() {
		cancel()
		wg.Wait()
	}()

	// watch for the shard DDL info and handle them.
	infoCh := make(chan pessimism.Info, 10)
	errCh := make(chan error, 10)
	wg.Add(2)
	go func() {
		defer func() {
			wg.Done()
			close(infoCh)
		}()
		pessimism.WatchInfoPut(ctx, etcdCli, rev1+1, infoCh, errCh)
	}()
	go func() {
		defer wg.Done()
		p.handleInfoPut(ctx, infoCh)
	}()

	// watch for the shard DDL lock operation and handle them.
	opCh := make(chan pessimism.Operation, 10)
	wg.Add(2)
	go func() {
		defer func() {
			wg.Done()
			close(opCh)
		}()
		pessimism.WatchOperationPut(ctx, etcdCli, "", "", rev2+1, opCh, errCh)
	}()
	go func() {
		defer wg.Done()
		p.handleOperationPut(ctx, opCh)
	}()

<<<<<<< HEAD
	select {
	case err := <-errCh:
		return err
	case <-pCtx.Done():
		return nil
	}
=======
	p.closed = false // started now.
	p.cancel = cancel
	p.logger.Info("the shard DDL pessimist has started")
	return nil
>>>>>>> 513729f1
}

// Close closes the Pessimist instance.
func (p *Pessimist) Close() {
	p.mu.Lock()
	defer p.mu.Unlock()

	if p.closed {
		return
	}

	if p.cancel != nil {
		p.cancel()
		p.cancel = nil
	}

	p.wg.Wait()
	p.closed = true // closed now.
	p.logger.Info("the shard DDL pessimist has closed")
}

// Locks return all shard DDL locks current exist.
func (p *Pessimist) Locks() map[string]*pessimism.Lock {
	return p.lk.Locks()
}

// UnlockLock unlocks a shard DDL lock manually when using `unlock-ddl-lock` command.
// ID: the shard DDL lock ID.
// replaceOwner: the new owner used to replace the original DDL for executing DDL to downstream.
//   if the original owner is still exist, we should NOT specify any replaceOwner.
// forceRemove: whether force to remove the DDL lock even fail to unlock it (for the owner).
//   if specified forceRemove and then fail to unlock, we may need to use `BreakLock` later.
// NOTE: this function has side effects, if it failed, some status can't revert anymore.
// NOTE: this function should not be called if the lock is still in automatic resolving.
func (p *Pessimist) UnlockLock(ctx context.Context, ID, replaceOwner string, forceRemove bool) error {
	p.mu.Lock()
	defer p.mu.Unlock()
	if p.closed {
		return terror.ErrMasterPessimistNotStarted.Generate()
	}
	// 1. find the lock.
	lock := p.lk.FindLock(ID)
	if lock == nil {
		return terror.ErrMasterLockNotFound.Generate(ID)
	}

	// 2. check whether has resolved before (this often should not happen).
	if lock.IsResolved() {
		err := p.removeLock(lock)
		if err != nil {
			return err
		}
		return terror.ErrMasterLockIsResolving.Generatef("the lock %s has been resolved before", ID)
	}

	// 3. find out synced & un-synced sources.
	ready := lock.Ready()
	synced := make([]string, 0, len(ready))
	unsynced := make([]string, 0, len(ready))
	for source, isSynced := range ready {
		if isSynced {
			synced = append(synced, source)
		} else {
			unsynced = append(unsynced, source)
		}
	}
	sort.Strings(synced)
	sort.Strings(unsynced)
	p.logger.Warn("some sources are still not synced before unlock the lock",
		zap.Strings("un-synced", unsynced), zap.Strings("synced", synced))

	// 4. check whether the owner has synced (and it must be synced if using `UnlockLock`).
	// if no source synced yet, we should choose to use `BreakLock` instead.
	owner := lock.Owner
	if replaceOwner != "" {
		p.logger.Warn("replace the owner of the lock", zap.String("lock", ID),
			zap.String("original owner", owner), zap.String("new owner", replaceOwner))
		owner = replaceOwner
	}
	if isSynced, ok := ready[owner]; !ok || !isSynced {
		return terror.ErrMasterWorkerNotWaitLock.Generatef(
			"owner %s is not waiting for a lock, but sources %v are waiting for the lock", owner, synced)
	}

	// 5. force to mark the lock as synced.
	lock.ForceSynced()
	var revertLockSync bool // revert lock's sync status if the operation for the owner is not done.
	defer func() {
		if revertLockSync {
			lock.RevertSynced(unsynced)
			p.logger.Warn("revert some sources stage to un-synced", zap.Strings("sources", unsynced))
		}
	}()

	// 6. put `exec` operation for the owner, and wait for the owner to be done.
	// TODO: `sql-skip`/`sql-replace` supported later.
	done, err := p.waitOwnerToBeDone(ctx, lock, owner)
	if err != nil {
		revertLockSync = true
		return err
	} else if !done && !forceRemove { // if `forceRemove==true`, we still try to complete following steps.
		revertLockSync = true
		return terror.ErrMasterOwnerExecDDL.Generatef(
			"the owner %s of the lock %s has not done the operation", owner, ID)
	}

	// 7. put `skip` operations for other sources, and wait for them to be done.
	// NOTE: we don't put operations for un-synced sources,
	// because they should be not waiting for these operations.
	done, err = p.waitNonOwnerToBeDone(ctx, lock, owner, synced)
	if err != nil {
		p.logger.Error("the owner has done the exec operation, but fail to wait for some other sources done the skip operation, the lock is still removed",
			zap.String("lock", ID), zap.Bool("force remove", forceRemove), zap.String("owner", owner),
			zap.Strings("un-synced", unsynced), zap.Strings("synced", synced), zap.Error(err))
	} else if !done {
		p.logger.Error("the owner has done the exec operation, but some other sources have not done the skip operation, the lock is still removed",
			zap.String("lock", ID), zap.Bool("force remove", forceRemove), zap.String("owner", owner),
			zap.Strings("un-synced", unsynced), zap.Strings("synced", synced))
	}

	// 8. remove or clear shard DDL lock and info.
	p.lk.RemoveLock(ID)
	err2 := p.deleteInfosOps(lock)

	if err != nil && err2 != nil {
		return terror.ErrMasterPartWorkerExecDDLFail.AnnotateDelegate(
			err, "fail to wait for non-owner sources %v to skip the shard DDL and delete shard DDL infos and operations, %s", unsynced, err2.Error())
	} else if err != nil {
		return terror.ErrMasterPartWorkerExecDDLFail.Delegate(err, "fail to wait for non-owner sources to skip the shard DDL")
	} else if err2 != nil {
		return terror.ErrMasterPartWorkerExecDDLFail.Delegate(err2, "fail to delete shard DDL infos and operations")
	}
	return nil
}

// recoverLocks recovers shard DDL locks based on shard DDL info and shard DDL lock operation.
func (p *Pessimist) recoverLocks(ifm map[string]map[string]pessimism.Info, opm map[string]map[string]pessimism.Operation) error {
	// construct locks based on the shard DDL info.
	for task, ifs := range ifm {
		sources := p.taskSources(task)
		// if no operation exists for the lock, we let the smallest (lexicographical order) source as the owner of the lock.
		// if any operation exists for the lock, we let the source with `exec=true` as the owner of the lock (the logic is below).
		for _, info := range pessimismInfoMapToSlice(ifs) {
			_, _, _, err := p.lk.TrySync(info, sources)
			if err != nil {
				return err
			}
		}
	}

	// update locks based on the lock operation.
	for _, ops := range opm {
		for source, op := range ops {
			lock := p.lk.FindLock(op.ID)
			if lock == nil {
				p.logger.Warn("no shard DDL lock exists for the operation", zap.Stringer("operation", op))
				continue
			}

			// if any operation exists, the lock must have been synced.
			lock.ForceSynced()

			if op.Done {
				lock.MarkDone(source)
			}
			if op.Exec {
				// restore the role of `owner` based on `exec` operation.
				// This is needed because `TrySync` can only set `owner` for the first call of the lock.
				p.logger.Info("restore the role of owner for the shard DDL lock", zap.String("lock", op.ID), zap.String("from", lock.Owner), zap.String("to", op.Source))
				lock.Owner = op.Source
			}
		}
	}

	// try to handle locks.
	for _, lock := range p.lk.Locks() {
		synced, remain := lock.IsSynced()
		if !synced {
			p.logger.Info("restored an un-synced shard DDL lock", zap.String("lock", lock.ID), zap.Int("remain", remain))
			continue
		}
		err := p.handleLock(lock.ID, "")
		if err != nil {
			return err
		}
	}

	return nil
}

// handleInfoPut handles the shard DDL lock info PUTed.
func (p *Pessimist) handleInfoPut(ctx context.Context, infoCh <-chan pessimism.Info) {
	for {
		select {
		case <-ctx.Done():
			return
		case info, ok := <-infoCh:
			if !ok {
				return
			}
			p.logger.Info("receive a shard DDL info", zap.Stringer("info", info))
			lockID, synced, remain, err := p.lk.TrySync(info, p.taskSources(info.Task))
			if err != nil {
				// TODO: add & update metrics.
				p.logger.Error("fail to try sync shard DDL lock", zap.Stringer("info", info), log.ShortError(err))
				continue
			} else if !synced {
				p.logger.Info("the shard DDL lock has not synced", zap.String("lock", lockID), zap.Int("remain", remain))
				continue
			}
			p.logger.Info("the shard DDL lock has synced", zap.String("lock", lockID))

			err = p.handleLock(lockID, info.Source)
			if err != nil {
				// TODO: add & update metrics.
				p.logger.Error("fail to handle the shard DDL lock", zap.String("lock", lockID), log.ShortError(err))
				continue
			}
		}
	}
}

// handleOperationPut handles the shard DDL lock operations PUTed.
func (p *Pessimist) handleOperationPut(ctx context.Context, opCh <-chan pessimism.Operation) {
	for {
		select {
		case <-ctx.Done():
			return
		case op, ok := <-opCh:
			if !ok {
				return
			}
			p.logger.Info("receive a shard DDL lock operation", zap.Stringer("operation", op))
			if !op.Done {
				p.logger.Info("the shard DDL lock operation has not done", zap.Stringer("operation", op))
				continue
			}

			lock := p.lk.FindLock(op.ID)
			if lock == nil {
				p.logger.Warn("no lock for the shard DDL lock operation exist", zap.Stringer("operation", op))
				continue
			} else if synced, _ := lock.IsSynced(); !synced {
				// this should not happen in normal case.
				p.logger.Warn("the lock for the shard DDL lock operation has not synced", zap.Stringer("operation", op))
				continue
			}

			// update the `done` status of the lock and check whether is resolved.
			lock.MarkDone(op.Source)
			if lock.IsResolved() {
				p.logger.Info("the lock for the shard DDL lock operation has been resolved", zap.Stringer("operation", op))
				// remove all operations for this shard DDL lock.
				err := p.removeLock(lock)
				if err != nil {
					// TODO: add & update metrics.
					p.logger.Error("fail to delete the shard DDL lock operations", zap.String("lock", lock.ID), log.ShortError(err))
				}
				p.logger.Info("the lock info for the shard DDL lock operation has been cleared", zap.Stringer("operation", op))
				continue
			}

			// one of the non-owner dm-worker instance has done the operation,
			// still need to wait for more `done` from other non-owner dm-worker instances.
			if op.Source != lock.Owner {
				p.logger.Info("the shard DDL lock operation of a non-owner has done", zap.Stringer("operation", op), zap.String("owner", lock.Owner))
				continue
			}

			// the owner has done the operation, put `skip` operation for non-owner dm-worker instances.
			// no need to `skipDone`, all of them should be not done just after the owner has done.
			err := p.putOpsForNonOwner(lock, "", false)
			if err != nil {
				// TODO: add & update metrics.
				p.logger.Error("fail to put skip shard DDL lock operations for non-owner", zap.String("lock", lock.ID), log.ShortError(err))
			}
		}
	}
}

// handleLock handles a single shard DDL lock.
// if source is not empty, it means the function is triggered by an Info with the source,
// this is often called when the source re-PUTed again after an interrupt.
func (p *Pessimist) handleLock(lockID, source string) error {
	lock := p.lk.FindLock(lockID)
	if lock == nil {
		return nil
	}
	if synced, _ := lock.IsSynced(); !synced {
		return nil // do not handle un-synced lock now.
	}

	// check whether the lock has resolved.
	if lock.IsResolved() {
		// remove all operations for this shard DDL lock.
		// this is to handle the case where dm-master exit before deleting operations for them.
		err := p.removeLock(lock)
		if err != nil {
			return err
		}
		return nil
	}

	// check whether the owner has done.
	if lock.IsDone(lock.Owner) {
		// try to put the skip operation for non-owner dm-worker instances,
		// this is to handle the case where dm-master exit before putting operations for them.
		// use `skipDone` to avoid overwriting any existing operations.
		err := p.putOpsForNonOwner(lock, source, true)
		if err != nil {
			return err
		}
		return nil
	}

	// put `exec=true` for the owner and skip it if already existing.
	return p.putOpForOwner(lock, lock.Owner, true)
}

// putOpForOwner PUTs the shard DDL lock operation for the owner into etcd.
func (p *Pessimist) putOpForOwner(lock *pessimism.Lock, owner string, skipDone bool) error {
	op := pessimism.NewOperation(lock.ID, lock.Task, owner, lock.DDLs, true, false)
	rev, succ, err := pessimism.PutOperations(p.cli, skipDone, op)
	if err != nil {
		return err
	}
	p.logger.Info("put exec shard DDL lock operation for the owner", zap.String("lock", lock.ID), zap.String("owner", lock.Owner), zap.Bool("already done", !succ), zap.Int64("revision", rev))
	return nil
}

// putOpsForNonOwner PUTs shard DDL lock operations for non-owner dm-worker instances into etcd.
func (p *Pessimist) putOpsForNonOwner(lock *pessimism.Lock, onlySource string, skipDone bool) error {
	var sources []string
	if onlySource != "" {
		sources = append(sources, onlySource)
	} else {
		for source := range lock.Ready() {
			if source != lock.Owner {
				sources = append(sources, source)
			}
		}
	}

	ops := make([]pessimism.Operation, 0, len(sources))
	for _, source := range sources {
		ops = append(ops, pessimism.NewOperation(lock.ID, lock.Task, source, lock.DDLs, false, false))
	}

	rev, succ, err := pessimism.PutOperations(p.cli, skipDone, ops...)
	if err != nil {
		return err
	}
	p.logger.Info("put skip shard DDL lock operations for non-owner", zap.String("lock", lock.ID), zap.Strings("non-owner", sources), zap.Bool("already done", !succ), zap.Int64("revision", rev))
	return nil
}

// removeLock removes the lock in memory and its information in etcd.
func (p *Pessimist) removeLock(lock *pessimism.Lock) error {
	// remove all operations for this shard DDL lock.
	err := p.deleteOps(lock)
	if err != nil {
		return err
	}
	p.lk.RemoveLock(lock.ID)
	return nil
}

// deleteOps DELETEs shard DDL lock operations relative to the lock.
func (p *Pessimist) deleteOps(lock *pessimism.Lock) error {
	ready := lock.Ready()
	ops := make([]pessimism.Operation, 0, len(ready))
	for source := range ready {
		// When deleting operations, we do not verify the value of the operation now,
		// so simply set `exec=false` and `done=true`.
		ops = append(ops, pessimism.NewOperation(lock.ID, lock.Task, source, lock.DDLs, false, true))
	}
	rev, err := pessimism.DeleteOperations(p.cli, ops...)
	if err != nil {
		return err
	}
	p.logger.Info("delete shard DDL lock operations", zap.String("lock", lock.ID), zap.Int64("revision", rev))
	return err
}

// deleteInfos DELETEs shard DDL lock infos and operations relative to the lock.
func (p *Pessimist) deleteInfosOps(lock *pessimism.Lock) error {
	ready := lock.Ready()
	infos := make([]pessimism.Info, 0, len(ready))
	for source := range lock.Ready() {
		// NOTE: we rely one the `schema` and `table` not used in `DeleteInfosOperations`.
		infos = append(infos, pessimism.NewInfo(lock.Task, source, "", "", lock.DDLs))
	}
	ops := make([]pessimism.Operation, 0, len(ready))
	for source := range ready {
		// When deleting operations, we do not verify the value of the operation now,
		// so simply set `exec=false` and `done=true`.
		ops = append(ops, pessimism.NewOperation(lock.ID, lock.Task, source, lock.DDLs, false, true))
	}

	rev, err := pessimism.DeleteInfosOperations(p.cli, infos, ops)
	if err != nil {
		return err
	}
	p.logger.Info("delete shard DDL infos and operations", zap.String("lock", lock.ID), zap.Int64("revision", rev))
	return nil
}

// waitOwnerToBeDone waits for the owner of the lock to be done for the `exec` operation.
func (p *Pessimist) waitOwnerToBeDone(ctx context.Context, lock *pessimism.Lock, owner string) (bool, error) {
	if lock.IsDone(owner) {
		p.logger.Info("the owner of the lock has been done before",
			zap.String("owner", owner), zap.String("lock", lock.ID))
		return true, nil // done before.
	}

	// put the `exec` operation.
	err := p.putOpForOwner(lock, owner, true)
	if err != nil {
		return false, err
	}

	// wait for the owner done the operation.
	for retryNum := 1; retryNum <= unlockWaitNum; retryNum++ {
		select {
		case <-ctx.Done():
			return lock.IsDone(owner), ctx.Err()
		case <-time.After(unlockWaitInterval):
		}
		if lock.IsDone(owner) {
			break
		} else {
			p.logger.Info("retry to wait for the owner done the operation",
				zap.String("owner", owner), zap.String("lock", lock.ID), zap.Int("retry", retryNum))
		}
	}

	return lock.IsDone(owner), nil
}

// waitNonOwnerToBeDone waits for the non-owner sources of the lock to be done for the `skip` operations.
func (p *Pessimist) waitNonOwnerToBeDone(ctx context.Context, lock *pessimism.Lock, owner string, sources []string) (bool, error) {
	// check whether some sources need to wait.
	if len(sources) == 0 {
		p.logger.Info("no non-owner sources need to wait for the operations", zap.String("lock", lock.ID))
		return true, nil
	}
	waitSources := make([]string, 0, len(sources)-1)
	for _, source := range sources {
		if source != owner {
			waitSources = append(waitSources, source)
		}
	}
	if len(waitSources) == 0 {
		p.logger.Info("no non-owner sources need to wait for the operations", zap.String("lock", lock.ID))
		return true, nil
	}

	// check whether already done before.
	allDone := func() bool {
		for _, source := range waitSources {
			if !lock.IsDone(source) {
				return false
			}
		}
		return true
	}
	if allDone() {
		p.logger.Info("non-owner sources of the lock have been done before",
			zap.String("lock", lock.ID), zap.Strings("sources", waitSources))
		return true, nil
	}

	// put `skip` operations.
	// NOTE: the auto triggered `putOpsForNonOwner` in `handleOperationPut` by the done operation of the owner
	// may put `skip` operations for all non-owner sources, but in order to support `replace owner`,
	// we still put `skip` operations for waitSources one more time with `skipDone=true`.
	ops := make([]pessimism.Operation, 0, len(waitSources))
	for _, source := range waitSources {
		ops = append(ops, pessimism.NewOperation(lock.ID, lock.Task, source, lock.DDLs, false, false))
	}
	rev, succ, err := pessimism.PutOperations(p.cli, true, ops...)
	if err != nil {
		return false, err
	}
	p.logger.Info("put skip shard DDL lock operations for non-owner", zap.String("lock", lock.ID), zap.Strings("non-owner", waitSources), zap.Bool("already done", !succ), zap.Int64("revision", rev))

	// wait sources done the operations.
	for retryNum := 1; retryNum <= unlockWaitNum; retryNum++ {
		var ctxDone bool
		select {
		case <-ctx.Done():
			ctxDone = true
		case <-time.After(unlockWaitInterval):
		}
		if ctxDone || allDone() {
			break
		} else {
			p.logger.Info("retry to wait for non-owner sources done the operation",
				zap.String("lock", lock.ID), zap.Strings("sources", waitSources), zap.Int("retry", retryNum))
		}
	}

	return allDone(), nil
}<|MERGE_RESOLUTION|>--- conflicted
+++ resolved
@@ -68,7 +68,6 @@
 	p.mu.Lock()
 	defer p.mu.Unlock()
 
-<<<<<<< HEAD
 	rev1, rev2, err := p.buildLocks(etcdCli)
 	if err != nil {
 		return err
@@ -115,11 +114,8 @@
 }
 
 func (p *Pessimist) buildLocks(etcdCli *clientv3.Client) (int64, int64, error) {
-	p.lk.Clear() // clear all previous locks to support re-Start.
-=======
 	p.cli = etcdCli // p.cli should be set before watching and recover locks because these operations need p.cli
 	p.lk.Clear()    // clear all previous locks to support re-Start.
->>>>>>> 513729f1
 
 	// get the history shard DDL info.
 	// for the sequence of coordinate a shard DDL lock, see `/pkg/shardddl/pessimism/doc.go`.
@@ -185,19 +181,12 @@
 		p.handleOperationPut(ctx, opCh)
 	}()
 
-<<<<<<< HEAD
 	select {
 	case err := <-errCh:
 		return err
 	case <-pCtx.Done():
 		return nil
 	}
-=======
-	p.closed = false // started now.
-	p.cancel = cancel
-	p.logger.Info("the shard DDL pessimist has started")
-	return nil
->>>>>>> 513729f1
 }
 
 // Close closes the Pessimist instance.
