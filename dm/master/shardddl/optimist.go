// Copyright 2020 PingCAP, Inc.
//
// Licensed under the Apache License, Version 2.0 (the "License");
// you may not use this file except in compliance with the License.
// You may obtain a copy of the License at
//
//     http://www.apache.org/licenses/LICENSE-2.0
//
// Unless required by applicable law or agreed to in writing, software
// distributed under the License is distributed on an "AS IS" BASIS,
// See the License for the specific language governing permissions and
// limitations under the License.

package shardddl

import (
	"context"
	"fmt"
	"sort"
	"sync"
	"time"

	"github.com/pingcap/failpoint"
	"github.com/pingcap/tidb-tools/pkg/dbutil"
	"github.com/pingcap/tidb-tools/pkg/schemacmp"
	"go.etcd.io/etcd/clientv3"
	"go.uber.org/zap"

	"github.com/pingcap/dm/dm/common"
	"github.com/pingcap/dm/dm/config"
	"github.com/pingcap/dm/dm/master/metrics"
	"github.com/pingcap/dm/dm/pb"
	"github.com/pingcap/dm/pkg/etcdutil"
	"github.com/pingcap/dm/pkg/log"
	"github.com/pingcap/dm/pkg/shardddl/optimism"
	"github.com/pingcap/dm/pkg/terror"
	"github.com/pingcap/dm/pkg/utils"
)

// Optimist is used to coordinate the shard DDL migration in optimism mode.
type Optimist struct {
	mu sync.Mutex

	logger log.Logger

	closed bool
	cancel context.CancelFunc
	wg     sync.WaitGroup

	cli *clientv3.Client
	lk  *optimism.LockKeeper
	tk  *optimism.TableKeeper
}

// NewOptimist creates a new Optimist instance.
func NewOptimist(pLogger *log.Logger) *Optimist {
	return &Optimist{
		logger: pLogger.WithFields(zap.String("component", "shard DDL optimist")),
		closed: true,
		lk:     optimism.NewLockKeeper(),
		tk:     optimism.NewTableKeeper(),
	}
}

// Start starts the shard DDL coordination in optimism mode.
// NOTE: for logic errors, it should start without returning errors (but report via metrics or log) so that the user can fix them.
func (o *Optimist) Start(pCtx context.Context, etcdCli *clientv3.Client) error {
	o.logger.Info("the shard DDL optimist is starting")

	o.mu.Lock()
	defer o.mu.Unlock()

	o.cli = etcdCli // o.cli should be set before watching and recover locks because these operations need o.cli

	revSource, revInfo, revOperation, err := o.rebuildLocks()
	if err != nil {
		return err
	}

	ctx, cancel := context.WithCancel(pCtx)

	o.wg.Add(1)
	go func() {
		defer o.wg.Done()
		// TODO: handle fatal error from run
		//nolint:errcheck
		o.run(ctx, revSource, revInfo, revOperation)
	}()

	o.closed = false // started now, no error will interrupt the start process.
	o.cancel = cancel
	o.logger.Info("the shard DDL optimist has started")
	return nil
}

// Close closes the Optimist instance.
func (o *Optimist) Close() {
	o.mu.Lock()
	defer o.mu.Unlock()

	if o.closed {
		return
	}

	if o.cancel != nil {
		o.cancel()
		o.cancel = nil
	}

	o.wg.Wait()
	o.closed = true // closed now.
	o.logger.Info("the shard DDL optimist has closed")
}

// Locks return all shard DDL locks current exist.
func (o *Optimist) Locks() map[string]*optimism.Lock {
	return o.lk.Locks()
}

// ShowLocks is used by `show-ddl-locks` command.
func (o *Optimist) ShowLocks(task string, sources []string) []*pb.DDLLock {
	locks := o.lk.Locks()
	ret := make([]*pb.DDLLock, 0, len(locks))
	for _, lock := range locks {
		if task != "" && task != lock.Task {
			continue // specify task but mismatch
		}
		ready := lock.Ready()
		if len(sources) > 0 {
			for _, source := range sources {
				if _, ok := ready[source]; ok {
					goto FOUND // if any source matched, show lock for it.
				}
			}
			continue // specify sources but mismath
		}
	FOUND:
		l := &pb.DDLLock{
			ID:       lock.ID,
			Task:     lock.Task,
			Mode:     config.ShardOptimistic,
			Owner:    "",  // N/A for the optimistic mode
			DDLs:     nil, // N/A for the optimistic mode
			Synced:   make([]string, 0, len(ready)),
			Unsynced: make([]string, 0, len(ready)),
		}
		for source, schemaTables := range ready {
			for schema, tables := range schemaTables {
				for table, synced := range tables {
					if synced {
						l.Synced = append(l.Synced, fmt.Sprintf("%s-%s", source, dbutil.TableName(schema, table)))
					} else {
						l.Unsynced = append(l.Unsynced, fmt.Sprintf("%s-%s", source, dbutil.TableName(schema, table)))
					}
				}
			}
		}
		sort.Strings(l.Synced)
		sort.Strings(l.Unsynced)
		ret = append(ret, l)
	}
	return ret
}

// RemoveMetaData removes meta data for a specified task
// NOTE: this function can only be used when the specified task is not running
func (o *Optimist) RemoveMetaData(task string) error {
	o.mu.Lock()
	defer o.mu.Unlock()
	if o.closed {
		return terror.ErrMasterOptimistNotStarted.Generate()
	}

	infos, ops, _, err := optimism.GetInfosOperationsByTask(o.cli, task)
	if err != nil {
		return err
	}
	for _, info := range infos {
		o.lk.RemoveLockByInfo(info)
	}
	for _, op := range ops {
		o.lk.RemoveLock(op.ID)
	}

	o.tk.RemoveTableByTask(task)

	// clear meta data in etcd
	_, err = optimism.DeleteInfosOperationsTablesSchemasByTask(o.cli, task)
	return err
}

// run runs jobs in the background.
func (o *Optimist) run(ctx context.Context, revSource, revInfo, revOperation int64) error {
	for {
		err := o.watchSourceInfoOperation(ctx, revSource, revInfo, revOperation)
		if etcdutil.IsRetryableError(err) {
			retryNum := 0
			for {
				retryNum++
				select {
				case <-ctx.Done():
					return nil
				case <-time.After(500 * time.Millisecond):
					revSource, revInfo, revOperation, err = o.rebuildLocks()
					if err != nil {
						o.logger.Error("fail to rebuild shard DDL lock, will retry",
							zap.Int("retryNum", retryNum), zap.Error(err))
						continue
					}
				}
				break
			}
		} else {
			if err != nil {
				o.logger.Error("non-retryable error occurred, optimist will quite now", zap.Error(err))
			}
			return err
		}
	}
}

// rebuildLocks rebuilds shard DDL locks from etcd persistent data.
func (o *Optimist) rebuildLocks() (revSource, revInfo, revOperation int64, err error) {
	o.lk.Clear() // clear all previous locks to support re-Start.

	// get the history & initial source tables.
	stm, revSource, err := optimism.GetAllSourceTables(o.cli)
	if err != nil {
		return 0, 0, 0, err
	}
	// we do not log `stm`, `ifm` and `opm` now, because they may too long in optimism mode.
	o.logger.Info("get history initial source tables", zap.Int64("revision", revSource))
	o.tk.Init(stm) // re-initialize again with valid tables.

	// get the history shard DDL info.
	ifm, revInfo, err := optimism.GetAllInfo(o.cli)
	if err != nil {
		return 0, 0, 0, err
	}
	o.logger.Info("get history shard DDL info", zap.Int64("revision", revInfo))

	// get the history shard DDL lock operation.
	// the newly operations after this GET will be received through the WATCH with `revOperation+1`,
	opm, revOperation, err := optimism.GetAllOperations(o.cli)
	if err != nil {
		return 0, 0, 0, err
	}
	o.logger.Info("get history shard DDL lock operation", zap.Int64("revision", revOperation))

	colm, _, err := optimism.GetAllDroppedColumns(o.cli)
	if err != nil {
		// only log the error, and don't return it to forbid the startup of the DM-master leader.
		// then these unexpected columns can be handled by the user.
		o.logger.Error("fail to recover colms", log.ShortError(err))
	}

	// recover the shard DDL lock based on history shard DDL info & lock operation.
	err = o.recoverLocks(ifm, opm, colm)
	if err != nil {
		// only log the error, and don't return it to forbid the startup of the DM-master leader.
		// then these unexpected locks can be handled by the user.
		o.logger.Error("fail to recover locks", log.ShortError(err))
	}

	return revSource, revInfo, revOperation, nil
}

<<<<<<< HEAD
// recoverLocks recovers shard DDL locks based on shard DDL info and shard DDL lock operation.
func (o *Optimist) recoverLocks(
	ifm map[string]map[string]map[string]map[string]optimism.Info,
	opm map[string]map[string]map[string]map[string]optimism.Operation,
	colm map[string]map[string]map[string]map[string]map[string]struct{}) error {
	// construct locks based on the shard DDL info.
	o.lk.SetColumnMap(colm)
	defer o.lk.SetColumnMap(nil)
	var firstErr error
	setFirstErr := func(err error) {
		if firstErr == nil && err != nil {
			firstErr = err
		}
	}
=======
// sortInfos sort all infos by revision
func sortInfos(ifm map[string]map[string]map[string]map[string]optimism.Info) []optimism.Info {
	infos := make([]optimism.Info, 0, len(ifm))
>>>>>>> 69f65ca4

	for _, ifTask := range ifm {
		for _, ifSource := range ifTask {
			for _, ifSchema := range ifSource {
				for _, info := range ifSchema {
<<<<<<< HEAD
					// We should return err after all infos are set up.
					// If we stopped recovering locks once we meet an error,
					// dm-master leader may not have the full information for the other "normal" locks,
					// which will cause the sync error in dm-worker.
					err := o.handleInfo(info)
					setFirstErr(err)
=======
					infos = append(infos, info)
				}
			}
		}
	}

	// sort according to the Revision
	sort.Slice(infos, func(i, j int) bool {
		return infos[i].Revision < infos[j].Revision
	})
	return infos
}

// buildLockJoinedAndTTS build joined table and target table slice for lock by history infos
func (o *Optimist) buildLockJoinedAndTTS(ifm map[string]map[string]map[string]map[string]optimism.Info) (map[string]schemacmp.Table, map[string][]optimism.TargetTable) {
	lockJoined := make(map[string]schemacmp.Table)
	lockTTS := make(map[string][]optimism.TargetTable)

	for _, taskInfos := range ifm {
		for _, sourceInfos := range taskInfos {
			for _, schemaInfos := range sourceInfos {
				for _, info := range schemaInfos {
					lockID := utils.GenDDLLockID(info.Task, info.DownSchema, info.DownTable)
					if joined, ok := lockJoined[lockID]; !ok {
						lockJoined[lockID] = schemacmp.Encode(info.TableInfoBefore)
					} else {
						newJoined, err := joined.Join(schemacmp.Encode(info.TableInfoBefore))
						// ignore error, will report it in TrySync later
						if err != nil {
							o.logger.Error(fmt.Sprintf("fail to join table info %s with %s, lockID: %s in recover lock", joined, newJoined, lockID), log.ShortError(err))
						} else {
							lockJoined[lockID] = newJoined
						}
					}
					if _, ok := lockTTS[lockID]; !ok {
						lockTTS[lockID] = o.tk.FindTables(info.Task, info.DownSchema, info.DownTable)
					}
>>>>>>> 69f65ca4
				}
			}
		}
	}
	return lockJoined, lockTTS
}

// recoverLocks recovers shard DDL locks based on shard DDL info and shard DDL lock operation.
func (o *Optimist) recoverLocks(
	ifm map[string]map[string]map[string]map[string]optimism.Info,
	opm map[string]map[string]map[string]map[string]optimism.Operation) error {
	// construct joined table based on the shard DDL info.
	o.logger.Info("build lock joined and tts")
	lockJoined, lockTTS := o.buildLockJoinedAndTTS(ifm)
	// build lock and restore table info
	o.logger.Info("rebuild locks and tables")
	o.lk.RebuildLocksAndTables(ifm, lockJoined, lockTTS)
	// sort infos by revision
	infos := sortInfos(ifm)

	for _, info := range infos {
		tts := o.tk.FindTables(info.Task, info.DownSchema, info.DownTable)
		_, _, err := o.lk.TrySync(info, tts)
		if err != nil {
			return err
		}
		// never mark the lock operation from `done` to `not-done` when recovering.
		err = o.handleLock(info, tts, true)
		if err != nil {
			return err
		}
	}

	// update the done status of the lock.
	for _, opTask := range opm {
		for _, opSource := range opTask {
			for _, opSchema := range opSource {
				for _, op := range opSchema {
					lock := o.lk.FindLock(op.ID)
					if lock == nil {
						o.logger.Warn("lock for the operation not found", zap.Stringer("operation", op))
						continue
					}
					if op.Done {
						lock.TryMarkDone(op.Source, op.UpSchema, op.UpTable)
						err := lock.DeleteColumnsByDDLs(op.DDLs)
						if err != nil {
							o.logger.Error("fail to update lock columns", zap.Error(err))
							continue
						}
					}
				}
			}
		}
	}
	return firstErr
}

// watchSourceInfoOperation watches the etcd operation for source tables, shard DDL infos and shard DDL operations.
func (o *Optimist) watchSourceInfoOperation(
	pCtx context.Context, revSource, revInfo, revOperation int64) error {
	ctx, cancel := context.WithCancel(pCtx)
	var wg sync.WaitGroup
	defer func() {
		cancel()
		wg.Wait()
	}()

	errCh := make(chan error, 10)

	// watch for source tables and handle them.
	sourceCh := make(chan optimism.SourceTables, 10)
	wg.Add(2)
	go func() {
		defer func() {
			wg.Done()
			close(sourceCh)
		}()
		optimism.WatchSourceTables(ctx, o.cli, revSource+1, sourceCh, errCh)
	}()
	go func() {
		defer wg.Done()
		o.handleSourceTables(ctx, sourceCh)
	}()

	// watch for the shard DDL info and handle them.
	infoCh := make(chan optimism.Info, 10)
	wg.Add(2)
	go func() {
		defer func() {
			wg.Done()
			close(infoCh)
		}()
		optimism.WatchInfo(ctx, o.cli, revInfo+1, infoCh, errCh)
	}()
	go func() {
		defer wg.Done()
		o.handleInfoPut(ctx, infoCh)
	}()

	// watch for the shard DDL lock operation and handle them.
	opCh := make(chan optimism.Operation, 10)
	wg.Add(2)
	go func() {
		defer func() {
			wg.Done()
			close(opCh)
		}()
		optimism.WatchOperationPut(ctx, o.cli, "", "", "", "", revOperation+1, opCh, errCh)
	}()
	go func() {
		defer wg.Done()
		o.handleOperationPut(ctx, opCh)
	}()

	select {
	case err := <-errCh:
		return err
	case <-pCtx.Done():
		return nil
	}
}

// handleSourceTables handles PUT and DELETE for source tables.
func (o *Optimist) handleSourceTables(ctx context.Context, sourceCh <-chan optimism.SourceTables) {
	for {
		select {
		case <-ctx.Done():
			return
		case st, ok := <-sourceCh:
			if !ok {
				return
			}
			updated := o.tk.Update(st)
			o.logger.Info("receive source tables", zap.Stringer("source tables", st),
				zap.Bool("is deleted", st.IsDeleted), zap.Bool("updated", updated))
		}
	}
}

// handleInfoPut handles PUT and DELETE for the shard DDL info.
func (o *Optimist) handleInfoPut(ctx context.Context, infoCh <-chan optimism.Info) {
	for {
		select {
		case <-ctx.Done():
			return
		case info, ok := <-infoCh:
			if !ok {
				return
			}
			o.logger.Info("receive a shard DDL info", zap.Stringer("info", info), zap.Bool("is deleted", info.IsDeleted))

			// avoid new ddl added while previous ddl resolved and remove lock
			// change lock granularity if needed
			o.mu.Lock()
			if info.IsDeleted {
				lock := o.lk.FindLockByInfo(info)
				if lock == nil {
					// this often happen after the lock resolved.
					o.logger.Debug("lock for info not found", zap.Stringer("info", info))
					o.mu.Unlock()
					continue
				}
				// handle `DROP TABLE`, need to remove the table schema from the lock,
				// and remove the table name from table keeper.
				removed := lock.TryRemoveTable(info.Source, info.UpSchema, info.UpTable)
				o.logger.Debug("the table name remove from the table keeper", zap.Bool("removed", removed), zap.Stringer("info", info))
				removed = o.tk.RemoveTable(info.Task, info.Source, info.UpSchema, info.UpTable, info.DownSchema, info.DownTable)
				o.logger.Debug("a table removed for info from the lock", zap.Bool("removed", removed), zap.Stringer("info", info))
				o.mu.Unlock()
				continue
			}

			_ = o.handleInfo(info)
			o.mu.Unlock()
		}
	}
}

func (o *Optimist) handleInfo(info optimism.Info) error {
	added := o.tk.AddTable(info.Task, info.Source, info.UpSchema, info.UpTable, info.DownSchema, info.DownTable)
	o.logger.Debug("a table added for info", zap.Bool("added", added), zap.Stringer("info", info))

	tts := o.tk.FindTables(info.Task, info.DownSchema, info.DownTable)
	if tts == nil {
		// WATCH for SourceTables may fall behind WATCH for Info although PUT earlier,
		// so we try to get SourceTables again.
		// NOTE: check SourceTables for `info.Source` if needed later.
		stm, _, err := optimism.GetAllSourceTables(o.cli)
		if err != nil {
			o.logger.Error("fail to get source tables", log.ShortError(err))
		} else if tts2 := optimism.TargetTablesForTask(info.Task, info.DownSchema, info.DownTable, stm); tts2 != nil {
			tts = tts2
		}
	}
	// put operation for the table. we don't set `skipDone=true` now,
	// because in optimism mode, one table may execute/done multiple DDLs but other tables may do nothing.
	err := o.handleLock(info, tts, false)
	if err != nil {
		o.logger.Error("fail to handle the shard DDL lock", zap.Stringer("info", info), log.ShortError(err))
		metrics.ReportDDLError(info.Task, metrics.InfoErrHandleLock)
	}
	return err
}

// handleOperationPut handles PUT for the shard DDL lock operations.
func (o *Optimist) handleOperationPut(ctx context.Context, opCh <-chan optimism.Operation) {
	for {
		select {
		case <-ctx.Done():
			return
		case op, ok := <-opCh:
			if !ok {
				return
			}
			o.logger.Info("receive a shard DDL lock operation", zap.Stringer("operation", op))
			if !op.Done {
				o.logger.Info("the shard DDL lock operation has not done", zap.Stringer("operation", op))
				continue
			}

			// avoid new ddl added while previous ddl resolved and remove lock
			// change lock granularity if needed
			o.mu.Lock()
			lock := o.lk.FindLock(op.ID)
			if lock == nil {
				o.logger.Warn("no lock for the shard DDL lock operation exist", zap.Stringer("operation", op))
				o.mu.Unlock()
				continue
			}

			err := lock.DeleteColumnsByDDLs(op.DDLs)
			if err != nil {
				o.logger.Error("fail to update lock columns", zap.Error(err))
			}
			// in optimistic mode, we always try to mark a table as done after received the `done` status of the DDLs operation.
			// NOTE: even all tables have done their previous DDLs operations, the lock may still not resolved,
			// because these tables may have different schemas.
			done := lock.TryMarkDone(op.Source, op.UpSchema, op.UpTable)
			o.logger.Info("mark operation for a table as done", zap.Bool("done", done), zap.Stringer("operation", op))
			if !lock.IsResolved() {
				o.logger.Info("the lock is still not resolved", zap.Stringer("operation", op))
				o.mu.Unlock()
				continue
			}

			// the lock has done, remove the lock.
			o.logger.Info("the lock for the shard DDL lock operation has been resolved", zap.Stringer("operation", op))
			deleted, err := o.removeLock(lock)
			if err != nil {
				o.logger.Error("fail to delete the shard DDL infos and lock operations", zap.String("lock", lock.ID), log.ShortError(err))
				metrics.ReportDDLError(op.Task, metrics.OpErrRemoveLock)
			}
			if deleted {
				o.logger.Info("the shard DDL infos and lock operations have been cleared", zap.Stringer("operation", op))
			}
			o.mu.Unlock()
		}
	}
}

// handleLock handles a single shard DDL lock.
func (o *Optimist) handleLock(info optimism.Info, tts []optimism.TargetTable, skipDone bool) error {
	lockID, newDDLs, err := o.lk.TrySync(o.cli, info, tts)
	var cfStage = optimism.ConflictNone
	var cfMsg = ""
	if info.IgnoreConflict {
		o.logger.Warn("error occur when trying to sync for shard DDL info, this often means shard DDL conflict detected",
			zap.String("lock", lockID), zap.Stringer("info", info), zap.Bool("is deleted", info.IsDeleted), log.ShortError(err))
	} else if err != nil {
		cfStage = optimism.ConflictDetected // we treat any errors returned from `TrySync` as conflict detected now.
		cfMsg = err.Error()
		o.logger.Warn("error occur when trying to sync for shard DDL info, this often means shard DDL conflict detected",
			zap.String("lock", lockID), zap.Stringer("info", info), zap.Bool("is deleted", info.IsDeleted), log.ShortError(err))
	} else {
		o.logger.Info("the shard DDL lock returned some DDLs",
			zap.String("lock", lockID), zap.Strings("ddls", newDDLs), zap.Stringer("info", info), zap.Bool("is deleted", info.IsDeleted))

		// try to record the init schema before applied the DDL to the downstream.
		initSchema := optimism.NewInitSchema(info.Task, info.DownSchema, info.DownTable, info.TableInfoBefore)
		rev, putted, err2 := optimism.PutInitSchemaIfNotExist(o.cli, initSchema)
		if err2 != nil {
			return err2
		} else if putted {
			o.logger.Info("recorded the initial schema", zap.Stringer("info", info), zap.Int64("revision", rev))
		} else {
			o.logger.Debug("skip to record the initial schema", zap.Stringer("info", info), zap.Int64("revision", rev))
		}
	}

	lock := o.lk.FindLock(lockID)
	if lock == nil {
		// should not happen
		return terror.ErrMasterLockNotFound.Generate(lockID)
	}

	// check whether the lock has resolved.
	if lock.IsResolved() {
		// remove all operations for this shard DDL lock.
		// this is to handle the case where dm-master exit before deleting operations for them.
		_, err = o.removeLock(lock)
		if err != nil {
			return err
		}
		return nil
	}

	if info.IgnoreConflict {
		return nil
	}

	op := optimism.NewOperation(lockID, lock.Task, info.Source, info.UpSchema, info.UpTable, newDDLs, cfStage, cfMsg, false)
	rev, succ, err := optimism.PutOperation(o.cli, skipDone, op, info.Revision)
	if err != nil {
		return err
	}
	o.logger.Info("put shard DDL lock operation", zap.String("lock", lockID),
		zap.Stringer("operation", op), zap.Bool("already exist", !succ), zap.Int64("revision", rev))
	return nil
}

// removeLock removes the lock in memory and its information in etcd.
func (o *Optimist) removeLock(lock *optimism.Lock) (bool, error) {
	failpoint.Inject("SleepWhenRemoveLock", func(val failpoint.Value) {
		t := val.(int)
		log.L().Info("wait new ddl info putted into etcd",
			zap.String("failpoint", "SleepWhenRemoveLock"),
			zap.Int("max wait second", t))

		ticker := time.NewTicker(time.Second)
		defer ticker.Stop()
		timer := time.NewTimer(time.Duration(t) * time.Second)
		defer timer.Stop()
	OUTER:
		for {
			select {
			case <-timer.C:
				log.L().Info("failed to wait new DDL info", zap.Int("wait second", t))
				break OUTER
			case <-ticker.C:
				// manually check etcd
				cmps := make([]clientv3.Cmp, 0)
				for source, schemaTables := range lock.Ready() {
					for schema, tables := range schemaTables {
						for table := range tables {
							info := optimism.NewInfo(lock.Task, source, schema, table, lock.DownSchema, lock.DownTable, nil, nil, nil)
							info.Version = lock.GetVersion(source, schema, table)
							key := common.ShardDDLOptimismInfoKeyAdapter.Encode(info.Task, info.Source, info.UpSchema, info.UpTable)
							cmps = append(cmps, clientv3.Compare(clientv3.Version(key), "<", info.Version+1))
						}
					}
				}
				resp, _, err := etcdutil.DoOpsInOneCmpsTxnWithRetry(o.cli, cmps, nil, nil)
				if err == nil && !resp.Succeeded {
					log.L().Info("found new DDL info")
					break OUTER
				}
			}
		}
	})
	deleted, err := o.deleteInfosOps(lock)
	if err != nil {
		return deleted, err
	}
	if !deleted {
		return false, nil
	}
	o.lk.RemoveLock(lock.ID)
	metrics.ReportDDLPending(lock.Task, metrics.DDLPendingSynced, metrics.DDLPendingNone)
	return true, nil
}

// deleteInfosOps DELETEs shard DDL lock info and operations.
func (o *Optimist) deleteInfosOps(lock *optimism.Lock) (bool, error) {
	infos := make([]optimism.Info, 0)
	ops := make([]optimism.Operation, 0)
	for source, schemaTables := range lock.Ready() {
		for schema, tables := range schemaTables {
			for table := range tables {
				// NOTE: we rely on only `task`, `source`, `upSchema`, `upTable` and `Version` used for deletion.
				info := optimism.NewInfo(lock.Task, source, schema, table, lock.DownSchema, lock.DownTable, nil, nil, nil)
				info.Version = lock.GetVersion(source, schema, table)
				infos = append(infos, info)
				ops = append(ops, optimism.NewOperation(lock.ID, lock.Task, source, schema, table, nil, optimism.ConflictNone, "", false))
			}
		}
	}
	// NOTE: we rely on only `task`, `downSchema`, and `downTable` used for deletion.
	initSchema := optimism.NewInitSchema(lock.Task, lock.DownSchema, lock.DownTable, nil)
	rev, deleted, err := optimism.DeleteInfosOperationsSchemaColumn(o.cli, infos, ops, initSchema)
	if err != nil {
		return deleted, err
	}
	if deleted {
		o.logger.Info("delete shard DDL infos and lock operations", zap.String("lock", lock.ID), zap.Int64("revision", rev))
	} else {
		o.logger.Info("fail to delete shard DDL infos and lock operations", zap.String("lock", lock.ID), zap.Int64("revision", rev))
	}
	return deleted, nil
}<|MERGE_RESOLUTION|>--- conflicted
+++ resolved
@@ -265,39 +265,14 @@
 	return revSource, revInfo, revOperation, nil
 }
 
-<<<<<<< HEAD
-// recoverLocks recovers shard DDL locks based on shard DDL info and shard DDL lock operation.
-func (o *Optimist) recoverLocks(
-	ifm map[string]map[string]map[string]map[string]optimism.Info,
-	opm map[string]map[string]map[string]map[string]optimism.Operation,
-	colm map[string]map[string]map[string]map[string]map[string]struct{}) error {
-	// construct locks based on the shard DDL info.
-	o.lk.SetColumnMap(colm)
-	defer o.lk.SetColumnMap(nil)
-	var firstErr error
-	setFirstErr := func(err error) {
-		if firstErr == nil && err != nil {
-			firstErr = err
-		}
-	}
-=======
 // sortInfos sort all infos by revision
 func sortInfos(ifm map[string]map[string]map[string]map[string]optimism.Info) []optimism.Info {
 	infos := make([]optimism.Info, 0, len(ifm))
->>>>>>> 69f65ca4
 
 	for _, ifTask := range ifm {
 		for _, ifSource := range ifTask {
 			for _, ifSchema := range ifSource {
 				for _, info := range ifSchema {
-<<<<<<< HEAD
-					// We should return err after all infos are set up.
-					// If we stopped recovering locks once we meet an error,
-					// dm-master leader may not have the full information for the other "normal" locks,
-					// which will cause the sync error in dm-worker.
-					err := o.handleInfo(info)
-					setFirstErr(err)
-=======
 					infos = append(infos, info)
 				}
 			}
@@ -335,7 +310,6 @@
 					if _, ok := lockTTS[lockID]; !ok {
 						lockTTS[lockID] = o.tk.FindTables(info.Task, info.DownSchema, info.DownTable)
 					}
->>>>>>> 69f65ca4
 				}
 			}
 		}
@@ -346,26 +320,32 @@
 // recoverLocks recovers shard DDL locks based on shard DDL info and shard DDL lock operation.
 func (o *Optimist) recoverLocks(
 	ifm map[string]map[string]map[string]map[string]optimism.Info,
-	opm map[string]map[string]map[string]map[string]optimism.Operation) error {
+	opm map[string]map[string]map[string]map[string]optimism.Operation,
+	colm map[string]map[string]map[string]map[string]map[string]struct{}) error {
+	o.lk.SetColumnMap(colm)
+	defer o.lk.SetColumnMap(nil)
 	// construct joined table based on the shard DDL info.
 	o.logger.Info("build lock joined and tts")
 	lockJoined, lockTTS := o.buildLockJoinedAndTTS(ifm)
 	// build lock and restore table info
 	o.logger.Info("rebuild locks and tables")
-	o.lk.RebuildLocksAndTables(ifm, lockJoined, lockTTS)
+	o.lk.RebuildLocksAndTables(o.cli, ifm, lockJoined, lockTTS)
 	// sort infos by revision
 	infos := sortInfos(ifm)
+	var firstErr error
+	setFirstErr := func(err error) {
+		if firstErr == nil && err != nil {
+			firstErr = err
+		}
+	}
 
 	for _, info := range infos {
-		tts := o.tk.FindTables(info.Task, info.DownSchema, info.DownTable)
-		_, _, err := o.lk.TrySync(info, tts)
+		// never mark the lock operation from `done` to `not-done` when recovering.
+		err := o.handleInfo(info, true)
 		if err != nil {
-			return err
-		}
-		// never mark the lock operation from `done` to `not-done` when recovering.
-		err = o.handleLock(info, tts, true)
-		if err != nil {
-			return err
+			o.logger.Error("fail to handle info while recovering locks", zap.Error(err))
+			setFirstErr(err)
+			continue
 		}
 	}
 
@@ -509,13 +489,15 @@
 				continue
 			}
 
-			_ = o.handleInfo(info)
+			// put operation for the table. we don't set `skipDone=true` now,
+			// because in optimism mode, one table may execute/done multiple DDLs but other tables may do nothing.
+			_ = o.handleInfo(info, false)
 			o.mu.Unlock()
 		}
 	}
 }
 
-func (o *Optimist) handleInfo(info optimism.Info) error {
+func (o *Optimist) handleInfo(info optimism.Info, skipDone bool) error {
 	added := o.tk.AddTable(info.Task, info.Source, info.UpSchema, info.UpTable, info.DownSchema, info.DownTable)
 	o.logger.Debug("a table added for info", zap.Bool("added", added), zap.Stringer("info", info))
 
@@ -531,9 +513,7 @@
 			tts = tts2
 		}
 	}
-	// put operation for the table. we don't set `skipDone=true` now,
-	// because in optimism mode, one table may execute/done multiple DDLs but other tables may do nothing.
-	err := o.handleLock(info, tts, false)
+	err := o.handleLock(info, tts, skipDone)
 	if err != nil {
 		o.logger.Error("fail to handle the shard DDL lock", zap.Stringer("info", info), log.ShortError(err))
 		metrics.ReportDDLError(info.Task, metrics.InfoErrHandleLock)
