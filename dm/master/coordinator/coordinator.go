--- conflicted
+++ resolved
@@ -224,9 +224,6 @@
 	if addr, ok := c.pendingReqSources[source]; ok {
 		return nil, errors.Errorf("Acquire worker failed. the same source has been started in worker: %s", addr)
 	}
-<<<<<<< HEAD
-
-=======
 	if _, ok := c.taskConfigs[source]; ok {
 		// this check is used to avoid a situation: one task is started twice by mistake but requires two workers
 		// If ok is true, there are two situations:
@@ -239,7 +236,6 @@
 			return w, nil
 		}
 	}
->>>>>>> d4de4861
 	for _, w := range c.workers {
 		if w.status.Load() == WorkerFree {
 			// we bound worker to avoid another task trying to get it
@@ -391,12 +387,7 @@
 func (c *Coordinator) tryRestartMysqlTask() {
 	c.mu.RLock()
 	defer c.mu.RUnlock()
-<<<<<<< HEAD
-
-	scheduleNextLoop := make([]string, 0, 1000)
-=======
 	scheduleNextLoop := make([]string, 0)
->>>>>>> d4de4861
 	hasTaskToSchedule := true
 	for hasTaskToSchedule {
 		select {
@@ -446,11 +437,7 @@
 		Op:     pb.WorkerOp_StartWorker,
 		Config: task,
 	}
-<<<<<<< HEAD
-	resp, err := w.OperateMysqlWorker(context.Background(), req, time.Second*5)
-=======
 	resp, err := w.OperateMysqlWorker(context.Background(), req, restartMysqlWorkerTimeout)
->>>>>>> d4de4861
 	ret := false
 	c.mu.Lock()
 	if err == nil {
@@ -476,7 +463,6 @@
 			}
 		}
 	} else {
-		log.L().Warn("restartMysqlTask failed", zap.Error(err))
 		// Error means there is something wrong about network, set worker to close.
 		// remove sourceID from upstreams. So the source would be schedule in other worker.
 		log.L().Warn("operate mysql worker", zap.Error(err))
