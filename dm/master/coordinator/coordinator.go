--- conflicted
+++ resolved
@@ -18,38 +18,21 @@
 	"sync"
 	"time"
 
-<<<<<<< HEAD
-	"github.com/pingcap/errors"
-=======
+	"go.etcd.io/etcd/clientv3"
+	"go.etcd.io/etcd/mvcc/mvccpb"
+	"go.uber.org/zap"
+
 	"github.com/pingcap/dm/dm/common"
 	"github.com/pingcap/dm/dm/config"
 	"github.com/pingcap/dm/dm/master/workerrpc"
 	"github.com/pingcap/dm/dm/pb"
 	"github.com/pingcap/dm/pkg/log"
 	"github.com/pingcap/dm/pkg/terror"
-
->>>>>>> 527c622c
-	"go.etcd.io/etcd/clientv3"
-	"go.etcd.io/etcd/mvcc/mvccpb"
-	"go.uber.org/zap"
-
-	"github.com/pingcap/dm/dm/common"
-	"github.com/pingcap/dm/dm/config"
-	"github.com/pingcap/dm/dm/master/workerrpc"
-	"github.com/pingcap/dm/dm/pb"
-	"github.com/pingcap/dm/pkg/log"
 )
 
 var (
-<<<<<<< HEAD
 	etcdTimeout               = 3 * time.Second
 	restartMysqlWorkerTimeout = 5 * time.Second
-
-	// ErrNotStarted coordinator does not start.
-	ErrNotStarted = errors.New("coordinator does not start")
-=======
-	etcdTimeouit = 3 * time.Second
->>>>>>> 527c622c
 )
 
 // Coordinator coordinate wrokers and upstream.
@@ -254,7 +237,6 @@
 		return nil, terror.ErrMasterAcquireWorkerFailed.Generatef("the same source has been started in worker: %s", addr)
 	}
 	if _, ok := c.taskConfigs[source]; ok {
-<<<<<<< HEAD
 		// this check is used to avoid a situation: one task is started twice by mistake but requires two workers
 		// If ok is true, there are two situations:
 		// 1. this task is mistakenly started twice, when coordinator tried to operate on the bound worker it will report an error
@@ -265,9 +247,6 @@
 		if w, ok := c.upstreams[source]; ok {
 			return w, nil
 		}
-=======
-		return nil, terror.ErrMasterAcquireWorkerFailed.Generate("the source has been scheduled, please add free worker for cluster")
->>>>>>> 527c622c
 	}
 	for _, w := range c.workers {
 		if w.status.Load() == WorkerFree {
@@ -277,11 +256,7 @@
 			return w, nil
 		}
 	}
-<<<<<<< HEAD
-	return nil, errors.New("Acquire worker failed. no free worker could start mysql task")
-=======
 	return nil, terror.ErrMasterAcquireWorkerFailed.Generate("no free worker could start mysql task")
->>>>>>> 527c622c
 }
 
 // GetAllWorkers gets all workers.
