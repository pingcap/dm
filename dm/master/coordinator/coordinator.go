// Copyright 2019 PingCAP, Inc.
//
// Licensed under the Apache License, Version 2.0 (the "License");
// you may not use this file except in compliance with the License.
// You may obtain a copy of the License at
//
//     http://www.apache.org/licenses/LICENSE-2.0
//
// Unless required by applicable law or agreed to in writing, software
// distributed under the License is distributed on an "AS IS" BASIS,
// See the License for the specific language governing permissions and
// limitations under the License.

package coordinator

import (
	"context"
<<<<<<< HEAD
	"github.com/pingcap/dm/dm/config"
	"github.com/pingcap/dm/dm/master/workerrpc"
	"github.com/pingcap/dm/dm/pb"
	"strings"
	"sync"
	"time"

=======
	"sync"
	"time"

	"github.com/pingcap/dm/dm/common"
	"github.com/pingcap/dm/dm/config"
	"github.com/pingcap/dm/dm/master/workerrpc"
>>>>>>> 771f4621
	"github.com/pingcap/dm/pkg/log"
	"github.com/pingcap/errors"
	"go.etcd.io/etcd/clientv3"
	"go.etcd.io/etcd/mvcc/mvccpb"
	"go.uber.org/zap"
)

var (
	etcdTimeouit = 3 * time.Second

	// ErrNotStarted coordinator does not start.
	ErrNotStarted = errors.New("coordinator does not start")
)

// Coordinator coordinate wrokers and upstream.
type Coordinator struct {
	mu sync.RWMutex
	// address ->  worker
	workers map[string]*Worker
	// upstream(source-id) -> worker
	upstreams map[string]*Worker

	// upstream(address) -> config
	configs map[string]config.MysqlConfig

	// pending create task (sourceid) --> address
	pendingtask map[string]string

<<<<<<< HEAD
	waitingTask map[string]config.MysqlConfig
=======
	etcdCli *clientv3.Client
	ctx     context.Context
	cancel  context.CancelFunc
	started bool
	wg      sync.WaitGroup
>>>>>>> 771f4621
}

// NewCoordinator returns a coordinate.
func NewCoordinator() *Coordinator {
	return &Coordinator{
		workers:     make(map[string]*Worker),
		configs:     make(map[string]config.MysqlConfig),
		pendingtask: make(map[string]string),
		upstreams:   make(map[string]*Worker),
		waitingTask: make(map[string]config.MysqlConfig),
	}
}

// Start starts the coordinator and would recover infomation from etcd.
func (c *Coordinator) Start(ctx context.Context, etcdClient *clientv3.Client) error {
	// TODO: recover upstreams and configs and workers
	// workers
	c.mu.Lock()
	defer c.mu.Unlock()
	c.etcdCli = etcdClient

	// recovering.
	ectx, cancel := context.WithTimeout(etcdClient.Ctx(), etcdTimeouit)
	defer cancel()
	resp, err := etcdClient.Get(ectx, common.WorkerRegisterKeyAdapter.Path(), clientv3.WithPrefix())
	if err != nil {
		return err
	}

	for _, kv := range resp.Kvs {
		addr := common.WorkerRegisterKeyAdapter.Decode(string(kv.Key))[0]
		name := string(kv.Value)
		c.workers[addr] = NewWorker(name, addr)
		log.L().Info("load worker successful", zap.String("addr", addr), zap.String("name", name))
	}

	// configs
	resp, err = etcdClient.Get(ectx, common.UpstreamBoundWorkerKeyAdapter.Path(), clientv3.WithPrefix())
	if err != nil {
		return nil
	}

	for _, kv := range resp.Kvs {
		addr := common.UpstreamBoundWorkerKeyAdapter.Decode(string(kv.Key))[0]
		sourceID := string(kv.Value)
		w, ok := c.workers[addr]
		if !ok {
			log.L().Error("worker not exist but binding relationship exist", zap.String("addr", addr), zap.String("source", sourceID))
			continue
		}
		gresp, err := etcdClient.Get(ctx, common.UpstreamConfigKeyAdapter.Encode(sourceID))
		if err != nil || len(gresp.Kvs) == 0 {
			log.L().Error("cannot load config", zap.String("addr", addr), zap.String("source", sourceID), zap.Error(err))
			continue
		}
		cfgStr := string(gresp.Kvs[0].Value)
		cfg := config.NewWorkerConfig()
		err = cfg.Parse(cfgStr)
		if err != nil {
			log.L().Error("cannot parse config", zap.String("addr", addr), zap.String("source", sourceID), zap.Error(err))
			continue
		}
		c.upstreams[sourceID] = w
		log.L().Info("load config successful", zap.String("source", sourceID), zap.String("config", cfgStr))
	}
	// TODO: recover subtask

	c.started = true
	c.ctx, c.cancel = context.WithCancel(ctx)
	c.wg.Add(1)
	go func() {
		defer c.wg.Done()
		c.ObserveWorkers()
	}()
	log.L().Info("coordinator is started")
	return nil
}

// IsStarted checks if the coordinator is started.
func (c *Coordinator) IsStarted() bool {
	c.mu.RLock()
	defer c.mu.RUnlock()
	return c.started
}

// Stop stops the coordinator.
func (c *Coordinator) Stop() {
	c.mu.Lock()
	defer c.mu.Unlock()
	c.cancel()
	c.started = false
	c.wg.Wait()
	log.L().Info("coordinator is stoped")
}

// AddWorker add the dm-worker to the coordinate.
func (c *Coordinator) AddWorker(name string, address string, cli workerrpc.Client) {
	c.mu.Lock()
	defer c.mu.Unlock()
	if w, ok := c.workers[address]; ok {
		w.SetStatus(WorkerFree)
		return
	}
	w := NewWorker(name, address, cli)
	c.workers[address] = w
}

// HandleStartedWorker change worker status when mysql task started
func (c *Coordinator) HandleStartedWorker(w *Worker, cfg *config.MysqlConfig, succ bool) {
	c.mu.Lock()
	defer c.mu.Unlock()
	if succ {
		c.upstreams[cfg.SourceID] = w
		c.configs[w.Address()] = *cfg
	} else {
		w.SetStatus(WorkerFree)
		delete(c.pendingtask, cfg.SourceID)
	}
}

// HandleStoppedWorker change worker status when mysql task stopped
func (c *Coordinator) HandleStoppedWorker(w *Worker, cfg *config.MysqlConfig) bool {
	c.mu.Lock()
	defer c.mu.Unlock()
	if w == nil {
		if _, ok := c.waitingTask[cfg.SourceID]; !ok {
			return false
		}
		// This mysqltask is waiting to be scheduled. So we just remove it from wait queue.
		delete(c.waitingTask, cfg.SourceID)
	} else {
		delete(c.upstreams, cfg.SourceID)
		delete(c.configs, w.Address())
		w.SetStatus(WorkerFree)
	}
	return true
}

// AcquireWorkerForSource get the free worker to create mysql delay task, and add it to pending task
// to avoid create a task in two worker
<<<<<<< HEAD
func (c *Coordinator) AcquireWorkerForSource(source string) (*Worker, string) {
=======
func (c *Coordinator) AcquireWorkerForSource(cfg *config.MysqlConfig) (*Worker, error) {
>>>>>>> 771f4621
	c.mu.RLock()
	defer c.mu.RUnlock()
	if c.started == false {
		return nil, ErrNotStarted
	}
	if addr, ok := c.pendingtask[cfg.SourceID]; ok {
		return nil, errors.Errorf("Acquire worker failed. the same source has been started in worker: %s", addr)
	}
	for _, w := range c.workers {
		if w.status.Load() == WorkerFree {
			// we bound worker to avoid another task trying to get it
			w.status.Store(WorkerBound)
			c.pendingtask[cfg.SourceID] = w.Address()
			return w, nil
		}
	}
	return nil, errors.New("Acquire worker failed. no  free worker could start mysql task")
}

// GetAllWorkers gets all workers.
func (c *Coordinator) GetAllWorkers() map[string]*Worker {
	c.mu.RLock()
	defer c.mu.RUnlock()
	return c.workers
}

// GetRunningMysqlSource gets all souce which is running.
func (c *Coordinator) GetRunningMysqlSource() map[string]*Worker {
	c.mu.RLock()
	defer c.mu.RUnlock()
	res := make(map[string]*Worker)
	for source, w := range c.upstreams {
		if w.State() == WorkerBound {
			res[source] = w
		}
	}
	return res
}

// GetWorkerBySourceID gets the worker through source id.
func (c *Coordinator) GetWorkerBySourceID(source string) *Worker {
	c.mu.RLock()
	defer c.mu.RUnlock()
	return c.upstreams[source]
}

// GetConfigBySourceID gets db config through source id.
func (c *Coordinator) GetConfigBySourceID(source string) *config.MysqlConfig {
	c.mu.RLock()
	defer c.mu.RUnlock()
	if cfg, ok := c.configs[source]; ok {
		return &cfg
	}
	return nil
}

// GetWorkersByStatus gets the workers match the specified status.
func (c *Coordinator) GetWorkersByStatus(s WorkerState) []*Worker {
	c.mu.RLock()
	defer c.mu.RUnlock()
	res := make([]*Worker, 0, len(c.workers))
	for _, w := range c.workers {
		if w.State() == s {
			res = append(res, w)
		}
	}
	return res
}

// ObserveWorkers observe the keepalive path and maintain the status of the worker.
<<<<<<< HEAD
func (c *Coordinator) ObserveWorkers(ctx context.Context, client *clientv3.Client) {
	watcher := clientv3.NewWatcher(client)
	ch := watcher.Watch(ctx, workerKeepAlivePath, clientv3.WithPrefix())
	t1 := time.NewTicker(time.Second * 6)
=======
func (c *Coordinator) ObserveWorkers() {
	watcher := clientv3.NewWatcher(c.etcdCli)
	ch := watcher.Watch(c.ctx, common.WorkerKeepAliveKeyAdapter.Path(), clientv3.WithPrefix())

>>>>>>> 771f4621
	for {
		select {
		case wresp := <-ch:
			if wresp.Canceled {
				log.L().Error("leader watcher is canceled with", zap.Error(wresp.Err()))
				return
			}

			for _, ev := range wresp.Events {
				switch ev.Type {
				case mvccpb.PUT:
					log.L().Info("putkv", zap.String("kv", string(ev.Kv.Key)))
					kvs := common.WorkerKeepAliveKeyAdapter.Decode(string(ev.Kv.Key))
					addr, name := kvs[0], kvs[1]
					c.mu.Lock()
					if w, ok := c.workers[addr]; ok && name == w.Name() {
						log.L().Info("worker became online, state: free", zap.String("name", w.Name()), zap.String("address", w.Address()))
						if cfg, ok := c.configs[addr]; ok {
							// The worker connect to master before we transfer mysqltask into another worker,
							// try schedule mysqltask.
							c.schedule(client, cfg)
							w.SetStatus(WorkerBound)
						} else {
							// If this worker has not been in 'configs', it means that this worker must have lose connect from master more than 6s,
							// so the mysql task in worker had stop
							w.SetStatus(WorkerFree)
						}
					} else {
						// TODO: how to deal with unregister worker
					}
					c.mu.Unlock()
				case mvccpb.DELETE:
					log.L().Info("deletekv", zap.String("kv", string(ev.Kv.Key)))
					kvs := common.WorkerKeepAliveKeyAdapter.Decode(string(ev.Kv.Key))
					addr, name := kvs[0], kvs[1]
					c.mu.Lock()
					if w, ok := c.workers[addr]; ok && name == w.Name() {
						log.L().Info("worker became offline, state: closed", zap.String("name", w.Name()), zap.String("address", w.Address()))
						if cfg, ok := c.configs[addr]; ok {
							c.schedule(client, cfg)
						}
					}
					c.mu.Unlock()
				}
			}
		case <-c.ctx.Done():
			log.L().Info("coordinate exict due to context canceled")
			return
		case <-t1.C:
			c.tryRestartMysqlTask(client)
		}
	}
}

// TODO: bind the worker the upstreams and set the status to Bound.
func (c *Coordinator) schedule(cli *clientv3.Client, cfg config.MysqlConfig) {
	c.waitingTask[cfg.SourceID] = cfg
	// TODO: store waitingTask in ETCD
}

func (c *Coordinator) unschedule(cli *clientv3.Client, cfg config.MysqlConfig) {
	delete(c.waitingTask, cfg.SourceID)
	// TODO: store waitingTask in ETCD
}

func (c *Coordinator) tryRestartMysqlTask(cli *clientv3.Client) {
	c.mu.RLock()
	defer c.mu.RUnlock()
	for source, cfg := range c.waitingTask {
		if w, ok := c.upstreams[source]; ok {
			// Try start mysql task at the same worker.
			c.mu.RUnlock()
			c.restartMysqlTask(w, cli, &cfg)
			c.mu.RLock()
		} else {
			c.mu.RUnlock()
			w, _ := c.AcquireWorkerForSource(source)
			if w != nil {
				c.restartMysqlTask(w, cli, &cfg)
			}
			c.mu.RLock()
		}
	}
}

func (c *Coordinator) restartMysqlTask(w *Worker, cli *clientv3.Client, cfg *config.MysqlConfig) {
	task, err := cfg.Toml()
	req := &pb.MysqlTaskRequest{
		Op:     pb.WorkerOp_StartWorker,
		Config: task,
	}
	resp, err := w.OperateMysqlTask(context.Background(), req, time.Second*10)
	c.mu.Lock()
	if err == nil {
		if resp.Result {
			delete(c.waitingTask, cfg.SourceID)
			c.configs[w.Address()] = *cfg
			c.upstreams[cfg.SourceID] = w
			w.SetStatus(WorkerBound)
		} else {
			delete(c.upstreams, cfg.SourceID)
			delete(c.configs, w.Address())
			w.SetStatus(WorkerFree)
		}
	} else {
		// Error means there is something wrong about network, set worker to close.
		delete(c.configs, w.Address())
		delete(c.upstreams, cfg.SourceID)
		w.SetStatus(WorkerClosed)
	}
	delete(c.pendingtask, cfg.SourceID)
	c.mu.Unlock()
}<|MERGE_RESOLUTION|>--- conflicted
+++ resolved
@@ -15,22 +15,13 @@
 
 import (
 	"context"
-<<<<<<< HEAD
-	"github.com/pingcap/dm/dm/config"
-	"github.com/pingcap/dm/dm/master/workerrpc"
 	"github.com/pingcap/dm/dm/pb"
-	"strings"
-	"sync"
-	"time"
-
-=======
 	"sync"
 	"time"
 
 	"github.com/pingcap/dm/dm/common"
 	"github.com/pingcap/dm/dm/config"
 	"github.com/pingcap/dm/dm/master/workerrpc"
->>>>>>> 771f4621
 	"github.com/pingcap/dm/pkg/log"
 	"github.com/pingcap/errors"
 	"go.etcd.io/etcd/clientv3"
@@ -59,15 +50,12 @@
 	// pending create task (sourceid) --> address
 	pendingtask map[string]string
 
-<<<<<<< HEAD
 	waitingTask map[string]config.MysqlConfig
-=======
-	etcdCli *clientv3.Client
-	ctx     context.Context
-	cancel  context.CancelFunc
-	started bool
-	wg      sync.WaitGroup
->>>>>>> 771f4621
+	etcdCli     *clientv3.Client
+	ctx         context.Context
+	cancel      context.CancelFunc
+	started     bool
+	wg          sync.WaitGroup
 }
 
 // NewCoordinator returns a coordinate.
@@ -100,7 +88,7 @@
 	for _, kv := range resp.Kvs {
 		addr := common.WorkerRegisterKeyAdapter.Decode(string(kv.Key))[0]
 		name := string(kv.Value)
-		c.workers[addr] = NewWorker(name, addr)
+		c.workers[addr] = NewWorker(name, addr, nil)
 		log.L().Info("load worker successful", zap.String("addr", addr), zap.String("name", name))
 	}
 
@@ -124,7 +112,7 @@
 			continue
 		}
 		cfgStr := string(gresp.Kvs[0].Value)
-		cfg := config.NewWorkerConfig()
+		cfg := config.NewMysqlConfig()
 		err = cfg.Parse(cfgStr)
 		if err != nil {
 			log.L().Error("cannot parse config", zap.String("addr", addr), zap.String("source", sourceID), zap.Error(err))
@@ -208,24 +196,19 @@
 
 // AcquireWorkerForSource get the free worker to create mysql delay task, and add it to pending task
 // to avoid create a task in two worker
-<<<<<<< HEAD
-func (c *Coordinator) AcquireWorkerForSource(source string) (*Worker, string) {
-=======
-func (c *Coordinator) AcquireWorkerForSource(cfg *config.MysqlConfig) (*Worker, error) {
->>>>>>> 771f4621
-	c.mu.RLock()
+func (c *Coordinator) AcquireWorkerForSource(source string) (*Worker, error) {
 	defer c.mu.RUnlock()
 	if c.started == false {
 		return nil, ErrNotStarted
 	}
-	if addr, ok := c.pendingtask[cfg.SourceID]; ok {
+	if addr, ok := c.pendingtask[source]; ok {
 		return nil, errors.Errorf("Acquire worker failed. the same source has been started in worker: %s", addr)
 	}
 	for _, w := range c.workers {
 		if w.status.Load() == WorkerFree {
 			// we bound worker to avoid another task trying to get it
 			w.status.Store(WorkerBound)
-			c.pendingtask[cfg.SourceID] = w.Address()
+			c.pendingtask[source] = w.Address()
 			return w, nil
 		}
 	}
@@ -283,17 +266,10 @@
 }
 
 // ObserveWorkers observe the keepalive path and maintain the status of the worker.
-<<<<<<< HEAD
-func (c *Coordinator) ObserveWorkers(ctx context.Context, client *clientv3.Client) {
-	watcher := clientv3.NewWatcher(client)
-	ch := watcher.Watch(ctx, workerKeepAlivePath, clientv3.WithPrefix())
-	t1 := time.NewTicker(time.Second * 6)
-=======
 func (c *Coordinator) ObserveWorkers() {
 	watcher := clientv3.NewWatcher(c.etcdCli)
 	ch := watcher.Watch(c.ctx, common.WorkerKeepAliveKeyAdapter.Path(), clientv3.WithPrefix())
-
->>>>>>> 771f4621
+	t1 := time.NewTicker(time.Second * 6)
 	for {
 		select {
 		case wresp := <-ch:
@@ -314,7 +290,7 @@
 						if cfg, ok := c.configs[addr]; ok {
 							// The worker connect to master before we transfer mysqltask into another worker,
 							// try schedule mysqltask.
-							c.schedule(client, cfg)
+							c.schedule(cfg)
 							w.SetStatus(WorkerBound)
 						} else {
 							// If this worker has not been in 'configs', it means that this worker must have lose connect from master more than 6s,
@@ -333,7 +309,7 @@
 					if w, ok := c.workers[addr]; ok && name == w.Name() {
 						log.L().Info("worker became offline, state: closed", zap.String("name", w.Name()), zap.String("address", w.Address()))
 						if cfg, ok := c.configs[addr]; ok {
-							c.schedule(client, cfg)
+							c.schedule(cfg)
 						}
 					}
 					c.mu.Unlock()
@@ -343,13 +319,13 @@
 			log.L().Info("coordinate exict due to context canceled")
 			return
 		case <-t1.C:
-			c.tryRestartMysqlTask(client)
+			c.tryRestartMysqlTask()
 		}
 	}
 }
 
 // TODO: bind the worker the upstreams and set the status to Bound.
-func (c *Coordinator) schedule(cli *clientv3.Client, cfg config.MysqlConfig) {
+func (c *Coordinator) schedule(cfg config.MysqlConfig) {
 	c.waitingTask[cfg.SourceID] = cfg
 	// TODO: store waitingTask in ETCD
 }
@@ -359,27 +335,27 @@
 	// TODO: store waitingTask in ETCD
 }
 
-func (c *Coordinator) tryRestartMysqlTask(cli *clientv3.Client) {
+func (c *Coordinator) tryRestartMysqlTask() {
 	c.mu.RLock()
 	defer c.mu.RUnlock()
 	for source, cfg := range c.waitingTask {
 		if w, ok := c.upstreams[source]; ok {
 			// Try start mysql task at the same worker.
 			c.mu.RUnlock()
-			c.restartMysqlTask(w, cli, &cfg)
+			c.restartMysqlTask(w, &cfg)
 			c.mu.RLock()
 		} else {
 			c.mu.RUnlock()
 			w, _ := c.AcquireWorkerForSource(source)
 			if w != nil {
-				c.restartMysqlTask(w, cli, &cfg)
+				c.restartMysqlTask(w, &cfg)
 			}
 			c.mu.RLock()
 		}
 	}
 }
 
-func (c *Coordinator) restartMysqlTask(w *Worker, cli *clientv3.Client, cfg *config.MysqlConfig) {
+func (c *Coordinator) restartMysqlTask(w *Worker, cfg *config.MysqlConfig) {
 	task, err := cfg.Toml()
 	req := &pb.MysqlTaskRequest{
 		Op:     pb.WorkerOp_StartWorker,
