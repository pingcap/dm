--- conflicted
+++ resolved
@@ -205,27 +205,10 @@
 func (c *Coordinator) HandleStoppedWorker(w *Worker, cfg *config.MysqlConfig) bool {
 	c.mu.Lock()
 	defer c.mu.Unlock()
-<<<<<<< HEAD
-	if w == nil {
-		if _, ok := c.taskConfigs[cfg.SourceID]; !ok {
-			return false
-		}
-		// This mysqltask is waiting to be scheduled. So we just remove it from wait queue.
-		delete(c.taskConfigs, cfg.SourceID)
-	} else {
-		if ret {
-			delete(c.taskConfigs, cfg.SourceID)
-			delete(c.upstreams, cfg.SourceID)
-			delete(c.workerToConfigs, w.Address())
-			w.SetStatus(WorkerFree)
-		}
-	}
-=======
 	delete(c.taskConfigs, cfg.SourceID)
 	delete(c.upstreams, cfg.SourceID)
 	delete(c.workerToConfigs, w.Address())
 	w.SetStatus(WorkerFree)
->>>>>>> 4f0b875b
 	return true
 }
 
