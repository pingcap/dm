// Copyright 2019 PingCAP, Inc.
//
// Licensed under the Apache License, Version 2.0 (the "License");
// you may not use this file except in compliance with the License.
// You may obtain a copy of the License at
//
//     http://www.apache.org/licenses/LICENSE-2.0
//
// Unless required by applicable law or agreed to in writing, software
// distributed under the License is distributed on an "AS IS" BASIS,
// See the License for the specific language governing permissions and
// limitations under the License.

package master

import (
	"fmt"
	"io/ioutil"
	"net/http"
	"os"
	"path/filepath"
	"strings"
	"time"

	"go.etcd.io/etcd/clientv3"
	"go.etcd.io/etcd/embed"
	"google.golang.org/grpc"

	"github.com/pingcap/dm/pkg/etcdutil"
	"github.com/pingcap/dm/pkg/terror"
)

<<<<<<< HEAD
var (
	// privateDirMode grants owner to make/remove files inside the directory.
	privateDirMode os.FileMode = 0700
=======
const (
	// time waiting for etcd to be started
	etcdStartTimeout = time.Minute
>>>>>>> a67bcf93
)

// startEtcd starts an embedded etcd server.
func startEtcd(masterCfg *Config,
	gRPCSvr func(*grpc.Server),
	httpHandles map[string]http.Handler) (*embed.Etcd, error) {
	cfg, err := masterCfg.genEmbedEtcdConfig()
	if err != nil {
		return nil, err
	}

	// attach extra gRPC and HTTP server
	if gRPCSvr != nil {
		cfg.ServiceRegister = gRPCSvr
	}
	if httpHandles != nil {
		cfg.UserHandlers = httpHandles
	}

	e, err := embed.StartEtcd(cfg)
	if err != nil {
		return nil, terror.ErrMasterStartEmbedEtcdFail.Delegate(err)
	}

	select {
	case <-e.Server.ReadyNotify():
	case <-time.After(etcdStartTimeout):
		e.Server.Stop()
		e.Close()
		return nil, terror.ErrMasterStartEmbedEtcdFail.Generatef("start embed etcd timeout %v", etcdStartTimeout)
	}
	return e, nil
}

// prepareJoinEtcd prepares config needed to join an existing cluster.
// learn from https://github.com/pingcap/pd/blob/37efcb05f397f26c70cda8dd44acaa3061c92159/server/join/join.go#L44.
func prepareJoinEtcd(cfg *Config) error {
	// no need to join
	if cfg.Join == "" {
		return nil
	}

	// try to join self, invalid
	if cfg.Join == cfg.AdvertisePeerUrls {
		return terror.ErrMasterJoinEmbedEtcdFail.Generate(fmt.Sprintf("join self %s is forbidden", cfg.Join))
	}

	// join with persistent data
	joinFP := filepath.Join(cfg.DataDir, "join")
	if _, err := os.Stat(joinFP); !os.IsNotExist(err) {
		s, err := ioutil.ReadFile(joinFP)
		if err != nil {
			return terror.ErrMasterJoinEmbedEtcdFail.Delegate(err, "read persistent join data")
		}
		cfg.InitialCluster = strings.TrimSpace(string(s))
		cfg.InitialClusterState = embed.ClusterStateFlagExisting
		return nil
	}

	// restart with previous data, no `InitialCluster` need to set
	if isDataExist(filepath.Join(cfg.DataDir, "member")) {
		cfg.InitialCluster = ""
		cfg.InitialClusterState = embed.ClusterStateFlagExisting
		return nil
	}

	// if without previous data, we need a client to contact with the existing cluster.
	client, err := clientv3.New(clientv3.Config{
		Endpoints:   strings.Split(cfg.Join, ","),
		DialTimeout: etcdutil.DefaultDialTimeout,
	})
	if err != nil {
		return terror.ErrMasterJoinEmbedEtcdFail.Delegate(err, fmt.Sprintf("create etcd client for %s", cfg.Join))
	}
	defer client.Close()

	// `member list`
	listResp, err := etcdutil.ListMembers(client)
	if err != nil {
		return terror.ErrMasterJoinEmbedEtcdFail.Delegate(err, fmt.Sprintf("list member for %s", cfg.Join))
	}

	// check members
	for _, m := range listResp.Members {
		if m.Name == "" {
			return terror.ErrMasterJoinEmbedEtcdFail.Generate("there is a member that has not joined successfully")
		}
		if m.Name == cfg.Name {
			// a failed DM-master re-joins the previous cluster.
			return terror.ErrMasterJoinEmbedEtcdFail.Generate(fmt.Sprintf("missing data or joining a duplicate member %s", m.Name))
		}
	}

	// `member add`, a new/deleted DM-master joins to an existing cluster.
	addResp, err := etcdutil.AddMember(client, strings.Split(cfg.AdvertisePeerUrls, ","))
	if err != nil {
		return terror.ErrMasterJoinEmbedEtcdFail.Delegate(err, fmt.Sprintf("add member %s", cfg.AdvertisePeerUrls))
	}

	// generate `--initial-cluster`
	ms := make([]string, 0, len(addResp.Members))
	for _, m := range addResp.Members {
		name := m.Name
		if m.ID == addResp.Member.ID {
			name = cfg.Name
		}
		if name == "" {
			return terror.ErrMasterJoinEmbedEtcdFail.Generate("there is a member that has not joined successfully")
		}
		for _, url := range m.PeerURLs {
			ms = append(ms, fmt.Sprintf("%s=%s", name, url))
		}
	}
	cfg.InitialCluster = strings.Join(ms, ",")
	cfg.InitialClusterState = embed.ClusterStateFlagExisting

	// save `--initial-cluster` in persist data
	if err = os.MkdirAll(cfg.DataDir, privateDirMode); err != nil && !os.IsExist(err) {
		return terror.ErrMasterJoinEmbedEtcdFail.Delegate(err, "make directory")
	}
	if err = ioutil.WriteFile(joinFP, []byte(cfg.InitialCluster), privateDirMode); err != nil {
		return terror.ErrMasterJoinEmbedEtcdFail.Delegate(err, "write persistent join data")
	}

	return nil
}

// isDataExist returns whether the directory is empty (with data)
func isDataExist(d string) bool {
	dir, err := os.Open(d)
	if err != nil {
		return false
	}
	defer dir.Close()

	names, err := dir.Readdirnames(1) // read only one is enough
	if err != nil {
		return false
	}
	return len(names) != 0
}<|MERGE_RESOLUTION|>--- conflicted
+++ resolved
@@ -30,15 +30,11 @@
 	"github.com/pingcap/dm/pkg/terror"
 )
 
-<<<<<<< HEAD
-var (
-	// privateDirMode grants owner to make/remove files inside the directory.
-	privateDirMode os.FileMode = 0700
-=======
 const (
 	// time waiting for etcd to be started
 	etcdStartTimeout = time.Minute
->>>>>>> a67bcf93
+	// privateDirMode grants owner to make/remove files inside the directory.
+	privateDirMode os.FileMode = 0700
 )
 
 // startEtcd starts an embedded etcd server.
