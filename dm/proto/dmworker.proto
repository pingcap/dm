--- conflicted
+++ resolved
@@ -453,7 +453,6 @@
     string msg = 3; // when result is true, msg is empty
     string sourceID = 4; // source ID
     string content = 5; // marshaled config content
-<<<<<<< HEAD
 }
 
 message TaskMeta {
@@ -483,6 +482,4 @@
 
 message StopMysqlTaskRequest {
     string sourceID = 1;
-=======
->>>>>>> f049e46c
 }