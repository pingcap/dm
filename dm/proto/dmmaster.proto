--- conflicted
+++ resolved
@@ -66,8 +66,11 @@
     rpc RegisterWorker(RegisterWorkerRequest) returns(RegisterWorkerResponse) {}
 
     // OfflineWorker offline the dm-workers.
-<<<<<<< HEAD
-    rpc OfflineWorker(OfflineWorkerRequest) returns(OfflineWorkerResponse) {}
+    rpc OfflineWorker(OfflineWorkerRequest) returns(OfflineWorkerResponse) {
+        option (google.api.http) = {
+            delete: "/apis/v1alpha1/workers/{name}"
+        };
+    }
 
     // OperateLeader do some operate on master:
     //   - evict leader: make the master resign if it is leader, and will not campaign the leader again
@@ -76,11 +79,6 @@
         option (google.api.http) = { 
             put: "/apis/v1alpha1/leader/{op}"
             body: "*"
-=======
-    rpc OfflineWorker(OfflineWorkerRequest) returns(OfflineWorkerResponse) {
-        option (google.api.http) = {
-            delete: "/apis/v1alpha1/workers/{name}"
->>>>>>> 01298fc2
         };
     }
 }
