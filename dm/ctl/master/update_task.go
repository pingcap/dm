// Copyright 2019 PingCAP, Inc.
//
// Licensed under the Apache License, Version 2.0 (the "License");
// you may not use this file except in compliance with the License.
// You may obtain a copy of the License at
//
//     http://www.apache.org/licenses/LICENSE-2.0
//
// Unless required by applicable law or agreed to in writing, software
// distributed under the License is distributed on an "AS IS" BASIS,
// See the License for the specific language governing permissions and
// limitations under the License.

package master

import (
	"context"
	"fmt"

	"github.com/pingcap/errors"
	"github.com/spf13/cobra"

	"github.com/pingcap/dm/checker"
	"github.com/pingcap/dm/dm/ctl/common"
	"github.com/pingcap/dm/dm/pb"
)

// NewUpdateTaskCmd creates a UpdateTask command
func NewUpdateTaskCmd() *cobra.Command {
	cmd := &cobra.Command{
		Use:   "update-task [-w worker ...] <config-file>",
<<<<<<< HEAD
		Short: "update a task's config for routes, filters, black-white-list",
=======
		Short: "update a task's config for routes, filters, column-mappings, or black-white-list",
>>>>>>> ce5e0381
		Run:   updateTaskFunc,
	}
	return cmd
}

// updateTaskFunc does update task request
func updateTaskFunc(cmd *cobra.Command, _ []string) {
	if len(cmd.Flags().Args()) != 1 {
		fmt.Println(cmd.Usage())
		return
	}
	content, err := common.GetFileContent(cmd.Flags().Arg(0))
	if err != nil {
		common.PrintLines("get file content error:\n%v", errors.ErrorStack(err))
		return
	}

	workers, err := common.GetWorkerArgs(cmd)
	if err != nil {
		common.PrintLines("%s", errors.ErrorStack(err))
		return
	}

	ctx, cancel := context.WithCancel(context.Background())
	defer cancel()

	// update task
	cli := common.MasterClient()
	resp, err := cli.UpdateTask(ctx, &pb.UpdateTaskRequest{
		Task:    string(content),
		Workers: workers,
	})
	if err != nil {
		common.PrintLines("can not update task:\n%v", errors.ErrorStack(err))
		return
	}

	if !common.PrettyPrintResponseWithCheckTask(resp, checker.ErrorMsgHeader) {
		common.PrettyPrintResponse(resp)
	}
}<|MERGE_RESOLUTION|>--- conflicted
+++ resolved
@@ -29,11 +29,7 @@
 func NewUpdateTaskCmd() *cobra.Command {
 	cmd := &cobra.Command{
 		Use:   "update-task [-w worker ...] <config-file>",
-<<<<<<< HEAD
-		Short: "update a task's config for routes, filters, black-white-list",
-=======
-		Short: "update a task's config for routes, filters, column-mappings, or black-white-list",
->>>>>>> ce5e0381
+		Short: "update a task's config for routes, filters, or black-white-list",
 		Run:   updateTaskFunc,
 	}
 	return cmd
