// Copyright 2019 PingCAP, Inc.
//
// Licensed under the Apache License, Version 2.0 (the "License");
// you may not use this file except in compliance with the License.
// You may obtain a copy of the License at
//
//     http://www.apache.org/licenses/LICENSE-2.0
//
// Unless required by applicable law or agreed to in writing, software
// distributed under the License is distributed on an "AS IS" BASIS,
// See the License for the specific language governing permissions and
// limitations under the License.

package master

import (
	"context"
	"encoding/base64"
	"errors"
	"fmt"
	"os"
	"strings"

	"github.com/pingcap/dm/dm/config"
	"github.com/pingcap/dm/dm/ctl/common"
	"github.com/pingcap/dm/dm/pb"

	"github.com/spf13/cobra"
)

// NewOperateSourceCmd creates a OperateSource command
func NewOperateSourceCmd() *cobra.Command {
	cmd := &cobra.Command{
<<<<<<< HEAD
		Use:   "operate-source <operate-type> <config-file> [config-file ...] [--print-sample-config]",
		Short: "create/update/stop upstream MySQL/MariaDB source",
		RunE:  operateSourceFunc,
=======
		Use:   "operate-source <operate-type> [config-file ...] [--print-sample-config]",
		Short: "create/update/stop/show upstream MySQL/MariaDB source",
		Run:   operateSourceFunc,
>>>>>>> 4cdc36b0
	}
	cmd.Flags().BoolP("print-sample-config", "p", false, "print sample config file of source")
	return cmd
}

func convertCmdType(t string) pb.SourceOp {
	switch t {
	case "create":
		return pb.SourceOp_StartSource
	case "update":
		return pb.SourceOp_UpdateSource
	case "stop":
		return pb.SourceOp_StopSource
	case "show":
		return pb.SourceOp_ShowSource
	default:
		return pb.SourceOp_InvalidSourceOp
	}
}

// operateMysqlFunc does migrate relay request
func operateSourceFunc(cmd *cobra.Command, _ []string) (err error) {
	printSampleConfig, err := cmd.Flags().GetBool("print-sample-config")
	if err != nil {
		common.PrintLines("error in parse `--print-sample-config`")
		return
	}

	if printSampleConfig {
		if strings.TrimSpace(config.SampleConfigFile) == "" {
			fmt.Println("sample config file of source is empty")
		} else {
			var rawConfig []byte
			rawConfig, err = base64.StdEncoding.DecodeString(config.SampleConfigFile)
			if err != nil {
				fmt.Println("base64 decode config error")
			} else {
				fmt.Println(string(rawConfig))
			}
		}
		return
	}

	if len(cmd.Flags().Args()) < 1 {
		cmd.SetOut(os.Stdout)
		cmd.Usage()
		err = errors.New("please check output to see error")
		return
	}

	cmdType := cmd.Flags().Arg(0)
	op := convertCmdType(cmdType)
	if op == pb.SourceOp_InvalidSourceOp {
		common.PrintLines("invalid operate '%s' on worker", cmdType)
		err = errors.New("please check output to see error")
		return
	}
	if op != pb.SourceOp_ShowSource && len(cmd.Flags().Args()) == 1 {
		common.PrintLines("operate-source create/update/stop should specify config-file(s)")
		return
	}

	contents := make([]string, len(cmd.Flags().Args())-1)
	for i := 1; i < len(cmd.Flags().Args()); i++ {
		configFile := cmd.Flags().Arg(i)
		var content []byte
		content, err = common.GetFileContent(configFile)
		if err != nil {
			return
		}
		contents[i-1] = string(content)
	}

	ctx, cancel := context.WithCancel(context.Background())
	defer cancel()

	cli := common.MasterClient()
	resp, err := cli.OperateSource(ctx, &pb.OperateSourceRequest{
		Config: contents,
		Op:     op,
	})
	if err != nil {
		return
	}

	common.PrettyPrintResponse(resp)
	return
}<|MERGE_RESOLUTION|>--- conflicted
+++ resolved
@@ -31,15 +31,9 @@
 // NewOperateSourceCmd creates a OperateSource command
 func NewOperateSourceCmd() *cobra.Command {
 	cmd := &cobra.Command{
-<<<<<<< HEAD
-		Use:   "operate-source <operate-type> <config-file> [config-file ...] [--print-sample-config]",
-		Short: "create/update/stop upstream MySQL/MariaDB source",
-		RunE:  operateSourceFunc,
-=======
 		Use:   "operate-source <operate-type> [config-file ...] [--print-sample-config]",
 		Short: "create/update/stop/show upstream MySQL/MariaDB source",
-		Run:   operateSourceFunc,
->>>>>>> 4cdc36b0
+		RunE:  operateSourceFunc,
 	}
 	cmd.Flags().BoolP("print-sample-config", "p", false, "print sample config file of source")
 	return cmd
