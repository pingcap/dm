// Copyright 2020 PingCAP, Inc.
//
// Licensed under the Apache License, Version 2.0 (the "License");
// you may not use this file except in compliance with the License.
// You may obtain a copy of the License at
//
//     http://www.apache.org/licenses/LICENSE-2.0
//
// Unless required by applicable law or agreed to in writing, software
// distributed under the License is distributed on an "AS IS" BASIS,
// See the License for the specific language governing permissions and
// limitations under the License.

package ctl

import (
	"fmt"
	"os"

	"github.com/pingcap/dm/dm/ctl/common"
	"github.com/pingcap/dm/dm/ctl/master"
	"github.com/pingcap/dm/pkg/log"

	"github.com/pingcap/errors"
	"github.com/spf13/cobra"
	"go.uber.org/zap/zapcore"
)

var (
	commandMasterFlags = CommandMasterFlags{}
	rootCmd            *cobra.Command
)

// CommandMasterFlags are flags that used in all commands for dm-master
type CommandMasterFlags struct {
	workers []string // specify workers to control on these dm-workers
}

// Reset clears cache of CommandMasterFlags
func (c CommandMasterFlags) Reset() {
	c.workers = c.workers[:0]
}

func init() {
	rootCmd = NewRootCmd()
}

// NewRootCmd generates a new rootCmd
func NewRootCmd() *cobra.Command {
	cmd := &cobra.Command{
		Use:   "dmctl",
		Short: "DM control",
	}
	// --worker worker1 -w worker2 --worker=worker3,worker4 -w=worker5,worker6
	cmd.PersistentFlags().StringSliceVarP(&commandMasterFlags.workers, "source", "s", []string{}, "MySQL Source ID")
	cmd.AddCommand(
		master.NewStartTaskCmd(),
		master.NewStopTaskCmd(),
		master.NewPauseTaskCmd(),
		master.NewResumeTaskCmd(),
		master.NewCheckTaskCmd(),
		master.NewUpdateTaskCmd(),
		master.NewQueryStatusCmd(),
		master.NewQueryErrorCmd(),
		master.NewSQLReplaceCmd(),
		master.NewSQLSkipCmd(),
		master.NewSQLInjectCmd(),
		master.NewShowDDLLocksCmd(),
		master.NewUnlockDDLLockCmd(),
		master.NewSwitchRelayMasterCmd(),
		master.NewPauseRelayCmd(),
		master.NewResumeRelayCmd(),
		master.NewUpdateMasterConfigCmd(),
		master.NewUpdateRelayCmd(),
		master.NewPurgeRelayCmd(),
		master.NewMigrateRelayCmd(),
		master.NewOperateSourceCmd(),
		master.NewOfflineMemberCmd(),
		master.NewOperateLeaderCmd(),
		master.NewListMemberCmd(),
<<<<<<< HEAD
		master.NewGetTaskCfgCmd(),
=======
		master.NewOperateSchemaCmd(),
>>>>>>> 4f36c144
	)
	return cmd
}

// Init initializes dm-control
func Init(cfg *common.Config) error {
	// set the log level temporarily
	log.SetLevel(zapcore.InfoLevel)

	return errors.Trace(common.InitUtils(cfg))
}

// PrintUsage prints usage
func PrintUsage() {
	maxCmdLen := 0
	for _, cmd := range rootCmd.Commands() {
		if maxCmdLen < len(cmd.Name()) {
			maxCmdLen = len(cmd.Name())
		}
	}
	fmt.Println("Available Commands:")
	for _, cmd := range rootCmd.Commands() {
		format := fmt.Sprintf("  %%-%ds\t%%s\n", maxCmdLen)
		fmt.Printf(format, cmd.Name(), cmd.Use)
	}
}

// HasCommand represent whether rootCmd has this command
func HasCommand(name string) bool {
	for _, cmd := range rootCmd.Commands() {
		if name == cmd.Name() {
			return true
		}
	}
	return false
}

// PrintHelp print help message for special subCommand
func PrintHelp(args []string) {
	cmd, _, err := rootCmd.Find(args)
	if err != nil {
		fmt.Println(err)
		rootCmd.SetOut(os.Stdout)
		rootCmd.Usage()
		return
	}
	cmd.SetOut(os.Stdout)
	cmd.Usage()
}

// Start starts running a command
func Start(args []string) {
	commandMasterFlags.Reset()
	rootCmd = NewRootCmd()
	rootCmd.SetArgs(args)
	if err := rootCmd.Execute(); err != nil {
		fmt.Println(rootCmd.UsageString())
	}
}<|MERGE_RESOLUTION|>--- conflicted
+++ resolved
@@ -78,11 +78,8 @@
 		master.NewOfflineMemberCmd(),
 		master.NewOperateLeaderCmd(),
 		master.NewListMemberCmd(),
-<<<<<<< HEAD
+		master.NewOperateSchemaCmd(),
 		master.NewGetTaskCfgCmd(),
-=======
-		master.NewOperateSchemaCmd(),
->>>>>>> 4f36c144
 	)
 	return cmd
 }
