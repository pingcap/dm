// Copyright 2019 PingCAP, Inc.
//
// Licensed under the Apache License, Version 2.0 (the "License");
// you may not use this file except in compliance with the License.
// You may obtain a copy of the License at
//
//     http://www.apache.org/licenses/LICENSE-2.0
//
// Unless required by applicable law or agreed to in writing, software
// distributed under the License is distributed on an "AS IS" BASIS,
// See the License for the specific language governing permissions and
// limitations under the License.

package ctl

import (
	"fmt"

	"go.uber.org/zap/zapcore"

	"github.com/pingcap/dm/dm/ctl/common"
	"github.com/pingcap/dm/dm/ctl/master"
	"github.com/pingcap/dm/pkg/log"
	"github.com/pingcap/errors"
	"github.com/spf13/cobra"
)

var (
	commandMasterFlags = CommandMasterFlags{}
)

// CommandMasterFlags are flags that used in all commands for dm-master
type CommandMasterFlags struct {
	workers []string // specify workers to control on these dm-workers
}

// Init initializes dm-control
func Init(cfg *common.Config) error {
	// set the log level temporarily
<<<<<<< HEAD
	log.SetLevel(zapcore.InfoLevel)
	return errors.Trace(common.InitClient(cfg.MasterAddr))
=======
	log.SetLevelByString("info")
	return errors.Trace(common.InitUtils(cfg))
>>>>>>> a9011a7d
}

// Start starts running a command
func Start(args []string) {
	rootCmd := &cobra.Command{
		Use:   "dmctl",
		Short: "DM control",
	}

	// --worker worker1 -w worker2 --worker=worker3,worker4 -w=worker5,worker6
	rootCmd.PersistentFlags().StringSliceVarP(&commandMasterFlags.workers, "worker", "w", []string{}, "dm-worker ID")
	rootCmd.AddCommand(
		master.NewStartTaskCmd(),
		master.NewStopTaskCmd(),
		master.NewPauseTaskCmd(),
		master.NewResumeTaskCmd(),
		master.NewCheckTaskCmd(),
		master.NewUpdateTaskCmd(),
		master.NewQueryStatusCmd(),
		master.NewQueryErrorCmd(),
		master.NewRefreshWorkerTasks(),
		master.NewSQLReplaceCmd(),
		master.NewSQLSkipCmd(),
		master.NewSQLInjectCmd(),
		master.NewShowDDLLocksCmd(),
		master.NewUnlockDDLLockCmd(),
		master.NewBreakDDLLockCmd(),
		master.NewSwitchRelayMasterCmd(),
		master.NewPauseRelayCmd(),
		master.NewResumeRelayCmd(),
		master.NewUpdateMasterConfigCmd(),
		master.NewUpdateRelayCmd(),
		master.NewPurgeRelayCmd(),
		master.NewMigrateRelayCmd(),
	)

	rootCmd.SetArgs(args)

	if err := rootCmd.Execute(); err != nil {
		fmt.Println(rootCmd.UsageString())
	}
}<|MERGE_RESOLUTION|>--- conflicted
+++ resolved
@@ -37,13 +37,8 @@
 // Init initializes dm-control
 func Init(cfg *common.Config) error {
 	// set the log level temporarily
-<<<<<<< HEAD
 	log.SetLevel(zapcore.InfoLevel)
-	return errors.Trace(common.InitClient(cfg.MasterAddr))
-=======
-	log.SetLevelByString("info")
 	return errors.Trace(common.InitUtils(cfg))
->>>>>>> a9011a7d
 }
 
 // Start starts running a command
