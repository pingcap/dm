--- conflicted
+++ resolved
@@ -75,12 +75,8 @@
 		master.NewPurgeRelayCmd(),
 		master.NewMigrateRelayCmd(),
 		master.NewOperateSourceCmd(),
-<<<<<<< HEAD
 		master.NewOfflineMemberCmd(),
-=======
-		master.NewOfflineWorkerCmd(),
 		master.NewOperateLeaderCmd(),
->>>>>>> d55d6add
 		master.NewListMemberCmd(),
 	)
 	return cmd
