// Copyright 2019 PingCAP, Inc.
//
// Licensed under the Apache License, Version 2.0 (the "License");
// you may not use this file except in compliance with the License.
// You may obtain a copy of the License at
//
//     http://www.apache.org/licenses/LICENSE-2.0
//
// Unless required by applicable law or agreed to in writing, software
// distributed under the License is distributed on an "AS IS" BASIS,
// See the License for the specific language governing permissions and
// limitations under the License.

package common

import (
	"encoding/hex"
	"path"
	"strings"
)

var (
	useOfClosedErrMsg = "use of closed network connection"
	// WorkerRegisterKeyAdapter used to encode and decode register key.
	// k/v: Encode(addr) -> name
	WorkerRegisterKeyAdapter KeyAdapter = keyHexEncoderDecoder("/dm-worker/r/")
	// WorkerKeepAliveKeyAdapter used to encode and decode keepalive key.
	// k/v: Encode(addr,name) -> time
	WorkerKeepAliveKeyAdapter KeyAdapter = keyHexEncoderDecoder("/dm-worker/a/")
	// UpstreamConfigKeyAdapter the config path of upstream.
	// k/v: Encode(source-id) -> config
	UpstreamConfigKeyAdapter KeyAdapter = keyEncoderDecoder("/dm-master/upstream/config/")
	// UpstreamBoundWorkerKeyAdapter the path of worker relationship.
	// k/v: Encode(addr) -> source-id
	UpstreamBoundWorkerKeyAdapter KeyAdapter = keyHexEncoderDecoder("/dm-master/bound-worker/")
	// UpstreamSubTaskKeyAdapter the path of the subtask.
	// k/v: Encode(addr) -> config
	UpstreamSubTaskKeyAdapter KeyAdapter = keyHexEncoderDecoder("/dm-master/upstream/subtask/")
)

// IsErrNetClosing checks whether is an ErrNetClosing error
func IsErrNetClosing(err error) bool {
	if err == nil {
		return false
	}
	return strings.Contains(err.Error(), useOfClosedErrMsg)
}

<<<<<<< HEAD
=======
//KeyAdapter used to counstruct etcd key.
type KeyAdapter interface {
	Encode(keys ...string) string
	Decode(key string) []string
	Path() string
}

>>>>>>> 771f4621
type keyEncoderDecoder string
type keyHexEncoderDecoder string

func (s keyEncoderDecoder) Encode(keys ...string) string {
	t := []string{string(s)}
	t = append(t, keys...)
	return path.Join(t...)
}

func (s keyEncoderDecoder) Decode(key string) []string {
	v := strings.TrimPrefix(key, string(s))
	return strings.Split(v, "/")
}

func (s keyEncoderDecoder) Path() string {
	return string(s)
}

func (s keyHexEncoderDecoder) Encode(keys ...string) string {
	t := []string{string(s)}
	for _, key := range keys {
		t = append(t, hex.EncodeToString([]byte(key)))
	}
	return path.Join(t...)
}

func (s keyHexEncoderDecoder) Decode(key string) []string {
	v := strings.Split(strings.TrimPrefix(key, string(s)), "/")
	for i, k := range v {
		dec, err := hex.DecodeString(k)
		if err != nil {
			panic(err)
		}
		v[i] = string(dec)
	}
	return v
}

func (s keyHexEncoderDecoder) Path() string {
	return string(s)
<<<<<<< HEAD
}

var (
	// WorkerRegisterKeyAdapter used to encode and decode register key.
	WorkerRegisterKeyAdapter keyHexEncoderDecoder = "/dm/worker/r/"
	// WorkerKeepAliveKeyAdapter used to encode and decode keepalive key.
	WorkerKeepAliveKeyAdapter keyHexEncoderDecoder = "/dm-worker/a/"
	// UpstreamConfigKeyAdapter the config path of upstream.
	UpstreamConfigKeyAdapter keyEncoderDecoder = "/dm-master/upstream/config/"
	// UpstreamBoundWorkerKeyAdapter the path of worker relationship.
	UpstreamBoundWorkerKeyAdapter keyHexEncoderDecoder = "/dm-master/bound-worker/"
	// WorkerTaskKeyAdapter the subtask of source id
	WorkerTaskKeyAdapter keyEncoderDecoder = "/dm-worker/upstream/"
)
=======
}
>>>>>>> 771f4621
<|MERGE_RESOLUTION|>--- conflicted
+++ resolved
@@ -46,8 +46,6 @@
 	return strings.Contains(err.Error(), useOfClosedErrMsg)
 }
 
-<<<<<<< HEAD
-=======
 //KeyAdapter used to counstruct etcd key.
 type KeyAdapter interface {
 	Encode(keys ...string) string
@@ -55,7 +53,6 @@
 	Path() string
 }
 
->>>>>>> 771f4621
 type keyEncoderDecoder string
 type keyHexEncoderDecoder string
 
@@ -96,21 +93,4 @@
 
 func (s keyHexEncoderDecoder) Path() string {
 	return string(s)
-<<<<<<< HEAD
-}
-
-var (
-	// WorkerRegisterKeyAdapter used to encode and decode register key.
-	WorkerRegisterKeyAdapter keyHexEncoderDecoder = "/dm/worker/r/"
-	// WorkerKeepAliveKeyAdapter used to encode and decode keepalive key.
-	WorkerKeepAliveKeyAdapter keyHexEncoderDecoder = "/dm-worker/a/"
-	// UpstreamConfigKeyAdapter the config path of upstream.
-	UpstreamConfigKeyAdapter keyEncoderDecoder = "/dm-master/upstream/config/"
-	// UpstreamBoundWorkerKeyAdapter the path of worker relationship.
-	UpstreamBoundWorkerKeyAdapter keyHexEncoderDecoder = "/dm-master/bound-worker/"
-	// WorkerTaskKeyAdapter the subtask of source id
-	WorkerTaskKeyAdapter keyEncoderDecoder = "/dm-worker/upstream/"
-)
-=======
-}
->>>>>>> 771f4621
+}