--- conflicted
+++ resolved
@@ -105,14 +105,10 @@
 	case ShardDDLOptimismInfoKeyAdapter, ShardDDLOptimismOperationKeyAdapter:
 		return 4
 	case ShardDDLOptimismDroppedColumnsKeyAdapter:
-<<<<<<< HEAD
 		return 5
-=======
-		return 7
 	// used in upgrading
 	case UpstreamConfigKeyAdapterV1, StageRelayKeyAdapterV1:
 		return 1
->>>>>>> bd11aa2a
 	}
 	return -1
 }
