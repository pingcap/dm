--- conflicted
+++ resolved
@@ -234,18 +234,11 @@
 
 	isCanceled := false
 	errs := make([]*pb.ProcessError, 0, 1)
-<<<<<<< HEAD
-	result, _ := check.Do(cctx, c.checkList)
-	if !result.Summary.Passed {
-		errs = append(errs, unit.NewProcessError(pb.ErrorType_CheckFailed, errors.New("check was failed, please see detail")))
-
-=======
 	result, err := check.Do(cctx, c.checkList)
 	if err != nil {
-		errs = append(errs, unit.NewProcessError(pb.ErrorType_CheckFailed, err.Error()))
+		errs = append(errs, unit.NewProcessError(pb.ErrorType_CheckFailed, err))
 	} else if !result.Summary.Passed {
-		errs = append(errs, unit.NewProcessError(pb.ErrorType_CheckFailed, "check was failed, please see detail"))
->>>>>>> 812c7148
+		errs = append(errs, unit.NewProcessError(pb.ErrorType_CheckFailed, errors.New("check was failed, please see detail")))
 	}
 
 	c.updateInstruction(result)
